--- conflicted
+++ resolved
@@ -648,25 +648,22 @@
 operator *: (int,ParamPol->ParamPol): integer multiple of a formal sum
 operator *: (Split,ParamPol->ParamPol): split integer multiple of a formal sum
 
-<<<<<<< HEAD
-branch: (Param,int->ParamPol): compute an initial part of the restriction to K
-  The parameter argument is interpreted as restricted to K (the nu component
-  is replaced by a zero vector), and the integer argument as a height
-  difference d (if negative it is replaced by 0); the part of the K types with
-  height <= level+d is returned, with level the height of the lowest K type.
-=======
-K_type_formula: (Param->ParamPol) Express K-type in terms of standardrepns@K
+K_type_formula: (Param->ParamPol) Express K-type in terms of standardrepns|_K
+  The argument parameter is interpreted as giving an irreducible module; its
+  restriction to K is expressed as linear combination of restrictions to K of
+  standard representations, and a polynomial giving their parameters returned.
 branch: (Param,int->ParamPol) Find K-types of standardrepn up to given limit
-  The first argument is taken as standard representation, the second a bound
-  on the height; the result should be interpreted as linear combination of
-  K-types, each standard final parameter term standing for its lowest K-type
+  The first argument is taken as standard representation, and is interpreted
+  as restricted to K (the nu component is replaced by a zero vector), while
+  the argument second is a bound on the height; the result should be
+  interpreted as linear combination of K-types, each standard final parameter
+  term standing for its lowest K-type.
 to_canonical: (Param->Param) Move parameter to canonical fiber (making nu=0)
 height: (Param->int) W-invariant height measure standardrepn restricted to K
   This is the sum of absolute values of the scalar products of (1+theta)lambda
   and the positive coroots; it ignores the nu component of the parameter.
   This is the same function as used in branch to compare with the given limit.
 
->>>>>>> ebd3f70e
 deform: (Param->ParamPol): compute deformation terms when nu decreases
   The non-integral block for the parameter and its KL polynomials are
   computed, from which the deformation terms involing other members of the
