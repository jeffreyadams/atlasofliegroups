--- conflicted
+++ resolved
@@ -515,10 +515,6 @@
   let coweight = rho_check_i(x)+torus_factor(x)
   in (vec alpha) bool: rat_as_int(coweight*alpha)%2!=0
 
-set is_imaginary(vec v,KGBElt x)=bool:is_imaginary(x)(v)
-set is_real(vec v,KGBElt x)=bool:is_real(x)(v)
-set is_complex(vec v,KGBElt x)=bool:is_complex(x)(v)
-set is_compact(vec v,KGBElt x)=bool:is_compact(x)(v)
 
 set is_imaginary(vec v,KGBElt x)=bool:is_imaginary(x)(v)
 set is_real(vec v,KGBElt x)=bool:is_real(x)(v)
@@ -621,28 +617,13 @@
 
 set null_module (ParamPol P)= 0*P { also handles null_module(Param) }
 
-<<<<<<< HEAD
-
 set virtual(Param p) = ParamPol: p { for making implicit conversion explcit }
 
-set - (ParamPol P) = ParamPol: (-1)*P
-set - (ParamPol P,Param p)=ParamPol:P+(-1)*virtual(p)
-set + (Param p,Param q)=ParamPol:virtual(p)+virtual(q)
-set - (Param p,Param q)=ParamPol:virtual(p)+(-1)*virtual(q)
-
-=======
-set virtual(Param p) = ParamPol: p { for making implicit conversion explcit }
-
 
 {				Miscellaneous				}
->>>>>>> 235dc56e
 
 set find([[int]] list,[int] v)=int:
  let i=#list-1 in while i>=0 and list[i]!=v do i-:=1 od;i
 
 set in_string_list(string s,[string] S)=bool:
-<<<<<<< HEAD
-let rv=false,i=0 in for i:#S do if s=S[i] then i:=#S;rv:=true else i+:=1 fi od;rv
-=======
-  let i=#S-1 in while i>=0 and S[i]!=s do i-:=1 od; i>=0
->>>>>>> 235dc56e
+  let i=#S-1 in while i>=0 and S[i]!=s do i-:=1 od; i>=0