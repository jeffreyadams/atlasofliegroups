--- conflicted
+++ resolved
@@ -68,76 +68,7 @@
 it point to the main hash table once it is allocated.
 
 @< Definitions of static variables @>=
-<<<<<<< HEAD
-Hash_table* main_hash_table=NULL;
-
-@*1 Identifier completion.
-%
-We define a completion function |id_completion_func| that will be used by the
-\.{readline} library. The definition is done here since it deals with the hash
-table, but strictly speaking this has nothing to do with lexical analysis. The
-completion function will be installed in the main program, and it will be
-called from the |readline| function (which is probably called by
-|BufferedInput::getline|) if the user asks for it. The function prototype is
-dictated by the \.{readline} library.
-
-@< Declarations of exported functions @>=
-extern "C" char* id_completion_func(const char* text, int state);
-
-@~The completion function will find and identifiers currently present in the
-main hash table. This includes keywords, built-in functions and identifiers
-introduced by the user, the latter possibly even by error (which is possibly
-annoying for those who make many typos). It has some strange characteristics
-that are dictated by the \.{readline} library. It must perform a loop that is
-actually started \emph{outside} the function body, so the only possible way to
-keep track of the loop state is using static variables. The |state| parameter
-signals (by being~|0|) when a new loop starts, so in that case it is time to
-(re-)initialise the static variables. A part of the loop can be picked up
-inside the function body, namely the search for the next match to the supplied
-prefix |text|. A tricky point is that once a partial match is found, we must
-increment the static iterator before returning, since that |return| jumps out
-of our local loop. For this reason we increment |i| right away while picking
-its identifier from the hash table. Otherwise there are no other complications,
-except having to produce a string allocated by |malloc|, which |strdup| does
-for us. If our local loop terminates normally there are no more matches and we
-return |NULL| to indicate that.
-
-@h <cstdlib>
-@< Function definitions @>=
-extern "C"
-char* id_completion_func(const char* text, int state)
-{ static size_t l; static Hash_table::id_type i,n;
-  if (state==0)
-  { i=0; n=main_hash_table->nr_entries();
-    l=std::strlen(text); // fix length for during search
-  }
-  while (i<n)
-    // |i| is initialised above when |state==0|, and incremented below
-  { const char* s=main_hash_table->name_of(i++);
-      // get stored identifier and increment loop
-    if (std::strncmp(text,s,l) == 0) // is |text| a prefix of |s|?
-      return strdup(s);
-  }
-  return NULL; /* if loop terminates, report failure */
-}
-=======
 Hash_table* main_hash_table=nullptr;
->>>>>>> b1ccd570
-
-@ The readline library needs to know where to break the input into completable
-words. The string of characters that serve as word boundaries will be defined
-here, and installed in the main program.
-
-@< Declarations of static variables @>=
-extern char lexical_break_chars[];
-
-@~The following value reflects what the lexical analyser considers separating
-characters. The list contains those non-alphanumeric characters that are
-valid input characters, as implicitly defined by the |get_token| function
-below.
-
-@< Definitions of static variables @>=
-char lexical_break_chars[] = " \t\n=<>+-*/\\%,;:()[]{}$@@\"|";
 
 @* The lexical analyser class.
 %
@@ -282,14 +213,9 @@
   do
   { char c=input.shift();
     if (std::isspace(c))
-<<<<<<< HEAD
-    { if (c=='\n' and prevent_termination=='\0' and nesting==0
-          or c=='\f')
-=======
      // ignore unless file ends, or a newline where a command could end
   @/{@; if (c=='\f' or
             c=='\n' and prevent_termination=='\0' and nesting==0)
->>>>>>> b1ccd570
         break;
     }
     else if (c==comment_start) @< Skip comment, possibly nested @>
@@ -458,11 +384,7 @@
   skip_space(); prevent_termination='\0';
   input.locate(input.point(),locp->first_line,locp->first_column);
   int code; char c=input.shift();
-<<<<<<< HEAD
-  if (isalpha(c) or c=='_')
-=======
   if (std::isalpha(c) or c=='_')
->>>>>>> b1ccd570
     @< Scan an identifier or a keyword @>
   else if (std::isdigit(c))
     @< Scan a number @>
@@ -765,17 +687,10 @@
 if ((skip_space(),c=input.shift())=='"')
   file_name=scan_quoted_string();
 else
-<<<<<<< HEAD
-@/{@; file_name="";
-    while (!std::isspace(c))
-    {@; file_name+=c; c=input.shift(); }
-    input.unshift();
-=======
 { file_name="";
   while (std::isalnum(c) or std::strchr(".-+~_=!?@@#$%&|",c)!=nullptr)
   @/{@; file_name.push_back(c); c=input.shift(); }
   input.unshift();
->>>>>>> b1ccd570
 }
 
 @* Index.
