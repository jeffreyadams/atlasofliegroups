--- conflicted
+++ resolved
@@ -116,17 +116,10 @@
   id_type first_identifier() const @+{@; return type_limit; }
   bool is_initial () const @+{@; return state==initial; }
   void put_type_variable(id_type v);
-<<<<<<< HEAD
-private:
-  void skip_space() const;
-  void push_nest() @+
-  {@; nest.push_front(eggs{}); }
-=======
   unsigned int typevar_level() const;
 private:
   void skip_space() const;
   void push_nest() @+ {@; nest.push_front(eggs{}); }
->>>>>>> 80f0f006
   void pop_nest(); // pop and decommission a clutch of type variables
   bool becomes_follows();
   void operator_termination (char c);
@@ -467,13 +460,9 @@
     }
     else
     { valp->id_code=id_code;
-<<<<<<< HEAD
-      if (global_id_table->is_defined_type(id_code) or state==type_defining)
-=======
       if (global_id_table->is_type_constructor(id_code))
         code=TYPE_CONSTR;
       else if (state==type_defining or global_id_table->is_defined_type(id_code))
->>>>>>> 80f0f006
         code=TYPE_ID;
       else
         code=IDENT;
@@ -481,36 +470,6 @@
   }
   else if (id_code>=keyword_limit)
   @/{@; valp->type_code=id_code-keyword_limit; code=PRIMTYPE; }
-<<<<<<< HEAD
-  else // we have |id_code<keyword_limit|, so it is a keyword
-  { code=QUIT+id_code;
-    switch(code)
-    {
-      case LET: push_nest(); input.push_prompt('L'); break;
-      case BEGIN:
-      case IF:
-      case WHILE:
-      case FOR:
-      case CASE:
-        push_nest(); input.push_prompt('G'); break;
-      case IN: if (input.top_prompt()=='L')
-      @/{@; pop_nest(); input.pop_prompt(); prevent_termination='I'; }
-      break;
-      case END:
-      case FI:
-      case OD:
-      case ESAC:
-        pop_nest(); input.pop_prompt(); break;
-      case AND: case OR: case NOT: prevent_termination='~'; break;
-      case WHATTYPE: prevent_termination='W'; break;
-      case SET: prevent_termination='S'; break;
-      case SET_TYPE: prevent_termination='T'; skip_space();
-        if (*input.point()=='[')
-          state=type_defining;
-        // |type_defining| only for ``\&{set\_type} [ \dots ]''
-      break;
-    }
-=======
   else
   // we have |id_code<keyword_limit|, so it is a keyword
   @< Scan |id| as a keyword @>
@@ -546,7 +505,6 @@
         state=type_defining;
       // |type_defining| only for ``\&{set\_type} [ \dots ]''
     break;
->>>>>>> 80f0f006
   }
 }
 
@@ -578,8 +536,6 @@
   valp->id_code = count;
 }
 
-<<<<<<< HEAD
-=======
 @ Sometimes we need to know the current total number of type variables, and the
 simplest way to find it is to interrogate the lexical analyser. The function
 |typevar_level| provides the information by a simplified version if the above
@@ -594,7 +550,6 @@
   return count;
 }
 
->>>>>>> 80f0f006
 @ Number denotations get as parsing value the string of characters
 (representing digits) that forms the denotation; no conversion is done here.
 This is in order to allow writing arbitrarily large integers without the
@@ -611,11 +566,7 @@
   valp->str = new std::string(p,input.point()); code=INT;
 }
 
-<<<<<<< HEAD
-@ The method |put_type_variables| is repeatedly called from the parser when a
-=======
 @ The method |put_type_variable| is repeatedly called from the parser when a
->>>>>>> 80f0f006
 list of fresh type variables is announced. The reduction that performs this
 action is triggered by an opening symbol occurring as look-ahead token, so that
 the lexer has already performed the corresponding call of |push_nest|. Therefore
