--- conflicted
+++ resolved
@@ -5536,13 +5536,8 @@
 @< Local function def...@>=
 void K_type_pol_wrapper(eval_level l)
 { shared_real_form rf = get<real_form_value>();
-<<<<<<< HEAD
-  if (l!=expression_base::no_value)
+  if (l!=eval_level::no_value)
     push_value(std::make_shared<K_type_pol_value> @| (rf,K_type_poly()));
-=======
-  if (l!=eval_level::no_value)
-    push_value(std::make_shared<K_type_pol_value> @| (rf,K_repr::K_type_pol()));
->>>>>>> 69e09310
 }
 @)
 void real_form_of_K_type_pol_wrapper(eval_level l)
@@ -7315,7 +7310,7 @@
 this extended parameter.
 
 @< Local function def...@>=
-void default_extend_wrapper(expression_base::level l)
+void default_extend_wrapper(eval_level l)
 {
   auto M =get<matrix_value>();
   shared_module_parameter p = get<module_parameter_value>();
@@ -7324,7 +7319,7 @@
   test_compatible(rc.inner_class(),M);
   if (not ((1-delta)*p->val.gamma().numerator()).is_zero())
     throw runtime_error@|("Involution does not fix infinitesimal character");
-  if (l==expression_base::no_value)
+  if (l==eval_level::no_value)
     return;
 @)
   repr::Ext_rep_context ctxt(rc,delta);
@@ -7343,7 +7338,7 @@
 parameter opposite to the default extensions at |gamma|.
 
 @< Local function def...@>=
-void shift_flip_wrapper(expression_base::level l)
+void shift_flip_wrapper(eval_level l)
 {
   shared_rational_vector gamma = get<rational_vector_value>();
   auto M =get<matrix_value>();
@@ -7355,7 +7350,7 @@
     throw runtime_error@|("Involution does not fix rational weight");
   if (not ((1-delta)*p->val.gamma().numerator()).is_zero())
     throw runtime_error@|("Involution does not fix infinitesimal character");
-  if (l==expression_base::no_value)
+  if (l==eval_level::no_value)
     return;
 @)
   repr::Ext_rep_context ctxt(rc,delta);
@@ -8256,10 +8251,10 @@
 @h "lexer.h" // for |main_hash_table|
 
 @< Local function def...@>=
-void timed_full_deform_wrapper(expression_base::level l)
+void timed_full_deform_wrapper(eval_level l)
 { auto period = get<int_value>()->long_val();
   auto p = get<module_parameter_value>();
-  if (l==expression_base::no_value)
+  if (l==eval_level::no_value)
     return;
 @)
   repr::K_type_nr_poly pol;
@@ -8287,14 +8282,14 @@
   // and inject into a union
 }
 @)
-void timed_twisted_full_deform_wrapper(expression_base::level l)
+void timed_twisted_full_deform_wrapper(eval_level l)
 { auto period = get<int_value>()->long_val();
   shared_module_parameter p = get<module_parameter_value>();
   const auto& rc=p->rc(); auto& rt=p->rt();
   test_standard(*p,"Cannot compute full twisted deformation");
   if (not rc.is_delta_fixed(p->val))
     throw runtime_error@|("Parameter not fixed by inner class involution");
-  if (l==expression_base::no_value)
+  if (l==eval_level::no_value)
     return;
 @)
   auto finals = @;ext_block::
