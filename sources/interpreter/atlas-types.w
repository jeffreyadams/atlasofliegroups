--- conflicted
+++ resolved
@@ -1785,13 +1785,7 @@
   push_value(std::move(result));
 }
 
-<<<<<<< HEAD
-@ Here are two functions for (hopefully) rapid Weyl group orbit generation,
-which ca be done using only a root datum. They are implemented by free functions
-|Weyl_orbit| defined in the \.{rootdata} compilation unit, that differ by the
-order of their arguments, as is also the case for the exported built-in
-functions.
-=======
+
 @ Here are four functions for (hopefully) rapid Weyl group orbit generation,
 which can be done using only a root datum. They are implemented by free
 functions |Weyl_orbit| and |Weyl_orbit_words| defined in the \.{rootdata}
@@ -1801,7 +1795,6 @@
 of whose elements on the original vector will produce the orbit. In the exported
 built-in functions the distinction between the two variants will in each case
 again be determined by the order of the arguments.
->>>>>>> 3c162296
 
 @< Local function definitions @>=
 void Weyl_orbit_wrapper(expression_base::level l)
@@ -1824,8 +1817,6 @@
   push_value(std::make_shared<matrix_value>(Weyl_orbit(v->val,rd->val)));
 }
 
-<<<<<<< HEAD
-=======
 void Weyl_orbit_ws_wrapper(expression_base::level l)
 {
   shared_vector v = get<vector_value>();
@@ -2020,7 +2011,6 @@
     }
 }
 
->>>>>>> 3c162296
 @ Let us install the above wrapper functions.
 
 @< Install wrapper functions @>=
@@ -2094,8 +2084,6 @@
 
 install_function(Weyl_orbit_wrapper@|,"Weyl_orbit","(RootDatum,vec->mat)");
 install_function(Weyl_coorbit_wrapper@|,"Weyl_orbit","(vec,RootDatum->mat)");
-<<<<<<< HEAD
-=======
 install_function(Weyl_orbit_ws_wrapper@|,"Weyl_orbit_ws",
 		"(RootDatum,vec->[WeylElt])");
 install_function(Weyl_coorbit_ws_wrapper@|,"Weyl_orbit_ws",
@@ -2106,7 +2094,6 @@
 		"(RootDatum,[int],int->[WeylElt])");
 install_function(affine_orbit_ws_wrapper@|,"affine_orbit_ws",
 		"(RootDatum,ratvec->[WeylElt])");
->>>>>>> 3c162296
 
 
 @*1 Weyl group elements.
@@ -7016,14 +7003,7 @@
   const auto pi = G.cells(induced.get()); // invoke Tarjan's algorithm
 @)
   { std::vector<std::shared_ptr<row_value> > part(pi.classCount());
-<<<<<<< HEAD
-    std::vector<unsigned> sizes(part.size(),0);
-    for (unsigned long n=0; n<size; ++n)
-      ++sizes[pi.class_of(n)];
-      // compute all |sizes| efficiently; don't use |pi.classSize|
-=======
     auto sizes = pi.class_sizes();
->>>>>>> 3c162296
     for (unsigned i=0; i<part.size(); ++i)
     @/{@;
       part[i]=std::make_shared<row_value>(0);
