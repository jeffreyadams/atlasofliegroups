--- conflicted
+++ resolved
@@ -1096,27 +1096,6 @@
 associativity at the same priority level.
 
 In the absence of unary operators, a formula is an alternation of operands and
-<<<<<<< HEAD
-operators, where the former comprises any expression bound more tightly than
-any formula, for instance one enclosed in parentheses. For every operator that
-comes along we can already determine its left subtree by comparing priorities
-with any previous ones. As a consequence of these comparisons, the right
-subtree of some previous operators~$\omega$ may also be completed (if~$\omega$
-turned out to bind more strongly than the current operator); in that case a
-formula with root~$\omega$ is constructed and henceforth becomes a single
-operand. Therefore at any point just after seeing an operator, there will be a
-list of pending operators of increasing priorities (weakly at odd priority
-levels), each with a complete left operand. If the formula would terminate
-after one more operand, then each pending operator would get as right operand
-the formula recursively constructed from everything that follows it. Now when
-a new operand followed by an operator~$\omega$ comes along, the pending
-operators are considered from right to left; while the operator has a higher
-priority than~$\omega$, or the same even priority, it receives the new(est)
-operand as its right operand, and the resulting formula becomes the newest
-operand. Once an operator is encountered whose priority is too low to capture
-the operand, the newest operand becomes the left subtree of~$\omega$, which
-now becomes the leftmost pending operator.
-=======
 operators, where the former comprises any expression types bound more tightly
 than formulae, for instance expressions enclosed in parentheses. For every
 operator that comes along we can already determine its left subtree by
@@ -1136,7 +1115,6 @@
 resulting formula becomes the newest operand. Once an operator is encountered
 whose priority is too low to capture the operand, the newest operand becomes
 the left subtree of~$\omega$, which now becomes the leftmost pending operator.
->>>>>>> b1ccd570
 
 Unary operators complicate the picture. Any priority one would like to
 associate to a prefix operator can only be relevant with respect to operators
@@ -1149,15 +1127,6 @@
 
 Two reasonable solutions exists for defining a general mechanism: the simple
 solution is to give unary operators maximum priority (so that they can be
-<<<<<<< HEAD
-handled immediately), the other is to give that priority whenever they are
-immediately preceded by another operator. We choose the latter option, since
-it allows interpreting \.{-x\pow2} less surprisingly as $-(x^2)$; somewhat
-more surprisingly the parentheses in $x+(-1)^n*y$ become superfluous. The
-example \.{x\pow-2*y} will then parse as $(x^{-2})*y$, which also seems
-reasonable. Note however that with this rule one does have the surprise
-that \.{x\pow-y\pow2} parses as $x^{(-y)^2}$.
-=======
 handled immediately), the other is to give them maximal priority only when
 they are immediately preceded by another operator. We choose the latter
 option, since it allows interpreting \.{-x\pow2} less surprisingly as
@@ -1165,7 +1134,6 @@
 superfluous. The example \.{x\pow-2*y} will then parse as $(x^{-2})*y$, which
 also seems reasonable. Note however that with this rule one does have the
 surprise that \.{x\pow-y\pow2} parses as $x^{(-y)^2}$.
->>>>>>> b1ccd570
 
 @ The data type necessary to store these intermediate data during priority
 resolutions is a dynamic list of triples subtree-operator-priority. We use a
@@ -1382,28 +1350,9 @@
 @ With the mentioned proviso about order, the function implementation just
 assembles the pieces.
 
-<<<<<<< HEAD
-@< Definitions of \Cpp...@>=
-std::ostream& operator<< (std::ostream& out, const id_pat& p)
-{ if ((p.kind & 0x2)!=0)
-    if (p.sublist==NULL)
-      out << "()";
-    else
-    { out << '(' << p.sublist->body << ',';
-      for (patlist l=p.sublist->next; l!=NULL; l=l->next)
-      out << l->body << (l->next!=NULL ? ',' : ')');
-    }
-  if (p.kind==0x3) // both parts present
-    out << ':';
-  if ((p.kind & 0x1)!=0)
-    out << main_hash_table->name_of(p.name);
-  return out;
-}
-=======
 @< Definitions of functions for the parser @>=
 raw_patlist make_pattern_node(raw_patlist prev,raw_id_pat& pattern)
 {@; patlist l(prev); l.push_front(id_pat(pattern)); return l.release(); }
->>>>>>> b1ccd570
 
 @ Patterns also need cleaning up, which is what |destroy_pattern| and
 |destroy_id_pat| will handle, and reversal as handled by |reverse_patlist|.
