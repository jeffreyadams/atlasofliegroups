--- conflicted
+++ resolved
@@ -157,11 +157,8 @@
   bool present (id_type id) const
   @+{@; return table.find(id)!=table.end(); }
   bool is_defined_type(id_type id) const; // whether |id| stands for a type
-<<<<<<< HEAD
-=======
   bool is_type_constructor(id_type id) const;
     // whether |id| is defined as a type constructor
->>>>>>> 80f0f006
   const type* type_of(id_type id,bool& is_const) const;
   // pure lookup, may return |nullptr|
   const type* type_of(id_type id) const; // same without asking for |const|
@@ -220,14 +217,11 @@
 bool Id_table::is_defined_type(id_type id) const
 { map_type::const_iterator p = table.find(id);
 @/ return p!=table.end() and p->second.get_value()==nullptr;
-<<<<<<< HEAD
-=======
 }
 bool Id_table::is_type_constructor(id_type id) const
 { map_type::const_iterator p = table.find(id);
 @/ return p!=table.end() and p->second.get_value()==nullptr
   and p->second.get_type().is_polymorphic();
->>>>>>> 80f0f006
 }
 
 @ The |remove| method removes an identifier if present, and returns whether
@@ -448,11 +442,6 @@
           if (shift(entry.f_tp().arg_type,0,shift_amount)==arg_t)
           return &entry;
         }
-<<<<<<< HEAD
-        else if (entry.f_tp().arg_type==arg_t)
-          return &entry;
-=======
->>>>>>> 80f0f006
   }
   return nullptr; // indicate that |(id,arg_t)| was not found
 }
@@ -746,12 +735,8 @@
 void global_forget_identifier(id_type id);
 void global_forget_overload(id_type id, type_p tp);
 void type_define_identifier
-<<<<<<< HEAD
-  (id_type id, type_p tp, raw_id_pat ip, const source_location& loc);
-=======
   (id_type id, type_p tp, unsigned int deg, raw_id_pat ip,
    const source_location& loc);
->>>>>>> 80f0f006
 void process_type_definitions (raw_typedef_list l, const source_location& loc);
 void set_back_trace(const simple_list<std::string>& back_trace);
 void show_ids(std::ostream& out);
@@ -1379,11 +1364,7 @@
   (id_type id, type_p t, unsigned int deg, raw_id_pat ip,
   const source_location& loc)
 { type_ptr saf(t); id_pat field_pat(ip); // ensure clean-up
-<<<<<<< HEAD
-  type tp= type::wrap(*t,0); // global identifiers have no fixed type variables
-=======
   type tp= type::constructor(std::move(*t),deg);
->>>>>>> 80f0f006
   const auto& fields = field_pat.sublist;
   const auto n=length(fields);
 @)
@@ -1604,16 +1585,6 @@
 accepted.
 
 @< Protest if |id| is currently used as ordinary identifier @>=
-<<<<<<< HEAD
-{ const bool pres = global_id_table->present(id) and
-                    not global_id_table->is_defined_type(id);
-  auto q = global_overload_table->variants(id);
-  if (pres or (q!=nullptr))
-  { std::ostringstream o;
-    o  << "Cannot define '" << main_hash_table->name_of(id) @|
-       << "' as a type; it is in use as " @|
-       << (pres? "global variable" : "function");
-=======
 { auto q = global_overload_table->variants(id);
   if (q!=nullptr or @|
        global_id_table->present(id) and
@@ -1623,7 +1594,6 @@
     o  << "Cannot define '" << main_hash_table->name_of(id) @|
        << "' as a type; it is in use as " @|
        << (q==nullptr? "global variable" : "function");
->>>>>>> 80f0f006
     throw program_error(o.str());
   }
 }
