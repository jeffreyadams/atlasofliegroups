% Copyright (C) 2006-2012 Marc van Leeuwen
% This file is part of the Atlas of Lie Groups and Representations (the Atlas)

% This program is made available under the terms stated in the GNU
% General Public License (GPL), see http://www.gnu.org/licences/licence.html

% The Atlas is free software; you can redistribute it and/or modify
% it under the terms of the GNU General Public License as published by
% the Free Software Foundation; either version 2 of the License, or
% (at your option) any later version.

% The Atlas is distributed in the hope that it will be useful,
% but WITHOUT ANY WARRANTY; without even the implied warranty of
% MERCHANTABILITY or FITNESS FOR A PARTICULAR PURPOSE.  See the
% GNU General Public License for more details.

% You should have received a copy of the GNU General Public License
% along with the Atlas; if not, write to the Free Software
% Foundation, Inc., 51 Franklin St, Fifth Floor, Boston, MA  02110-1301  USA


\def\emph#1{{\it#1\/}}
\def\foreign#1{{\sl#1\/}}
\def\axis.{\.{axis}}

@* Outline.
%
This file describes a central part of the interpreter for Axis, the (new)
command language of the Atlas of Lie Groups and Representation software. This
part describes the fundamental type declarations used throughout the
interpreter, as well as some functions that operate on types, for instance to
see if one can be converted into another. This compilation unit is
called \.{axis-types}, which refers both to user types and to meta-types of the
interpreter used to represent user types and other fundamental notions.

@( axis-types.h @>=

#ifndef AXIS_TYPES_H
#define AXIS_TYPES_H

#include "axis-types-fwd.h"

@< Includes needed in \.{axis-types.h} @>@;
namespace atlas { namespace interpreter {
@< Type definitions @>@;
@< Declarations of global variables @>@;
@< Declarations of exported functions @>@;
@< Template and inline function definitions @>@;
}}
#endif

@ Some header files need to know about classes and class templates defined here,
but do not want to include \.{axis-types.h} to avoid mutual dependence problems.
For those uses we write a separate header file \.{axis-types-fwd.h} which
introduces the relevant names as declared but not defined (incomplete types).

@( axis-types-fwd.h @>=
#ifndef AXIS_TYPES_FWD_H
#define AXIS_TYPES_FWD_H

@< Includes needed in \.{axis-types-fwd.h} @>@;
namespace atlas { namespace interpreter {
@< Type declarations @>@;
}}
#endif

@ Each compilation unit follows a similar global pattern. While some modules
are absent in each case, the order in the implementation files is local type
definitions, global variables, local variables, local functions, global
functions (the last point being the main goal of the implementation unit).

@h "axis-types.h"
@h <cstdlib>

@c

namespace atlas { namespace interpreter {
@< Global variable definitions @>@;
namespace {@;
  @< Local type definitions @>@;
  @< Local function definitions @>@;
}
@< Function definitions @>@;
}}


@ The parser produces a parse tree, in the form of a value of type |expr|
defined in the unit \.{parsetree}. The task of the evaluator (defined largely in
the \.{axis.w} compilation unit) is to take such an expression, analyse it and
then evaluate it to obtain a value. At various points errors can occur, which we
shall have to handle gracefully: during the analysis static ``type'' errors may
prevent us from undertaking any meaningful action, and in absence of such errors
there still can be dynamic ``runtime'' errors.

We first define some data types used by the evaluator. First of all we shall
consider ``type'' values, represented by the structure |type_expr|, in terms
of which the static analysis is performed. Then we shall define the structure
of values for user data, the kind manipulated by the evaluator at runtime;
these are of classes derived from~|value_base|. Then we shall define values
that represent the user expression after type analysis, and which serve to
control the runtime actions; these are of classes derived from
|expression_base|. Finally we need some types for errors that we might have
to throw; these are the classes |program_error|, and |type_error| which is
derived from it.

Originally the |expr| value itself (possibly slightly modified during type
analysis) was used for evaluation, but it turns out to be useful to rebuild
the expression tree with a modified structure. It used to be a side benefit
that we could liberate ourselves from the constraint on data types built by
the parser, that they could be understood by a \Cee-program; currently
however \Cpp~language types can be, and are, part of the type |expr|.
Nonetheless the structure built on |expression_base| is different in many
respects from |expr|, and the transformation between these structures involves
certain processes like overloading resolution that more resemble compilation
than interpretation.

Most of these types are recursive in a manner more complicated than simple
linked lists or binary trees: at each level they represent various alternative
possibilities, each of which might recursively refer to the original type one
or more times. Such recursion is represented by linked structures that cannot
easily be hidden in a (template) class with a simple interface, such as
happens in the container classes of the Standard Template Library. For this
reason the code using these types is to some extent exposed to the linked
nature of the data, and some concern for proper memory management will be
necessary. We shall however provide functions to facilitate safe and
consistent handling of storage of these data, while avoiding excessive
duplication during manipulation. Altogether this part of the program will be
of a quite different nature than that of the main mathematical library.


@< Includes needed in \.{axis-types-fwd.h} @>=
#include <memory> // for |std::unique_ptr|, |std::shared_ptr|
#include "Atlas.h"
  // for utilities (like |sl_list|); this include must come first
#include "buffer.h" // for |id_type|


@* Types to represent types.
%
We make a fundamental choice to check types before attempting to execute any
expression entered by the user; thus type errors can be signalled earlier and
expressed more understandably than if one would wait until an accident is about
to happen at runtime. Therefore types will be represented independently of any
runtime value representation. Types will have an effect on the transformation of
expressions into executable internal form (for example in selecting the instance
of an overloaded function to use), but once that is done, types will no longer
be represented at all: the internal code executes without being ``aware'' of the
types of the values it manipulates. This is only possible because those values
are then accessed via generic pointers (i.e., pointers that, as far as \Cpp\ is
concerned, could point to any kind of value). Run time values have different
representations according to their top level structure (for instance an integer
value and a row value have different structures), which are realised by using
classes derived from a common base class for run time values; by using dynamic
casts the program can check whether the dynamic value of expressions match their
static type, and trap errors in the logic of our interpreter. The user should
never notice these tests, and in the optimised version of the \.{atlas} program,
no run time checking is done at all (dynamic casts are replaced by static ones).

In the simplest case, types are represented by small tree structures, with nodes
of types |type_expr| that will be detailed later. Unlike \Cpp~classes, we never
have types that gives some visibility of the structure of values but which limit
access to handling that structure to privileged methods: whenever we do
encapsulate representation structure, like for primitive types, the type of
expressions for such values is completely opaque (only functions coming with the
type can be applied to them). So a type expression basically describes the
accessible structure of the corresponding values, and allows all operations
compatible with that structure to be performed. For instance the type printed
as \.{(int->[(bool,mat)])} specifies a function mapping integers to lists of
pairs of a Boolean value and a matrix; it allows operations compatible with
that, for instance calling it with an integer argument, then subscripting it
with an integer index, and finally selecting the second component of the result
to obtain a matrix. As mentioned, classes defined in the Atlas software library
itself will be presented to the user as (opaque) primitive types; only built-in
operations declared for that primitive type can be applied to such values. In a
development beyond the original type structure, some expressions can have an
abstract type meaning the corresponding value can be of any kind whatsoever, but
that type will be represented by a type variable that is treated as a distinct
primitive type, so that no usage of the expression that makes any assumption
about the value structure will be allowed. More generally types can be ``second
order types'', namely type expressions that can contain type variables. Then
there are the main kinds of non-primitive non-abstract types: function types,
row-, tuple-, and discriminated union types.

Trees representing different type expressions will not share any sub-trees
among each other, so they have strict (unshared) ownership of their parts,
which simplifies memory management. This choice means some recursive copying
of tree structures is sometimes required, but (although runtime cost of type
handling is negligible with respect to other factors in the interpreter) we
avoid doing so more than absolutely necessary.

Usually types are built from the bottom up (from leaves to the root), although
during type checking the reverse also occurs; also type variables can be
substituted for in certain circumstances which also leads to top-down growth of
type expressions. During bottom-up construction, new nodes are held in local
variables before being moved to dynamically managed storage when becoming
subexpressions of newer nodes. This means move semantics is needed for type
expressions (transferring ownership of descendants when moving a node), which
was originally realised using auto-pointers to descendants. With the advent
of \Cpp11, special syntactic support for move semantics was added, so that one
can distinguish calls that should be realised with shallow copies and ownership
transfer, from the occasionally needed deep copy. At the same time auto-pointers
were replaced by unique-pointers, with essentially the same functionality, but
better adapted to the syntactic facilities. The structure also uses ordinary
pointers of type~|type_p| in places where ownership is managed by some
containing structure rather than by the pointer itself.

@< Type declarations @>=
class type_expr;
@/
using type_p = type_expr*;
using const_type_p = const type_expr*;
using type_ptr = std::unique_ptr<type_expr>;
using const_type_ptr = std::unique_ptr<const type_expr>;

@*2 Type lists.
%
We also need type lists as building block for types (for instance for the
arguments of a function). These used to be defined in a similar manner to
types themselves, but since an STL-compatible singly-linked list container
class templates |simple_list| and |sl_list| was added to the Atlas utilities
library, these were used to replace the implementation of type lists.

When incorporating type lists into the |type_expr| structure, the class template
|simple_list| will be used; the more flexible but less compact |sl_list|
template will be occasionally used for temporary variables, whose type is then
|dressed_type_list|. This usage provides a good practical test for the usability
of these new container types; so far they have passed them gracefully, though
occasionally after enriching the repertoire of methods of the container type.
Also, it turns out to be useful to sometimes not use the provided container
types directly; for instance, for a component of a \Cpp\ |union| type, there is
little advantage of using a smart pointer (it still needs to be managed manually
by the containing union type), so we use a raw pointer to a node
(|raw_type_list| or |const_raw_type_list|) in such occasions. We shall also have
occasions where instead of normal iterators over type lists we use weak
iterators (ones that cannot be used to insert or delete nodes), and the types
|wtl_iterator| and |wtl_const_iterator| are defined for that purpose.

@< Type declarations @>=
using type_list = containers::simple_list<type_expr>;
using dressed_type_list = containers::sl_list<type_expr>;
@)
using raw_type_list = atlas::containers::sl_node<type_expr>*;
@/using const_raw_type_list = atlas::containers::sl_node<type_expr>const *;
using wtl_iterator = containers::weak_sl_list_iterator<type_expr>;
  // wtl = weak type list
using wtl_const_iterator = containers::weak_sl_list_const_iterator<type_expr>;

@ Since types and type lists own their trees, their copy constructors must
make a deep copy. The class |type_expr| will provide no copy constructor but
instead a more visible |copy| method to do a deep copy. On some occasions
however one rather needs a copy at the pointer level: one has access to a
pointer to some |type_expr| (possibly by simply taking its address), but one
needs an owning |type_ptr| instead. The function |acquire| will achieve this.

@< Declarations of exported functions @>=
type_ptr acquire(const type_expr* t);

@~The function |acquire| simply creates a unique-pointer from the call of |new|
(using the |std::make_unique| function template), whose constructing expressions
invokes the |copy| method of |type_expr| pointed to. That will recursively
perform a deep copy, as detailed in section @#type expression copy@>.

@< Function definitions @>=
type_ptr acquire(const type_expr* t) @+
{@; return std::make_unique<type_expr>(t->copy()); }


@ Type lists are usually built by starting with a default-constructed
|type_list| (or equivalently initialising it with |empty_tuple()| defined below,
which can avoid a Most Vexing Parse situation if |type_list()| were used
instead), and repeatedly calling |prefix| to add nodes in front. The function
|prefix| is efficient both in handling the node and the list itself, due to its
use of move-semantics. Nonetheless, the list is passed as a modifiable lvalue
reference |dst| that will be made to hold the extended list, which is also the
result of |prefix| call, for convenience. A dressed variation of |prefix| is
also defined below.

@< Declarations of exported functions @>=
type_list empty_tuple();
type_list& prefix(type_expr&& t, type_list& dst);
dressed_type_list& prefix(type_expr&& t, dressed_type_list& dst);

@ Move semantics, introduced in \Cpp11, has solved any difficulty with
ownership management that the functions below previously had to deal with.

@< Function def... @>=
type_list empty_tuple() @+{@; return type_list(); }
@)
type_list& prefix(type_expr&& t, type_list& dst)
{@; dst.push_front(std::move(t));
   return dst;
}
dressed_type_list& prefix(type_expr&& t, dressed_type_list& dst)
{@; dst.push_front(std::move(t));
  return dst;
}

@*2 Kinds of type; primitive types.
%
We have a simple but flexible type model. There is a finite number of
``primitive'' types, many of which are abstractions of complicated classes
defined in the Atlas library, such as root data or reductive groups. We also
have type variables, which as mentioned are treated similarly to primitive
types. Then one has function types that map one type to another, types that are
``row of'' some other type, tuples (Cartesian products) of some given sequence
of types, and disjoint unions (co-products in the category of sets) of some
sequence of types.

In addition to these, we allow for two more possibilities, that do not
correspond to the way in which values can be built up. The final possibility
|tabled| provides a way to reference a type indirectly (its details are to be
found after looking up the reference), which is essential for being able to
specify recursive types. We also allow for an undetermined type, which can
serve as a wild-card to specify type patterns.

Before we can define |type_expr|, we need to enumerate its variants and the
possibilities for primitive types. Here are enumerations of tags for the basic
kinds of types, and for the sub-cases of |primitive_type| (some of them will be
introduced later).

@< Type definitions @>=
enum type_tag
 { undetermined_type, primitive_type, variable_type,
   function_type, row_type, tuple_type, union_type,
   tabled
 };

enum primitive_tag
{ integral_type, rational_type, string_type, boolean_type
  , @< Other primitive type tags @>@;@; @|
  @+nr_of_primitive_types };

@ For printing types (and later for parsing them) we shall need names for the
primitive ones.

@< Declarations of global variables @>=

extern const char* prim_names[];

@~Here is the list of names of the primitive types (some are given later),
terminated by a null pointer. The last name |"void"| is not a primitive name,
corresponds to |nr_of_primitive_types|, and will be treated exceptionally in
|mk_prim_type| to make an empty tuple type instead.

@< Global variable definitions @>=
const char* prim_names[]=@/
{"int","rat","string","bool",@< Other primitive type names@>@;@;@+
 "void", nullptr };

@*1 Type expressions.
%
Type expressions are defined by a tagged union, where the tags indicate the kind
of type denoted (primitive, function, row, etc.). We intend to always only
access the variant corresponding to the current tag value, but this is not
something that can be statically ascertained in \Cpp; therefore the tag and the
corresponding variants originally had public access. The fields were however
made private, with public accessor methods, at the introduction of |tabled|
types, a kind of type necessary to represent types with a recursive structure.
This is not so much to ensure access only according to the current tag, but
rather to be able to automatically insert a test for |tag==tabled| possibly
followed by expansion. This makes the handling of tabled types transparent in
most places.

Although variant members of a |union| with nontrivial special member functions,
as is the case for smart pointer types, are allowed in \Cpp11, it then remains
the programmer's responsibility to explicitly call constructors and destructors
as those variants come and go, which effectively ruins most of the advantages of
using smart pointers. For this reason we use raw pointers here instead, and in
particular |raw_type_list| rather than |type_list| for the |tuple_variant|. One
drawback of that is that we will not be able to create a |type_list::iterator|
for traversal of the list, but in practice weak iterators will always suffice.

There is one restriction on types that is not visible in the definition below,
namely that the list of types referred to by the |tuple_variant| field cannot
have length~$1$ (nor can it have length~$0$ when |tag==union_type|, but a
$0$-tuple is valid and defines the |void| type, as we saw above). This is
because syntactically anything that would suggest a $1$-tuple or $1$-union (for
instance a parenthesised expression) in fact designates what would be the unique
component of such a tuple or union.

@< Type definitions @>=

using type_nr_type = unsigned int;
class type_expr
{ type_tag tag;
  union
  { primitive_tag prim_variant; // when |tag==primitive|
    unsigned int typevar_variant; // when |tag==variable_type|
    func_type* func_variant; // when |kind==function_type|
    type_p row_variant; // when |kind==row_type|
    raw_type_list tuple_variant; // when |kind==tuple_type| or |kind==union_type|
    type_nr_type tabled_variant; // when |kind==tabled_type|
  };
@)
  class defined_type_mapping;
  static defined_type_mapping type_map;
@)
public:
  @< Ordinary methods of the |type_expr| class @>@;
@)
public:
  @< Static methods of |type_expr| that will access |type_map| @>@;
};

@ We start with a number of public methods that allow testing the actual variant
of a |type_expr|, and after that the data specific to that variant. We can
distinguish |tabled| types using the |raw_kind| method. But often we want to
transparently treat them as the type they are equated to, in which case one can
call |untabled| to automatically expand when needed; since the expanded type is
already present in storage, this is a cheap transformation. Most commonly one
uses the |kind| method that does this expansion rather than |raw_kind|, and the
access methods for the variant-specific data all do this expansion implicitly.
Since tabled types cannot be equated to type variables, or to any polymorphic
type for that matter, the method |typevar_count| is an exception and skips the
expansion.

@< Ordinary methods of the |type_expr| class @>=
type_tag raw_kind () const @+{@; return tag; } // don't translate |tabled|
const type_expr& untabled () const
  @+{@; return tag==tabled ? expansion() : *this; }
type_tag kind () const @+{@; return untabled().tag; }
primitive_tag prim () const     @+{@; return untabled().prim_variant; }
unsigned int typevar_count () const @+{@; return typevar_variant; }
const func_type* func() const  @+{@; return untabled().func_variant; }
      func_type* func()        @+{@; return untabled().func_variant; }
const type_expr& component_type () const @+{@; return *untabled().row_variant; }
      type_expr& component_type ()       @+{@; return *untabled().row_variant; }
const_raw_type_list tuple () const @+{@; return untabled().tuple_variant; }
      raw_type_list tuple ()       @+{@; return untabled().tuple_variant; }
type_nr_type type_nr () const @+{@; assert(tag==tabled); return tabled_variant; }
id_type type_name () const; // identifier corresponding to |tabled_variant|
const type_expr& expansion () const; // type corresponding to |tabled_variant|


@ There is a default constructor that sets |kind==undetermined_type| and
constructs no variant at all (in \Cpp\ \emph{at most} one variant of a union is
active). For every variant of the union there is a factory method, which first
default-constructs a |type_expr result@;|, and then changes its variant while
assigning to the corresponding field. This is possible because all variants of
the |union| are POD types (such as raw pointers): no assignment will involve
(incorrectly) destructing the ``previous value'' of the field. The destructor
for |type_expr| does (by calling |clear|) take care to destruct the active
field, explicitly calling |delete| if that field is a pointer.

A move constructor for |type_expr| is provided, but no copy constructor;
instead of the latter we provide a |copy| method explicitly creating a deep
copy value, to which one may then apply move-construction. We similarly
provide a move assignment operator, which implicitly makes the copy assignment
operator deleted (rather then implicitly provided), and a |swap| method (as
proof-of-concept, it is not currently used). Two special cases of (partial)
move semantics are provided for however, for replacing an undefined (or
partially undefined) type by a more specific type (note that in these cases
nothing disappears, so no clean-up is necessary). The first case, the
|set_from| method, makes a shallow copy of its argument into the object for
which is was called, which is required to be undetermined initially. This
method that was present long before \Cpp11 allowed proper move semantics is in
fact used to implement the move constructor and move assignment operator. The
second case, the |specialise| method, is used during type analysis, to see if
our type matches a given pattern, or in case it was (partially) undefined
whether it can be made to match the pattern by if necessary replacing some
undetermined descendants by more specific ones. The call returns a value
indicating whether this was possible, and if so makes the necessary
specialisations to our type. That is done by copying, so the caller does not
require, acquire, or lose ownership of the pattern for/by this method.

The various factory methods all take rvalue reference arguments to the
information to be incorporated, which is moved into the appropriate field after
setting |tag| appropriately. For the row, tuple, and union types the references
are to smart pointers (|unique_ptr| instances) that are thus ``passed by
check''; cashing these checks takes place inside the constructor by calling the
|unique_ptr::release| method when initialising an appropriate raw pointer field.
For function types there are two rvalue references to |type_expr| fields, for
argument and result types, whose contents will be move assigned inside the
factory function.

@< Ordinary methods of the |type_expr| class @>=

type_expr() noexcept : tag(undetermined_type) @+{}
static type_expr primitive(primitive_tag p)
@/{@; type_expr result; result.tag=primitive_type, result.prim_variant=p;
    return result;
  }
static type_expr variable(unsigned int nr)
@/{@; type_expr result; result.tag=variable_type, result.typevar_variant=nr;
    return result;
  }
static type_expr function(type_expr&& arg, type_expr&& result);
static type_expr row(type_expr&& t)
@/{@; type_expr result;
    result.tag=row_type, result.row_variant=new type_expr(std::move(t));
    return result;
  }
static type_expr tuple(type_list&& l)
@/{@; type_expr result; result.tag=tuple_type, result.tuple_variant=l.release();
    return result;
  }
<<<<<<< HEAD
static type_expr onion(type_list&& l)
@/{@; type_expr result; result.tag=union_type, result.tuple_variant=l.release();
    return result;
  }
=======
static type_expr tuple_or_union(type_tag tag,type_list&& l)
@/{@; type_expr result; result.tag=tag, result.tuple_variant=l.release();
    return result;
  }

>>>>>>> 80f0f006
static type_expr tabled_nr(type_nr_type type_nr)
@/{@; type_expr result; result.tag=tabled, result.tabled_variant=type_nr;
    return result;
  }
@)
type_expr(type_expr&& t) noexcept; // move constructor
type_expr& operator=(type_expr&& t) noexcept; // do move assignment only
void clear() noexcept;
  // resets to undefined state, cleaning up owned pointers
~type_expr() noexcept @+{@; clear(); }
  // that is all that is needed for destruction
void swap(type_expr& t) noexcept;
@)
type_expr copy() const; // in lieu of deep copy constructor
void set_from(type_expr&& p) noexcept; // shallow copy
bool specialise(const type_expr& pattern);
  // try to match pattern, possibly modifying |*this|
bool can_specialise(const type_expr& pattern) const;
 // tell whether |specialise| would succeed

@ Here are some more mundane public methods of |type_expr|.

@< Ordinary methods of the |type_expr| class @>=
  bool operator== (const type_expr& y) const;
  bool operator!= (const type_expr& y) const @+{@; return not((*this)==y); }
  bool is_unstable() const;
    // whether |undetermined| components elements are present
@)
void print(std::ostream& out) const;

@ For that definition to be processed properly, we must pay some attention to
ordering of type definitions, because of the recursions present. The structure
|func_type| will contain instances of |type_expr|, so its definition must
follow, but since we used a pointer to such a structure, it must be declared
as a structure before the definition of |type_expr| is seen. For type lists
this kind of difficulty is taken care of because |simple_list<type_expr>|
could be used in a |typedef| before |type_expr| was a complete type.

@< Type declarations @>=

struct func_type;

@ The variant for function types needs both an argument type and a result type,
which is obtained by having |type_expr| contain a raw pointer to a |func_type|
structure. There are occasions where outside code needs to refer to |func_type|,
so we cannot make this a local definition to the |type_expr| class. The
definition itself is simple, with all methods inlined. Like for |type_expr| we
do not provide an ordinary copy constructor, but a value-returning |copy|
accessor method.

@< Type definitions @>=
struct func_type
{ type_expr arg_type, result_type;
@)
  func_type(type_expr&& a, type_expr&& r)
@/: arg_type(std::move(a)), result_type(std::move(r)) @+{}
@/func_type(func_type&& f) = default; // move constructor
  func_type& operator=(func_type&& f) = default; // move assignment
  func_type copy() const // in lieu of a copy constructor
  {@; return func_type(arg_type.copy(),result_type.copy()); }
};

@ The factory method for function types could not be defined inside the
definition of |type_expr|, since |func_type| is not (and cannot be) a complete
type there. The code below is put in the header file after the type definitions,
so the |func_type| definition we just saw, and in particular its constructor
used here, will be fully known at that point.

@< Template and inline function definitions @>=
inline type_expr type_expr::function(type_expr&& arg_tp, type_expr&& res_tp)
{ type_expr result;
  result.tag=function_type;
  result.func_variant=new func_type(std::move(arg_tp),std::move(res_tp));
  return result;
}

@ Instead of a regular copy constructor, which would have to make a deep copy
(because these descendants are owned by the object), |type_expr| provides a
method |copy| that recursively copies the descendant types; this way the
inadvertent making of deep copies is avoided. If necessary the |type_expr|
move constructor can be applied to the temporary for the result from |copy|,
but this can probably always be avoided by return value optimisation (and in
any case move construction costs little). Using a named function here results
in the recursion being visible in the argument of the calls of |new|. Since this
is not a constructor, the pointers returned from |new| are immediately owned
when stored in a component of |type_expr| (and even if this had been a
constructor, no exception can happen between storing the pointer and function
termination).

@:type expression copy@>

@< Function definitions @>=
type_expr type_expr::copy() const
{ type_expr result;
  switch (result.tag=tag)
  { case undetermined_type: break;
    case primitive_type: result.prim_variant=prim_variant; break;
    case variable_type: result.typevar_variant=typevar_variant; break;
    case function_type: result.func_variant=new
      func_type(func_variant->copy());
    break;
    case row_type:
      result.row_variant=new type_expr(row_variant->copy());
    break;
    case tuple_type: case union_type:
      @< Assign a deep copy of |tuple_variant| to |result.tuple_variant| @>
    break;
    case tabled: result.tabled_variant=tabled_variant; break;
  }
  return result;
}

@ We create a duplicate list by applying the |copy| method for all members of
the list accessed from |tuple_variant|. The code below originally
placement-constructed that list into the |result.tuple_variant| field, which at
that time was a |simple_list| instance; it initially default constructed the
list, and then added the components using |insert| through an output iterator
|oit| pointing at the end of the list. This had to be modified when
|tuple_variant| was made to be a raw pointer, from which we cannot create a
|type_list::iterator| (this is one of the rare places in the code where that
matters). Nonetheless this code is straightforward: we use a local
|dressed_type_list| (a |sl_list| instance) for which we can repeatedly call
|push_back|, and for the input |raw_type_list tuple_variant@;| from which we
want to copy, we can do instead of a |type_list::iterator| with a weak iterator.
Once constructed we must |undress| to demote to a |simple_list|, and then
|release| to get the raw pointer to be assigned to |result.tuple_variant|.

@< Assign a deep copy of |tuple_variant| to |result.tuple_variant| @>=
{
  dressed_type_list dst;
  for (wtl_const_iterator it(tuple_variant); not it.at_end(); ++it)
    dst.push_back(it->copy());
  result.tuple_variant = dst.undress().release();
  // incorporate and transfer ownership
}

@ The method |clear| does the work for the |type_expr| destructor, cleaning up
the nodes accessible from here before setting |tag=undetermined_type|. The
reason for separating this out from the destructor is that it allows variables
to be made ready for reuse. The recursion of this method is implicit, as the
<<<<<<< HEAD
|delete| calls will may run destructors that call |clear| again.
=======
|delete| calls may run destructors that call |clear| again.
>>>>>>> 80f0f006

If some variants of the |union| had been smart pointers, then we would have
needed to explicitly call their destructors, rather than |delete|. This would
not really have made the code simpler or more transparent.

@< Function definitions @>=
void type_expr::clear() noexcept
{ switch (tag)
  { case undetermined_type: case primitive_type: case variable_type: break;
    case function_type: delete func_variant; break;
    case row_type: delete row_variant; break;
    case tuple_type: case union_type: delete tuple_variant; break;
    case tabled: break;
  }
  tag = undetermined_type;
}

@ The method |set_from| makes a shallow copy of the structure; it implements
move semantics. Correspondingly it takes as argument another |type_expr| by
modifiable rvalue reference. The contents of its top-level structure is moved to
the current |type_expr|, and then set to a empty |undetermined_type| value,
which effectively detaches any possible descendants from it. This operation
requires that |type_expr| previously had |tag==undetermined_type|. We test this
condition using an |assert| statement (rather than throwing |logic_error|) to
honour the |noexcept| specification.

Using assignments (rather than placement-|new|) in |set_from| is possible since
all variants are POD types. Also we do not use move-assignments (although
morally they are) since the data consists of either raw pointers or of basic
(integer) data.

<<<<<<< HEAD
Using assignments (rather than placement-|new|) in |set_from| is possible since
all variants are POD types. The moving copy constructor is nearly identical to
|set_from| method, so we call the default constructor first, and then |set_from|
to move the top-level value.
=======
The moving copy constructor is nearly identical to |set_from| method, so we call
the default constructor first, and then |set_from| to move the top-level value.
>>>>>>> 80f0f006

@h <stdexcept>
@< Function definitions @>=
void type_expr::set_from(type_expr&& p) noexcept
{ assert (tag==undetermined_type);
   // logic should ensure this; we promised not to |throw|
  switch(tag=p.tag) // copy top node
  { case undetermined_type: break;
    case primitive_type: prim_variant=p.prim_variant; break;
    case variable_type: typevar_variant=p.typevar_variant; break;
    case function_type: func_variant=p.func_variant; break;
    case row_type: row_variant=p.row_variant; break;
    case tuple_type: case union_type: tuple_variant = p.tuple_variant; break;
    case tabled: tabled_variant=p.tabled_variant;
  }
  p.tag=undetermined_type;
  // detach descendants, so |p.clear()| will destroy top-level only
}
@)
type_expr::type_expr(type_expr&& x) noexcept // move constructor
: type_expr()
{@; set_from(std::move(x)); }

@ For move assignment we reuse the |set_from| method, and for |swap| we do a
move construction and two |set_from| calls, unless the |tag| fields match, in
which case we can call |std::swap| directly on the matching variant fields. The
|swap| method is not actually used (so we exclude its implementation from
compilation); it serves just as illustration of how it should be done if ever
needed.

@< Function definitions @>=
type_expr& type_expr::operator=(type_expr&& x) noexcept // move assignment
{ if (this!=&x)
  { clear(); // detach anything previously linked
    set_from(std::move(x)); // move top level structure
  }
  return *this;
}
@)
#if 0
void type_expr::swap(type_expr& other) noexcept
{
  if (tag==other.tag) // an easy case
    switch(tag)
    { case undetermined_type: break; // no need to swap |nothing| fields
      case primitive_type: std::swap(prim_variant,other.prim_variant); break;
      case variable_type:
        std::swap(typevar_variant,other.typevar_variant); break;
      case function_type: std::swap(func_variant,other.func_variant); break;
      case row_type: std::swap(row_variant,other.row_variant); break;
      case tuple_type: case union_type:
        std::swap(tuple_variant,other.tuple_variant); break;
      case tabled: std::swap(tabled_variant,other.tabled_variant); break;
    }
  else
  @/{@;
    type_expr t(std::move(other));
    other.set_from(std::move(*this));
    set_from(std::move(t));
  }
}
#endif

<<<<<<< HEAD
@ The |specialise| method is mostly used to either set a completely undetermined
type to a given pattern, or to test if it already matches that pattern;
sometimes however, we do not know which of the two will be the case, nor do we
exclude the possibility that that the type was in part already more specific
than the pattern, while another part needs actual specialisation to match the
pattern. Here ``a type matching a pattern'' means the type is at least as
specific as the pattern (allowing the pattern to be transformed into the type by
substitution for undetermined components), and specialising means replacing by
something more specific. So upon success we are replacing the type for which the
method is called by the most general common specialisation (called unifier) of
its previous value and |pattern|. So the name of this method is somewhat
misleading: one specialises necessarily to the |pattern| value itself, but to
something that matches |pattern|.
=======
@ The |specialise| method is mostly used to either set (if initially
undetermined) the |type_expr| it is called to a given |pattern| (which sometimes
actually is a complete type), or to test if it already matches that pattern.
This is done so that the same code can cater both for strong type contexts
(where a value of a specific type must be produced) and for weak ones (where
during type analysis any type found will do), as well as occasionally for
intermediate requirements (like: we need a $3$-tuple type with |int| as second
component). If possible, the initial value of our |type_expr| is replaced by a
refinement (meaning that some undetermined parts are substituted for) that is
also a refinement of |pattern|. This foreshadows the notion of unification in
the context of second order types, but the purpose of the |specialise| method is
mainly convenience of coding.
>>>>>>> 80f0f006

In the case of an |undetermined_type|, |specialise| uses the |set_from| method
to make |*this| a copy of |pattern|. In the other cases we only continue if
the top levels of both type declarers match, in which case we try to
recursively specialise all descendants. We do not guarantee
commit-or-roll-back, in other words, when the specialisation fails, some
modifications to our type may still have been made. This is no problem in most
situations, since failure to specialise $t_1$ to $t_2$ will usually be
followed by an attempt to coerce $t_2$ to $t_1$, or by throwing of an error;
here any specialisation that brings $t_1$ closer to $t_2$ cannot be harmful
(it probably makes no difference at all). And we provide an accessor method
|can_specialise| that may be tested, to condition calling |specialise| upon the
possibility of success in cases where having commit-or-roll-back is important.

This method must pay some nontrivial attention to types with |tag==tabled|,
whose (possibly recursive) meaning is stored in |type_expr::type_map|. If one
of the two types concerned is of this kind, it is basically replaced by its
expansion. When it is |*this| itself that is expanded, we do not want to
recursively call the manipulator |specialise| for the expansion, but luckily
there is never anything to substitute into defined types, so we can just call
the method |can_specialise| instead, to determine the Boolean result. When both
type expressions have |tag==tabled| we must avoid potentially infinite
recursion when both are expanded; by ensuring (upon entering type definitions)
that defined types are only equal if they have the same name, the code here is
reduced to just a test of the type numbers |tabled_variant|.

@< Function definitions @>=
bool type_expr::specialise(const type_expr& pattern)
{ if (pattern.tag==undetermined_type)
    return true; // specialisation to \.* trivially succeeds.
  if (tag==undetermined_type) // specialising \.* also always succeeds,
    {@; set_from(pattern.copy()); return true; }
     // by setting |*this| to a copy of  |pattern|
  if (pattern.tag==tabled)
  { if (tag==tabled) // both are defined type; see if they are the same
      return tabled_variant==pattern.tabled_variant;
      // there are no accidental equalities
    return specialise(pattern.expansion());
  }
  if (tag==tabled)
    return can_specialise(pattern); // call |const| method here
@)
  if (pattern.tag!=tag) return false;
    // now it is impossible to refine if tags mismatch
  switch(tag)
  { case primitive_type: return prim_variant==pattern.prim_variant;
    case variable_type: return typevar_variant==pattern.typevar_variant;
      // (fixed) type variable is like primitive
    case function_type:
      return func_variant->arg_type.specialise(pattern.func_variant->arg_type) @|
         and func_variant->result_type.specialise
                                          (pattern.func_variant->result_type);
    case row_type: return row_variant->specialise(*pattern.row_variant);
    case tuple_type: case union_type:
     @< Try to specialise types in |tuple_variant| to those in
        |pattern.tuple_variant|,
        and |return| whether this succeeded @>
    default: return true; // to keep the compiler happy, cannot be reached
  }
}

@ For tuples and unions, specialisation is done component by component.

@< Try to specialise types in |tuple_variant| to those in
   |pattern.tuple_variant|... @>=
{
  wtl_iterator it0(tuple_variant);
  wtl_const_iterator it1(pattern.tuple_variant);
  while (not it0.at_end() and not it1.at_end() and it0->specialise(*it1))
    @/{@; ++it0; ++it1; }
  return it0.at_end() and it1.at_end();
  // whether both lists terminated
}

@ Here is the definition of the accessor |can_specialise|, which is quite
similar. Besides the fact that we omit the call to |set_from|, a difference is
that we now simply expand our type if it is tabled (and not identical to |pattern|).

@< Function definitions @>=
bool type_expr::can_specialise(const type_expr& pattern) const
{ if (pattern.tag==undetermined_type or tag==undetermined_type
      or tag==variable_type)
    return true;
  if (pattern.tag==tabled)
  { if (tag==tabled) // both are defined type; see if they are the same
      return tabled_variant==pattern.tabled_variant;
      // there are no accidental equalities
    return can_specialise(pattern.expansion());
  }
  if (tag==tabled)
    return expansion().can_specialise(pattern);
@)
  if (pattern.tag!=tag) return false; // impossible to refine
  switch(tag)
  { case primitive_type: return prim_variant==pattern.prim_variant;
    case variable_type: return typevar_variant==pattern.typevar_variant;
      // (fixed) type variable is like primitive
    case function_type:
      return func_variant->arg_type.can_specialise
                                    (pattern.func_variant->arg_type) @|
         and func_variant->result_type.can_specialise
                                    (pattern.func_variant->result_type);
    case row_type:
      return row_variant->can_specialise(*pattern.row_variant);
    case tuple_type: case union_type:
      @< Find out and |return| whether we can specialise the types in
         |tuple_variant|
         to those in |pattern.tuple_variant| @>
    default: return true; // to keep the compiler happy, cannot be reached
  }
}

@ For tuples and unions, the test for possible specialisation is done
component by component.

@< Find out and |return| whether we can specialise the types in
   |tuple_variant| to those in |pattern.tuple_variant| @>=
{
  wtl_const_iterator it0(tuple_variant);
  wtl_const_iterator it1(pattern.tuple_variant);
  while (not it0.at_end() and not it1.at_end()
         and it0->can_specialise(*it1))
    @/{@; ++it0; ++it1; }
  return it0.at_end() and it1.at_end();
  // whether both lists terminated
}

@ The equality test is quite similar to the |specialise| method; in fact one
could often use that method in its place, but here we want both operands to be
|const|.

@< Function definitions @>=
bool type_expr::operator== (const type_expr& y) const
{ if (tag!=y.tag)
  { if (tag!=tabled and y.tag!=tabled) return false; // different structures
    return tag==tabled ? expansion()==y  : (*this)==y.expansion();
  }
  switch (tag) // we know that tags are equal, branch on which they are
  { case undetermined_type: return true;
    case primitive_type: return prim_variant==y.prim_variant;
    case variable_type: return typevar_variant==y.typevar_variant;
    case function_type:
      return func_variant->arg_type==y.func_variant->arg_type @|
	 and func_variant->result_type==y.func_variant->result_type;
    case row_type: return *row_variant==*y.row_variant;
    case tuple_type: case union_type:
       @< Find out and |return| whether all types in |tuple_variant|
          are equal to those in |y.tuple_variant| @>
    case tabled:
      return tabled_variant==y.tabled_variant;
      // only equal type numbers give equal types here
  }
  assert(false); return true; // cannot be reached, but compilers don't trust it
}

@ This module has a familiar structure.
@< Find out and |return| whether all types in |tuple_variant| are equal to
those in |y.tuple_variant| @>=
{
  wtl_const_iterator it0(tuple_variant);
  wtl_const_iterator it1(y.tuple_variant);
  while (not it0.at_end() and not it1.at_end()
         and *it0==*it1)
    @/{@; ++it0; ++it1; }
  return it0.at_end() and it1.at_end();
  // whether both lists terminated
}

@ The predicate |is_unstable| checks for the presence of undefined components
(\.*) in a type (such types are ``unstable'' since they might get modified by
|specialise|, and in certain places their occurrence could undermine the
consistency of the type system).

@< Function definitions @>=
bool type_expr::is_unstable() const
{ switch (tag)
  {
    case undetermined_type: return true;
    case tabled:  return false; // syntax excludes \.* in tabled types
    case primitive_type: return false;
    case variable_type: return false;
    case function_type:
      return func_variant->arg_type.is_unstable()
          or func_variant->result_type.is_unstable();
    case row_type: return(row_variant->is_unstable());
    case tuple_type: case union_type:
    {
      for (wtl_const_iterator it(tuple_variant); not it.at_end(); ++it)
        if (it->is_unstable()) return true;
      return false;
    }
  }
  assert(false); return true; // cannot be reached, but compilers don't trust it
}

@*2 Storage of defined, possibly recursive, types.
%
We come to a new part of the |type_expr| type, a static member that allows
names in types to be used that stand for certain type expressions. The
mechanism has been around some time, but was previously implemented by just
replacing the type name by the corresponding type expression after
having been input.

The sub-class |type_expr::defined_type_mapping| is basically a vector of type
expressions possibly paired to a type identifier and maybe a list of field names
(for tuples or unions, mostly useful for the latter). The variant
|tabled_variant| of |type_expr| will record an \emph{index} into this vector
(not the value of the possibly associated identifier). We provide a selection
operation |defined_type| that returns a non owned reference the such a type
expression. This class does not hide its data (though it does have one private
method |dissect_type_to|), but the unique object of this class is a private
member of |type_expr|, so access is mostly controlled by static methods of that
class.

The possibility to have unnamed types in the mapping will turn out to be useful
in implementation, since by adding such entries we can ensure that all sub-types
of types in the table are also present. For such unnamed types the type
identifier will have the value $-1$, but their index can still be used as
|tabled_variant|. The |fields| component can also be unused (and empty); when
set it records field names that usually are also bound to injector or projector
functions in the overload table, but their presence here serves mostly for
correctly interpreting |union|-controlled |case| expressions, which need to
associate tags identifying the variants of a given |union| type.

@< Type definitions @>=
struct type_binding
{ static constexpr id_type no_id = -1;
  id_type name; type_expr tp; std::vector<id_type> fields;
  type_binding(type_expr&& t) : name(no_id), tp(std::move(t)), fields() @+{}
};
class type_expr::defined_type_mapping : public std::vector<type_binding>
{ public:
  defined_type_mapping () : std::vector<type_binding>() @+{}
  const type_expr& defined_type(type_nr_type i) const @+
    {@; return (*this)[i].tp; }
};

@~We need to define that declared static class member; it starts out empty.
@< Global variable definitions @>=
type_expr::defined_type_mapping type_expr::type_map;

@ A number of additional methods of |type_expr| are all |static| and just serve
to regulate access to the static class member |type_map|. While most of them
simply serve as a hatch (dutch: ``doorgeefluik'', no good English equivalent) to
pass on information, the method |add_typedefs| used to enter a list of newly
defined (potentially recursive) types into |type_map| is quite elaborate. Its
argument is a list |defs| of pairings of a type identifier to a type expression,
the latter passed by non-owned pointer. The potentially recursive nature of
these definitions lies in that they can not only refer, using the
|tabled_variant|, to types already defined in the mapping, but also to the types
they define themselves. For this purpose, those recursive type numbers start to
count from |type_expr::table_size()| as it is before |add_typedefs| method is
called. The return value is a list of the same length giving their type numbers
after applying type equivalencing~; usually these will be the same numbers used
initially, but some may have mapped to equivalent previously known types.

@< Static methods of |type_expr| that will access |type_map| @>=
static std::vector<type_nr_type>
  add_typedefs(const std::vector<std::pair<id_type,const_type_p> >& defs);
static type_nr_type table_size();
static void reset_table_size(type_nr_type old_size);
static type_nr_type find (const type_expr& type);
static void set_fields (id_type type_number, std::vector<id_type>&& fields);
static const std::vector<id_type>& fields(type_nr_type type_number);

@ Here are the easy ones among those methods: |table_size| just returns the
current |size| of |type_map| while |reset_table_size| shrinks the table back to
a previous size; the method |find| locates a type given by an expression and
returns is associated identifier; |fields| and |set_fields| provide access to
the list of field names that can be associated to tuple and union types (note
that being a |static| member, we cannot |const| qualify |fields|, or any other
of these methods, to indicate that they leave |type_map| unchanged). There should
be no method to remove the name of a tabled type, as doing so might lead to
non-termination of printing recursive types, but |reset_table_size| provides a
way to undo extensions of the table size; it must however be used only in
situations where no type expression outside the table can have captured the
names that are removed.

@< Function definitions @>=
type_nr_type type_expr::table_size() @+{@; return type_map.size(); }
void type_expr::reset_table_size(type_nr_type old_size)
{@; type_map.erase(std::next(type_map.begin(),old_size),type_map.end()); }
@)
type_nr_type type_expr::find (const type_expr& tp)
{ for (auto it=type_map.begin(); it!=type_map.end(); ++it)
    if (it->tp==tp)
      return it-type_map.begin();
  return -1;
}
@)
void type_expr::set_fields(id_type type_number, std::vector<id_type>&& fields)
{@; assert(type_number<type_map.size());
   type_map[type_number].fields=fields;
}
const std::vector<id_type>& type_expr::fields(type_nr_type type_number)
{@; assert(type_number<type_map.size());
  return type_map[type_number].fields;
}

@ And here are the accessor methods for |type_expr| values that have
|raw_kind()==tabled|.

@< Function definitions @>=
id_type type_expr::type_name() const @+
{@; return type_map[tabled_variant].name; }

const type_expr& type_expr::expansion() const @+
{@; return type_map.defined_type(tabled_variant); }

@ The definition of |type_expr::add_typedefs| is subtle and requires quite a bit
of work, due to our requirement that all cases of type equivalence be
recognised, and each equivalence class reduced to a single entry. Thus we trade
off getting a more rapid and (more importantly) simpler equivalence test during
actual type checking against additional time spent in processing type
definitions. Type equivalence is defined in a conceptually simple way: each
recursive type gives rise by repeated expansion of the defining relations to a
unique, possibly infinite, type tree; we use structural equivalence of those
trees. As the trees are obtained by unfolding a finite set of type equations,
they can only be infinite due to periodicity. The problem at hand is like one of
testing (oriented) graph isomorphism for the finite graphs, but it might be
(though highly unlikely in practice) that the given description is already
repetitive (has a non-trivial automorphism) in which case we must compare
minimal quotients, where any such symmetry has been ``folded up'' and thereby
disappeared.

This however still does not give a practical algorithm for testing equivalence,
so instead we use the following ``bottom-up'' technique. We gather all types
descending from currently given type definitions (the vertices of our graph,
which is a finite collection) and partition them according to immediate
structural differences found (such as: a procedure type is never equivalent to a
row type, tuple types with different numbers of components are never equivalent,
etc.). Then we refine that partition by looking at possible differences among
descendent types (we effectively look around in or graph one level further),
then again look if the refined relation has found distinctions between
descendent types that previously were not distinguished, and repeat this until
no change occurs any more; types that still occur in the same part of the
partition apparently cannot be shown to differ in \emph{any} finite number of
steps, so they must be equivalent.

This approach would be most efficient if it could be done once and for all when
all type definitions are known, but in an interpreter we must be able to process
commands one by one, so we repeat the operation every time a new set of type
definitions comes along, which hopefully is not too often. We can limit our
embarrassment by keeping our |defined_type_mapping| in a form that makes
restarting the equivalencing relatively easy, namely by ensuring (as mentioned
above) that all sub-types of types in the table have their own entries.

Our way to proceed it outlined below (the description uses some locally defined
types, like |type_data|, detailed below). The |type_array| collects definitions
of all the types under consideration, in order by the |type_nr| that refers to
them in tabled types, with attached to them a ``rank'' that will be computed
during our algorithm. The list |type_perm| has same size, holds pointers to the
|type_array| elements, and will be permuted. This setup with ranks stored in
|type_array| rather than directly in |type_perm| is needed because they will
later be looked up for a |type_nr| inside a |type_expr| rather than for a
pointer found in |type_perm|. The list |groups| will describe equivalence
classes so far that need further refinement.

@< Function definitions @>=
std::vector<type_nr_type> type_expr::add_typedefs
  (const std::vector<std::pair<id_type,const_type_p> >& defs)
{
@/std::vector<type_data> type_array;
  p_list type_perm; // list of pointers into |type_array|
@)
  @< Copy types from |type_map| to |type_array|, then add entries for the types
     defined by |defs| and all their anonymous sub-types; also build |type_perm|
     to hold a pointer for each of the |type_array| elements @>
@)
  containers::sl_list<type_range> groups;
  @< Bucket-sort the pointers in |type_perm| according to the top level
     structure of the |type| field they point to, then set each |rank| field
     to the first index~|i0| into |type_perm| of an element in the same bucket,
     and store in |groups| the boundary pairs for refinable buckets @>
  @< Repeatedly sort and refine each bucket content, using the |rank| fields
     for their descendent types, until no more refinement takes place;
     now each bucket is an equivalence class of types @>
@)
  std::vector<type_nr_type> result;
  result.reserve(defs.size());
  @< For each equivalence class that has no representatives among the types
     already present, add a corresponding entry to |type_map|, and push to
     |result| the types for the entries of |defs| in |tabled| form @>
  return result;
}

@ Here is the structure of |type_array| elements; it essentially extends our
|type_expr| values temporarily with a |rank| field. The provided constructor
initially leaves that |rank| unset, as it will be explicitly set later.

Values of type |p_list|, like |type_perm|, are lists that will be used for to
get a permuted view of the elements in |type_array|.

We shall delimit ranges (after sorting) in |type_perm| by pairs of iterators
into it; we name the type of such iterators |tracker|. There is a subtlety
though with keeping track of (disjoint) ranges in a list when the ranges
themselves may get permuted: this permutation may make the delimiter that
designated the end of the range no longer designate the end of the permuted
range, but rather an earlier point (since the iterator is attached to the
originally final node of the range). The methods like |merge| that perform the
permutation take their ending iterator by variable reference and take care to
update it to the new final position, but this does not handle the situation
where another copy of that iterator occurs as starting iterator of another
range. The solution adopted here is to accompany the starting iterator by its
dereferenced value (the |first| field in the |type_range| struct below), which
permits detecting that the iterator has been moved backwards in the list, and
then correcting by advancing it; the |type_range::realign| method takes care of
this and returns the possibly updated starting iterator of the range.

@< Local type definitions @>=

struct type_data
{ type_expr type; @+ unsigned int rank;
@)
  type_data(type_expr&& e) : type(std::move(e)) @+{}
};
typedef containers::sl_list<type_data *> p_list; // list of type pointers
typedef p_list::iterator tracker;
struct type_range
{ tracker begin, end; @+
  type_data* first; // usually equal to |*begin|, but sometimes ahead
@)
  type_range(tracker b, tracker e) : begin(b), end(e), first(*begin) @+ {}
  tracker realign ()@+
  {@;while (*begin!=first)
       ++begin;
    return begin;
  }
};

@ The following is not conceptually hard, but it took us long thought to find a
somewhat elegant solution. We want |type_array| to hold |type_expr| values whose
descendent sub-types (if any) are also stored in |type_array|, and are
represented using types with |tag==tabled|; we shall call types for which
this holds ``fully dissected'' for ease of reference. However, we do not want
any |type_array[i].tag| to be |tabled| since that would just equate one entry
to another (or itself) with no indication about even its top-level structure. So
the top level structure of each entry should be explicit, and for types with any
descendants this means that apart from the |type_expr| present in |type_array|,
one dynamically allocated node, for instance of type |func_type|, should be
present; below that descendent types should have  |tag==tabled|.

We may (and do) assume entries from |type_map| to be already fully dissected,
but for the newly added definitions from |defs| the dissection has to be done
here. Apart from the entries directly coming from |defs|, this may require
adding unnamed descendent types to |type_array|, but we want the former (named)
ones to get the first set of new slots, because they may already be being
referred to by |type_nr| inside the defining type expressions. But since types
refer to their descendents by their position in |type_array|, the most natural
way to proceed is to (recursively) insert descendent types first, and then refer
to them by their allocated position; this is in conflict with our requirement to
have the named root types at fixed initial positions.

We initially solved this by reserving empty slots in |type_array| for the
entries from |defs|, then dissecting the type expressions from |defs| (extending
|type_array| at the end in the process), and finally move the |type_expr|
produced into the empty slot (using the |type_expr::set_from|). However this was
error prone, and indeed was done incorrectly in a first version, because a
reference to an empty slot may become invalid (dangling) if during dissection
|type_array| needs to be expanded (reallocated). But |containers::simple_list|
(of which |dressed_type_list| is an instance) is perfectly suited to this task,
as we can avoid any empty slots by ultimately inserting the root types in the
middle of the list that has been expanded, without any risk of dangling
references; this is the approach used now. It just needs to take care of getting
the numbering correct for the final state of the list; this is done by
pre-computing the position |count| where numbering of additional types produced
during dissection will start, and numbering consecutively from there on. The
auxiliary static method |type_expr::dissect_type_to|, to be defined below, does
the actual dissection, using the |types| list to append the descendent types to,
and |count| to keep track of their future numbering.

@< Copy types from |type_map| to |type_array|,... @>=
{
  dressed_type_list types;
  for (auto it=type_map.begin(); it!=type_map.end(); ++it)
    types.push_back(it->tp.copy());
  type_nr_type count=types.size()+defs.size();
    // start numbering auxiliary types here
  auto insert_pt = types.end();
    // named types will go here; their descendents will come after
  for (auto it=defs.cbegin(); it!=defs.cend(); ++it) // process each definition
  // insert the defined type after expanding its descendents, then hop over it:
    insert_pt =
      types.insert(insert_pt,it->second->dissect_type_to(types,count));
@)
  type_array.reserve(types.size()); // necessary to do the following in one loop
  for (auto it=types.wbegin(); it!=types.wend(); ++it)
  {
    type_array.emplace_back(std::move(*it));
      // also expands |type_expr| to |type_data| structure
    type_perm.push_back(&type_array.back());
  }
}

@ The |type_expr| method |dissect_type_to| pushes all descendents of |*this|
onto |dst|, and then returns a dissected version of~|*this|; clearly something
for a recursive function. But while in the root call a non-tabled |type_expr| is
to be returned (for insertion into an empty slot), in all recursive calls the
|type_expr| is instead to be added to |dst|, and the type returned is a tabled
one with type number referring to the added slot in~|dst|. Therefore we
make this into a mutually recursive pair of functions; |dissect_type_to| is the
one receiving the root call, but instead of calling itself it calls |to_table|
that in addition to recursive expansion takes care of extending |dst| and
replacing the returned |type_expr| by one with |tag==tabled|.

@< Ordinary methods of the |type_expr| class @>=
private:
  type_expr dissect_type_to (dressed_type_list& dst, type_nr_type& count) const;
  type_expr to_table (dressed_type_list& dst, type_nr_type& count) const;

@ The recursion stops in |to_table| whenever a type with |tag==tabled| is
encountered, which is what ensures termination. Hence if |dissect_type_to|
should find |tag==tabled|, this can only be during the root call, and means the
user has been equating one type name directly to another. This possibility seems
somewhat silly, and is a potential cause of trivially recursive type definitions
(defining a type directly or indirectly as itself), so rather than handling it,
we for now decide that the possibility should be ruled out syntactically (a bare
type identifiers will not be accepted as right hand side); therefore we
|assert(false)| for this case below.


@< Function definitions @>=
type_expr type_expr::to_table (dressed_type_list& dst, type_nr_type& count) const
{ if (tag==tabled)
    return copy(); // the buck stops here
  dst.push_back(dissect_type_to(dst,count));
  return type_expr::tabled_nr(count++);
    // type number that will refer to |dst.back()|
}
@)
type_expr
  type_expr::dissect_type_to (dressed_type_list& dst, type_nr_type& count) const
{ switch(tag)
  {
  case function_type:
    return type_expr::function
      (func_variant->arg_type.to_table(dst,count),
       func_variant->result_type.to_table(dst,count));
  case row_type:
      return type_expr::row(row_variant->to_table(dst,count));
  case tuple_type:
<<<<<<< HEAD
    { dressed_type_list l;
      for (wtl_const_iterator it(tuple_variant); not it.at_end(); ++it)
        l.push_back(it->to_table(dst,count));
      return type_expr::tuple(l.undress());
    }
=======
>>>>>>> 80f0f006
  case union_type:
    { dressed_type_list l;
      for (wtl_const_iterator it(tuple_variant); not it.at_end(); ++it)
        l.push_back(it->to_table(dst,count));
<<<<<<< HEAD
      return type_expr::onion(l.undress());
=======
      return type_expr::tuple_or_union(tag,l.undress());
>>>>>>> 80f0f006
    }
  case tabled: assert(false);
// we don't allow $\&{set\_type}~\&a=\&a$ or $\&{set\_type}~\&a=\&b,\&b=\ldots$
  default: return copy(); // types with no descendants are returned unchanged
  }
}

@ The following is a bit long, but quite straightforward and efficient.

@h <array>
@s array vector

@< Bucket-sort the pointers in |type_perm| according to the top level
   structure of the |type| field they point to... @>=
{ const static p_list empty_list;
@/std::array<p_list, nr_of_primitive_types> prim_types;
  prim_types.fill(empty_list);
  p_list func_types, row_types;
  containers::sl_list<p_list> tuple_types, union_types;
@)
  while (not type_perm.empty()) // process and remove |type_perm.front()|
  { const auto& t = type_perm.front()->type;
    p_list* dst; // destination: the slot to add to
    switch(t.tag)
    {
    case primitive_type: dst = &prim_types[t.prim()]; break;
    break;
    case function_type: dst = &func_types; break;
    case row_type: dst = &row_types; break;
    case tuple_type:
    case union_type:
      { auto l=length(t.tuple_variant);
        auto& target = t.tag==tuple_type ? tuple_types : union_types;
        if (l<target.size())
          dst = &*std::next(target.begin(),l);
        else
        {
          target.resize(l,empty_list); // extend to just before our slot
          const auto it = target.end(); // so as to get hold of this iterator
          target.push_back(empty_list); // then add our slot
          dst = &*it; // and point |dst| to it, preparing to |splice| into it
        }
        break;
      }
    case variable_type:
      // we must still figure out how to handle polytypes in sorting
    default: assert(false); dst=nullptr; // avoid ``uninitialized'' warning
    }
    dst->splice(dst->end(),type_perm,type_perm.begin());
    // also erases |type_perm.front()|
  }
@)
  @< Empty each of the buckets in order to |type_perm|, setting each
     |type_perm[i]->rank| field to the first index~|i0| into |type_perm| of a
     type in the same bucket, and store in |groups| the boundary pairs for
     refinable buckets @>
}

@ As an auxiliary for the final part above, here is the function that empties a
single bucket. We need to modify the |type_perm| and |groups| containers, so we
pass these as reference arguments. The |bucket| contents is spliced (using
|append|) into |type_perm|, so we take it as rvalue reference to indicate this
pilfering.

An essential part of out task is setting the |rank| fields in |type_array|
corresponding to the types in |bucket|; they all get the same value, which
equals |type_perm.size()| at the time |empty_bucket| is called. This can be done
without having access to |type_array| directly, since out bucket elements are
pointers to the relevant entry of |type_array|.

While we are at it, we also indicate in |groups| the extent of the bucket, in
case it needs later refinement. Not all buckets are potentially refinable: those
that are already a singleton (or empty) need no further consideration, and
primitive types have no descendent types by which they could be further
distinguished than they already are, so the buckets containing primitive types
can also henceforth be ignored. We determine this condition for adding to
|groups| before appending the contents from |bucket| to |type_perm|, but
actually add to |groups| only after the move, since we need the iterators into
|type_perm| do designate the range.

@< Local function definitions @>=
void empty_bucket (p_list&& bucket, @|
                   p_list& type_perm,
                   containers::sl_list<type_range>& groups)
{ const unsigned int cur_rank=type_perm.size();

  for (auto it=bucket.wcbegin(); not bucket.at_end(it); ++it)
    (*it)->rank=cur_rank;
@)
  const tracker lwb = type_perm.end(); // hold this value for later use
  const bool new_group =
    bucket.size()>=2 and bucket.front()->type.raw_kind()!=primitive_type;

  type_perm.append(std::move(bucket));
@)
  if (new_group)
    groups.push_back(type_range(lwb,type_perm.end()));

}

@ Emptying all the buckets now amounts to repeatedly calling |empty_bucket|, in
the proper order.

@< Empty each of the buckets in order to |type_perm|, setting each... @>=
{ for (unsigned int i=0; i<prim_types.size(); ++i)
    empty_bucket (std::move(prim_types[i]),type_perm,groups);
  empty_bucket (std::move(func_types),type_perm,groups);
  empty_bucket (std::move(row_types),type_perm,groups);
  for (auto it=tuple_types.wbegin(); not tuple_types.at_end(it); ++it)
    empty_bucket (std::move(*it),type_perm,groups);
  for (auto it=union_types.wbegin(); not union_types.at_end(it); ++it)
    empty_bucket (std::move(*it),type_perm,groups);
}

@ We now make some preparations for refining the ordering in |type_perm| inside
the established ``buckets''. This involves comparing types based on the ranks of
their descendent sub-types, which descendents the bucket-sorting ignored. Due to
our preparations, such sub-types are always represented with |tag==tabled|,
which means that we can find the associated rank as
|type_arr[t.type_nr()].rank|. But we shall need to access that from within
comparison functions, which do not know about |type_arr|; this forces us to pass
a reference (called~|a|) to |type_arr| around as additional parameter.
(Alternatively we might have defined |rank_of| as a \Cpp~macro with just $t$ as
argument.) The (hopefully inlined) function |rank_of| does this look-up. Since
we only need to compare types of the same outer structure, we can write separate
functions for comparing among themselves function-, row-, tuple-, and union
types; there is no need to compare primitive types, since not having
descendents, their sorting is already as refined as it will get. The comparison
functions return an integer value, but its only relevance is whether it is
negative, zero, or positive.

@< Local function definitions @>=
unsigned int rank_of(const type_expr& t,const std::vector<type_data>& a)
{@; return a[t.type_nr()].rank;
}
@)
int cmp_func_types
  (const type_data* p, const type_data* q,const std::vector<type_data>& a)
{ assert(p->type.raw_kind()==function_type and
         q->type.raw_kind()==function_type);
  int d=rank_of(p->type.func()->arg_type,a)-rank_of(q->type.func()->arg_type,a);
  return d!=0 ? d
       : rank_of(p->type.func()->result_type,a)
        -rank_of(q->type.func()->result_type,a);
}
int cmp_row_types
  (const type_data* p, const type_data* q,const std::vector<type_data>& a)
{ assert(p->type.raw_kind()==row_type and q->type.raw_kind()==row_type);
  return
    rank_of(p->type.component_type(),a)-rank_of(q->type.component_type(),a);
}
template<bool is_union>
  int cmp_tu_types
  (const type_data* p, const type_data* q,const std::vector<type_data>& a)
{ const auto our_type = is_union ? union_type : tuple_type;
  ndebug_use(our_type);
  assert(p->type.raw_kind()==our_type and q->type.raw_kind()==our_type);
  int d=0;
  for (wtl_const_iterator p_it(p->type.tuple()), q_it(q->type.tuple()); @|
       not p_it.at_end() and (assert(not q_it.at_end()),true); ++p_it,++q_it)
    if ((d=rank_of(*p_it,a)-rank_of(*q_it,a))!=0)
      break;
  return d;
}

struct rank_comparer
{ const std::vector<type_data>& type_arr;
  int @[(*cmp)@]
    (const type_data*, const type_data*, const std::vector<type_data>&);
@)
  rank_comparer(type_tag kind,const std::vector<type_data>& a)
  : type_arr(a)
@/, cmp( kind==function_type ? cmp_func_types
    @| : kind==row_type ? cmp_row_types
    @| : kind==tuple_type ? cmp_tu_types<false>
    @| : kind==union_type ? cmp_tu_types<true>
    @| : (assert(false),nullptr))
  {}
  bool operator () (const type_data* x,const type_data* y) const
@/{@; return (*cmp)(x,y,type_arr)<0; } // whether |x<y| under |cmp|
  bool differ (const type_data* x,const type_data* y) const
@/{@; return (*cmp)(x,y,type_arr)!=0; } // whether |x!=y| under |cmp|
};


@ The heart of type equivalence testing consists of propagating any
differences visible in the |rank| fields from descendent types to their
parents, and updating the rank fields of the latter to reflect the change;
repeating this until no more refinement occurs anywhere. The propagation is
done by calling |sort| for each group of previously indistinguishable
types, which will separate types that can now be distinguished based on the
|rank| fields of their descendents, while keeping together those that still
cannot be distinguished. Due to our preparations, within such groups types
will necessarily have the same top level structure which differs from
|primitive_type|, so that we can use one of the specific comparison functions
above for the sorting. Once the sorting is done, we find the new separations
between now distinguished types, which will introduce new values for |rank|
that we then associate to the types, thus refining the effect of future calls
of the comparison function.

It is important that we are only refining a partition here, and that our goal is
not to sort all of |type_perm| according to some definite ordering. If the
latter were the case, it would be a problem that changes to |rank| fields may
invert the relative order of two types under |cmp| (in the scenario where a
first test in for instance |cmp_tu_types| finds no distinction, while a test
further down the list does find a distinction, but where later the first test
changes in the opposite sense). However we only care about types being found to
be distinct during sorting, and such a verdict is definitive; once a distinction
is established, the types will never again be compared during refinement. These
considerations justify the fact that we update |rank| fields for some groups,
while other groups have not been sorted yet; the updates can influence the
result of the later sorting, but only in the sense to make refinement progress
more rapidly, which we shall not complain about.

@< Repeatedly sort and refine each bucket content, using the |rank| fields
   for their descendent types, until no more refinement takes place;
   now each bucket is an equivalence class of types @>=
{ bool changes; // must be outside loop, or termination condition cannot use it
  do
  { changes = false;
    for (auto it=groups.begin(); not groups.at_end(it); ) // no increment here
    { const rank_comparer cmp((*it->realign())->type.tag,type_array);
      @< Test for range given by |*it| in |type_perm| whether everything tests
         equal under |cmp|; if so increment |it| and |continue| @>
@)
      changes = true; // now we have something to refine
      type_perm.sort(it->begin,it->end,cmp);
@)
    @/@< Partition range of |type_perm| given by |*it| into sub-ranges that
         separated by places where |cmp.differ| holds; update |rank| fields
         of pointed-to elements accordingly, and in |groups| replace |it| by any
         refinable groups thus formed, leaving |it| pointing after those groups
      @>
    }
  }
  while (changes);
}

@ Groups of types among which, with current |rank| values, |cmp| finds no
distinctions must be skipped. This enables termination (in case they
turn out to be equivalent); doing |continue| avoids setting |changes|.

@< Test for range given by |*it| in |type_perm| whether everything tests
   equal under |cmp|; if so increment |it| and |continue| @>=
{ tracker jt0=it->begin, jt1=std::next(jt0);
  for ( ; jt1!=it->end; jt0=jt1,++jt1)
    if (cmp.differ(*jt0,*jt1))
      break;
  if (jt1==it->end) // the above loop ran to completion
@/{@; ++it; continue; } // so skip group whose refinement would change nothing
}

@ Here we take a range of types previously not found to be distinguishable, but
which the most recent call of |sort| has separated into at least two non-empty
sub-ranges; our task is to update |groups| to reflect the refinement. There is a
subtlety in doing so, in that we should not change any |rank| fields while we
are calling |cmp.differ| to partition the result of sorting the |type_range|
pointed to by |it|, since we want the result of these calls to correspond
exactly to the relations as they held during sorting (if the relations are
refined prematurely, we can get too much parts in the partition). So instead we
do a separate pass to detect the places where successive elements in the sorted
range verify |cmp.differ|, placing iterators for this places in |bars|, and then
do a second pass to update the |rank| fields to the index of the first element
in the so formed groups, and also put the refined groups (excluding the
singletons) onto |groups| where they take the place of the group originally
pointed to by |it|.

@< Partition range of |type_perm| given by |*it| into sub-ranges... @>=
{
  const auto start=it->begin, stop=it->end;
  groups.erase(it); // fix and drop old range

  containers::sl_list<tracker> bars; // places where new changes are detected
  tracker prev = start;
  for (auto jt=std::next(start); jt!=stop; ++jt)
    if (cmp.differ(*prev,*jt))
      bars.push_back(prev=jt);
  bars.push_back(stop);
@)
  unsigned int cur_rank = (*start)->rank;
    // start with old rank for the whole (non-empty) range
  prev=start;
  for (auto bar:bars)
  { unsigned int count=0;
    tracker t=prev;
    do
      (*t)->rank=cur_rank;
    while(++count, ++t!=bar);

    if (count>1) // non-singleton groups may need refining
      it=groups.insert(it,type_range(prev,t)); // push to |groups|, and hop over
    prev=t;
    cur_rank += count; // next sub-range will have a new, larger, rank
  }
}

@ Now it is time to finally copy entries back from |type_array| to (the
|std::vector<type_binding>| base object of) |type_map|. All the work that was
done so far served to set the |rank| fields such that types are equivalent if
and only if their |rank| fields are the same. The first |size()| of them should
certainly have distinct |rank| fields, since they were already reduced to a list
without equivalences by earlier calls of our |add_typedefs| method. What we
shall do is run over entries of |type_array| in increasing order, and each time
a previously unseen value of |rank| is found, copy the corresponding |type|
field from |type_array| to |type_map|. We need to combine that with the
|id_type| component (the name the user chose to associate with the newly defined
type) which was left behind (by |dissect_type_to|) in the argument |defs| to the
|add_typedefs| method; fortunately we have not left the method yet, so there is
no problem in accessing |defs|.

The act of moving only the first representative of each equivalence class of
types can cause a renumbering of |tabled_variant| values to be necessary to
preserve meaning; this should only be the case for newly defined types, and they
can only be referred to from other new types. We keep track of the
correspondence between the |rank| value characterising the equivalence class and
its new |tabled_variant| value in the array |renumber|, which also serves to
record which |rank| values have already been seen.

@< For each equivalence class that has no representatives among the types
   already present, add a corresponding entry to |type_map|, and push to
   |result| the types for the entries of |defs| in |tabled| form @>=
{ constexpr type_nr_type absent = -1;
  const auto old_size=type_map.size();
  const auto first_new=type_array.begin()+old_size;
  unsigned int count = 0;
  std::vector<type_nr_type> renumber(type_perm.size(),absent);
  for (auto it = type_array.begin(); it!=type_array.end(); ++it)
    if (it<first_new)
      assert(renumber[it->rank]==absent),renumber[it->rank]=count++;
    else if (renumber[it->rank]==absent)
    // a new (sub)type in a so far unseen equivalence class
   {@;
      renumber[it->rank]=count++;
      type_map.emplace_back(std::move(it->type));
    }
@)
  for (unsigned int i=0; i<defs.size(); ++i)
  { type_nr_type nr= renumber[(first_new+i)->rank];
    result.push_back(nr);
      // record new type number, to be converted by caller to a |tabled| type
    if (type_map[nr].name==type_binding::no_id
        // don't overwrite an existing type name
       @+and type_map[nr].tp.tag!=primitive_type) // nor name a primitive type
      type_map[nr].name=defs[i].first;
      // but otherwise insert type name into |type_map|
  }
  @< Update, for types beyond position |old_size|, their descendent types
     according to |renumber| @>
}

@ For a given |type_expr t@;|, which should have |t.tag==tabled|, renumbering
consists of looking up the rank of element indexed by |t.type_nr()| in
|type_array|, and taking the value from |renumber| indexed by that rank. This is
needed several times, but rather than define a function (which would need
additional arguments to access the tables) we define a macro
|renumber_type_nr_from_rank| to do the work. The code for actually doing the
renumbering just loops over the relevant part of |type_map|, does case
distinction by |tag|, and invokes |renumber_type_nr_from_rank| wherever
applicable.

@d renumber_type_nr_from_rank(t)
   t=type_expr::tabled_nr(renumber[type_array[(t).type_nr()].rank])
@< Update, for types beyond position |old_size|, their descendent types
   according to |renumber| @>=
{ for (auto it=type_map.begin()+old_size; it!=type_map.end(); ++it)
    switch (it->tp.tag)
    { default: break; // nothing for types without descendents
    case function_type:
    { auto f = it->tp.func_variant;
    @/renumber_type_nr_from_rank(f->arg_type);
      renumber_type_nr_from_rank(f->result_type);
    }
      break;
    case row_type: renumber_type_nr_from_rank(*it->tp.row_variant);
      break;
    case tuple_type: case union_type:
      for (wtl_iterator jt(it->tp.tuple_variant); not jt.at_end(); ++jt)
        renumber_type_nr_from_rank(*jt);
      break;
    }
}

@*2 Printing types.
%
For printing types, we pass |type_expr| values to the operator~`|<<|' by
constant reference; passing by pointer could be defined, but we avoid this in
general, as would override a language-provided definition that prints a
hexadecimal value, which (without being very useful) would prevent the compiler
from signalling a possibly forgotten overload definition. Since we often hold
types in |type_ptr| values, this does mean the we must then dereference
explicitly when calling the operators below.

@< Declarations of exported functions @>=
std::ostream& operator<<(std::ostream& out, const type_expr& t);
std::ostream& operator<<(std::ostream& out, const func_type& f);

@~Printing types is relegated to the |type_exp::print| method. Before we define
it, here are two auxiliary function for printing sequences of types (inside
tuple and union types) and function types. For the latter we suppress
additional parentheses around argument and result types in case these are
tuple or union types.

@h "sl_list.h"
@< Function definitions @>=

std::ostream& operator<<(std::ostream& out, const type_expr& t)
{@; t.print(out); return out; }
@)
void print(std::ostream& out, const_raw_type_list l,char sep)
{ wtl_const_iterator it(l);
  if (not it.at_end())
    while (out << *it, not (++it).at_end())
      out << sep;
}

std::ostream& operator<<(std::ostream& out, const func_type& f)
{
  out << '(';
  if (f.arg_type.raw_kind()==tuple_type or
      f.arg_type.raw_kind()==union_type and f.arg_type.tuple()!=nullptr)
     print(out,f.arg_type.tuple(),@|f.arg_type.raw_kind()==tuple_type?',':'|');
     // naked tuple or union
  else out << f.arg_type; // other component type
  out << "->";
  if (f.result_type.raw_kind()==tuple_type or @|
      f.result_type.raw_kind()==union_type and f.result_type.tuple()!=nullptr)
     print(out,f.result_type.tuple(),
           f.result_type.raw_kind()==tuple_type?',':'|');
     // tuple, union
  else out << f.result_type; // other component type
  return out << ')';
}

@ And here is the |type_expr::print| method. Note that when |tag==tabled| we
print its |type_name()| if one is provided; if not then we expand this (unnamed,
yet present in |type_map|) type. Any recursion must pass through a named type,
so infinite recursion should not be possible.

@< Function definitions @>=

void type_expr::print(std::ostream& out) const
{ switch(tag)
  { case undetermined_type: out << '*'; break;
    case primitive_type: out << prim_names[prim()]; break;
    case variable_type: out << static_cast<char>('A' + typevar_variant); break;
    case function_type: out << *func_variant; break;
    case row_type: out << '[' << *row_variant << ']'; break;
    case tuple_type:
      if (tuple_variant==nullptr)
        out << "void";
      else
      {@;
         interpreter::print(out << '(', tuple_variant,',');
         out << ')';
      }
    break;
    case union_type:
      if (tuple_variant==nullptr)
        out << "(*)"; // this should not really occur
      else
      {@;
         interpreter::print(out << '(', tuple_variant,'|');
         out << ')';
      }
    break;
    case tabled:
      if (type_map[tabled_variant].name!=type_binding::no_id)
        out << main_hash_table->name_of(type_name());
      else out << expansion();
        // expand out when no identifier is attached
    break;
  }
}

@*2 Type constructing functions.
%
Instead of using the constructors directly, we often use the constructing
functions below. The versions with |mk| return |type_ptr| values owning the
constructed expression. They also take such smart pointers, or |type_list|
values, as argument whenever the underlying pointer is to be directly inserted
into the structure built. However for |mk_function_type| this is not the case,
so instead of insisting that the caller hold a unique-pointer to the argument
types it suffices to hold a |type_expr| whose contents can be moved into the
type to be constructed. If |t| is a |type_ptr| held by a client, it can pass
|std::move(*t)| as argument to |mk_function_type|, which will move the
contents of the node |t| points to into the function type, and after return
the destructor of |t| will eventually delete the now empty node.

The functions with |make| are wrappers that do the same thing, but undress the
smart pointers in their interface to raw pointers; these functions
should be used exclusively in the parser. In other words these raw pointers
are owning, as if they were smart pointers, and in fact the functions convert
their arguments into unique pointers right away, and produce their results by
calling the |release| method of a unique pointer. This travesty is done just
so that the parser only sees POD, types which it can put into a |union|.

@< Declarations of exported functions @>=
type_ptr mk_prim_type(primitive_tag p);
type_ptr mk_type_variable(unsigned int i);
type_ptr mk_function_type(type_expr&& a, type_expr&& r);
type_ptr mk_row_type(type_expr&& c);
type_ptr mk_tuple_type (type_list&& l);
type_ptr mk_union_type (type_list&& l);
@)
type_p make_prim_type(unsigned int p);
type_p make_type_variable(unsigned int i);
type_p make_function_type(type_p a,type_p r);
type_p make_row_type(type_p c);
type_p make_tuple_type(raw_type_list l);
type_p make_union_type(raw_type_list l);
type_p make_tabled_type(id_type nr);
@)
raw_type_list make_type_singleton(type_p raw);
raw_type_list make_type_list(raw_type_list l,type_p t);
type_p unmake_type_singleton(raw_type_list l);

@ The functions like |mk_prim| below simply call the corresponding factory
method in the context of the function |std::make_unique|, which invokes |new|
and captures the resulting pointer, transforming it into a |type_ptr| result.
The functions like |make_prim| wrap them for the parser interface, undressing
the pointers to raw again. Using this setup it is ensured that all pointers are
considered owning their target, implicitly so while being manipulated by the
parser (which guarantees that every pointer placed on the parsing stack will be
argument of an interface function exactly once, possibly some |destroy| function
in case it pops symbols during error recovery).

These functions make some provisions to facilitate special relations between
types, so that the parser does not have to deal with them. Thus |mk_prim_type|
will return an empty tuple type when called with the type name for |"void"|,
although this is not a primitive type (indeed |"void"| should probably better be
handled just like user-defined type abbreviations). The function |mk_union_type|
will not encapsulate a list of length one into an invalid |type_expr|, but
rather return its unique list element, unpacked. The reason for this is that
having a syntactic category for a list of at least one component separated by
vertical bars simplifies the grammar considerably; when the list has one
component (and no bars) a union of one variant is temporarily created, but upon
incorporation into an encompassing type, the union is then removed again. For
tuples a similar provision is not necessary, as a somewhat more involved set of
grammar rules is used that avoids making type lists of length~$1$.

The functions |make_tuple_type| and |make_union_type| reverse the list of
types they handle, to compensate for the fact that the left-recursive grammar
rules (easier for the parser generator) construct their type lists in reverse
order.

@< Function definitions @>=
type_ptr mk_prim_type(primitive_tag p)
{ return p<nr_of_primitive_types ?
    std::make_unique<type_expr>(type_expr::primitive(p)) :
    type_ptr(mk_tuple_type(empty_tuple()));
}

type_ptr mk_type_variable(unsigned int i)
{@; return std::make_unique<type_expr>(type_expr::variable(i)); }

type_ptr mk_function_type (type_expr&& a, type_expr&& r)
{@; return std::make_unique<type_expr>
        (type_expr::function(std::move(a),std::move(r))); }

type_ptr mk_row_type(type_expr&& t)
{@; return std::make_unique<type_expr>(type_expr::row(std::move(t))); }

type_ptr mk_tuple_type (type_list&& l)
{@; return std::make_unique<type_expr>(type_expr::tuple(std::move(l))); }

type_ptr mk_union_type (type_list&& l)
{ if (l.singleton())
    return std::make_unique<type_expr>(std::move(l.front()));
<<<<<<< HEAD
  return std::make_unique<type_expr>(type_expr::onion(std::move(l)));
=======
  return std::make_unique<type_expr>
    (type_expr::tuple_or_union(union_type,std::move(l)));
>>>>>>> 80f0f006
}

type_ptr mk_tabled_type(type_nr_type nr)
{@; return std::make_unique<type_expr>(type_expr::tabled_nr(nr)); }

@ A second group of functions similarly constructs type bottom-up, but since they
are intended for use by the parser, they return raw pointers (which the parser
treats as owning their referent). Because of this intended use, they use the raw
|type_p| rather than the smart |type_ptr|, both in results and in arguments.

@< Function definitions @>=

type_p make_prim_type(unsigned int p)
{@; return mk_prim_type(static_cast<primitive_tag>(p)).release(); }

type_p make_type_variable(unsigned int i)
{@; return mk_type_variable(i).release(); }

type_p make_function_type(type_p a,type_p r)
{@; return
    mk_function_type(std::move(*type_ptr(a)),std::move(*type_ptr(r))).release();
}

type_p make_row_type(type_p c)
{@; return mk_row_type(std::move(*type_ptr(c))).release(); }

type_p make_tuple_type(raw_type_list l)
{@; type_list result(l); result.reverse();
    return mk_tuple_type(std::move(result)).release();
}

type_p make_union_type(raw_type_list l)
{@; type_list result(l); result.reverse();
    return mk_union_type(std::move(result)).release();
}
@)
type_p make_tabled_type(id_type nr)
@/{
// for now store identifier |nr| in |tabled_variant| field, until type equivalencing
  return new type_expr(type_expr::tabled_nr(nr));
  }

@)
raw_type_list make_type_singleton(type_p t)
{@; type_list result;
  result.push_front(std::move(*type_ptr(t)));
  return result.release();
}
raw_type_list make_type_list(raw_type_list l,type_p t)
{ type_list tmp(l); // since |prefix| needs second argument an lvalue reference
  return prefix(std::move(*type_ptr(t)),tmp).release();
}

@ We define a function |unmake_type_singleton| to undo |make_type_singleton|
above. It goes in tandem with |unmake_pattern_singleton| defined in the
\.{parsetree.w} module, and the technical reason for needing them is explained
there.

@< Function definitions @>=
type_p unmake_type_singleton(raw_type_list p)
{@; type_list l(p); assert(l.singleton());
  return new type_expr(std::move(l.front()));
}


@*1 Second order types and type unification.
%
<<<<<<< HEAD
In this section we make a start towards allowing type expressions to be
universally quantified over types, so that we can write for instance
$([[T]]\to[T])$ for arbitrary type $T$, as type of the row-of-rows concatenation
function. When we started writing this section, that built-in function, and some
similar ones, were already in the language, and were handled by special code when
it comes to type checking (overloaded) function calls. What we shall do here
therefore generalises and will replace that code, making such higher order
functions a general feature of the language that is also available for user
defined functions. At the same time, it gives us a new perspective on the type
of the empty list expression $[\,]$, which can now given the type $[T]$ for
arbitrary type $T$, and should provide a better solution to using many related
union types, like $(\&{void}\mid T)$ for different types~$T$, where previously
the injector functions had to be specific for every type $T$ in use, and for the
first variant they cannot be overloaded because $T$ does not occur in their
argument. In passing, we mention that our new type system much resembles (and is
inspired by) the flavour of the Hindley-Milner type system used for instance in
the Haskell language, but with important differences, stemming mostly from the
fact that we don't care much about deducing types of \emph{all} expressions
without any help from the user; we have always required function parameters to
be given explicit types. This in fact might well not be possible in the presence
of features that we already introduced prior to second order types (such as ``ad
hoc'' function overloading).

To be able to write down second order types, one needs to introduce type
variables (this can be generalised to variables standing for unknown
type \emph{constructors} and even more general things, but we shall not consider
that for now). They might be introduced explicitly by the user (for instance
when writing explicit second order functions), in which case their names will be
provided; it is also possible that type variables need to be introduced just to
be able to record second order types that arise during type checking, so we
shall be prepared for that as well. When explicitly introduced by the user, type
variables remain ``fixed by the context'' within their scope, meaning that
nothing can be assumed about them and no substitution can be made for them.
However, when (generic function) values emerge from such a scope, their types
may contain such type variables as type subexpressions, and these variables then
become universally quantified at the outer level in such types. Since no other
quantification than universal quantification at the outermost level ever occurs
(and their order does not matter in case there is more than one), there is no
need to incorporate these quantifiers in type expressions. In all situation it
should however be clear at each point which type variables are (still) fixed by
the context, as these variables are not quantified over at all.

The main new algorithm associated to higher order types will be unification,
which in its simplest form answers the question whether for two given type
expressions involving type variables, there exists a substitution for the type
variables they contain that makes the type expressions (structurally) identical,
and if so to give a most general such substitution. For instance, with $f,g,h$
denoting distinct type constructors of one argument and with $S,T$ type
variables, the expressions $f(S)$ and $f(g(T))$ can be made equal by the
substitution $S:=g(T)$, and this is the most general such substitution (with
less general solutions being those which in addition substitute some specific
type for $T$). On the other hand, if the second expression had instead been just
$g(T)$, the substitution problem would have had no solutions, as we cannot make
the difference between the top level $f$ and $g$ go away. The initial problem
could arise in the context of trying to match a function with type (for all~$S$)
$(f(S)\to{h(S)})$ when called with an argument expression of type (for all~$T$)
$f(g(T))$; here the match succeeds, and the function application so formed then
has type (for all~$T$) $h(g(T))$. Here the type of the function call reuses the
type variable $T$ from the type of the argument; in general it could involve
type variables coming both from the function and the argument types.

We should note that, although we allow recursive user-defined types, which
effectively represent infinite (but regularly structured) type expressions, we
shall not allow the unification procedure to invent such types in order to
produce a solution when none exists among finite type expressions. For instance,
if one tries to apply a function of type (for all $S$)
$((S\to[S])\to([S]\to[S]))$ to the identity function that has type (for all~$T$)
$(T\to{T})$, then this will fail because we cannot make $T$ equal both to $S$
and to $[S]$ as required in the argument type of the function; the idea to
invent a recursive type to force a solution to the type equation $S=[S]$ is
rejected. One reason for this is, that we do not want unification to have as
side effect to extend the global type tables in order to represent the
substitution needed.

@ Apart from a Boolean result, we want unification to return a list of
substitutions. We define a simple structure with a vector of pointers that can
be set (once) to an equivalent expression for each variable, and which also
stores the first number of a variable that can so be substituted for (variable
below this threshold behave just like primitive types). Some methods are
provided to easily assign a type expression to a type variable, test whether
this has been done, and as help in performing substitutions, to renumber type
variables taking into account that those that have been assigned to will
disappear from the type by the substitution.

@< Type definitions @>=
struct type_assignment
{ unsigned int var_start; // first |variable_type| number that may vary
  std::vector<const_type_ptr> equiv; // variable substitutions go here
@)
  type_assignment(unsigned int fix_nr, unsigned int var_nr)
  : var_start(fix_nr)
=======
In this section we consider questions relating to universally quantified types
and type constructors. Both notions are related to the possibility of describing
families of types using a type with type variables, which can then be subject to
substitution of concrete types for them. This is to be distinguished from the
use of type patterns to represent incomplete type requirements (like ``a
$3$-tuple is needed here'') during type checking, where undetermined positions
are simply holes that can be arbitrarily and independently filled; type
variables can, and typically do, occur more than once in a type and have to be
systematically substituted for. We can write for instance $([[T]]\to[T])$ for
arbitrary type $T$, as type of the row-of-rows concatenation function. Type
constructors can also be represented by types using type variables taken from an
ordered list of one or more ``parameter types'', and when a corresponding list
of ``actual type arguments'' is given, substitution defines the resulting
concrete type.

Having functions with polymorphic types generalises what was already done for
certain general built-in functions, like the mentioned concatenation operation,
in pre-2.0 versions of the \axis. language. Their type checking, notably in
(overloaded) function calls, was handled by \foreign{ad hoc} code that is no
longer necessary. There is also some polymorphism involved in certain
non-function values like the empty list; this used to be handled in an
unsatisfactory way, but now we can handle values of polymorphic types like $[T]$
and $(\&{void}\mid T)$ normally, although we disallow assignable variables of
such types.

Our new type system much resembles in flavour (and is inspired by) the
Hindley-Milner type system used for instance in the Haskell language, but with
important differences, stemming mostly from the fact that we don't care much
about deducing types of \emph{all} expressions without any help from the user;
we have always required function parameters to be given explicit types. Indeed
such deduction might not be possible in the presence of certain features; it
notably does not blend well with``ad hoc'' function overloading (where a same
symbol or identifier can have multiple meanings to choose from) which was in use
long before we had second order types. We also allow declaring recursive types,
which Hindley-Milner typing does not allow (it gives a singular role to
injection maps into a disjoint union type, called constructors of an algebraic
data type, which provides a way around this restriction in cases that are
important in practice).

We already introduced (numbered) type variables into the definition of
|type_expr|. In type of expressions these arise either through explicit
introduction by the user (abstraction clauses), or from using names with a
polymorphic type. In the former case the type variables start out as
``fixed by the context'' within their scope (nothing can be assumed about them
and no substitution made) but when emerging from such a scope, the type
variables in its type become polymorphic (implicitly universally quantified).
We have chosen to use just one kind of type variables, with a frontier between
fixed and polymorphic types determined by the lexical context. Polymorphic type
variables have no distinct identity, and can be freely renumbered, for instance
to avoid a clash with other type variables when moving to a different context.

Polymorphic types require various forms of substitution operations, and a new
process called unification, which in its simplest form answers the question
whether two given polymorphic types admit any types obtainable from both by
substitution. If so, one usually also wants to know the simplest (most general)
such substitution. For instance, with $f,g,h$ denoting distinct type
constructors of one argument and with type variables $S,T$, the expressions
$f(S)$ and $f(g(T))$ can be made equal by the substitution $S:=g(T)$, and this
is the most general such substitution (with less general solutions being those
which in addition substitute some specific type for $T$). On the other hand, if
the second expression had instead been just $g(T)$, the substitution problem
would have had no solutions, as we cannot make the difference between the top
level $f$ and $g$ go away. The initial problem could arise in the context of
trying to match a function with type (for all~$S$) $(f(S)\to{h(S)})$ when called
with an argument expression of type (for all~$T$) $f(g(T))$; here the match
succeeds, and the function application so formed then has type (for all~$T$)
$h(g(T))$. Here the type of the function call reuses the type variable $T$ from
the type of the argument; in general it could involve type variables coming both
from the function and the argument types.

Although we allow recursive user-defined types that represent infinitely
repetitive type expressions, we do not allow unification to invent such types in
order to produce a solution when none exists otherwise. For instance, applying a
function of type $((S\to[S])\to([S]\to[S]))$ to the identity function, of type
$(T\to{T})$, will fail because we cannot make the argument type of $T$ equal
both to $S$ and to $[S]$; inventing a recursive type $L$ with $L=[L]$, and then
substituting $T:=(L\to{L})$, is rejected. Allowing it would complicate
unification immensely for no good purpose; if really needed, a user can
explicitly demand such a type substitution.

@ We shall need various forms of substitution for type variables, all of which
are variations of the method |type_expr::copy| that do something special when
encountering (certain) type variables. The argument~|tp| to these functions,
while specified as |type_expr|, should not contain any |undetermined_type|
subexpressions; to achieve this, a caller may need to first replace each such
occurrence by a fresh (only used at that place) type variable; the factory
function |type::wrap| given later does such a replacement.

The function |simple_subst| is used to implement type constructors using a
polymorphic |type_expr tp@;| with as parameters a number of type variables
numbered from~$0$ upwards; the argument list |assign| contains as many
monomorphic type expressions that are used to replace every occurrence of the
corresponding type variable. The utility function |shift| renumbers type
variables by adding |amount|, but (in order to respect variables that are fixed
in the context) leaves those numbered less than |fix| unchanged.

The other two functions declared here relate to the unification process of
polymorphic types. They use an auxiliary structure |type_assignment|, defined
below, which stores a bit more information than the |assign| parameter of
|simple_subst|; it will be filled during the unification by |can_unify|, and can
then later be used in |substitution| to obtain the unified type. It can however
also be used with related type expressions. For instance in a function
application we apply unification to the argument part of a function type and the
type of a concrete argument, and once the match is made, the |type_assignment|
can then be substituted into the result part of the function type to get the
type of the call.

Due to the nature of |can_unify|, the type it assigns in |assign| to a type
variable may itself be polymorphic and subject to later substitutions;
therefore, and in contrast to |simple_subst|, the |substitution| function
continues to traverse any substituted type subexpression for further
substitutions (with measures taken to ensure termination of the process). The
final parameter |shift| of |substitution| indicates an amount by which all type
variables in |tp| are shifted up before being looked up in |assign|. This is in
order to accommodate situations in which a shift was applied to a type
expression before computing the |type_assignment| (to avoid clashes with type
variables in a type expression being unified with), in which case one can later
pass the |amount| of shift that was applied to |substitution|, which avoids
having to shift that (or a related) type expression again when using the
assignment.

@< Declarations of exported functions @>=
type_expr simple_subst
  (const type_expr& tp, const std::vector<type_expr>& assign);
type_expr shift (const type_expr& tp, unsigned int fix, unsigned int amount);

@)
type_expr substitution
  (const type_expr& tp, const type_assignment& assign, unsigned int shift=0);
bool can_unify(const type_expr& P, const type_expr& Q, type_assignment& assign);


@ We start with the simplest functions |simple_subst|. While it is a variation
of |type_expr::copy|, we cannot directly assign to private members of
|type_expr| here, so we instead use the |mk| family type-building functions,
which return a |type_ptr|. On the way back in a recursive traversal of the type,
we move from the |type_expr| these results point to. When encountering a type
variable, which is always interpreted as an parameter of the type constructor
(since we do not allow defining such constructors in the scope of any bound type
variables), we simply copy the corresponding |type_expr| from |assign|.

@< Function definitions @>=

type_expr simple_subst
  (const type_expr& tp, const std::vector<type_expr>& assign)
{ type_ptr result;
  switch (tp.raw_kind())
  { case primitive_type: return type_expr::primitive(tp.prim());
    case function_type: result =
      mk_function_type(simple_subst(tp.func()->arg_type,assign),
                       simple_subst(tp.func()->result_type,assign));
    break;
    case row_type:
      result = mk_row_type(simple_subst(tp.component_type(),assign));
    break;
    case tuple_type:
    case union_type:
    { dressed_type_list aux;
      for (wtl_const_iterator it(tp.tuple()); not it.at_end(); ++it)
        aux.push_back(simple_subst(*it,assign));
      return type_expr::tuple_or_union(tp.raw_kind(),aux.undress());
    }
    case tabled: return type_expr::tabled_nr(tp.type_nr());
    case variable_type:
  @/{@; auto c = tp.typevar_count();
      assert(c<assign.size());
      return assign[c].copy();
    }
    default: assert(false); // there should be no undetermined type components
  }
  return std::move(*result);
}


@ When we need to renumber the polymorphic type variables in one type
to avoid collision with variables bound in another type, we can use the
auxiliary recursive function |shift|, which is similar to |simple_subst|.
Type variables below the threshold |fix| are unchanged.

@< Function definitions @>=
type_expr shift
  (const type_expr& t, unsigned int fix, unsigned int amount)
{ type_ptr result;
  switch (t.raw_kind())
  { case primitive_type: return type_expr::primitive(t.prim());
    case function_type: result =
      mk_function_type(shift(t.func()->arg_type,fix,amount),
                       shift(t.func()->result_type,fix,amount));
    break;
    case row_type:
      result = mk_row_type(shift(t.component_type(),fix,amount));
    break;
    case tuple_type:
    case union_type:
    { dressed_type_list aux;
      for (wtl_const_iterator it(t.tuple()); not it.at_end(); ++it)
        aux.push_back(shift(*it,fix,amount));
      return type_expr::tuple_or_union(t.raw_kind(),aux.undress());
    }
    case tabled: return type_expr::tabled_nr(t.type_nr());
    case variable_type:
  @/{@; auto c = t.typevar_count();
      return type_expr::variable(c<fix ? c : c+amount);
    }
    default: assert(false);
  }
  return std::move(*result);
}

@ Unification produces a set of substitutions for type variables, whose
structure is a bit more complicated than the simple list of |type_expr| values
that was used in |simple_subst|. We define a class |type_assignment| to hold the
relevant information. In fact it still holds a list of |const_type_ptr| values,
but we add a threshold |var_start| where the numbering of the corresponding type
variables starts. Also, the default value for these pointers is |nullptr|,
indicating that no substitution is to be made for the type variable. When a
substitution is called for, the type expression substituted may contain other
type variables, either below or above the threshold; in the latter case these
type variables may need further substitution. The absence of cycles that would
prevent termination of the substitution process is a class invariant.

Some methods are provided to easily assign a type expression to a type variable,
test whether this has been done, and as help in performing substitutions, to
renumber type variables taking into account that those that have been assigned
to will disappear from the type by the substitution.

@< Type definitions @>=
class type_assignment
{ unsigned int threshold; // first |variable_type| number that may vary
  std::vector<const_type_ptr> equiv; // variable substitutions go here
public:
  type_assignment(unsigned int fix_nr, unsigned int var_nr)
  : threshold(fix_nr)
>>>>>>> 80f0f006
  , equiv(var_nr)
    // default initialises |equiv| entries, we cannot say ``to |nullptr|''
  {}
@)
  type_assignment copy() const;
<<<<<<< HEAD
=======
  unsigned int var_start() const @+{@; return threshold; }
>>>>>>> 80f0f006
  unsigned int size() const @+{@; return equiv.size(); }
  bool empty() const
  { auto null = @[ [](const const_type_ptr& p){@; return p==nullptr; } @];
    return all_of(equiv.begin(),equiv.end(),null);
  }
  void grow(unsigned int n) @+{@; equiv.resize(size()+n); }
<<<<<<< HEAD
  void append(const type_assignment& a);
  const_type_p equivalent (unsigned int i) const
  {@; return i<var_start ? nullptr :
      (assert(i<var_start+equiv.size()),equiv[i-var_start].get()); }
  void set_equivalent(unsigned int i, const_type_p p)
  {@; assert (i>=var_start and i<var_start+equiv.size());
    equiv[i-var_start]=std::make_unique<type_expr>(p->copy());
  }
  void set_equivalent(unsigned int i, type_ptr&& p)
  {@; assert (i>=var_start);
    equiv[i-var_start]=std::move(p);
  }
  unsigned int renumber(unsigned int i) const
  // reflect removal of variables assigned here
  { for (unsigned int j=i; j-->var_start; )
      if (equiv[j-var_start]!=nullptr)
        --i; // take into account removal of |j|
    return i;
  }
=======
@)
  const_type_p equivalent (unsigned int i) const
  {@; return i<threshold ? nullptr :
      (assert(i<threshold+size()),equiv[i-threshold].get()); }
  bool set_equivalent(unsigned int i, type_ptr&& p);
  bool set_equivalent(unsigned int i, const_type_p p);
@)
  unsigned int renumber(unsigned int i) const
  // reflect removal of variables assigned here
  { for (unsigned int j=i; j-->threshold; )
    // backwards to avoid using |i| after initialisation
      if (equiv[j-threshold]!=nullptr)
        --i; // take into account removal of |j|
    return i;
  }
@)
private:
  bool is_free_in(const type_expr& tp, unsigned int nr) const;
>>>>>>> 80f0f006
};

@ Sometimes we want to make a copy of a |type_assignment|, and since the |equiv|
filed holds unique pointers, we need to clone the type they point to.

@< Function definitions @>=
type_assignment type_assignment::copy() const
<<<<<<< HEAD
{ type_assignment result(var_start,size());
=======
{ type_assignment result(threshold,size());
>>>>>>> 80f0f006
  result.equiv.reserve(size());
  for (const auto& tp : equiv)
    result.equiv.emplace_back(tp==nullptr ? nullptr : new type_expr(tp->copy()));
  return result;
}

<<<<<<< HEAD
@ When we append to the |equiv| list, we must make fresh copies of the
pointed-to |type_expr| values that we are going to own.

@< Function definitions @>=
void type_assignment::append(const type_assignment& a)
{ equiv.reserve(equiv.size()+a.equiv.size());
  for (const auto& entry : a.equiv)
    if (entry==nullptr)
      equiv.push_back(nullptr);
    else
      equiv.push_back(std::make_unique<type_expr>(entry->copy()));
}


@ We can now declare the unification function, and also a function
|substitution| that performs a substitution according to a |type_assignment|
into a |type_expr| value. The latter produces a freshly built |type_expr|, while
neither of them takes ownership of (parts of) their argument types, which are
therefore passed by (non owning) constant reference. The |type_expr| arguments
here should not contain any undetermined subexpressions; to achieve this, a
caller may need to replace each such occurrence by a fresh (only used here) type
variable, and add a slot for it in the |type_assignment|. The |substitution|
function has final parameter |shift| by which all type variables in |M| are
shifted up before being looked up in |assign|; this accommodates a situation in
which a shift was applied to type expression to obtain fresh type variables when
computing a |type_assignment|, and avoid having to again compute this shift when
using the assignment for a related type expression.

@< Declarations of exported functions @>=
bool can_unify(const type_expr& P, const type_expr& Q, type_assignment& assign);
type_expr substitution
  (const type_expr& M, const type_assignment& assign, unsigned int shift=0);
type_expr shift (const type_expr& t, unsigned int fix, unsigned int amount);

@ We start with giving the easier |substitution| function. It copies the type
with recursive propagation of the substitution, which kicks in when an active
type variable is encountered. This is essentially a variation of the recursive
method |type_expr::copy|, but not having access to private members of
|type_expr| the implementation must be modified. The result is constructed on
the way back in a recursive traversal of the type, mostly using the |mk| family
type-building functions which return a |type_ptr|, in which case we move from
the pointed to |type_expr| to the result (if the compiler manages to optimise
the move on returning by moving directly to a final destination, then it must
ensure this move takes place before the |type_ptr| destructor is run, so this is
safe). In most cases we just call such a function matching the kind of type we
are at, using recursion in its arguments to transform the type components before
it gets called.
=======
@  The test for non-containment of a type variable is done by a private
recursive method |is_free_in|. In case a type variable is encountered for which
an equivalent is present in |equiv|, the recursion continues into the type
expression it is equated to; since we avoid situations where that expression
directly or indirectly references the same type variable, termination of this
process is ensured.

@< Function definitions @>=
bool type_assignment::is_free_in(const type_expr& tp, unsigned int nr) const
{ switch(tp.raw_kind())
  {
  case variable_type:
    if (@[auto* p=equivalent(tp.typevar_count())@;@])
      return is_free_in(*p,nr);
      // unpack assigned type variable, and retry
    return tp.typevar_count()==nr;
  case row_type: return is_free_in(tp.component_type(),nr);
  case function_type: return
    is_free_in(tp.func()->arg_type,nr) or
    is_free_in(tp.func()->result_type,nr);
  case tuple_type: case union_type:
    for(const_raw_type_list p = tp.tuple(); p!=nullptr; p = p->next.get())
      if (is_free_in(p->contents,nr))
        return true;
    return false;
  default: // |undetermined| (shouldn't happen), |primitive_type|, |tabled|
    return false;
  }
}

@ There are two versions of |set_equivalent|, the first of which can move from
its type argument, while the second makes a copy of it. Both use |is_free_in| to
test for direct or indirect self-reference that would be introduced by the
assignment; if it is found, the assignment is not done, so as to preserve the
class invariant. These methods return a Boolean value telling whether setting
the type variable succeeded.

@< Function definitions @>=
bool type_assignment::set_equivalent(unsigned int i, type_ptr&& p)
{ assert (i>=threshold and i<threshold+size());
@/if (is_free_in(*p,i))
    return false;
  equiv[i-threshold]=std::move(p);
  return true;
}
bool type_assignment::set_equivalent(unsigned int i, const_type_p p)
{ assert (i>=threshold and i<threshold+size());
@/if (is_free_in(*p,i))
    return false;
  equiv[i-threshold]=std::make_unique<type_expr>(p->copy());
  return true;
}


@ We next give the |substitution| function. It essentially copies |tp| with
substitution according to |assign|, recursively propagated into the substituted
type expressions. The final argument |shift_amount| effectively renumbers all
the type variables in |tp| by adding |shift_amount| before looking up their
equivalents in |assign| (we interpret all type variables of |tp| as polymorphic,
since in calls with |shift_amount>0| we always have that |tp| is a subexpression
of a type in the overload table, in which no fixed type variables can occur).
>>>>>>> 80f0f006

For |tabled| types we just return a copy of the type, without expansion, which
avoids the non-termination of the recursion. This is a valid possibility,
because tabled types cannot currently involve type variables. It does however
point to difficulty that should be dealt with in the future: one often would
like recursive types (like search trees) to be seen as instances of user defined
type constructors, whose application to a concrete type would result in such a
recursive type; when that becomes possible, one needs to find a solution to
dealing with that here (ideally it would suffice to keep the recursive
constructor and continue the substitution into its arguments, like for other
kinds of types).

The case of a |variable_type| is the only one where something more interesting
happens; we shall deal with this in a separate section.

@< Function definitions @>=

type_expr substitution
<<<<<<< HEAD
  (const type_expr& M, const type_assignment& assign, unsigned int shift)
{ type_ptr result;
  switch (M.raw_kind())
  { case primitive_type: return type_expr::primitive(M.prim());
    case function_type: result =
      mk_function_type(substitution(M.func()->arg_type,assign,shift),
                       substitution(M.func()->result_type,assign,shift));
    break;
    case row_type:
      result = mk_row_type(substitution(M.component_type(),assign,shift));
=======
  (const type_expr& tp, const type_assignment& assign, unsigned int shift_amount)
{ type_ptr result;
  switch (tp.raw_kind())
  { case primitive_type: return type_expr::primitive(tp.prim());
    case function_type: result =
      mk_function_type(substitution(tp.func()->arg_type,assign,shift_amount),
                       substitution(tp.func()->result_type,assign,shift_amount));
    break;
    case row_type:
      result = mk_row_type(substitution(tp.component_type(),assign,shift_amount));
>>>>>>> 80f0f006
    break;
    case tuple_type:
    case union_type:
    { dressed_type_list aux;
<<<<<<< HEAD
      for (wtl_const_iterator it(M.tuple()); not it.at_end(); ++it)
        aux.push_back(substitution(*it,assign,shift));
      if (M.raw_kind()==tuple_type)
        return type_expr::tuple(aux.undress());
      return type_expr::onion(aux.undress());
    }
    case tabled: return type_expr::tabled_nr(M.type_nr());
    case variable_type:
      @< If a type is associated in |assign| to type variable
         |M.typevar_count()|, return a copy of that type into which
=======
      for (wtl_const_iterator it(tp.tuple()); not it.at_end(); ++it)
        aux.push_back(substitution(*it,assign,shift_amount));
      return type_expr::tuple_or_union(tp.raw_kind(),aux.undress());
    }
    case tabled: return type_expr::tabled_nr(tp.type_nr());
    case variable_type:
      @< If a type is associated in |assign| to type variable
         |tp.typevar_count()|, return a copy of that type into which
>>>>>>> 80f0f006
         substitution was recursively applied; otherwise return a copy of the
         type variable itself @>
    default: assert(false); // there should be no undetermined type components
  }
  return std::move(*result);
}

@ The |equivalent| method looks up any substitution recorded for a type
variable, with a null pointer signalling a negative result. This makes
performing the substitution, if called for, quite easy. If a substitution is
done, we must go on applying other substitutions into the type expression found
<<<<<<< HEAD
by |equivalent|, but since we are no longer dealing with a subexpression of~|M|,
the |shift| argument is set to~|0| here.
=======
by |equivalent|, but since we are no longer dealing with a subexpression
of~|tp|, the |shift_amount| argument is set to~|0| here. Polymorphic type
variables that are not being substituted for remain type variables, but we apply
|assign.renumber| to fill in the gaps left by type variables that are being
substituted for. This is possible since no context ever ascribes a meaning to
particular polymorphic variables (unlike fixed type variables, which should
never be renumbered), but it is probably not necessary: in places where
polymorphic type variables need to fill a contiguous range, notably in the
|type| class below, we shall apply a compacting renumbering of them anyway.
>>>>>>> 80f0f006

There is a potential for non-terminating recursion here, but that possibility is
avoided by ensuring |assign| has no direct or indirect self-references. To that
end we shall refuse, when setting a value for type variable in any
|type_assignment|, values (type expressions) that directly or indirectly refer
back to the variable in question itself.

@< If a type is associated in |assign|... @>=
<<<<<<< HEAD
{ auto c = M.typevar_count()+shift;
=======
{ auto c = tp.typevar_count()+shift_amount;
>>>>>>> 80f0f006
  auto p = assign.equivalent(c);
  return p==nullptr
    ? type_expr::variable(assign.renumber(c)) : substitution(*p,assign,0);
}

<<<<<<< HEAD
@ Now that types are polymorphic, we need a function to replace the method
|type_expr::specialise|, which is too limited in just replacing undetermined
type components. We may need to renumber the active type variables in one type
to avoid collision with variables bound in another type, for which we define an
auxiliary recursive function |shift|; it is modelled after |substitute| but
simpler.

@< Function definitions @>=
type_expr shift
  (const type_expr& t, unsigned int fix, unsigned int amount)
{ type_ptr result;
  switch (t.raw_kind())
  { case primitive_type: return type_expr::primitive(t.prim());
    case function_type: result =
      mk_function_type(shift(t.func()->arg_type,fix,amount),
                       shift(t.func()->result_type,fix,amount));
    break;
    case row_type:
      result = mk_row_type(shift(t.component_type(),fix,amount));
    break;
    case tuple_type:
    case union_type:
    { dressed_type_list aux;
      for (wtl_const_iterator it(t.tuple()); not it.at_end(); ++it)
        aux.push_back(shift(*it,fix,amount));
      if (t.raw_kind()==tuple_type)
        return type_expr::tuple(aux.undress());
      return type_expr::onion(aux.undress());
    }
    case tabled: return type_expr::tabled_nr(t.type_nr());
    case variable_type:
  @/{@; auto c = t.typevar_count();
      return type_expr::variable(c<fix ? c : c+amount);
    }
    default: assert(false);
  }
  return std::move(*result);
}

@ Next we define the unification procedure, which is called |can_unify| since
returns a Boolean value indicating whether unification succeeded. In case of
success the substitutions made to achieve unification are recorded in |assign|;
the actual unified type could be obtained by a subsequent call to |substitute|,
but in practice that is often not necessary. In case of failure, the caller
should ignore (or wipe out) any substitutions that might be recorded in
|assign|.

The procedure is in principle quite straightforward: recursively traverse both
types, comparing their tags; fail whenever a difference not involving a type
variable is found; treat type variables already substituted for as their
equivalent; for other cases involving a type variable record the unification
requested as a substitution for that variable and (locally) succeed.

Some modifications to this simple scheme are necessary. When we produce a
substitution for some (previously unassigned) type variable, we must verify that
the substituted type does not directly or indirectly (via established
substitutions for other variables) contain the same type variable, since that
would imply a recursive relation for the substituted type that we do not want to
introduce.
=======
@ Next we define the unification procedure, which is called |can_unify| since
returns a Boolean value indicating whether unification succeeded. In case of
success the substitutions made to achieve unification are recorded in |assign|;
in case of failure, the caller should ignore (or wipe out) any substitutions
that might be recorded in |assign|. In case of success, the actual unified type
can then be obtained if desired by a subsequent call |substitute(P_orig,assign)|
or |substitute(Q_orig,assign)|, but |assign| can also be used in different
manners.

The treatment of type variables and tabled types is detailed in other sections.
Apart from that, we just perform a recursive traversal of both types, failing as
soon as different tags are found, and succeeding if the traversal completes
without that happening.
>>>>>>> 80f0f006

@< Function definitions @>=

bool can_unify
  (const type_expr& P_orig, const type_expr& Q_orig, type_assignment& assign)
{ const_type_p P=&P_orig, Q=&Q_orig; // we need assignable pointers internally
  auto P_kind = P->kind(), Q_kind = Q->kind();
<<<<<<< HEAD
  @< If |P| or |Q| is a type variable, expand any existing substitution
=======
@/@< If |P| or |Q| is a type variable, expand any existing substitution
>>>>>>> 80f0f006
     in |assign| for them, or record a new one and return |true|, or if
     one of them fixed in the context |return| whether |P==Q|.
     In fall through cases, |P|, |Q|, |P_kind| and |Q_kind| are updated @>
  assert(P_kind!=undetermined_type and Q_kind!=undetermined_type);
  // no patterns here
  @< If both types are tabled, |return| a Boolean telling whether they are
     the same tabled type @>
  if (P_kind!=Q_kind)
    return false;
    // with name expansions behind us, the type tags must match to succeed
  switch(P_kind)
  {
  case primitive_type: return P->prim()==Q->prim();
  case function_type: return
    can_unify(P->func()->arg_type,Q->func()->arg_type,assign) @|
    and
    can_unify(P->func()->result_type,Q->func()->result_type,assign);
  case row_type: return
    can_unify(P->component_type(),Q->component_type(),assign);
  case tuple_type: case union_type:
    {
      for(const_raw_type_list p = P->tuple(), q=Q->tuple();
          p!=nullptr or q!=nullptr;
          p = p->next.get(), q=q->next.get())
      { if (p==nullptr or q==nullptr)
          return false; // unequal length lists
        if (not can_unify(p->contents,q->contents,assign))
          return false; // some subtype fails unification
      }
      return true;
    }
  default: assert(false); // other cases were eliminated before the |switch|
    return false; // keep compiler happy
  }
}

<<<<<<< HEAD
@ The code below is basically symmetric in |P| and |Q|, but we need to write out
the two cases anyway. What we do with type variables is somewhat similar to what
was done with tabled type names in case an assignment was already recorded for
them in~|assign| (using |assign.equivalent| instead of |expansion|). But we also
have to treat the cases where the type variable is introduced as abstract in the
context, so that we cannot substitute for it, as well as the case where
unification really comes into play, namely where the type name is variable and
not yet substituted for. In the latter case we just record in |assign| the other
type expression as the equivalent of this type variable, and return (local)
success of the unification. we do however test that we are not substituting an
expression that involves the type variable itself, which as mentioned is
considered a failure of unification.
=======
@ The presence of recursive types creates the risk of an infinite recursion if
we simply expand type definitions as we usually do. To avoid that scenario, we
perform a test near the entry of the recursive function |can_unify|, but after
assigned type variables have been substituted. (The order is important here: an
assignment can equate a type variable to a tabled type, but a tabled type cannot
be defined as a type variable.) Since types descended from tabled types are also
tabled, it suffices to catch the case where both types are now simultaneously
tabled, as any non-termination would have to run via such a case. So, as the
module title says, we always |return| when a pair of tabled types is
encountered, the return value telling whether they are identical.

This module will probably need changing once we allow recursively defined type
constructors: or allow unification one needs both equal constructors and
argument types that can be unified.

@< If both types are tabled, |return| a Boolean telling whether they are
     the same tabled type @>=
{@;
  if (P->raw_kind()==tabled and Q->raw_kind()==tabled)
    return P->type_nr()==Q->type_nr();
}

@ The code below is basically symmetric in |P| and |Q|, but we need to write out
the two cases anyway. When a type variable is encountered that already have an
equivalent in |assign|, we proceed the substituted type expression in its place,
much like what is done with tabled type names but using |assign.equivalent|
instead of |expansion|. Unlike tabled types, that cannot refer directly to
another one, unification can make two polymorphic type variables equal (through
an assignment in one direction, to avoid circularity); therefore we use a
|while| loop to iterate replacement until something other than a type variable
is found. Type variables numbered below |assign.threshold| do not have an
|equiv| entry in |assign|, so they will fall through these loops, just like
polymorphic variables without assignment to them. In either case we return
|true| if $P=Q$, which is in fact the only way to succeed for type variables
below the threshold. For those above the threshold that are not identical to the
other one of $\{P,Q\}$, we call |assign.set_equivalent| to try to assign the
other type expression to it, and return whether that succeeds. The way
|set_equivalent| handles the case of a type expression that cannot be assigned
because it refers back to the same type variable, namely by returning |false|,
means that this just makes the unification fail; this is precisely what we want
for this case.
>>>>>>> 80f0f006

@< If |P| or |Q| is a type variable... @>=
{ const_type_p p; // we first substitute already assigned type variables
  while (P_kind==variable_type and
         (p=assign.equivalent(P->typevar_count()))!=nullptr)
    P_kind=(P=p)->kind(); // replace |P| by type previously assigned to it
  while (Q_kind==variable_type and
         (p=assign.equivalent(Q->typevar_count()))!=nullptr)
    Q_kind=(Q=p)->kind(); // replace |Q| by type previously assigned to it
@)
  if (P_kind==variable_type)
<<<<<<< HEAD
  { auto c = P->typevar_count();
    if (Q_kind==variable_type and Q->typevar_count()==c)
      return true; // identical variables, nothing to do
    if (c>=assign.var_start)
      // then (due to |while| loop above) we can assign to |P|
    {
      if (is_free_in(*Q,c,assign))
        return false; // avoid recursive assignment
      assign.set_equivalent(c,Q);
      return true;
    }
    else
      return false; // |P| is non-assignable type variable, and |P!=Q|
  }
  if (Q_kind==variable_type)
  { auto c = Q->typevar_count();
    if (c>=assign.var_start)
      // then (due to |while| loop above) we can assign to |Q|
    {
      if (is_free_in(*P,c,assign))
        return false; // avoid recursive assignment
      assign.set_equivalent(c,P);
      return true;
    }
    else return false;
  }
}

@ The presence of recursive types creates the risk of an infinite recursion if
we simply expand type definitions as we usually do. To avoid that scenario, we
perform a test near the entry of the recursive function |can_unify|, but after
assigned type variables have been substituted. (The order is important here: an
assignment can equate a type variable to a tabled type, but a tabled type cannot
be defined as a type variable.) Since types descended from tabled types are also
tabled, it suffices to catch the case where both types are now simultaneously
tabled, as any non-termination would have to run via such a case. So, as the
module title says, we always |return| when a pair of tabled types is
encountered, the return value telling whether they are identical.

@< If both types are tabled, |return| a Boolean telling whether they are
     the same tabled type @>=
{
  if (P->raw_kind()==tabled and Q->raw_kind()==tabled)
    return P->type_nr()==Q->type_nr();
}

@ The test for non-containment of a type variable is best done by a local
recursive function:
@< Local function def... @>=
bool is_free_in(const type_expr& tp, unsigned int nr,
                const type_assignment& assign)
{ switch(tp.raw_kind())
  {
  case variable_type:
    if (@[auto p=assign.equivalent(tp.typevar_count())@;@])
      return is_free_in(*p,nr,assign);
      // unpack assigned type variable, and retry
    return tp.typevar_count()==nr;
  case row_type: return is_free_in(tp.component_type(),nr,assign);
  case function_type: return
    is_free_in(tp.func()->arg_type,nr,assign) or
    is_free_in(tp.func()->result_type,nr,assign);
  case tuple_type: case union_type:
    for(const_raw_type_list p = tp.tuple(); p!=nullptr; p = p->next.get())
      if (is_free_in(p->contents,nr,assign))
        return true;
    return false;
  default: // |undetermined| (shouldn't happen), |primitive_type|, |tabled|
    return false;
  }
}

@*1 Wrapped up polymorphic types.
%
For a long type the recursive class |type_expr| was used both to represent a
pattern that the context expects for the type of an expression (for
instance \.{(*->*)} for the function part in a call expression), filled in
during type analysis, and the final type of an expression or ascribed to a
variable. With the advent of second order types, we make a distinction between
patterns and polymorphic types: the latter may not contain undetermined
subexpressions but it may contain free type variables. To mark the distinction,
we define a new class |type| that wraps around |type_expr|, and provides data
and methods to help administrate polymorphic types. Polymorphic types serve
mainly for generic functions, but also clarify the situation of empty list
displays, whose type is analysed as \.{[*]} and when consolidated become the
polymorphic type \.{[A]}.

If a |type_expr| contains any type variables, these must be type indeterminates
introduced in the context and should not be substituted for at this point. By
contrast, the |type| of an expression once consolidated, or of an identifier,
can be polymorphic. It can still have ``fixed'' type variables, introduced as
indeterminate in the context, but type variables numbered beyond a limit
recorded in the type are considered ``free'': they are implicitly universally
quantified, and they can be substituted for in a process called unification.
When exiting a type abstraction expression, in which indeterminate type names
were locally introduced, any such variables occurring in the type of the
expression become free type variables.

To make a clear separation between |type_expr| and |type|, were arrange that no
context can ever require a polymorphic type. One cannot write a polymorphic type
in a cast (but one can use any indeterminate types that are in scope), and
whenever an identifier gets a polymorphic type, the identifier implicitly gets
the constant attribute, thus forbidding the possibility of any assignment to
them: that would for its right hand side create a context requiring value of
(sufficiently) polymorphic type to replace the initial value.

Using the recursive type |type_expr| to represent type requirements from the
context has the advantage that we can easily pass component types to the type
checking of subexpressions. Polymorphic types arise in type checking in recorded
types of identifiers and functions. As they are most often function types, the
main \emph{use} of polymorphism and unification occurs in resolving function
overloading, but it may also occur whenever a previously determined type is
used, unifying it to the type actually used in the instance.

The main information added by a |type| to the |type_expr| it contains, is the
range of free type variable numbers. This is contained in a |type_assignment|
field, which provides |var_start| as the lower bound of the range, of its
|equiv| table for the size of the range. At the same time that table allows
(optionally and temporarily) recording assignments to the variables in the
range, which simplifies the unification process (the type variables with a type
assigned to them are then neither indeterminate nor free in the type).
=======
  // then |P| is either fixed in the context or unassigned in |assign|
  { auto c = P->typevar_count();
    if (Q_kind==variable_type and Q->typevar_count()==c)
      return true; // identical variables, nothing to do
    return c>=assign.var_start() and
       assign.set_equivalent(c,Q);
  }
  if (Q_kind==variable_type)
@/{@; auto c = Q->typevar_count();
    return c>=assign.var_start() and
      assign.set_equivalent(c,P);
  }
}

@*2 Wrapped up polymorphic types.
%
For a long time, the recursive class |type_expr| was used both to represent a
pattern that the context expects for the type of an expression (for
instance \.{(*->*)} for the function part in a call expression), to be filled in
during type analysis, and the type ascribed to an expression after type
checking, or to a variable. With the advent of second order types, we have made
a clearer distinction between patterns and (possibly polymorphic) types, which
is already reflected in definition of |type_expr|. While type patterns typically
contain undetermined parts, types are completely determined but may contain
polymorphic type variables. Whenever a type found gets stored as the type of a
variable or function, we shall wrap the |type_expr| in an object of class |type|
defined below. This class notably provides data and methods to help administrate
polymorphic types. There is however no clear separation between the use of
|type_expr| and |type|, because when methods for polymorphic types are defined
by structural recursion, like the already introduced |substitution|, this is
easier to do using |type_expr|. Indeed, even the main type checking function
|convert_expr| returns the type it deduced in the form of a |type_expr|, which
the caller then often converts to a |type|. During the call of such recursive
functions operating upon |type_expr|, the extra information needed to build a
|type| from them is held elsewhere.

Polymorphic types arise in type checking when identifiers and functions with a
recorded polymorphic type are used. When combined in for instance function
calls, unification may also produce new polymorphic types. However the main way
in which fresh polymorphic types arise is by the use of ``type abstraction''
clauses, in which the user explicitly introduces some type variables. Within the
scope of the clause introducing it, such a type variable represents a fixed but
unknown type; it is handled like a primitive type, but with no related
operations given for it. These type variables may end up in the (usually
function) type that is derived for the clause, and when they thus emerge from
the scope in which they were introduced, they become polymorphic type variables.
The latter are implicitly universally quantified, and they can be substituted
for during unification. Thus an important quantity will be the threshold between
type variables still in scope (numbered below the threshold), and polymorphic
type variables (numbered from the threshold upwards). While manipulating
|type_expr| values, this threshold is stored under names like |fix_count| or
|fc|, and it gets recorded with the |type_expr| when wrapping it into a |type|.
Our decision to make polymorphic type variables ``float on top'' of the fixed
ones often creates an annoying requirement to renumber polymorphic type
variables. But this probably would be needed even if we had a separate pool of
polymorphic variables, since unification requires sets of polymorphic type
variables from separate types to be (made) disjoint. Therefore we stick to our
decision here.

Polymorphic types are most often function types, and the main use of
polymorphism and unification occurs when we resolve function overloading.
However, unification (in a one-way sense) also occurs whenever a previously
determined polymorphic type arises in a context where a specific (monomorphic)
type is required, in which case the former must successfully unify to the
latter. Some expressions can be given a non-function polymorphic type, of which
the most common example is the empty row display, which in a context that does
not expect any particular component type is given the polymorphic type \.{[A]}
(similar examples arise when a polymorphic injector function for a union type
constructor is applied, and the variants of the union other than that of the
injector remain polymorphic).

We arrange things so that no context ever \emph{requires} a polymorphic type.
One cannot write a polymorphic type in a cast, and whenever an identifier is
given a polymorphic type at its initialisation, it is implicitly given the
constant attribute; this excludes the possibility later writing an assignment to
such a variable, in which the right hand side would be a context requiring value
of (sufficiently) polymorphic type to replace the initial value. As there are
usually not many different values with a given polymorphic type anyway, this is
not expected to be a severe restriction for user.

@ The main information added by a |type| to the |type_expr| it contains, is the
range of type variable numbers that are considered to be polymorphic. This is
contained in a |type_assignment| field, which provides its |var_start()| as the
lower bound of the range, and its |size()| (namely that of its |equiv| table)
for the size of the range. At the same time, that field allows (optionally and
temporarily) recording assignments to the polymorphic type variables, which
simplifies the unification process (the type variables with a type assigned to
them are then considered to be neither fixed nor polymorphic in the type). When
we don't need the type assignments or are done with them, we have the
possibility to clear them and revert to the original type.

The class |type| has a large number of methods, many of them invoking some for
of unification or substitution of type variables. Here we give those related to
creating instances of |type|. Like for |type_expr| we have a move constructor
and move-assignment operator, while constructing a copy requires explicitly
calling |copy|, but the main ways of constructing |type| are by factory
functions (static methods). The principal one is |wrap| that converts a
|type_expr| to a |type|. It needs an indication |fix_nr| of the threshold above
which to consider variables polymorphic, and it will renumber those polymorphic
values in order of appearance in the type expression to a consecutive range of
numbers. An optional argument |gap| can be supplied which makes renumbering
start at |fix_count+gap| to ensure that |gap| numbers remain unused, presumably
to avoid clashes with some type variables elsewhere. We can alternatively use
the |constructor| method to get a |type| used to represent a type constructor.
In that case all type variables will be taken to be parameter types (since type
constructors cannot be introduced in the scope of a type abstraction), and the
caller passes the desired |degree| explicitly (there is no renumbering here, and
not all type parameters need to actually occur in the |type_expr|). Finally
|type::bottom| produces a neutral |type| consisting of just a type variable, the
pendant of an undetermined |type_expr|; it is used for instance as the starting
value in balancing of types, and thereby provides the component type for the
type of an empty row display.
>>>>>>> 80f0f006

@< Type definitions @>=
class type
{
  type_expr te;
  type_assignment a;
@)
  type() : te(), a(0,0) @+{}
  type(unsigned int fix_nr,unsigned int var_nr) : te(), a(fix_nr,var_nr) @+{}
public:
  static type wrap(const type_expr& te,
		   unsigned int fix_count, unsigned int gap=0);
<<<<<<< HEAD
  static type bottom(unsigned int fix_count)
  {@; return wrap(type_expr(),fix_count); } // free type variable
  type(type&& tp) = default;
  type& operator=(type&& tp) = default;
  type copy() const
=======
  static type constructor(type_expr&& te, unsigned int degree);
  static type bottom(unsigned int fix_count); // a polymorphic type variable
  type(type&& tp) = default;
  type& operator=(type&& tp) = default;
  type copy() const @+
>>>>>>> 80f0f006
    {@; type result;
      result.te=te.copy();
      result.a=a.copy();
      return result;
    }
<<<<<<< HEAD
  type& expunge(); // eliminate assigned type variables, by substitution
=======
>>>>>>> 80f0f006
@)
  @< Methods of |type| to access component types @>@;
@)
  @< Utility methods of |type| @>@;
};

@ We access the component |type_expr| elements of a |type| using methods of the
same name of those of |type_expr|; we do not attempt to recreate |type| values
<<<<<<< HEAD
for them, so they have the same return types as their counterparts. We include
here also a few methods that access the |type_assignment| field, and some simple
tests.
=======
for them, so these methods have the same return types as their |type_expr|
counterparts. We include here also a few methods that access the
|type_assignment| field, and some simple tests.
>>>>>>> 80f0f006

@< Methods of |type| to access component types @>=
type_tag kind () const @+{@; return te.kind(); }
primitive_tag prim () const     @+{@; return te.prim(); }
unsigned int typevar_count () const @+{@; return te.typevar_count(); }
const func_type* func() const  @+{@; return te.func(); }
      func_type* func()        @+{@; return te.func(); }
const type_expr& component_type () const @+{@; return te.component_type(); }
      type_expr& component_type ()       @+{@; return te.component_type(); }
const_raw_type_list tuple () const @+{@; return te.tuple(); }
      raw_type_list tuple ()       @+{@; return te.tuple(); }
type_nr_type type_nr () const @+{@; return te.type_nr(); }
@)
const type_assignment& assign () const @+{@; return a; }
<<<<<<< HEAD
unsigned int floor () const @+{@; return a.var_start; }
unsigned int degree() const @+{@; return a.equiv.size(); }
unsigned int ceil() const @+{@; return floor()+degree(); }
  // start disjoint type variables here
bool is_polymorphic() const @+{ return degree()>0; }
bool is_clean() const; // absence of pending type assignments
const type_expr& unwrap() const @+{@; return te ; }
bool operator ==(const type& other) @+{@; return bake()==other.bake(); }
bool operator !=(const type& other) @+{@; return not operator==(other); }
=======
unsigned int floor () const @+{@; return a.var_start(); }
unsigned int degree() const @+{@; return a.size(); }
unsigned int ceil() const @+{@; return floor()+degree(); }
  // start disjoint type variables here
bool is_polymorphic() const @+{@; return degree()>0; }
bool is_clean() const; // absence of pending type assignments
const type_expr& unwrap() const @+{@; return te ; }
>>>>>>> 80f0f006
bool is_void() const @+
{@; return te.kind()==tuple_type and length(te.tuple())==0; }

@ The method |unwrap| above gives access to the stored |type_expr|, but ignores
<<<<<<< HEAD
any type assignments that were made; in order to take those into account, there
are the methods |bake| and |bake_off| (the latter may destroy our |type|,
supposing it is no longer needed, and is faster in the absence of any pending
type assignments). Unification with another type is done by the |unify| method.
This can both decrease the degree or increase it (by capturing type variables
from the other type); there is no fixed relationship between type variables
before and after. The |const| method |has_unifier| tests whether our type can
unify to what the |type_expr| expects. The method |unify_specialise| also
preforms one-sided unification, but also records the substitution required in
our |type_assignment|. The |matches| methods are similar, but specific for use
in overload resolution, where our type is that of the argument, and |formal| is
the specification of one overloaded instance; in case of success, |assign()| can
be used to perform substitutions for that overloaded instance, while in case of
failure, any partial assignment done can be erased by calling |clear|.

@< Utility methods of |type| @>=
=======
any type assignments that were made. If one does want to take into account type
assignments, calling |expunge| will do so and then remove those type variables.
And if in addition one needs a |type_expr| rather than a |type|, one can instead
call |bake| or, if this is the final use of our |type| value, |bake_off|. To
forget any pending type assignments and revert to a previous state one can call
|clear|, possibly passing a degree which needs to be restored.

Unification with another type is done by the |unify| method. This can both
decrease the degree or increase it (by capturing type variables from the other
type); there is no fixed relationship between type variables before and after.
The |const| method |has_unifier| tests whether our type can unify to what the
|type_expr| expects. The method |unify_specialise| preforms one-sided
unification of our |type| (in |pattern| no type variables are changed, but
undetermined parts may be filled in)), recording the substitution required in
our |type_assignment|. The |matches| method is similar, but specific for use in
overload resolution, where our type is that found for the argument, and |formal|
is the argument type specification of one overloaded instance. In case of
success, our |assign()| can then be used to perform substitutions to the type of
that overloaded instance, while in case of failure the caller can call |clear|
before attempting another match. The |degree| parameter and output parameter
|shift_amount| are needed for polymorphic overloads: the former informs about
the degree of polymorphism of the overload, and the latter reports back the
amount by which the polymorphic variables needed to be shifted to avoid
collision with our type variables. Calls where no overloading is involved are
simpler: one just needs to attempt unification for the parameter part of the
function and the argument type; calling |matches_argument| on the the complete
function type and passing it the argument achieves this.

@< Utility methods of |type| @>=
type& expunge(); // eliminate assigned type variables, by substitution
>>>>>>> 80f0f006
type_expr bake() const; // extract |type_expr| after substitution
type_expr bake_off(); // extract |type_expr|, sacrificing self if needed
type& clear(unsigned int d); // remove any type assignments, reserve |d| new ones
type& clear() @+{@; return clear(degree()); }
@)
bool unify(const type& other);
bool has_unifier(const type_expr& t) const;
bool unify_specialise(type_expr& pattern)
  // adapt to pattern while specialising pattern
  {@; return unify_specialise(te,pattern); }
  // recursive helper method does the work
bool unify_specialise(type_expr& pattern, unsigned int fix_count) const;
bool matches
  (const type_expr& formal, unsigned int poly_degree,
   unsigned int& shift_amount);
<<<<<<< HEAD
bool matches_argument(const type& arg_type);
@)
type_expr skeleton (const type_expr& sub_t) const;
void wrap_row () @+{@; te.set_from(type_expr::row(std::move(te))); }
=======
bool matches_argument(const type& arg_type); // for non-overloaded calls
@)
type_expr skeleton (const type_expr& sub_tp) const;
  // extract a type pattern from polymorphic |sub_tp|
void wrap_row () @+{@; te.set_from(type_expr::row(std::move(te))); }
  // put on a ``row-of''
>>>>>>> 80f0f006
private:
bool unify_specialise(const type_expr& sub_tp, type_expr& pattern);

@ First some simple methods. One uses |expunge| to incorporate any pending type
assignments, and |clear| to forget any and reset the number of type variables
to~|d| (presumably the number it had before some unification method might have
extended the set). Finally |bake| and |bake_off| provide the type expression
taking into account pending type assignments, the latter leaving the type itself
in an unusable state (since it was possibly moved from).

@< Function definitions @>=
<<<<<<< HEAD
bool type::is_clean() const
{ return std::none_of(a.equiv.begin(),a.equiv.end(),
                 @[ [](const const_type_ptr& p){@; return p!=nullptr; } @]);
}
=======
bool type::is_clean() const @+{@; return a.empty(); }
>>>>>>> 80f0f006
type& type::expunge()
{
  if (is_clean())
    return *this; // nothing to expunge
  return *this = wrap(substitution(te,a),floor());
<<<<<<< HEAD
=======
  // apply |a|, then renumber remaining type variables
>>>>>>> 80f0f006
}
@)
type& type::clear(unsigned int d)
@+{@;
  a = type_assignment(floor(),d);
  return *this;
}
@)
type_expr type::bake() const
<<<<<<< HEAD
{ if (a.empty())
    return te.copy();
  return substitution(te,a) ;
}
type_expr type::bake_off() // variant available if |*this| is no longer needed
{
  if (a.empty())
    return std::move(te);
  return substitution(te,a);
}

@ We shall need a local recursive function to traverse and copy a |type_expr|,
eliminating undetermined components by replacing them by fresh type variables.
It is much like the function |substitution| for |type_expr| above, but returns a
|type_expr| rather than a (smart) pointer to it. The |translate| argument is a
lookup list, mapping new (position) to old (value) type variable numbers, which
initially just maps frozen type variables to themselves, and is updated with
entries for type variables encountered or created during the recursive
traversal.

@< Local function definitions @>=
type_expr fixate(const type_expr& te, sl_list<unsigned int>& translate)
{ switch (te.raw_kind())
  { case primitive_type: return type_expr::primitive(te.prim());
    case function_type:
    { auto arg_fix = fixate(te.func()->arg_type,translate); // this one first
      auto res_fix = fixate(te.func()->result_type,translate); // then this one
      return type_expr::function(std::move(arg_fix),std::move(res_fix));
    }
    case row_type: return type_expr::row(fixate(te.component_type(),translate));
=======
@+{@; return substitution(te,a); }
type_expr type::bake_off() // variant available if |*this| is no longer needed
{
  if (a.empty())
    return std::move(te); // save some work here
  return substitution(te,a);
}

@ When turning a |type_expr| into a |type|, we build a transformed copy using a
local recursive function |pack|. While doing so it also eliminates
undetermined components by replacing them by fresh type variables; this probably
should never be necessary, but will ensure that in a |type| the |te| field never
|is_unstable()|. The implementation of |pack| is similar to that of
|substitution|, but returns a |type_expr| rather than a (smart) pointer to it.
The |translate| argument is a lookup list, mapping new (position) to old (value)
type variable numbers, which initially just maps frozen type variables to
themselves, and is updated with entries for type variables encountered or
created during the recursive traversal.

@< Local function definitions @>=
type_expr pack(const type_expr& te, sl_list<unsigned int>& translate)
{ switch (te.raw_kind())
  { case primitive_type: return type_expr::primitive(te.prim());
    case function_type:
    { auto arg_fix = pack(te.func()->arg_type,translate); // this one first
      auto res_fix = pack(te.func()->result_type,translate); // then this one
      return type_expr::function(std::move(arg_fix),std::move(res_fix));
    }
    case row_type: return type_expr::row(pack(te.component_type(),translate));
>>>>>>> 80f0f006
    case tuple_type:
    case union_type:
    { dressed_type_list aux;
      for (wtl_const_iterator it(te.tuple()); not it.at_end(); ++it)
<<<<<<< HEAD
        aux.push_back(fixate(*it,translate));
      if (te.raw_kind()==tuple_type)
        return type_expr::tuple(aux.undress());
      return  type_expr::onion(aux.undress());
=======
        aux.push_back(pack(*it,translate));
      return  type_expr::tuple_or_union(te.raw_kind(),aux.undress());
>>>>>>> 80f0f006
    }
    case tabled: return type_expr::tabled_nr(te.type_nr());
    case undetermined_type:
    { unsigned int k=translate.size(); translate.push_back(-1);
      return type_expr::variable(k);
    }
    case variable_type:
    { unsigned int k=0;
      for (auto it=translate.begin(); not translate.at_end(it); ++it, ++k)
        if (*it==te.typevar_count()) // then we found a known type variable
          return type_expr::variable(k);
      translate.push_back(te.typevar_count()); // new variable; record it
      return type_expr::variable(k); // return new number for variable
    }
   default: assert(false); return type_expr();
  }
}


<<<<<<< HEAD
@ Given this helper, wrapping a |type_expr| into a |type| is straightforward. We
do provide two integer parameters: |fix_count| is the level below which the type
variables in |t| are fixed, while |gap| is the number of subsequent type
variable numbers to be freed, intended to avoid collisions with any remaining
type variables in some other type. The existing type variables in |t| from the
level |fix_count| on, and any undetermined subexpressions of |t|, will give
fresh type variables numbering from |fix_count+gap|. This is realised by
preparing a local list |translate| to map type variables to themselves up to
|fix_count|, and pad it out with |gap| dummy entries.
=======
@ The call |type::wrap(t,fc,gap)| that converts a |type_expr t@;| to a |type|,
renumbering the type variables from $fc$ upwards into a consecutive range
starting at |fc+gap|. Using |pack| this is straightforward: we prepare a local
list |translate| to map type variables that should remain fixed themselves and
pad it out with |gap| dummy entries, and then let |pack| do the work. The
polymorphic degree of the result is determined by how much |pack| makes the
|translate| table grow, so we need to store the |type_expr| returned by |pack|
in a local variable |te| before constructing our |type|, and finally move |te|
into that type.
>>>>>>> 80f0f006

@< Function definitions @>=
type type::wrap (const type_expr& t, unsigned int fix_count, unsigned int gap)
{
  sl_list<unsigned int> translate;
  for (unsigned int k=0; k<fix_count; ++k)
    translate.push_back(k);
     // up to |fix_count|, type variables are unchanged,
  for (unsigned int k=0; k<gap; ++k)
    translate.push_back(-1); // reserve |gap| values as ``to remain unused''
@)
<<<<<<< HEAD
  type_expr e=fixate(t,translate);
  fix_count += gap; // the new starting value
  type result(fix_count,translate.size()-fix_count);
  result.te = std::move(e);
=======
  type_expr te=pack(t,translate);
  fix_count += gap; // the new starting value
  type result(fix_count,translate.size()-fix_count);
  result.te = std::move(te);
  return result;
}

@ When building a |type| to be used as type constructor, we use the provided
|type_expr| as-is as body, and set the degree as requested (in contrast with
|type::wrap| that counts type variables actually used). The method |bottom|
similarly avoids the complications of |type::wrap|, using only the provided
|fix_count| to choose a variable number beyond any type abstractions
in scope in the context of the call.

@< Function definitions @>=
type type::constructor(type_expr&& te, unsigned int degree)
{ type result(0,degree);
  result.te = std::move(te);
  return result;
}
@)
type type::bottom(unsigned int fix_count)
{ type result(fix_count,1);
  result.te = type_expr::variable(fix_count);
>>>>>>> 80f0f006
  return result;
}

@ The methods |type::unify| and |type::has_unifier| are easily implemented using
|can_unify|.

@< Function definitions @>=
bool type::unify(const type& other)
{ assert(floor()==other.floor());
  const auto d = degree();
  if (other.is_polymorphic())
  {
    a.grow(other.degree()); // make place for other type variables
    if (can_unify(te,shift(other.te,floor(),d),a))
    {@;
      expunge();
      return true;
    }
    else
    {@;
      clear(d);
      return false;
    }
  }
  if (can_unify(te, other.te, a))
  {@;
    expunge();
    return true;
  }
  else
  {@;
    clear(d);
    return false;
  }
}
@)
bool type::has_unifier(const type_expr& t) const
{
<<<<<<< HEAD
  type tp = type::wrap(t,floor(),degree());
  tp.a = type_assignment(a.var_start,degree()+tp.degree());
=======
  type tp = type::wrap(t,floor(),degree()); // renumber to avoid clashes
  tp.a = type_assignment(a.var_start(),degree()+tp.degree());
  // (ab)use |tp.a| as local variable
>>>>>>> 80f0f006
  return can_unify(te,tp.te,tp.a);
}

@ The method |type::unify_specialise| is like the function |can_unify|, but on
the side of the pattern the only changes are specialisations of undefined
subexpressions. Any type variables present in |pattern| are not substituted for:
unless they match up with the same type variable on our side, they cause
unification to fail. The necessary substitutions on our |type| side are recorded
in our |a| field, which is convenient for our implementation: any occurrence of
a type variable after the first will get the value that was substituted for it
the first time. Once the unification succeeds, the caller can decide whether to
preserve these type assignments for further unification, or use them to perform
substitutions, or forget them by calling |clear|.

@< Function definitions @>=

bool type::unify_specialise(const type_expr& sub_tp, type_expr& pattern)
{ if (sub_tp.raw_kind()==tabled and pattern.raw_kind()==tabled)
    return sub_tp.type_nr()==pattern.type_nr();
    // avoid non-termination, test for identity
  auto P_kind = sub_tp.kind(), Q_kind = pattern.kind();
  if (Q_kind==undetermined_type)
    {@; pattern.set_from(sub_tp.copy()); return true; }
  if (P_kind!=Q_kind and P_kind!=variable_type)
    return false;
  switch(P_kind)
  {
  case variable_type:
    { auto c = sub_tp.typevar_count();
      if (c<floor()) // fixed type; |Q| must match
        return Q_kind==variable_type and pattern.typevar_count()==c;
      auto eq=a.equivalent(c);
      if (eq!=nullptr)
        return unify_specialise(*eq,pattern);
      @< If |pattern| has |undetermined| entries, throw an error @>
      a.set_equivalent(c,std::make_unique<type_expr>(pattern.copy()));
      return true;
    }
  case primitive_type: return sub_tp.prim()==pattern.prim();
  case function_type: return
    unify_specialise(sub_tp.func()->arg_type,pattern.func()->arg_type) and @|
    unify_specialise(sub_tp.func()->result_type,pattern.func()->result_type);
  case row_type: return
    unify_specialise(sub_tp.component_type(),pattern.component_type());
  case tuple_type: case union_type:
    { const_raw_type_list p; raw_type_list q; // need two different types here
      for(p = sub_tp.tuple(), q=pattern.tuple();
          p!=nullptr or q!=nullptr;
          p = p->next.get(), q=q->next.get())
      { if (p==nullptr or q==nullptr)
          return false; // unequal length lists
        if (not unify_specialise(p->contents,q->contents))
          return false; // some subtype fails unification
      }
      return true;
    }
  default: assert(false);
  // |tabled| impossible, and |undetermined_type| should not happen
  }
  return false; // keep compiler happy
}

@ The scenario in which we are asked to unify a type variable with a pattern
that has undetermined parts without being completely undetermined is extremely
unlikely if at all possible. Rather than finding the ``right thing'' to do here,
like inventing new type variables to plug the undetermined parts, we prefer to
signal an error in such cases. It is awkward that we need to throw an error from
a method of |type|, with no expression to attach this type to, but a caller may
catch and repackage the error to provide more detail.

@< If |pattern| has |undetermined| entries, throw an error @>=
if (pattern.is_unstable())
{ std::ostringstream o;
  o << "Cannot unify a type variable and an incomplete type " << pattern;
  throw program_error(o.str());
}

@ The second method |type::unify_specialise| is basically the same as the first,
but is a |const| method so that in particular the |type_assignment| field |a| is
unchanged. This is achieved by copying our type before calling
|unify_specialise| on the copy. We use the occasion of copying to also renumber
our bound variables starting from a new level |lvl|, which is useful to make
place for variables in |pattern| that should be considered fixed there, and
disjoint from our bound variables.

@< Function definitions @>=

bool type::unify_specialise(type_expr& pattern, unsigned int lvl) const
{ assert(lvl>=floor()); // we cannot start numbering below our |floor()|
  return wrap(te,floor(),lvl-floor()).unify_specialise(pattern);
}

@ The method |matches| is typically called with as our type the type of an
(argument) expression, and as |f_par_tp| the parameter part of a function type
from the overload table. Both our (actual argument) type and the function type
can be polymorphic. Our type stores its own polymorphic |floor()| and
|degree()|, while for the function type the degree is passed as a separate
argument |f_deg|; coming from a global table, its type variables are all
polymorphic, starting from number~|0|. The task of this method is similar to
that of |f_par_tp.specialise|, but instead of filling undetermined slots, we are
deducing assignments to the free type variables in |f_par_tp|, which are then
(opportunistically) stored in the |type_assignment| field of |*this|. We assume
the caller has cleared all our previous type assignments, so we have a clean
slate of |degree()| type variables.

Since we are calling |can_unify|, we must first make the sets of type variables
disjoint, which we do by shifting any type variables of |f_par_tp| to start at
|ceil()|. The caller of |matches| should be aware that, when afterwards using
the |type_assignment| of the |type| object, the same shift should be applied to
any type expression related to |f_par_tp| substituted into; the optional final
argument of |substitution| can be used for this. We store the amount that our
method shifted by in its output parameter |shift_amount| for the convenience of
the caller (the value of |ceil()| from which it was copied will have been raised
after the call). Typically the above is used by the caller for performing
substitution into the result type of the function type that |f_par_tp| was taken
from.

@< Function definitions @>=

bool type::matches
  (const type_expr& f_par_tp, unsigned int f_deg, unsigned int& shift_amount)
{
  shift_amount = ceil(); // record where our type assignments used to end
  a.grow(f_deg); // create space for new type variables
  if (shift_amount==0 or f_deg==0) // then no need to renumber |f_par_tp|
    return can_unify(f_par_tp,te,a);
  return can_unify(shift(f_par_tp,0,shift_amount),te,a);
}

@ The method |matches_argument| is a variation on |matches| to be used in
function calls in which the function does not come from the overload table. Here
the preconditions are different: both function and argument have a |type| (which
was not the case for a function type in the overload table), which can be
polymorphic and in addition have fixed type variables; their |floor()| values
that separate the two regimes are the same. We choose |matches_argument| to be a
method called for the full function type, passing the actual argument type to it
as (constant) argument (this is the opposite order from what |matches| does); in
case of success, the substitution is recorded in the |type_assignment| of the
function type. As in the case of |matches|, we need to make the polymorphic
variable sets disjoint, so if both sets are non empty, we shift the argument
polymorphic variables to follow those of the function type. In this manner the
type assignment can be applied, after a successful match, to the result type
without any shift.

@< Function definitions @>=

bool type::matches_argument(const type& actual_arg_type)
{
  assert(floor()==actual_arg_type.floor());
  unsigned int fd=degree(), ad=actual_arg_type.degree();
  a.grow(ad);
  if (fd==0 or ad==0) // then no need to renumber |actual_arg_type|
    return can_unify(func()->arg_type,actual_arg_type.te,a);
  return can_unify(func()->arg_type,shift(actual_arg_type.te,floor(),fd),a);
}

@ Before converting the argument for a polymorphic function, we can extract from
its polymorphic type a type pattern that may aid the conversion, namely by
simply replacing all type variables bound in the polymorphic type by
undetermined types; the type variables up to |floor()| are unchanged. The method
|skeleton| achieves this; it could have been implemented by calling
|substitution| with an assignment of undetermined types, but it can be done just
as easily by a direct recursion.

@< Function definitions @>=
type_expr type::skeleton (const type_expr& sub_t) const
{ type_ptr result;
  switch (sub_t.raw_kind())
  { case primitive_type: return type_expr::primitive(sub_t.prim());
    case function_type: result =
      mk_function_type(skeleton(sub_t.func()->arg_type),
                       skeleton(sub_t.func()->result_type));
    break;
    case row_type:
      result = mk_row_type(skeleton(sub_t.component_type()));
    break;
    case tuple_type:
    case union_type:
    { dressed_type_list aux;
      for (wtl_const_iterator it(sub_t.tuple()); not it.at_end(); ++it)
        aux.push_back(skeleton(*it));
<<<<<<< HEAD
      if (sub_t.raw_kind()==tuple_type)
        return type_expr::tuple(aux.undress());
      return type_expr::onion(aux.undress());
=======
      return type_expr::tuple_or_union(sub_t.raw_kind(),aux.undress());
>>>>>>> 80f0f006
    }
    case tabled: return type_expr::tabled_nr(sub_t.type_nr());
    case variable_type:
    { auto c = sub_t.typevar_count();
<<<<<<< HEAD
      return c>=a.var_start ? type_expr() : type_expr::variable(c);
=======
      return c>=a.var_start() ? type_expr() : type_expr::variable(c);
>>>>>>> 80f0f006
    }
    default: assert(false);
  }
  return std::move(*result);
}


@ We also provide an overload for printing |type| values without having to call
|expr| explicitly each time.

@< Function definitions @>=
std::ostream& operator<<(std::ostream& strm, const type& t)
{@; return strm << t.bake(); }

@ We need to export the declaration of that last output operator instance.

@< Declarations of exported functions @>=
std::ostream& operator<<(std::ostream& strm, const type& t);

@*1 Specifying types by strings.
%
In practice we shall rarely call functions like |mk_prim_type| and |mk_row_type|
directly to make explicit types, since this is rather laborious. Instead, such
explicit types will be constructed by the function |mk_type_expr| that parses a
(\Cee~type) string |s|, and correspondingly calls the appropriate type
constructing functions to build its return value. Now that we extended this
function, allowing it to scan and return polymorphic types, we add an output
parameter |var_count| that signals how many distinct type variables were found.

In some cases, as in section @# first types section @>, we are interested in
type patterns that allow `\.*' to be used to designate an |undetermined_type|,
but which are not intended to be in other ways polymorphic. For those occasions
we use |mk_type_pattern|, which lacks the |var_count| parameter. It can also be
used when an explicit non polymorphic type string is given, to avoid the need to
supply a |var_count| variable that serves no purpose. Finally |mk_type| scans a
type string and produces a (wrapped) |type| value.

@< Declarations of exported functions @>=
type_expr mk_type_expr(const char* s,unsigned int& var_count);
type_expr mk_type_pattern(const char* s);
type mk_type(const char* s);

@ The task of converting a properly formatted string into a type is one of
parsing a simple kind of expressions. The strings used here come from string
denotations in the source code (mostly in calls installing built-in functions
into \axis.) rather than from user input, and we are not going to write
incorrect strings (we hope). Therefore we don't care if the error handling is
crude here. The simplest way of parsing ``by hand'' is recursive descent, so
that is what we shall use. By passing a character pointer by reference, we
allow the recursive calls to advance the index within the string read.

@< Local function definitions @>=
type_expr scan_type(const char*& s, std::string& vars);
type_expr scan_in_parens(const char*& s, std::string& vars);
type_expr scan_union_list(const char*& s, std::string& vars);
type_expr scan_tuple_list(const char*& s, std::string& vars);

@ The function |scan_type| does the real parsing, |mk_type_expr| calls it,
providing a local modifiable pointer to bind to its reference parameter (which
is important because |scan_type| cannot directly accept a \Cee-string constant
as argument) while also doing error reporting. The function |mk_type_expr| is
called only during the start-up phase of \.{atlas} (but after the table
|prim_names| of primitive type names is installed), and if an error is
encountered (of type |logic_error|, since this must be an error in the \.{atlas}
program itself), printing of the error message will be followed by termination
of the program. Although the function |mk_type_pattern| should not produce
polymorphic types and |mk_type_expr| should produce a type without undefined
type subexpressions, it not really worth the hassle to ensure this by writing
two separate implementations, so we implement |mk_type_pattern| by calling
|mk_type_expr| and ignoring the number of type variables it finds.

@< Function definitions @>=
type_expr mk_type_expr(const char* s,unsigned int& var_count)
{ const char* orig=s; std::string vars;
  try
  { auto result=scan_type(s,vars);
    var_count = vars.length();
    return result;
  }
  catch (logic_error& e)
  { std::cerr << e.what() << "; original string: '" << orig @|
              << "' text remaining: '" << s << "'\n";
    throw;
  // make the error hard to ignore; if thrown probably aborts the program
  }
}
@)
type_expr mk_type_pattern(const char* s)
{@; unsigned int dummy; return mk_type_expr(s,dummy);
}
@)
type mk_type(const char* s)
{ unsigned int dummy;
  auto result = type::wrap(mk_type_expr(s,dummy),0);
  assert (result.degree()==dummy);
  return result;
}

@ The part of |scan_type| dealing with enclosed or atomic type expressions is
quite simple.

@< Local function definitions @>=
type_expr scan_type(const char*& s, std::string& vars)
{ if (*s=='(')
  { type_expr result=scan_in_parens(++s,vars);
    if (*s++!=')')
      throw logic_error("Missing ')' in type");
    return result;
  }
  else if (*s=='[')
  {
    type_expr t = scan_in_parens(++s,vars);
    if (*s++!=']')
      throw logic_error("Missing ']' in type");
    return type_expr::row(std::move(t));
  }
  else if (*s=='*') return ++s,type_expr(); // undetermined type
  else @< Scan and |return| a primitive type, or |throw| a |logic_error| @>
}
@)


@ For primitive types we use the same strings as for printing them. Since none
of them consists of a single character, and single letter names will suffice as
type variables for built-in functions; we only retainin |vars| the collection of
type variables seen within the current expression and the position of each type
variable in it.

In this module we use the fact that the order in the list |prim_names| matches
that in the enumeration type |primitive_tag|, by casting the integer index
into the former list to an element of that enumeration.

@h <cctype> // |isalpha|
@< Scan and |return| a primitive type, or |throw| a |logic_error| @>=
{ std::string str;
  while (isalpha(*s))
    str.push_back(*s++);
  auto l = str.length();
  if (l==1)
  { auto pos = vars.find(str[0]);
    if (pos==vars.npos)
    {@; pos=vars.length();
      vars+=str[0];
    }
    return type_expr::variable(pos);
  }
  if (l>1)
  { for (size_t i=0; i<nr_of_primitive_types; ++i)
      if (str==prim_names[i])
        return type_expr::primitive(static_cast<primitive_tag>(i));
    std::cerr << str << ": ";
    throw logic_error("Primitive type unrecognised");
  }
  throw logic_error("Type unrecognised");
}

@ The following code demonstrates how simple recursive descent parsing can be.

The function |scan_in_parens| scans a maximal portion of a type string that is
enclosed in parentheses or brackets. It only deals directly with an arrow that
might separate argument and return type in a function type (but might of
course be absent), and relies on |scan_union_list| to recognise the first and
possibly the second part. The function recognises one or more variants
separated by vertical bars (using a |while| loop but which uses a comma
operator to scan a variant before the loop condition), relying on its turn on
|scan_tuple_list| to deal with individual variants. It must take care though
to unpack the list in case it has length one (no union is involved in this
case). Finally |scan_tuple_list| similarly combines components in a list,
recursively calling |scan_type| for individual components. Unlike unions, we
allow the number of components to be zero, which can be recognised by having a
terminating character at the read position right from the start; when the
happens the loop is no entered at all, an the empty list of components will
give an empty tuple.

@h <string>

@< Local function definitions @>=
type_expr scan_in_parens(const char*& s, std::string& vars)
{ type_expr a=scan_union_list(s,vars);
  if (*s!='-' or s[1]!='>')
    return a;
  return type_expr::function(std::move(a),scan_union_list(s+=2,vars));
}
@)
type_expr scan_union_list(const char*& s, std::string& vars)
{ dressed_type_list variants;
  while (variants.emplace_back(scan_tuple_list(s,vars)),*s=='|')
    ++s;
  return variants.size()==1
    ? std::move(variants.front())
<<<<<<< HEAD
    : type_expr::onion(variants.undress());
=======
    : type_expr::tuple_or_union(union_type,variants.undress());
>>>>>>> 80f0f006
}
@)
type_expr scan_tuple_list(const char*& s, std::string& vars)
{ static const std::string term("|-)]");
  dressed_type_list members;
  if (term.find(*s)==std::string::npos)
    // only act on non-terminating characters
    while (members.emplace_back(scan_type(s,vars)),*s==',')
      ++s;
  return members.size()==1
    ? std::move(members.front())
    : type_expr::tuple(members.undress());
}

@*1 Predefined type expressions.
%
We shall often need to refer to certain types for comparison or for providing
a required type context. Instead of generating them on the fly each time using
|mk_type|, we define constant values that can be used everywhere.

@< Declarations of global variables @>=
extern const type_expr unknown_type; // \.{*}
extern const type_expr void_type; // \.{()}
extern const type_expr int_type; // \.{int}
extern const type_expr bool_type; // \.{bool}
extern const type_expr row_of_type; // \.{[*]}
extern const type_expr gen_func_type; // \.{(*->*)}

@ In some cases we need temporary copies of |void_type|, |int_type| and
|bool_type| to be used in the position of a modifiable lvalue argument. In
order to provide these temporary copies as arguments without having to bind
them to named variables, we define a function template that will produce a
modifiable lvalue from the modifiable rvalue, such as the result of calling
the |expr::copy| method.

@< Template and inline... @>=
template<typename T> T& as_lvalue(T&& rvalue) @+{@; return rvalue; }

@ The definition of the variables uses the constructors we have seen above, or
calls to |mk_type_expr|, rather than functions like |mk_prim_type| and
|mk_row_type|, so that no dynamic allocation is required for the top level
structure.

@< Global variable definitions @>=

@: first types section @>

const type_expr unknown_type; // uses default constructor
const type_expr void_type = type_expr::tuple(empty_tuple());
const type_expr int_type = type_expr::primitive(integral_type);
const type_expr bool_type = type_expr::primitive(boolean_type);
const type_expr row_of_type(mk_type_pattern("[*]"));
const type_expr gen_func_type(mk_type_pattern("(*->*)"));

@ There are more such statically allocated type expressions, which are used in
the evaluator. They are less fundamental, as they are not actually used in any
of the core language constructs, but useful for instance for specifying
various coercions. The definition of these constants therefore might be moved
to another compilation unit, but they are defined here so that in case their
initialisation should use other such constants, the order of initialisation
will be controlled (this is not the case between initialisations in different
compilation unit, which can lead to the so-called static initialisation
fiasco; indeed at some point we had for these constants a subtle bug whose
appearance depended on the precise compiler version used).

@< Declarations of global variables @>=
extern const type_expr rat_type; // \.{rat}
extern const type_expr str_type; // \.{string}
extern const type_expr vec_type; // \.{vec}
extern const type_expr ratvec_type; // \.{ratvec}
extern const type_expr mat_type; // \.{mat}
extern const type_expr row_of_int_type; // \.{[int]}
extern const type_expr row_of_rat_type; // \.{[rat]}
extern const type_expr row_of_vec_type; // \.{[vec]}
extern const type_expr row_of_ratvec_type; // \.{[ratvec]}
extern const type_expr row_row_of_int_type; // \.{[[int]]}
extern const type_expr row_row_of_rat_type; // \.{[[rat]]}
extern const type_expr pair_type; // \.{(*,*)}
extern const type_expr int_int_type; // \.{(int,int)}
extern const type_expr Lie_type_type; // \.{LieType}
extern const type_expr rd_type; // \.{RootDatum}
extern const type_expr ic_type; // \.{InnerClass}
extern const type_expr rf_type; // \.{RealForm}
extern const type_expr split_type; // \.{Split}
extern const type_expr KType_type; // \.{KType}
extern const type_expr KTypePol_type; // \.{KTypePol}
extern const type_expr param_type; // \.{Param}
extern const type_expr param_pol_type; // \.{ParamPol}

@ The definitions below have all become self-contained, due to the use of
|mk_type_expr| for non-primitive types. Indeed, since we cannot have sharing
between type (sub-)expressions, the economy of using the |copy| method for
previously constructed type constants would be truly marginal. So in their
current form, some of these definitions could now (again) be moved to other
compilation units, where they might even be just local constants.

@: second types section @>

@< Global variable definitions @>=
const type_expr rat_type = type_expr::primitive(rational_type);
const type_expr str_type = type_expr::primitive(string_type);
const type_expr vec_type = type_expr::primitive(vector_type);
const type_expr ratvec_type = type_expr::primitive(rational_vector_type);
const type_expr mat_type = type_expr::primitive(matrix_type);
const type_expr row_of_int_type(mk_type_pattern("[int]"));
const type_expr row_of_rat_type(mk_type_pattern("[rat]"));
const type_expr row_of_vec_type(mk_type_pattern("[vec]"));
const type_expr row_of_ratvec_type(mk_type_pattern("[ratvec]"));
const type_expr row_row_of_int_type(mk_type_pattern("[[int]]"));
const type_expr row_row_of_rat_type(mk_type_pattern("[[rat]]"));
const type_expr pair_type(mk_type_pattern("(*,*)"));
const type_expr int_int_type(mk_type_pattern("(int,int)"));
const type_expr Lie_type_type = type_expr::primitive(complex_lie_type_type);
const type_expr rd_type = type_expr::primitive(root_datum_type);
const type_expr ic_type = type_expr::primitive(inner_class_type);
const type_expr rf_type = type_expr::primitive(real_form_type);
const type_expr split_type = type_expr::primitive(split_integer_type);
const type_expr KType_type = type_expr::primitive(K_type_type);
const type_expr KTypePol_type = type_expr::primitive(K_type_pol_type);
const type_expr param_type = type_expr::primitive(module_parameter_type);
const type_expr param_pol_type = type_expr::primitive(virtual_module_type);

@ We shall also need a tuple pattern with any number of unknown components;
such a type is built by calling |unknown_tuple|.

@< Declarations of exported functions @>=
type_expr unknown_tuple(size_t n);

@~This pattern is built up in a simple loop.

@< Function definitions @>=
type_expr unknown_tuple(size_t n)
{ type_list tl;
  while (n-->0)
    prefix(type_expr(),tl);
  return type_expr::tuple(std::move(tl));
}

@* Run-time values.
%
Now we shall consider run-time values. As we mentioned before, the interpreter
must access values via generic pointers in order to be able to manipulate them
regardless of their types, which could be arbitrarily complicated. We could
either use void pointers to represent generic values and cast them when
necessary, or use inheritance and the dynamic cast feature of \Cpp. We choose
the second option, which is quite convenient to use, although this means that in
reality we have dynamic type information stored within the values, even though
that information had already been determined during type analysis. We shall in
fact use this information to double-check our type analysis at run time.

@< Type declarations @>=
struct value_base;
using value = const value_base*;
using shared_value = std::shared_ptr<const value_base>;
using  own_value = std::shared_ptr<value_base>;

@~We start with a base class for values. For it to be an abstract class, there
must be at least one pure virtual function in the class; the destructor having
to be virtual anyway, we make it pure virtual (this does not mean it is
unimplemented, in fact it must be implemented as it will always be called,
after the destructor for a derived class; it just means derived
classes \emph{must} override the default). The printing function does not have
a useful default, so we make it pure virtual as well, without providing an
implementation (in the base class). This |print| method will demonstrate the
ease of using dynamic typing via inheritance; it will not do any dynamic
casting, but other operations on values will.

@< Includes needed in \.{axis-types.h} @>=
#include <iostream> // needed for specification of |print| method below

@~Apart from virtual methods, we define other methods that will be redefined in
all or some derived classes, and which are selected based on the static type at
hand in the calling code rather than on the dynamic type, as the former will be
known to match the latter due to our type system. The method |name| is used in
reporting logic errors from function templates, notably the failure of a value
to be of the predicted type, where |name| names that predicted type. Since
callers are functions that know the type (via a template argument) but need not
have any object of that type at hand, we define |name| to be a |static|. For
certain derived types there will be operations implemented by making changes to
an existing value; we use copy-on-write when our reference to the initial value
is shared, and these derived classes provide a (usually default) copy
constructor, which will be invoked by the |get_own| function template below. It
used to call a virtual |clone| method, but that forces \emph{all} derived
classes to implement copying, while in the current situation those that do not
use |get_own| may simply not implement copying by deleting the copy constructor.

We disable assignment of |value_base| objects, since they
should always be handled by reference; the base class is abstract anyway, but
this ensures us that for no derived class an implicitly defined assignment
operator is accidentally invoked. Though derived copy constructors will be
|private|, they need to copy the base object, so we provide a |protected| copy
constructor.

Values are always handled via pointers. The raw pointer type is |value|, and a
shared smart pointer-to-constant is |shared_value|. The const-ness of the
latter reflects a copy-on-write policy: we rarely need to modify values
in-place, but when we do, we ensure our shared pointer is actually unique, and
then |const_cast| it to a derived version of |own_value| for modification (this
will be hidden in a function template defined later).

@< Type definitions @>=
struct value_base
{ value_base() @+ {}
@/virtual ~value_base() = 0;
  virtual void print(std::ostream& out) const =0;
@)
// |static const char* name();| just a model; defined in derived classes
@)
  value_base& operator=(const value_base& x) = delete;
};
inline value_base::~value_base() @+{} // necessary but empty implementation

@ We can already make sure that the operator~`|<<|' will do the right thing
for any of our values.

@< Declarations of exported functions @>=
std::ostream& operator<< (std::ostream& out, const value_base& v);

@~The operator~`|<<|' handles calling the virtual |print| method of the actual
value as usual.

@< Function definitions @>=
std::ostream& operator<< (std::ostream& out, const value_base& v)
{@; v.print(out); return out; }

@*1 Row-of values.
%
Here we define a first type derived from |value_base|, namely the type for
``row of'' types. They are implemented using vectors from the standard
template library.

@< Includes needed in \.{axis-types.h} @>=
#include <vector>
#include <cassert>

@~Since the actual values accessed will be of types derived from |value_base|,
we must pass through a level of indirection, so we have a vector of pointers. We
define these pointers to be |shared_value| pointers, so that the row takes
(shared) ownership of its components without needing an explicit destructor.
This has the additional advantage over explicit ownership management that the
copy constructor can safely just copy-construct the vector of pointers: a
possible exception thrown during the copy is guaranteed to clean up any pointers
present in the vector (resetting their reference counts to their original
values). Note also that default-constructed shared pointers are set to null
pointers, so the first constructor below, which just reserves space for |n|
shared pointers, has set them to exception-safe values while waiting for the
slots to be filled.

Of course ownership of pointers to |row_value| objects also needs to be managed.
The type |own_row| will be used after constructing the row while filling in the
contents, or after ensuring unique ownership of the row in order to perform
destructive operations (so although a |shared_ptr<value_base>|, it is known to
actually be unique); at all other times the pointer converted to |shared_row|
(and possibly down-cast to |shared_value|) will be used.

@< Type definitions @>=
struct row_value : public value_base
{ std::vector<shared_value> val;
@)
  explicit row_value(size_t n) : val(n) @+{} // start with |n| null pointers
  template <typename I> row_value(I begin, I end) : val(begin,end)
    @+{} // set from iterator range
  void print(std::ostream& out) const;
  size_t length() const @+{@; return val.size(); }
  static const char* name() @+{@; return "row value"; }
  row_value @[(const row_value& ) = default@];
    // we use |get_own<row_value>|
};
@)
typedef std::shared_ptr<const row_value> shared_row;
typedef std::shared_ptr<row_value> own_row;

@ So here is the first occasion where we shall use virtual functions. For the
moment the output routine performs an immediate recursion; later we shall try
to make this more elegant by computing the width needed to output component
values, and adapt the formatting to that.

@< Function definitions @>=
void row_value::print(std::ostream& out) const
{ out << '[';
  for (auto it=val.begin(); it!=val.end(); ++it)
    out << (it==val.begin() ? "" : ",") << **it;
   out << ']';
}


@*1 Tuple values.
%
Since we use dynamically typed values internally, we can collect the
components of a tuple in a vector without problem. In fact we could reuse the
type |row_value| to hold the components of a tuple, if it weren't for the fact
that it would then print with brackets. Therefore we trivially derive a new
class from |row_value|.

@< Type definitions @>=
struct tuple_value : public row_value
{ tuple_value(size_t n) : row_value(n) @+{}
  template <typename I> tuple_value(I begin, I end) : row_value(begin,end) @+{}
  void print(std::ostream& out) const;
  static const char* name() @+{@; return "tuple value"; }
@/tuple_value (const tuple_value& ) = default;
    // we use |uniquify<tuple_value>|
};
@)
using tuple_ptr = std::unique_ptr<tuple_value>;
using shared_tuple = std::shared_ptr<const tuple_value>;
using own_tuple = std::shared_ptr<tuple_value>;

@ We just need to redefine the |print| method.
@< Function definitions @>=
void tuple_value::print(std::ostream& out) const
{ out << '(';
  for (auto it=val.begin(); it!=val.end(); ++it)
    out << (it==val.begin() ? "" : ",") << **it;
   out << ')';
}

@ Here are functions that pack and unpack tuples from values on the stack, in
terms of the operations |push_value| and |pop_value| defined in sections
@# Push execution stack @> and @# Pop execution stack @> below.
They will be used by wrapper functions around functions from the Atlas
library, and in the case of |wrap_tuple| for the evaluation of tuple
expressions. The function |push_tuple_components| will be called by wrapper
functions that need the tuple components on the stack; the function call
|wrap_tuple(n)| inversely builds a tuple from $n$ components on the stack.

@< Declarations of exported functions @>=
void push_tuple_components();
void wrap_tuple(size_t n);

@~These functions use the same convention for stack order: the last tuple
component is on top of the stack. In |push_tuple_components| we start by
popping a value and checking it to be a tuple, which is done by
|get<tuple_value>| that will be defined later. The |shared_value| type takes
care of ownership; there is (at least) double shared ownership of the
components as the stack expands, but this is normal, and afterwards this
sharing disappears with the destruction of |tuple|.

@< Function definitions @>=
void push_tuple_components()
{ shared_tuple tuple=get<tuple_value>();
  for (size_t i=0; i<tuple->length(); ++i)
    push_value(tuple->val[i]); // push component
}

@ Wrapping a tuple is a simple matter of allocating a |tuple_value| of the
proper size, and then filling it from back to front with shared values popped
from the stack. This was the first place in the Atlas software where a
descending loop using an unsigned loop variable was used; this requires a
post-decrement operation in the test so as to stop \emph{after} handling the
value~$0$. Similar loops can now be found all over the place, and they could
be even more ubiquitous if would have chosen to sacrifice readability for speed
by preferring decreasing loops to increasing ones whenever there is a choice:
the decreasing variant can be slightly more efficient then its increasing
equivalent, because a test against~$0$ can be more efficient than a test
against another value, especially one not known at compile time.

The concrete loop below will however only be invoked for tuples constructed
according to the user program. For uses where an explicit value of $n$ is
known, as happens when called internally from a wrapper function, we provide a
templated version of |wrap_tuple| in section@#templated wrap_tuple section@>,
and that version does not involve a loop at all.

@< Function definitions @>=
void wrap_tuple(size_t n)
{ std::shared_ptr<tuple_value> result = std::make_shared<tuple_value>(n);
  while (n-->0) // standard idiom; not |(--n>=0)|, since |n| is unsigned!
    result->val[n] =pop_value();
  push_value(std::move(result));
}

@*1 Union values.
%
Formally discriminated unions are in a sense dual to Cartesian products, but
the concrete implementation is fairly different. We must just store an
indication (a tag) of the variant of the union that is actually taken in the
value at hand, and then the component value itself. Since it usually takes
only a few bits to represent the tag, and pointers (especially $64$-bit ones)
have some room to spare, it is tempting to somehow cram the tag bits into a
pointer value and avoid an extra level of dereference. However if we want
orthogonality of the language (the component can be any value, including a
union) there is just no way to elegantly do this, so we store a structure with
a tag and a pointer. We take advantage of padding space this would probably
leave in the structure, and also add the name of the injector function that
was used to produce this value, which will be used for printing purposes only.

@< Type definitions @>=
class union_value : public value_base
{ shared_value comp;
  unsigned short tag;
  id_type injector_name;
public:
  union_value(unsigned short tag,shared_value&& v,id_type name) :
     comp(std::move(v)),tag(tag),injector_name(name) @+{}
  unsigned int variant() const @+{@; return tag; }
  const shared_value& contents() const @+{@; return comp; }
  void print(std::ostream& out) const;
  static const char* name() @+{@; return "union value"; }
  union_value (const union_value& v) = delete;
};
@)
typedef std::unique_ptr<union_value> union_ptr;
typedef std::shared_ptr<const union_value> shared_union;
typedef std::shared_ptr<union_value> own_union;

@ The |print| method for unions will print the value, followed by a dot and
the injector name.

@h "lexer.h" // for |main_hash_table|
@< Function definitions @>=
void union_value::print(std::ostream& out) const
{@; out << *comp << '.' << main_hash_table->name_of(injector_name); }


@*1 Representation of an evaluation context.
%
While evaluating user programs, values will be given to local identifiers such
as arguments of functions being called. The identification of identifiers is
determined during type analysis (static binding); it results for local
identifiers in a method to locate the associated value in the evaluation
context, which is formed of a stack of frames, each holding a vector of
values.

One of the methods for our frame type will produce a back insert iterator, so
we need the following include in order to declare it.

@< Includes needed in \.{axis-types.h} @>=
#include <iterator>

@~Frames are actually allocated on the heap, and their lifetimes do not follow
a stack regime unless a very limited use is made of user-defined functions
(never passing such a function as value out of the expression in which it was
defined), so it is better to just say they are linked lists of frames. A
singly linked list suffices, and by using shared pointers as links,
destruction of frames once inaccessible is automatic.

@s back_insert_iterator vector

@< Type definitions @>=
using shared_context = std::shared_ptr<class evaluation_context>;
class evaluation_context
{ shared_context next;
  std::vector<shared_value> frame;
  evaluation_context(const evaluation_context&) = delete;
  // never copy contexts
public:
  evaluation_context (const shared_context& next)
@/: next(next), frame() @+{}
  void reserve (size_t n) @+{@; frame.reserve(n); }
  shared_value& elem(size_t i,size_t j);
  std::back_insert_iterator<std::vector<shared_value> > back_inserter ()
  {@; return std::back_inserter(frame); }
  const shared_context& tail() const @+{@; return next; }
  std::vector<shared_value>::const_iterator begin() const
    @+{@; return frame.begin(); }
  std::vector<shared_value>::const_iterator end() const
    @+{@; return frame.end(); }
};

@ The method |evaluation_context::elem| descends the stack and then selects a
value from the proper frame.

@< Function def... @>=
shared_value& evaluation_context::elem(size_t i, size_t j)
{
  evaluation_context* p=this;
  while (i-->0 and (p=p->next.get())!=nullptr) {}
  assert(p!=nullptr and j<p->frame.size());
@/return p->frame[j];
}

@* Values representing type-checked expressions.
%
The parser is a \Cpp-program that upon success returns a value of type |expr|
representing the parse tree. While analysing this expression for
type-correctness, it will be convenient to transform it into a value that can
be efficiently evaluated. This value will be a pointer to an object of one of
a number of classes derived, most often directly, from an empty base class (in
the same way as runtime values are pointers to an object of a class derived
from |value_base|), which classes have a virtual method |evaluate| that
performs the operation described by the expression. We shall now define the
base class.

Most of the time, executable subexpressions will not be shared in any way, so
they will be passed around and linked together via unique-pointer values. We
choose to make |expression_ptr| a pointer-to-constant type, because evaluating
an expression (in some provided context) will never change that expression.
During the building of the expression tree, it will sometimes happen that we
want to modify it after the fact to achieve some kind of optimisation, and in
such cases it will happen that we need to const-cast away the |const| that is
introduced here (usually after also having applied a |dynamic_cast| to a derived
type). When handling user defined functions, we shall have values that refer to
(derived from) |expression| objects, and in doing so share them. So in those
cases, |shared_expression| values will be used.

@< Type declarations @>=
struct expr; // abstract syntax tree representation, see \.{parsetree.w}
struct expression_base; // executable expression
enum class eval_level : unsigned;
using expression = expression_base*;
using expression_ptr = std::unique_ptr<const expression_base>;
using shared_expression = std::shared_ptr<const expression_base>;

@ A fundamental choice is whether to make the result type of the |evaluate| type
equal to |value|. Although this would seem the natural choice, we prefer
to make its result |void|, and to handle all value-passing via an execution
stack; thus we hope to be able to avoid packing and unpacking of tuple values
in most cases when calling functions. In order to do that effectively, we
dynamically pass a parameter to the |evaluate| method telling whether the
result is expected to be ``expanded'' on the runtime stack in case it is of a
tuple type.

@< Type definitions @>=
enum class eval_level : unsigned @+{ no_value, single_value, multi_value };
struct expression_base
{ using level = eval_level;
@)
  expression_base() @+ {}
  expression_base(const expression_base&) = delete; // they are never copied
  expression_base(expression_base&&) = delete; // nor moved
  expression_base& operator=(const expression_base&)=delete; // nor assigned
  expression_base& operator=(expression_base&&)=delete; // nor move-assigned
  virtual ~expression_base() @+ {}
@)// other virtual methods
  virtual void evaluate(level l) const =0;
  virtual void print(std::ostream& out) const =0;
@)// non-virtuals that call the virtual |evaluate|
  void void_eval() const @+{@; evaluate(eval_level::no_value); }
  void eval() const @+{@; evaluate(eval_level::single_value); }
  void multi_eval() const @+{@; evaluate(eval_level::multi_value); }
};

@ Like for values, we can assure right away that printing converted
expressions will work.

@< Declarations of exported functions @>=
inline std::ostream& operator<< (std::ostream& out, const expression_base& e)
{@; e.print(out); return out; }

@*1 The execution stack. Our |evaluate| methods will put values on the execution
stack, which we shall now declare. We decide that values on the execution stack
can be shared with other values (for instance when the user subscripts a row,
vector or matrix bound to an identifier, it would be wasteful to duplicate that
entire structure just so that it can briefly reside on the execution stack),
whence we use |shared_value| smart pointers in the stack.

This choice will have consequences in many places in the evaluator, since once a
value is referred to by such a smart pointer, its ownership cannot be
transferred to any other regime; when strict ownership should be needed, the
only option would be to make a copy. However, it turns out to be convenient
to \emph{always} use shared pointers for runtime values, and to make the
distinction concerning whether one knows this pointer to be unique by having its
type be pointer-to-non-const in that case. After construction or duplication one
can start out with such a pointer, use it to store the proper value, then
convert it pointer-to-const (i.e., |shared_value|), for handing on the stack and
passing around in general; if destructive access is needed one may reconvert to
pointer-to-non-const after having checked unique ownership (or else having
duplicated the value pointed to).

@< Declarations of global variables @>=
extern std::vector<shared_value> execution_stack;

@~We define the stack as a static variable of this compilation unit; it is
initially empty. All usable built-in functions will be provided with a small
wrapper function that takes it values from the stack and places its results
there again. Parameters are placed on the stack in order, and should therefore
be popped from the stack in reverse order.

@< Global variable definitions @>=
std::vector<shared_value> execution_stack;

@ Sometimes we may need to expand a value into tuple components separately
pushed onto the stack, but only if the |level l@;| so indicates and the value is
indeed of tuple type; the function |push_expanded| will help doing this. Since
the argument might well be a shared pointer that was just created by
|std::make_shared|, we provide an rvalue version that will avoid changing any
reference count in such cases; it also provides the caller with an opportunity
to explicitly let it give up its ``share'' of an existing shared pointer in
passing it to |push_expanded|, by invoking |std::move| on the argument.

@< Declarations of exported functions @>=
void push_expanded(eval_level l, const shared_value& v);
void push_expanded(eval_level l, shared_value&& v);

@~Type information is not retained in compiled expression values, so
|push_expanded| cannot know which type had been found for |v| (moreover,
|push_expanded| is typically called for arguments for which the type is not
determined at \.{atlas} compile time). But it can use a dynamic
cast do determine whether |v| actually is a tuple value or not.

@< Function definitions @>=
void push_expanded(eval_level l, const shared_value& v)
{ if (l==eval_level::single_value)
    push_value(v);
  else if (l==eval_level::multi_value)
  { shared_tuple p = std::dynamic_pointer_cast<const tuple_value>(v);
    if (p==nullptr)
      push_value(v);
    else
      for (size_t i=0; i<p->length(); ++i)
        push_value(p->val[i]); // push components, copying shared pointers
  }
} // if |l==eval_level::no_value| then do nothing
@)
void push_expanded(eval_level l, shared_value&& v)
{ if (l==eval_level::single_value)
    push_value(std::move(v));
  else if (l==eval_level::multi_value)
  { shared_tuple p = std::dynamic_pointer_cast<const tuple_value>(v);
    if (p==nullptr)
      push_value(std::move(v));
    else if (v=nullptr,p.unique())
      // if caller held unique copy of pointer, we may dismember the tuple
      for (size_t i=0; i<p->length(); ++i)
        push_value(std::move(p->val[i]));
          // push components, moving shared pointers
    else // others than caller might hold a copy
      for (size_t i=0; i<p->length(); ++i)
        push_value(p->val[i]); // push components, copying shared pointers
  }
} // if |l==eval_level::no_value| then do nothing

@*1 Some useful function templates.
%
We now define some inline functions to facilitate manipulating the stack. The
function |push_value| does what its name suggests. For exception safety it
takes a shared pointer as argument. The former form used to take an |auto_ptr|
argument by value, which allowed both to transfer ownership from an lvalue
(i.e., a variable) of the same type, and to bind to an rvalue (for instance
the result of a function). With the change to a representation as |unique_ptr|
instance, the lvalue argument case would no longer bind as-is, and an
invocation of |std::move| had to be inserted into the code in more than~$60$
places for this reason (the rvalue case does not need modification). The
argument passing was also changed to modifiable rvalue reference, with the
same syntactic obligations for the caller; this avoids one transfer of
ownership, doing so only when the pointer is converted to a |shared_ptr| in
the code below. Finally it was realised that there is no advantage to first
creating a unique pointer, so we now always create a shared pointer for values
that will be pushed onto the stack using the |std::make_shared| template
function. This can either be in the argument expression of |push_value|, in
cases where the object pushed can be constructed in place to its definite
value, or earlier (the result of |std::make_shared| being held by shared
pointer to non~|const|, that is, convertible to |own_value|) if the
constructed object needs modification before being pushed. In both cases the
rvalue reference version of |push_value| will be used (in the latter case by
wrapping the |own_value| in |std::move|), which avoids any manipulation of
reference counts; the constant lvalue reference case is used only in the rare
cases (as in |push_tuple_components| above) where a pre-existing
|shared_value| not held in a local variable is being pushed.

@: Push execution stack @>

@< Template and inline function definitions @>=
inline void push_value(const shared_value& v)
  @+{@; execution_stack.push_back(v); }

inline void push_value(shared_value&& v)
  @+{@; execution_stack.push_back(std::move(v)); }

@ There is a counterpart |pop_value| to |push_value|. By move-constructing
from the stack top just before it is popped, we avoid incrementing and then
immediately decrementing the |use_count| value.

@: Pop execution stack @>

@< Template and inline function definitions @>=

inline shared_value pop_value()
{@; shared_value arg(std::move(execution_stack.back()));
  execution_stack.pop_back();
  return arg;
}

@ Most often the result of calling |pop_value| must be dynamically cast to the
type it is known to have (by the type check that was passed); should such a cast
fail, this reveals a flaw of our type system, so we throw a |logic_error|. The
function template |get| with explicitly provided type serves for this purpose;
it returns a shared pointer to constant (because values on the stack are such
pointers) of the proper kind. Since the dynamic cast should never fail in
practice (and there is very extensive experience that it does not, although this
of course not exclude the possibility that it will in very rare circumstances,
or after further development of the program), we disable the test when compiling
without debugging, by doing a static cast rather than a dynamic cast; this just
pops and returns the pointer without inspecting it in any way.

Sometimes defeating copy-on-write is desired (to allow changes like filling
internal tables that will \emph{benefit} other shareholders), and
|non_const_get| will const-cast the result of |get| to allow that.

@< Template and inline function definitions @>=

template <typename D> // |D| is a type derived from |value_base|
 inline std::shared_ptr<const D> get()
{
#ifdef NDEBUG
  return std::static_pointer_cast<const D>(pop_value());
#else
  std::shared_ptr<const D> p=std::dynamic_pointer_cast<const D>(pop_value());
  if (p.get()==nullptr)
  { std::ostringstream o; o << "Argument is no " << D::name();
    throw logic_error(o.str());
  }
  return p;
#endif
}
@.Argument is no ...@>

@)
template <typename D> // |D| is a type derived from |value_base|
  inline std::shared_ptr<D> non_const_get()
{@; return std::const_pointer_cast<D>(get<D>()); }

@ Here is a function template similar to |get|, that applies in situations where
the value whose type is known does not reside on the stack. As for |get| we
convert using a dynamic case, and to throw a |logic_error| in case our type
prediction was wrong. This function is defined at the level of ordinary
pointers, and it is not intended for use where the caller assumes ownership of
the result; the original pointer is assumed to retain ownership as long as the
result of this call survives, and in particular that pointer should probably not
be obtained by calling the |get| method for a smart pointer temporary, nor
should the result of |force| converted to a smart pointer, lest double deletion
would ensue. As a consequence, we here use the basic |dynamic_cast| of a raw
pointer rather than a |dynamic_pointer_cast| of a |std::shared_ptr|. Like in the
case of |get| we provide a version using a static cast (omitting any check) when
no debugging is enabled, since the validity of the downcast should be ensured by
haveing passed the type check.

We provide two versions, where overloading will choose one or the other
depending on the const-ness of the argument. Since calling |get| for a
|shared_value| pointer returns a |value| (which is pointer to constant), it
will often be the second one that is selected.

@< Template and inline function definitions @>=
template <typename D> // |D| is a type derived from |value_base|
  D* force (value_base* v)
{
#ifdef NDEBUG
  return static_cast<D*>(v);
#else
  D* p=dynamic_cast<D*>(v);
  if (p==nullptr)
  { std::ostringstream o; o << "forced value is no " << D::name();
    throw logic_error(o.str());
  }
  return p;
#endif
}
@)
template <typename D> // |D| is a type derived from |value_base|
  const D* force (value v)
{
#ifdef NDEBUG
  return static_cast<const D*>(v);
#else
  const D* p=dynamic_cast<const D*>(v);
  if (p==nullptr)
  { std::ostringstream o; o << "forced value is no " << D::name();
    throw logic_error(o.str());
  }
  return p;
#endif
}

@ The \axis. language allows assignment operations to components of aggregates
(such as rows, matrices, strings, tuples), which in fact assign a new value to
the name bound to the aggregate. Since we implement copy-on-write, this should
in principle make a copy of the aggregate before modifying the component, but
the copy can be avoided if the aggregate value is unshared. The operation
|uniquify| implements making a copy if necessary, and calling it makes clear our
destructive intentions. If copying is necessary we invoke the copy constructor
via |std::make_shared|, and |uniquify| is templated by the actual derived type
to specify which copy constructor to use. This also allows us to export a
pointer to that derived type. We give |uniquify| a modifiable lvalue
|shared_value| (shared pointer-to-const) argument, to which a new shared (but
currently unique) pointer will be assigned in case duplication was necessary,
and it returns a raw pointer-to-non-const, which can then be used to make the
change to the unique copy. The argument |v| retains ownership. Not surprisingly
the implementation of |uniquify| uses a |const_cast| operation when no
duplication takes place.

The method |std::shared_ptr::unique| used here was removed from recent versions
of the \Cpp-standard, because it does not play well in multi-threaded
environments where some other thread might either still be working on a method
invoked using a since destroyed copy of the pointer, or resuscitate a copy form
a still existing |std::weak_ptr|. Our interpreter is not (yet) capable of
running simultaneously in multiple threads (the only multi-threading currently
used occurs withing a single built-in function), so this is no concern to us.
Should we for some other reason need to move to a recent version of \Cpp, then
we must make a home grown variant of |std::shared_ptr| that provides an
attribute that makes |unique| possible again, which is set immediately after
|make_shared| and irreversibly cleared as soon as any copy is made.

@< Template and inline function def... @>=
template <typename D> // |D| is a type derived from |value_base|
  D* uniquify(shared_value& v)
{ const D* p = force<D>(v.get());
  if (v.unique())
    return const_cast<D*>(p); // we can now safely write to |*p|
  auto result = std::make_shared<D>(*p);
    // invokes copy constructor; assumes it exists for |D|
  v = result; // upcast and constify (temporarily duplicates shared pointer)
  return result.get();
    // now |v| retains unique shared pointer, but we can modify its target
}

@ Similarly some wrapper functions will want to get unique access to an argument
object, so that they can return a modified version of it as result. This
requires taking an argument pointer from the stack, and duplicating the argument
value if the pointer has |use_count()>1| (a rare circumstance, since most
functions that place a value on the stack will do so with fresh pointer from
|std::make_shared|). We provide a variant function template of |get| called
|get_own|, that operates like |uniquify| except that ownership is not retained
by an external object, but by the result from |get_own| which therefore is a
shared pointer (but guaranteed to be unique at return). It uses a
|std::const_pointer_cast| in the case where no copy is made.

Finally there is |force_own|, which is similar to |get_own| but takes its value
not from the stack but from some other place that will not retain ownership;
like for |get_own| ownership passes to the result, which is a shared (but
unique) pointer to non-|const| for the derived type. In order for this to work,
the original copy of the pointer must be cleared at the time |unique| is called,
so that this call has some chance of returning |true|. To the end we take the
argument as rvalue reference, and make sure a temporary is move-constructed from
it inside the body of |force_own|; the temporary is constructed in the argument
to |std::dynamic_pointer_cast| (which, until \Cpp20, has no overloads that
directly bind to, and upon success move from, and rvalue argument; our
work-around moves from the rvalue even if the dynamic cast fails, but then we
throw a |logic_error| anyway).

Since these functions return pointers that are guaranteed to be unique, one
might wonder why no use of |std::unique_ptr| is made. The answer is this is
not possible, since there is no way to persuade a |shared_ptr| to release its
ownership (as in the |release| method of unique pointers), even if it happens
to be (or is known to be) the unique owner.

@< Template and inline function def... @>=
template <typename D> // |D| is a type derived from |value_base|
  std::shared_ptr<D> get_own()
{ std::shared_ptr<const D> p=get<D>();
  if (p.unique())
    return std::const_pointer_cast<D>(p);
  return std::make_shared<D>(*p);
    // invokes copy constructor; assumes it exists for |D|
}
@)
template <typename D> // |D| is a type derived from |value_base|
  std::shared_ptr<D> force_own(shared_value&& q)
{
  std::shared_ptr<const D> p=
#ifdef NDEBUG
     std::static_pointer_cast<const D>(shared_value(std::move(q)));
#else
     std::dynamic_pointer_cast<const D>(shared_value(std::move(q)));
  if (p==nullptr)
  { std::ostringstream o; o << "forced value is no " << D::name();
    throw logic_error(o.str());
  }
#endif
  if (p.unique())
    return std::const_pointer_cast<D>(p);
  return std::make_shared<D>(*p); // invokes copy constructor; assumes it exists
}

@ The argument~$n$ to |wrap_tuple| most often is a compile time constant, so
we give a templated version that can be completely unrolled by the compiler.

@:templated wrap_tuple section@>

@< Template and inline... @>=
template<unsigned int> void wrap_tuple();
template<unsigned int>
  void do_wrap(std::vector<shared_value>::iterator it);
template<>
   inline void do_wrap<0u>(std::vector<shared_value>::iterator it) @+{}
template<unsigned int n>
   inline void do_wrap(std::vector<shared_value>::iterator it)
   {@; *--it = pop_value(); do_wrap@[<n-1>@](it); }
template<unsigned int n>
   inline void wrap_tuple()
   { std::shared_ptr<tuple_value> result = std::make_shared<tuple_value>(n);
     do_wrap<n>(result->val.end());
     push_value(std::move(result));
   }
@*1 Built-in functions.
%
Ultimately, the evaluation process leads to the evaluation of built-in
operations or functions, which will be accessed though function pointers called
wrapper functions; these will call library functions after checking
preconditions that the latter assume without checking them on each call. The
keeps the library independent of the interpreter, while providing the user of
the interpreter with a level of safety from accidental crashes that is not (for
efficiency reasons) provided systematically in the library.

@< Type declarations @>=
using wrapper_function = void (* )(eval_level);
struct function_base; // a type derived from |value_base|, defined in \.{axis.w}
using shared_function = std::shared_ptr<const function_base>;
// specialises |shared_value|
template <bool variadic> struct builtin_value;
// derived from |function_base|, defined in \.{axis.w}
using builtin = builtin_value<false>;
using shared_builtin = std::shared_ptr<const builtin>;
using shared_variadic_builtin = std::shared_ptr<const builtin_value<true> >;
struct special_builtin; // derived from |builtin|, defined in \.{axis.w}

@* Implicit conversion of values between types.
%
When interfacing this generic interpreter with a concrete library such as that
of the Atlas of Lie Groups and Representations, a mechanism must be provided to
convert data in the interpreter (represented essentially as nested lists) into
the internal format of the library. For this mechanism to be transparent to the
user, we have chosen to provide the conversion through implicit operations that
are accompanied by type changes; thus when the user enters a list of lists of
integers in a position where an integral matrix is required, the necessary
conversions are automatically inserted during type analysis. In fact we install
a general mechanism of automatic type conversions. This will for instance also
provide the inverse conversions of those just mentioned, and in some instances
merely provide convenience to the user; the latter is the case for instance when
we allow integers in positions where rational numbers are required.

To this end, the function |coerce| requires two fully determined types
|from_type| and |to_type|, and its final argument~|e| is a reference to the
previously converted expression. If a conversion of value of |from_type| to
|to_type| is available, then |coerce| will modify |e| by insertion of a
conversion around it; the return value of |coerce| indicates whether an
applicable conversion was found. The function |conform_types|, available in two
forms, first tries to specialise the type |required| by the context to the one
|found| for the expression itself; if this fails it then tries to
coerce |found| to |required|. If the latter is the case, it wraps the translated
expression |d| in a call of the conversion function found. Should both attempts
fail an, then it trows an error mentioning the expression~|e|.

The function |row_coercion| specialises, if possible, |component_type| in such a
way that the type ``row-of |component_type|'' can be coerced to |final_type|,
and returns a pointer to the |conversion_record| for the coercion in question.
The function |coercion| serves for filling the coercion table.

@< Declarations of exported functions @>=

struct source_location; // defined in \.{parsetree.w}, remains incomplete here

bool coerce(const type_expr& from_type, const type_expr& to_type,
            expression_ptr& e, const source_location& loc);
bool coercible(const type_expr& from_type, const type_expr& to_type);

expression_ptr conform_types
  ( const type_expr& found, type_expr& required
  , expression_ptr&& d, const expr& e);
expression_ptr conform_types
  ( const type& found, type_expr& required, unsigned int fix_count
  , expression_ptr&& d, const expr& e);
const conversion_record* row_coercion(const type_expr& final_type,
				     type_expr& component_type);
void coercion(const type_expr& from,
              const type_expr& to,
              const char* s, conversion_info::conv_f f);

@ We shall derive a single class |conversion| from |expression_base| to
represent any expression that is to be converted using one of the various
conversions. Which conversion is to be applied is determined by
|conversion_type|, a reference to a |conversion_info| structure containing a
function pointer |convert| that provides the actual conversion routine; this
is easier than deriving a plethora of classes differing only in their virtual
method |evaluate|, although it is slightly less efficient. The type |conv_f|
of conversion function pointer specifies no argument or return value, as we
know beforehand that the |shared_value| objects serving for this are to be
found and left on the runtime stack.

@< Type definitions @>=
struct conversion_info
{ typedef void (*conv_f)();
  conv_f convert;
  std::string name;
  conversion_info(const char* s,conv_f c) : convert(c),name(s) @+{}
};
@)
class conversion : public expression_base
{ const conversion_info& conversion_type;
  expression_ptr exp;
public:
  conversion(const conversion_info& t,expression_ptr e)
@/: conversion_type(t),exp(std::move(e)) @+{}
  virtual void evaluate(level l) const;
  virtual void print(std::ostream& out) const;
};

@ The |evaluate| method for conversions dispatches to the |convert| member,
after evaluating |exp|. The |level| argument is not passed to the |convert|
function, which will always replace a value on the stack by a single other
value. There is a language design decision implicit in this implementation:
there are no implicit conversions that return a tuple type. In fact we tried
some such conversions, for instance from a rational number (and later from a
split integer) to a pair of integers, and this was unsatisfactory even when
correctly implemented. One reason is that it disturbs operator and function
overloading: one can no longer define operators for the converted-from type if
the operator or function already exists for the tuple type converted to; for
instance one could not define unary minus for rational numbers because binary
minus for integers was already defined. Another reason is that using
decomposition of tuples in a let-expression to disassemble the converted-from
type will not work without a cast to a specific tuple type, since in this
context the mere desire to have some unspecified tuple does not suffice to
activate the implicit conversion. For these reasons it is preferable to always
have the conversion to a tuple be an explicit function.

Although automatic conversions are only inserted when the type analysis
requires a non-empty result type, it is still possible that at run time this
method is called with |l==no_value|, so we do cater for that here. The case is
fairly rare, so we don't mind the inefficiency of performing the conversion
and then discarding the result; this will allow a failing conversion to be
signalled as an error in such cases.

At runtime an implicit conversion is essentially a function call, so we catch an
re-throw errors after adding a line of back-tracing information, similarly to
what we shall do for function calls (as implemented in the \.{axis.w} module).
This only applies to errors that occur during attempted conversion, not those
that might occur during the evaluation of |exp|, so the |try| block below
limited to the conversion call itself.

@< Function def...@>=
void conversion::evaluate(level l) const
{ exp->eval();
  try {@; (*conversion_type.convert)(); }
  @< Catch block for failing implicit conversion @>
  if (l==level::no_value)
    execution_stack.pop_back();
}
@)
void conversion::print(std::ostream& out) const
@+{@; out << conversion_type.name << ':' << *exp; }

@ The errors that might be thrown and temporarily caught here can mostly arise
vector/matrix related conversions (problems while converting big integer or
rational values to bounded size internal representation, or shape problems for
matrices), though the Atlas specific implicit conversion from string to Lie type
can also fail; in all cases however, the error is detected outside the library,
so there is no need to catch |std::exception| (which is what library functions
would throw) here. Contrary to function calls, an implicit conversion stores no
information about the source location for the place where it is invoked, so in
case of an error we can only report the kind of conversion that was attempted.

@< Catch block for failing implicit conversion @>=
catch (error_base& e)
{
  std::ostringstream o;
  o << "In implicit conversion of kind " << conversion_type.name << '.';
  e.trace(o.str());
  throw;
}

@*1 Coercion of types.
%
An important aspect of automatic conversions is that they can be applied in
situations where the result type and only part of the source type is known: for
instance one can be inserted when a list display occurs in a context requiring a
vector, because no row type equals the (primitive) vector type. While this use
requires particular consideration according to the syntactic form of the
expression (here a list display), there is also a simpler form of automatic
conversion that can be applied to a large variety of expressions (identifiers,
function calls, \dots) whenever they are found to have a different type from
what the context requires. The function |coerce| will try to insert an automatic
conversion in such situations, if this can resolve the type conflict. We present
this mechanism first, since the table it employs can then be re-used to handle
the more subtle cases of automatic conversions.

@ The implementation of |coerce| will be determined by a simple table lookup.
The records in this table contain a |conversion_info| structure (in fact they
are derived from it) and in addition indications of the types converted from
and to. Since these types occur in a small fixed collection of types, all of
which are statically created in sections @# first types section @> and~%
@# second types section @>, the type expressions are not stored in the table
itself, which instead stores non-owning pointers to them.

@< Type definitions @>=
struct conversion_record : public conversion_info
{ const type_expr* from, * to;
  // non-owned pointers, themselves could be |const| in gcc 4.8
  conversion_record @| (const type_expr& from_type,
                     const type_expr& to_type,
                     const char* s, conv_f c)
   : conversion_info(s,c), from(&from_type),to(&to_type) @+{}
};

@ Here is the lookup table. It is defined as vector so that other compilation
units can extend it; however it should not be extended once evaluation starts,
since |conversion| objects will store references to table entries, which would
become invalid in case of reallocation.

@< Global variable definitions @>=

std::vector<conversion_record> coerce_table;

@ The function |coercion| simplifies filling the coercion table; it is
externally callable. Its action is simply extending |coerce_table| with a new
|conversion_record|.
@< Function def... @>=
void coercion(const type_expr& from,
              const type_expr& to,
              const char* s, conversion_info::conv_f f)
{@; coerce_table.emplace_back(from,to,s,f); }

@ There is one coercion that is not stored in the lookup table, since it can
operate on any input type: the ``voiding'' coercion. It can be applied during
type analysis, for instance to allow a conditional expression in a void context
to have branches that evaluate to different types (including the possibility of
absent branches which will be taken to deliver an empty tuple): those branches
which do not already have void type will get their resulting value voided, so
that in the end all branches share the void type of the entire conditional.

At runtime, voiding is mostly taken care of by the |level| argument~|l| passed
around in the evaluation mechanism. Any subexpressions with imposed void type,
like the expression before the semicolon in a sequence expression, will get
their |evaluate| method called with |l==level::no_value|, which suppresses the
production of any value on the |execution_stack|. This setting will be
inherited down to for instance the branches, if the subexpression was a
conditional, so nothing special needs to be done to ensure that branches which
originally had non-void type get voided. However, there are some rare cases
where the void type does not derive from the syntactic nature of the context,
such as in the right hand side of an assignment to a variable that happens to
have |void| type (a quite useless possibility, but valid). In these cases the
type analysis will have to explicitly insert a mechanism to avoid a value to
be produced (and in the example, assigned) where none was intended.

The |voiding| expression type serves that purpose. It distinguishes itself
from instances of |conversion|, in that |voiding::evaluate| calls |evaluate|
for the contained expression with |l==level::no_value|, rather than with
|l==single_value| as |conversion::evaluate| does. In fact, that is about all
that |voiding| is about.

@< Type definitions @>=
class voiding : public expression_base
{ expression_ptr exp;
public:
  voiding(expression_ptr e) : exp(e.release()) @+{}
  virtual void evaluate(level l) const;
  virtual void print(std::ostream& out) const;
};

@ As mentioned, the main point of the |voiding::evaluate| method is that is
calls |void_eval|, which passes |level::no_value| regardless of the |level|
argument it was itself called with. Nonetheless it should not ignore that
argument completely: when called with |l==single_value|, an actual empty tuple
should be produced on the stack, which |wrap_tuple<0>()| does. There is no need
to contribute back-tracing information about the voiding in case of an error at
runtime, since the voiding conversion itself cannot fail.


@< Function definitions @>=
void voiding::evaluate(level l) const
{@; exp->void_eval();
  if (l==level::single_value)
    wrap_tuple<0>();
}
@)
void voiding::print(std::ostream& out) const
@+{@; out << "voided:" << *exp; }


@ The function |coerce| simply traverses the |coerce_table| looking for an
appropriate entry, and wraps |e| into a corresponding |conversion| if it finds
one by calling the |do_conversion| function. Relegating this to a function
defined in the compilation unit~\.{axis.w} (which deals with actual compilation
and execution) is justified by the fact that when applied to a constant argument
value, the value conversion will actually be performed on the value rather than
wrapped in a |conversion| structure (constant folding); therefore this
functionality is not as expression-unaware as the |coerce| function used to be.
We also define a variant function |coercible| that just evaluates the condition,
omitting any action.

When |to_type==void_type|, the conversion always succeeds, as the syntactic
voiding coercion is allowed in all places where |coerce| is called. We now
perform no action in that case, although it would seem safer to, ans we used to
do, wrap the result in a |voiding| in this case to ensure no value will be left
on the runtime stack during evaluation. However as argued above, in most such
cases no runtime action is actually needed, since the context will have already
set |l==level::no_value| for subexpressions with void type. In not providing any
|voiding| here, we have moved responsibility to type analysis, which must now
ensure that any subexpression with void type will have |l==level::no_value| when
evaluated. This means that in some cases a |voiding| will have to be inserted
explicitly. This crops up in many places (for instance a component in a tuple
display just might happen to have void type), but almost all such cases are
far-fetched. So we gain in efficiency of execution by only applying a |voiding|
in such rare cases, but the price to pay is quite a bit of code in our
interpreter to ensure we do in fact find and properly handle all those
exceptional cases.

@h "parse_types.h" // for |source_location|
@h "axis.h" // for |do_conversion|

@< Function definitions @>=
bool coerce(const type_expr& from_type, const type_expr& to_type,
	    expression_ptr& e, const source_location& loc)
{ if (to_type==void_type)
  {@;
     return true;
  } // syntactically voided here, |e| is unchanged
  for (const auto& entry : coerce_table)
    if (from_type==*entry.from and to_type==*entry.to)
    @/{@;
      do_conversion(e,entry,loc);
      return true;
    }
  return false;
}
@)
bool coercible(const type_expr& from_type, const type_expr& to_type)
{ auto match = @[ [&from_type,&to_type]
    @/(const conversion_record& cr)
     {@; return from_type==*cr.from and to_type==*cr.to; } @];
  return to_type==void_type or
    std::any_of(coerce_table.begin(), coerce_table.end(), match);
}

@ Often we first try to specialise a required type to the available type of a
subexpression, or else (if the first fails) coerce the available type to the one
required. The function |conform_types| will facilitate this. The argument |d| is
a possibly already partially converted expression, which should be further
wrapped in a conversion call if appropriate, while |e| is the original
expression that should be mentioned in an error message if both attempts fail. A
call to |conform_types| will be invariably followed (upon success) by returning
the expression that was passed as argument~|d|, possibly modified by
|conform_types|, from that calling function. By returning the modified~|d| from
|conform_types|, we can allow the caller to combine the two by writing |return
conform_types(...)| (knowing that the action of returning might be aborted by an
error thrown from |conform_types|). To indicate that the expression~|d| is
incorporated into to return value, we choose to get |d| passed by rvalue
reference, even though the argument will usually be held in a variable.

If both attempts to conform the types fail we throw a |type_error|; doing so
we must take a copy of |found| (since it a qualified |const|), but we can move
from |required|, whose owner will be destructed before the error is caught.

A second form of |conform_types| is used when a wrapped up, possibly
polymorphic, |found| type needs to be compared against a |required| type. It is
used for applied identifiers, function calls, and on other occasions where
|found| is a type determined independently of the current context and could be
polymorphic. (All forms of assignment expressions use the first form of
|conform_types| for returning there value, because we have forbidden assigning
to identifiers with polymorphic type.) Extra care is needed here
since polymorphic type variables from the stored type |found| might conflict
with those present in |required| as abstract (fixed) type variables currently in
scope. For this reason the current limit |fix_count| is passed as argument, and
our polymorphic type variables will be renumbered to start at that limit. The
actual renumbering takes place in the method |type::unify_specialise| that is
called here.

@< Function def... @>=
expression_ptr conform_types
(const type_expr& found, type_expr& required, expression_ptr&& d, const expr& e)
{ if (not required.specialise(found) and not coerce(found,required,d,e.loc))
    throw type_error(e,found.copy(),required.copy());
  return std::move(d); // invoking |std::move| is necessary here
}
expression_ptr conform_types
  (const type& found, type_expr& required, unsigned int fix_count,
   expression_ptr&& d, const expr& e)
{ if (not found.unify_specialise(required,fix_count) and @|
      not coerce(found.unwrap(),required,d,e.loc))
    throw type_error(e,found.bake(),required.copy());
  return std::move(d); // invoking |std::move| is necessary here
}

@ List displays and loops produce a row of values of arbitrary (but identical)
type; when they occur in a context requiring a non-row type, we may be able to
find a coercion that reconciles the requirements. The following function finds
whether this is possible, and if so sets |component_type| to the type required
for the components; if not it will return~|nullptr|. The implementation is
simply to look in |coerce_table| for conversions from some row type, then try
to specialise |component_type| to the component type of that row type. By
using this mechanism, the components of a row display themselves obtain a
context that may generate further conversions to obtain this type.

Currently all calls to this function have |component_type| initially
undetermined, so the call to of the |specialise| method will always succeed,
but we test the result nonetheless. In case there exist multiple row types
that could convert to |final_type|, the first one in the table is chosen; this
currently happens when |final_type| is \.{mat}, in which case this function
will return |component_type| equal to \.{vec} rather than to \.{[int]}.

@< Function def... @>=
const conversion_record* row_coercion(const type_expr& final_type,
                                            type_expr& component_type)
{ assert(component_type==type_expr());
  for (const auto& entry : coerce_table)
    if (final_type==*entry.to and entry.from->kind()==row_type)
      return component_type.specialise(entry.from->component_type())
        ? &entry
        : nullptr;
  return nullptr;
}

@*1 Proximity of types.
%
The above implicit conversions of types pose a limitation to the possibilities
of overloading operator symbols and function identifiers. If a symbol should
be overloaded for too closely related operand types, situations could occur in
which given operand expressions can be converted to either one of the operand
types. This would either produce unpredictable behaviour, or necessitate a
complicated set of rules to determine which of the definitions of the symbol
is to be used (overloading resolution in \Cpp\ is a good example of such
complications).

There are two ways to avoid the occurrence of complications by restricting the
rules of the language: either forbid type conversions in arguments of
overloaded symbols, or forbid simultaneous definitions of such symbols for too
closely related types. Forbidding all automatic type conversions in case of
overloading would defeat to a large extent the purpose of overloading, namely
as a convenience to the user. Originally we therefore chose the latter
solution of allowing all coercions in arguments, while forbidding overloading
in certain cases. However this both had practical implementation problems (we
needed to try to convert operands with every possible operand type as required
type, which took too much time) and led to severe mutual exclusions between
overloaded types, as often some expression might be simultaneously acceptable
to two different types; as extreme case we needed do exclude \.{void} as
overloaded operand type altogether, since \emph{any} valid expression can be
voided to \.{void}. Therefore we settled for a mixture of both kinds of
restrictions, allowing only certain conversions in operand types and
forbidding overloading between types related by them. This is somewhat along
the model of the language Algol~68, where the ``firm'' context for operands
allows a subset of coercions. Our approach involves analysing operands twice:
first in isolation to determine their \foreign{a priori} type, and then
possibly a second time with a selected overload in the context of the required
operand type (if different from the \foreign{a priori} type), with the
occasion to insert coercions as needed.

Our rules for coercions and overloading will be governed by a function
|is_close| computing several relations between pairs of (argument) types; its
resulting value, a small integer, encodes these in separate bits. These tell
whether for a given \foreign{a priori} type another (operand) type provides a
viable candidate, and whether two types can coexist as operand types for a same
overloaded operator or function. (Multiple operands or arguments are considered
as one argument with the tuple type formed from their individual types.)

It may be noted that this function was not changed by the introduction of second
order types into the \axis. language. Making a substitution for a free type
variable, thus producing a less general type, is similar to coercion in that it
changes the type of an expression, and is a conversion that, amongst other uses,
can be applied to the operand/argument expression in a formula or call. It does
not involve any run-time action though, and the reason that this kind of
conversion is not taken into account in |is_close| is that in operator
overloading they are treated as producing exact matches, unlike actual type
coercions. The rules for exact matches are that in concrete instances there must
be one exact match among all overloaded variants, which means that while
introducing those variants we do not have to worry about the \emph{potential}
for such ambiguities, where we do for coercions.

There are only two uses of |is_close| from outside this \.{axis-types.w} module:
in the interpreter it is used to identify overloaded variants that might provide
an inexact match if no exact matches were found, and when adding overloads to
the table it is used to order overloaded definitions so that the more
restrictive ones are tested before ones that would accept a superset of
potential arguments; in the latter use it also helps to detect (and reject)
conflicting overloads that could otherwise allow ambiguous inexact call
expressions. However, |is_close| is also used below in the definition of the
<<<<<<< HEAD
|broader_eq| relation.
=======
|accepts| relation.
>>>>>>> 80f0f006

@< Declarations of exported functions @>=
unsigned int is_close (const type_expr& x, const type_expr& y);

@ We do allow simultaneous overloading between closely related types in some
cases, namely if they can be ordered so that if $t_1$ precedes $t_2$ then some
expression of (\foreign{a priori}) type~$t_1$ can be converted to type~$t_2$
but no expression of type~$t_2$ can be converted to type~$t_1$; in such cases
reasonable behaviour can be obtained by trying a match for~$t_1$ before trying
one for~$t_2$, and this allows for instance arithmetic operators to be defined
for type \.{(int,int)} as well as for type \.{(rat,rat}). Note that the
conversion does not necessarily apply at the outer level, since the
expressions could be tuple or row displays, with coercions being applied to
individual component expressions; for instance there exists nested displays of
\foreign{a priori} type \.{([vec],[int])} that can be converted either to
type \.{([[int]],[rat])} or to \.{(mat,ratvec)} if the context so requires .
So our relation will be a partial order, and compatible with tuple and row
formation: $x_i\leq y_i$ for all~$i$ implies
$(x_1,\ldots,x_n)\leq(y_1,\ldots,y_n)$ as well as $[x_1]\leq[y_1]$.

Therefore |is_close| returns a value composed of 3~bits: one indicating
whether the types are close at all, and two others for indicating the
conversion partial order in one direction or the other. Thus |is_close|
returns an integer rather than a boolean value, with the following
interpretations: |0x0| means the types are unrelated, |0x4| means the types
are mutually exclusive but neither can be converted to the other (as for
instance \.{(int,rat)} and \.{(rat,int)}), |0x5| means the types are close and
(only) the first can be converted to the second (example, \.{int}
and \.{rat}), |0x6| is the opposite relation, and |0x7| means both types can
be converted to each other (like \.{vec} and \.{[int]}, or any case of equal
types).

For types $t_1$ and~$t_2$ which do not admit a relative priority of one over
the other to be established, we shall disallow simultaneous overloading with
arguments types $t_1$ and~$t_2$ if any expression given as argument could be
converted to either of them. Deciding the existence of such an expression
would require study of all available language constructs, but the situation is
somewhat simplified by the fact that, for efficiency reasons, overloading
resolution is not done using the complete argument expression, but only using
its type. In fact matching will be done using calls to the very function
|is_close| we are discussing here, testing the bit for conversion towards the
required argument type; this provides us with an opportunity to adjust rules
for possible type conversions of arguments at the same time as defining the
exclusion rules.

We used to worry here about arguments written as empty row display \.{[]}, as it
would be convertible to any row type and therefore make any two concrete row
types incompatible as argument types of same overloaded function, because their
presence allows an ambiguous call. However, now that we use polymorphic types
the empty row display gets the polymorphic type~\.{[A]}, which (like any
polymorphic type) never plays a role in type coercion; it can therefore only
ever give an exact type match, and if in a concrete call it gives more than one
match, that call will be forbidden by the rule that exact matches must be
unique.

In short, there is nothing involving polymorphic types for |is_close| to
worry about. In fact in all cases the arguments types will both be extracted
from |type| values (which means |is_unstable| cannot hold for them: one does
not need to worry about undetermined components either), which types
moreover have been tested to be monomorphic.

@ So here is the (recursive) definition of the relation |is_close|. Equal types
are always close, while undetermined types are not convertible to any other
type. A primitive type is in the relation |is_close| to another type only if it
is identical or if there is a direct conversion between the types, as decided
by~|coerce|. Two row types are in the relation |is_close| if their component
types are, and two tuple types are so if they have the same number of component
types, and if each pair of corresponding component types is (recursively) in the
relation |is_close|.

The above applies to the most significant of the three bits used in the result
of the function |is_close|. The two other bits indicate whether, by applying
conversions from~|coerce| to corresponding (nested) component types of row and
tuple types, one of the types can be converted to the other. If the |is_close|
relation is false all bits will be zero, but in the contrary case any of the 4
possible combinations of the remaining bits could be set.

@< Function definitions @>=
unsigned int is_close (const type_expr& x, const type_expr& y)
{ if (x==y)
    return 0x7; // this also makes recursive types equal to themselves
  auto xk=x.kind(), yk=y.kind();
  if (xk==undetermined_type or yk==undetermined_type)
    return 0x0;
      // undetermined types do not specialise (or coerce), and are not close
  if (x==void_type or y==void_type)
    return 0x0; // |void| does not allow coercion for overload, and is not close
  if (xk==primitive_type or yk==primitive_type)
  { unsigned int flags=0x0;
    if (coercible(x,y)) flags |= 0x1;
    if (coercible(y,x)) flags |= 0x2;
    return flags==0 ? flags : flags|0x4;
  }
  if (xk!=yk)
    return 0x0;
  if (xk==row_type)
    return is_close(x.component_type(),y.component_type());
  if (xk!=tuple_type)
    return 0x0; // non-aggregate types are only close if equal
  unsigned int flags=0x7; // now we have two tuple types; compare components
  wtl_const_iterator it0(x.tuple());
  wtl_const_iterator it1(y.tuple());
  while (not it0.at_end() and not it1.at_end() @|
         and (flags&=is_close(*it0,*it1))!=0)
  @/{@; ++it0; ++it1; }
  return it0.at_end() and it1.at_end() ? flags : 0x0;
}

<<<<<<< HEAD
@ For balancing we need a related but slightly different relation on types. The
function call |join_to(a,b)| will change |a| if possible to a type that also
accepts expressions of type |b| (possibly no change at all is necessary), and
return whether it could do so. This ``accepting'' may involve a type coercion
when |is_close| indicates this might be possible, or if a polymorphic type is
involved change |a| into a unifying type for |a| and |b|. In fact
|type::bottom()| which unifies to any type can be used as initial value in this
joining.
=======
@ For balancing we need a related but slightly different operation on types. For
|type| values |a,b|, the call |join_to(a,b)| will change |a| if possible to a
type that also accepts expressions of type |b| (possibly no change at all is
necessary), and return whether it could do so. Unlike |is_close|, this operation
does take polymorphic types into account, where |a| accepts a polymorphic type
|b| from which |a| can be obtained by substitution for polymorphic type
variables. But for monomorphic types ``|a| accepts |b|'' holds when there is a
coercion from type~|b| to type~|a|. The separation between polymorphic and
monomorphic behaviour of |join_to| is awkward, but related to a similar
separation in the behaviour of |balance|. The type |type::bottom(c)|, which
unifies to any at all, is a neutral element for |join_to|, and will be used as
initial value in balancing; it is this type that provides the component type of
an empty row display.
>>>>>>> 80f0f006

We pass |b| by rvalue reference so that we can move this type into |a| in the
case where |b| is the more accepting (monomorphic) type.

@< Declarations of exported functions @>=
bool join_to (type& a, type&& b);

@~The implementation of |join_to| mainly dispatches between unification methods
in the case of polymorphic types, and a local function |accepts| that handles
detection of possible coercions in the monomorphic case.

@< Function definitions @>=
bool join_to (type& a, type&& b)
{
  assert (a.is_clean() and b.is_clean()); // caller should ensure this
  assert(a.floor()==b.floor()); // caller ensures both match the current scope
<<<<<<< HEAD
  if (not a.is_polymorphic())
  { if (b.is_polymorphic())
      return b.has_unifier(a.unwrap());
    if (accepts(a.unwrap(),b.unwrap()))
      return true; // nothing to do
    if (accepts(b.unwrap(),a.unwrap()))
    {@; a = std::move(b); return true; }
    return false;
  }
  return a.unify(b);
}

@ For locating possible coercions, we define a partial order |accepts| on
monomorphic types (this function is called only from |is_join| above in cases
=======
  if (a.is_polymorphic())
    return a.unify(b);
  if (b.is_polymorphic())
    return b.has_unifier(a.unwrap());
  if (accepts(a.unwrap(),b.unwrap()))
    return true; // nothing to do
  if (accepts(b.unwrap(),a.unwrap()))
    {@; a = std::move(b); return true; }
  return false;
}

@ For locating possible coercions, we define a partial order |accepts| on
monomorphic types (this function is called only from |join_to| above in cases
>>>>>>> 80f0f006
where polymorphic types have been singled out; there might be fixed type
variables which will be treated like primitive types without associated
coercions). This relation holds whenever there is a coercion from |b| to |a|,
but also when certain expressions of type |b| can be converted into one of type
|a| by inserting coercions inside the expression. For instance
$\\{accepts}(\.{[Split]},\.{[int]})$ holds because a list display of \.{int}
expressions becomes of type \.{[Split]} after inserting coercions of each entry
individually to \.{Split}. If |accepts(a,b)| holds, then an expression that gave
type~|b| can be reconsidered in a context requiring type~|a|, and this second
tentative might succeed (with inserted conversions) or still fail, with an error
being reported at that time.

The implementation of |accepts| is by structural recursion; for this reason it
uses |type_expr| arguments rather than |type|. It is like |is_close|, but some
details are different. We do take |void_type| into consideration here, as type
that will accept any type. Being a partial ordering, we forbid one direction of
all two-way coercions; such cases always involve exactly one primitive types,
and we make that one accept the other type, which does not in return accept the
primitive one. For the rest we just do structural recursion (accepting only if
top-level structure matches and all components accept), but with one twist: for
a pair function types, the parameter types must be equal rather than just
accepting. The reason is that the is no way any expression with \foreign{a
priori} type a function type can be modified by inserting coercions to one with
a different argument type, whereas a change in return type is possible, even
though it is a fairly hypothetical possibility.

@< Local function definitions @>=
bool accepts (const type_expr& a, const type_expr& b)
{
  if (a.raw_kind()==tabled and b.raw_kind()==tabled and a.type_nr()==b.type_nr())
    return true; // prevent infinite recursion
  auto ak=a.kind(), bk=b.kind();
  if (a==void_type or bk==undetermined_type)
    return true; // |void| accepts every type, everything accepts \.*
  if (b==void_type)
    return false; // nothing else accepts |void|
  if (ak!=primitive_type and ak!=bk)
    return false;
    // different kinds on non-primitive types are incomparable
  switch(ak)
  {
  case undetermined_type: return false; // should not happen
  case primitive_type:
    return (is_close(a,b)&0x2)!=0; // whether |b| can be converted to |a|
  case variable_type: // assume these fixed; polymorphic types do not get here
    return a.typevar_count()==b.typevar_count();
  case row_type:
    return accepts(a.component_type(),b.component_type());
  case function_type:
    return a.func()->arg_type==b.func()->arg_type and @|
    accepts(a.func()->result_type,b.func()->result_type);
  case tuple_type: case union_type:
  { wtl_const_iterator itb(b.tuple());
    for (wtl_const_iterator ita(a.tuple());
         not ita.at_end(); ++ita,++itb)
      if (itb.at_end() or not accepts(*ita,*itb))
        return false;
    return itb.at_end(); // if list of |a| has ended, that of |b| must as well
  }
  default: assert(false); // should not happen: tabled types were expanded
    return false; // keep compiler happy
  }
}

@* Error values.
%
Before we describe evaluation of expressions we must realise that evaluation
can cause runtime errors.

@< Includes needed in \.{axis-types.h} @>=
#include <stdexcept>
#include <sstream>

@ We use classes derived from |std::exception| and similar standard ones like
|std::runtime_error|, but we define our own local hierarchy, with
|atlas::interpreter::error_base| as base class. The main reason to do this is to
have a centralised error |message| to which exception handlers have write
access, so that it is possible to extend the error message and then re-throw the
same error object. The simplest way to allow this is to give public access to
that string member, so we make this a |struct| rather than a |class|. For errors
happening during evaluation, we want to have the error object thus collect,
during stack unwinding, a trace of the dynamic context (functions being called
and so forth) in which the error occurred, but we want to keep it apart from the
root error |message|, to avoid clobbering the display with possibly massive
output. Therefore a second field |back_trace| with a layered structure is added,
and a method |trace| is provided for extending it. Although this feature is
mostly used with the class |program_error| to be derived below, we provide the
functionality in this base class, as question whether a back trace might be
present in fact depends in principle more on the place where the error is caught
(for instance if type checking produces an error, there can be no back trace)
than on the type of the error itself, even if the two often go together.

We used to provide a method here to extend the message, passing the old message
to first to a temporary |std::ostringstream| object, writing to it, and then
exporting the result as an extended message again. It might seem preferable to
store an |std::ostringstream| object permanently, but that type is really ill
suited to be part of an error value, notably because it is impossible to
implement the |what| method so as to present its contents: the |str| method can
return the contents as a |std::string|, but unless that string is then stored
separately in the error value, its lifetime will be to short to produce a valid
|(char*)| pointer to be returned from |what|. So we finally decided the only
reasonable way to proceed is to not provide a string extension method here, and
instead require the caller to construct (just before throwing) an error string
using a temporary |std::ostringstream| and call its |str| method while throwing
(which string is then copied into the error object); this pattern will occur
repeatedly.

@< Type definitions @>=
struct error_base : public std::exception
{ std::string message;
  simple_list<std::string> back_trace;
  explicit error_base(const std::string& s) : message(s),back_trace() @+{}
  explicit error_base(std::string&& s) : message(std::move(s)),back_trace() @+{}
  error_base (error_base&& other) = default;
  void trace (std::string&& line) @+{@; back_trace.push_front(std::move(line)); }
  const char* what() const throw() @+{@; return message.c_str(); }
};

@ We classify errors into three classes: those due to inconsistency of our
(rather than the user's) program are classified |logic_error|, those arising
during the analysis of the user program are are classified |program_error|,
and those not caught by analysis but during evaluation are classified
|runtime_error|. The first and last are similar to exceptions of the same
name in the |std| namespace, but they are not derived from those exception
classes.

@< Type definitions @>=
struct logic_error : public error_base
{ explicit logic_error(const std::string& s) : error_base(s) @+{}
  explicit logic_error(std::string&& s) : error_base(std::move(s)) @+{}
  logic_error (logic_error&& other) = default;
};
@)
struct program_error : public error_base
{ explicit program_error(const std::string& s) : error_base(s) @+{}
  explicit program_error(std::string&& s) : error_base(std::move(s)) @+{}
  program_error (program_error&& other) = default;
};
@)
struct runtime_error : public error_base
{ explicit runtime_error(const std::string& s) : error_base(s) @+{}
  explicit runtime_error(std::string&& s) : error_base(std::move(s)) @+{}
  runtime_error (runtime_error&& other) = default;
};

@ We derive from |program_error| an exception type |expr_error| that stores in
addition to the error message a reference to an expression to which the
message applies. Placing a reference in an error object may seem hazardous,
because the error might terminate the lifetime of the object referred to, but
in fact in the way we use it, it is safe. Nearly all |expr| objects are
constructed in dynamic memory during parsing, and destructed at the disposal of
the now translated expression at the end of the main interpreter loop; all
throwing of |expr_error| (or derived types) happens after the parser has
finished, and the corresponding |catch| happens in the main loop before disposal
of the expression, so the reference certainly survives the lifetime of the
|expr_error| object. There are a couple of exceptions to this, where a temporary
|expr| value is built during type analysis (the recursive function
|convert_expr| defined in \.{axis.w}), which we arrange to be held in a |static|
variable (with some effort to make this safe in the recursion) at the point
where an error might be thrown, to protect it from being destructed before the
|expr_error| is caught.

The error type is declared a |struct|, so that the |catch| clause may access
the |offender| expression for use in an error message. At the point where this
error value is constructed (and thrown), we just provide a general error
message |s| for storage in the |program_error| base class, and the offending
expression. There is no need to override either of the virtual methods here.

@< Type definitions @>=
struct expr_error : public program_error
{ const expr& offender; // the subexpression causing a problem
@)
  expr_error (const expr& e,const std::string& s) noexcept
    : program_error(s),offender(e) @+{}
  expr_error (const expr& e,std::string&& s) noexcept
    : program_error(std::move(s)),offender(e) @+{}
  expr_error (expr_error&& other) = default;
};

@ We derive from |expr_error| an even more specific exception type
|type_error| that we shall throw when an expression fails to have the right
type. In addition to the offending subexpression it stores the
types that failed to match. For the latter, the error value owns the types
pointed to, so the caller should relinquish ownership of, or copy (in case it
did not own), the types passed when throwing the exception.

@< Type definitions @>=
struct type_error : public expr_error
{ type_expr actual; @+
  type_expr required; // the types that conflicted
@)
  type_error (const expr& e, type_expr&& a, type_expr&& r) noexcept @/
    : expr_error(e,"Type error") @|
      ,actual(std::move(a)),required(std::move(r)) @+{}
  type_error (type_error&& e) = default;
};

@ For type balancing, we shall use controlled throwing and catching of errors
inside the type checker, which is facilitated by using a dedicated error type.
If balancing ultimately fails, this error will be thrown uncaught by the
balancing code, so |catch| blocks around type checking functions must be
prepared to report the types that are stored in the error value.

When a |balance_error| object is constructed, a descriptive name for the
items being balanced (branches or components of some type of clause) is passed,
which is recorded in the error message. The list of variants is left empty at
construction, but will be filled before actually throwing the |balance_error|.

@< Type definitions @>=
struct balance_error : public expr_error
{ containers::sl_list<type> variants;
  balance_error(const expr& e, const char* items_name)
  : expr_error(e,"No common type found between "), variants()
  @/{@; message+=items_name; }
  balance_error (balance_error&& other) = default;
};

@ Here is another special purpose error type, throwing of which does not
always signal an error. In fact it is meant to always be caught silently,
since its purpose is to implement a |break| statement that will allow
terminating the execution of loops other than through the regular termination
condition. During analysis we check that any use of |break| occurs within some
loop, and without being inside an intermediate $\lambda$-expression (which
would allow smuggling it out of the loop), so not catching a thrown
|loop_break| should never happen. Therefore we derive this type from
|logic_error|, so that should this ever happen, it will be reported as such.

@< Type definitions @>=
struct loop_break : private logic_error
{ unsigned depth;
  loop_break(int n)
  : logic_error("Uncaught break from loop"), depth(n) @+{}
} ;


@ Similarly to the above, there is a |function_return| object that can be
thrown to implement a |return| expression. Again analysis will have ensured
that the object will always be caught, so this type as well will be derived
from |logic_error|.

@< Type definitions @>=
struct function_return : private logic_error
{ shared_value val;
  function_return(shared_value&& val)
  : logic_error("Uncaught return from function"), val(val) @+{}
} ;


@* Enumeration of primitive types.
%
The precise list of primitive types is of minor importance for the design of
the evaluator, but they must be given so that the type |type_expr| is
complete. So we collect here the list of primitive type tags, to be completed
whenever one is added in a different compilation unit. Most of these
enumeration values are never directly used, but they must be present so that
the evaluator can be aware of the number of primitive types (via the final
enumeration value |nr_of_primitive_types|).

@< Other primitive type tags @>=
vector_type, matrix_type, rational_vector_type,
complex_lie_type_type , root_datum_type, Weyl_element_type,
inner_class_type, real_form_type,
Cartan_class_type, KGB_element_type, block_type,
split_integer_type, K_type_type, K_type_pol_type,
module_parameter_type, virtual_module_type, @[@]


@~The following list must match that of the previous module, for proper
functioning of I/O.

@< Other primitive type names @>=
"vec", "mat", "ratvec",
"LieType","RootDatum", "WeylElt", "InnerClass", "RealForm",
"CartanClass", "KGBElt", "Block",
"Split", "KType", "KTypePol", "Param", "ParamPol", @[@]

@* Index.

% Local IspellDict: british<|MERGE_RESOLUTION|>--- conflicted
+++ resolved
@@ -494,18 +494,11 @@
 @/{@; type_expr result; result.tag=tuple_type, result.tuple_variant=l.release();
     return result;
   }
-<<<<<<< HEAD
-static type_expr onion(type_list&& l)
-@/{@; type_expr result; result.tag=union_type, result.tuple_variant=l.release();
-    return result;
-  }
-=======
 static type_expr tuple_or_union(type_tag tag,type_list&& l)
 @/{@; type_expr result; result.tag=tag, result.tuple_variant=l.release();
     return result;
   }
 
->>>>>>> 80f0f006
 static type_expr tabled_nr(type_nr_type type_nr)
 @/{@; type_expr result; result.tag=tabled, result.tabled_variant=type_nr;
     return result;
@@ -646,11 +639,7 @@
 the nodes accessible from here before setting |tag=undetermined_type|. The
 reason for separating this out from the destructor is that it allows variables
 to be made ready for reuse. The recursion of this method is implicit, as the
-<<<<<<< HEAD
-|delete| calls will may run destructors that call |clear| again.
-=======
 |delete| calls may run destructors that call |clear| again.
->>>>>>> 80f0f006
 
 If some variants of the |union| had been smart pointers, then we would have
 needed to explicitly call their destructors, rather than |delete|. This would
@@ -682,15 +671,8 @@
 morally they are) since the data consists of either raw pointers or of basic
 (integer) data.
 
-<<<<<<< HEAD
-Using assignments (rather than placement-|new|) in |set_from| is possible since
-all variants are POD types. The moving copy constructor is nearly identical to
-|set_from| method, so we call the default constructor first, and then |set_from|
-to move the top-level value.
-=======
 The moving copy constructor is nearly identical to |set_from| method, so we call
 the default constructor first, and then |set_from| to move the top-level value.
->>>>>>> 80f0f006
 
 @h <stdexcept>
 @< Function definitions @>=
@@ -754,21 +736,6 @@
 }
 #endif
 
-<<<<<<< HEAD
-@ The |specialise| method is mostly used to either set a completely undetermined
-type to a given pattern, or to test if it already matches that pattern;
-sometimes however, we do not know which of the two will be the case, nor do we
-exclude the possibility that that the type was in part already more specific
-than the pattern, while another part needs actual specialisation to match the
-pattern. Here ``a type matching a pattern'' means the type is at least as
-specific as the pattern (allowing the pattern to be transformed into the type by
-substitution for undetermined components), and specialising means replacing by
-something more specific. So upon success we are replacing the type for which the
-method is called by the most general common specialisation (called unifier) of
-its previous value and |pattern|. So the name of this method is somewhat
-misleading: one specialises necessarily to the |pattern| value itself, but to
-something that matches |pattern|.
-=======
 @ The |specialise| method is mostly used to either set (if initially
 undetermined) the |type_expr| it is called to a given |pattern| (which sometimes
 actually is a complete type), or to test if it already matches that pattern.
@@ -781,7 +748,6 @@
 also a refinement of |pattern|. This foreshadows the notion of unification in
 the context of second order types, but the purpose of the |specialise| method is
 mainly convenience of coding.
->>>>>>> 80f0f006
 
 In the case of an |undetermined_type|, |specialise| uses the |set_from| method
 to make |*this| a copy of |pattern|. In the other cases we only continue if
@@ -1323,23 +1289,11 @@
   case row_type:
       return type_expr::row(row_variant->to_table(dst,count));
   case tuple_type:
-<<<<<<< HEAD
-    { dressed_type_list l;
-      for (wtl_const_iterator it(tuple_variant); not it.at_end(); ++it)
-        l.push_back(it->to_table(dst,count));
-      return type_expr::tuple(l.undress());
-    }
-=======
->>>>>>> 80f0f006
   case union_type:
     { dressed_type_list l;
       for (wtl_const_iterator it(tuple_variant); not it.at_end(); ++it)
         l.push_back(it->to_table(dst,count));
-<<<<<<< HEAD
-      return type_expr::onion(l.undress());
-=======
       return type_expr::tuple_or_union(tag,l.undress());
->>>>>>> 80f0f006
     }
   case tabled: assert(false);
 // we don't allow $\&{set\_type}~\&a=\&a$ or $\&{set\_type}~\&a=\&b,\&b=\ldots$
@@ -1908,12 +1862,8 @@
 type_ptr mk_union_type (type_list&& l)
 { if (l.singleton())
     return std::make_unique<type_expr>(std::move(l.front()));
-<<<<<<< HEAD
-  return std::make_unique<type_expr>(type_expr::onion(std::move(l)));
-=======
   return std::make_unique<type_expr>
     (type_expr::tuple_or_union(union_type,std::move(l)));
->>>>>>> 80f0f006
 }
 
 type_ptr mk_tabled_type(type_nr_type nr)
@@ -1981,99 +1931,6 @@
 
 @*1 Second order types and type unification.
 %
-<<<<<<< HEAD
-In this section we make a start towards allowing type expressions to be
-universally quantified over types, so that we can write for instance
-$([[T]]\to[T])$ for arbitrary type $T$, as type of the row-of-rows concatenation
-function. When we started writing this section, that built-in function, and some
-similar ones, were already in the language, and were handled by special code when
-it comes to type checking (overloaded) function calls. What we shall do here
-therefore generalises and will replace that code, making such higher order
-functions a general feature of the language that is also available for user
-defined functions. At the same time, it gives us a new perspective on the type
-of the empty list expression $[\,]$, which can now given the type $[T]$ for
-arbitrary type $T$, and should provide a better solution to using many related
-union types, like $(\&{void}\mid T)$ for different types~$T$, where previously
-the injector functions had to be specific for every type $T$ in use, and for the
-first variant they cannot be overloaded because $T$ does not occur in their
-argument. In passing, we mention that our new type system much resembles (and is
-inspired by) the flavour of the Hindley-Milner type system used for instance in
-the Haskell language, but with important differences, stemming mostly from the
-fact that we don't care much about deducing types of \emph{all} expressions
-without any help from the user; we have always required function parameters to
-be given explicit types. This in fact might well not be possible in the presence
-of features that we already introduced prior to second order types (such as ``ad
-hoc'' function overloading).
-
-To be able to write down second order types, one needs to introduce type
-variables (this can be generalised to variables standing for unknown
-type \emph{constructors} and even more general things, but we shall not consider
-that for now). They might be introduced explicitly by the user (for instance
-when writing explicit second order functions), in which case their names will be
-provided; it is also possible that type variables need to be introduced just to
-be able to record second order types that arise during type checking, so we
-shall be prepared for that as well. When explicitly introduced by the user, type
-variables remain ``fixed by the context'' within their scope, meaning that
-nothing can be assumed about them and no substitution can be made for them.
-However, when (generic function) values emerge from such a scope, their types
-may contain such type variables as type subexpressions, and these variables then
-become universally quantified at the outer level in such types. Since no other
-quantification than universal quantification at the outermost level ever occurs
-(and their order does not matter in case there is more than one), there is no
-need to incorporate these quantifiers in type expressions. In all situation it
-should however be clear at each point which type variables are (still) fixed by
-the context, as these variables are not quantified over at all.
-
-The main new algorithm associated to higher order types will be unification,
-which in its simplest form answers the question whether for two given type
-expressions involving type variables, there exists a substitution for the type
-variables they contain that makes the type expressions (structurally) identical,
-and if so to give a most general such substitution. For instance, with $f,g,h$
-denoting distinct type constructors of one argument and with $S,T$ type
-variables, the expressions $f(S)$ and $f(g(T))$ can be made equal by the
-substitution $S:=g(T)$, and this is the most general such substitution (with
-less general solutions being those which in addition substitute some specific
-type for $T$). On the other hand, if the second expression had instead been just
-$g(T)$, the substitution problem would have had no solutions, as we cannot make
-the difference between the top level $f$ and $g$ go away. The initial problem
-could arise in the context of trying to match a function with type (for all~$S$)
-$(f(S)\to{h(S)})$ when called with an argument expression of type (for all~$T$)
-$f(g(T))$; here the match succeeds, and the function application so formed then
-has type (for all~$T$) $h(g(T))$. Here the type of the function call reuses the
-type variable $T$ from the type of the argument; in general it could involve
-type variables coming both from the function and the argument types.
-
-We should note that, although we allow recursive user-defined types, which
-effectively represent infinite (but regularly structured) type expressions, we
-shall not allow the unification procedure to invent such types in order to
-produce a solution when none exists among finite type expressions. For instance,
-if one tries to apply a function of type (for all $S$)
-$((S\to[S])\to([S]\to[S]))$ to the identity function that has type (for all~$T$)
-$(T\to{T})$, then this will fail because we cannot make $T$ equal both to $S$
-and to $[S]$ as required in the argument type of the function; the idea to
-invent a recursive type to force a solution to the type equation $S=[S]$ is
-rejected. One reason for this is, that we do not want unification to have as
-side effect to extend the global type tables in order to represent the
-substitution needed.
-
-@ Apart from a Boolean result, we want unification to return a list of
-substitutions. We define a simple structure with a vector of pointers that can
-be set (once) to an equivalent expression for each variable, and which also
-stores the first number of a variable that can so be substituted for (variable
-below this threshold behave just like primitive types). Some methods are
-provided to easily assign a type expression to a type variable, test whether
-this has been done, and as help in performing substitutions, to renumber type
-variables taking into account that those that have been assigned to will
-disappear from the type by the substitution.
-
-@< Type definitions @>=
-struct type_assignment
-{ unsigned int var_start; // first |variable_type| number that may vary
-  std::vector<const_type_ptr> equiv; // variable substitutions go here
-@)
-  type_assignment(unsigned int fix_nr, unsigned int var_nr)
-  : var_start(fix_nr)
-=======
 In this section we consider questions relating to universally quantified types
 and type constructors. Both notions are related to the possibility of describing
 families of types using a type with type variables, which can then be subject to
@@ -2307,43 +2164,18 @@
 public:
   type_assignment(unsigned int fix_nr, unsigned int var_nr)
   : threshold(fix_nr)
->>>>>>> 80f0f006
   , equiv(var_nr)
     // default initialises |equiv| entries, we cannot say ``to |nullptr|''
   {}
 @)
   type_assignment copy() const;
-<<<<<<< HEAD
-=======
   unsigned int var_start() const @+{@; return threshold; }
->>>>>>> 80f0f006
   unsigned int size() const @+{@; return equiv.size(); }
   bool empty() const
   { auto null = @[ [](const const_type_ptr& p){@; return p==nullptr; } @];
     return all_of(equiv.begin(),equiv.end(),null);
   }
   void grow(unsigned int n) @+{@; equiv.resize(size()+n); }
-<<<<<<< HEAD
-  void append(const type_assignment& a);
-  const_type_p equivalent (unsigned int i) const
-  {@; return i<var_start ? nullptr :
-      (assert(i<var_start+equiv.size()),equiv[i-var_start].get()); }
-  void set_equivalent(unsigned int i, const_type_p p)
-  {@; assert (i>=var_start and i<var_start+equiv.size());
-    equiv[i-var_start]=std::make_unique<type_expr>(p->copy());
-  }
-  void set_equivalent(unsigned int i, type_ptr&& p)
-  {@; assert (i>=var_start);
-    equiv[i-var_start]=std::move(p);
-  }
-  unsigned int renumber(unsigned int i) const
-  // reflect removal of variables assigned here
-  { for (unsigned int j=i; j-->var_start; )
-      if (equiv[j-var_start]!=nullptr)
-        --i; // take into account removal of |j|
-    return i;
-  }
-=======
 @)
   const_type_p equivalent (unsigned int i) const
   {@; return i<threshold ? nullptr :
@@ -2362,7 +2194,6 @@
 @)
 private:
   bool is_free_in(const type_expr& tp, unsigned int nr) const;
->>>>>>> 80f0f006
 };
 
 @ Sometimes we want to make a copy of a |type_assignment|, and since the |equiv|
@@ -2370,66 +2201,13 @@
 
 @< Function definitions @>=
 type_assignment type_assignment::copy() const
-<<<<<<< HEAD
-{ type_assignment result(var_start,size());
-=======
 { type_assignment result(threshold,size());
->>>>>>> 80f0f006
   result.equiv.reserve(size());
   for (const auto& tp : equiv)
     result.equiv.emplace_back(tp==nullptr ? nullptr : new type_expr(tp->copy()));
   return result;
 }
 
-<<<<<<< HEAD
-@ When we append to the |equiv| list, we must make fresh copies of the
-pointed-to |type_expr| values that we are going to own.
-
-@< Function definitions @>=
-void type_assignment::append(const type_assignment& a)
-{ equiv.reserve(equiv.size()+a.equiv.size());
-  for (const auto& entry : a.equiv)
-    if (entry==nullptr)
-      equiv.push_back(nullptr);
-    else
-      equiv.push_back(std::make_unique<type_expr>(entry->copy()));
-}
-
-
-@ We can now declare the unification function, and also a function
-|substitution| that performs a substitution according to a |type_assignment|
-into a |type_expr| value. The latter produces a freshly built |type_expr|, while
-neither of them takes ownership of (parts of) their argument types, which are
-therefore passed by (non owning) constant reference. The |type_expr| arguments
-here should not contain any undetermined subexpressions; to achieve this, a
-caller may need to replace each such occurrence by a fresh (only used here) type
-variable, and add a slot for it in the |type_assignment|. The |substitution|
-function has final parameter |shift| by which all type variables in |M| are
-shifted up before being looked up in |assign|; this accommodates a situation in
-which a shift was applied to type expression to obtain fresh type variables when
-computing a |type_assignment|, and avoid having to again compute this shift when
-using the assignment for a related type expression.
-
-@< Declarations of exported functions @>=
-bool can_unify(const type_expr& P, const type_expr& Q, type_assignment& assign);
-type_expr substitution
-  (const type_expr& M, const type_assignment& assign, unsigned int shift=0);
-type_expr shift (const type_expr& t, unsigned int fix, unsigned int amount);
-
-@ We start with giving the easier |substitution| function. It copies the type
-with recursive propagation of the substitution, which kicks in when an active
-type variable is encountered. This is essentially a variation of the recursive
-method |type_expr::copy|, but not having access to private members of
-|type_expr| the implementation must be modified. The result is constructed on
-the way back in a recursive traversal of the type, mostly using the |mk| family
-type-building functions which return a |type_ptr|, in which case we move from
-the pointed to |type_expr| to the result (if the compiler manages to optimise
-the move on returning by moving directly to a final destination, then it must
-ensure this move takes place before the |type_ptr| destructor is run, so this is
-safe). In most cases we just call such a function matching the kind of type we
-are at, using recursion in its arguments to transform the type components before
-it gets called.
-=======
 @  The test for non-containment of a type variable is done by a private
 recursive method |is_free_in|. In case a type variable is encountered for which
 an equivalent is present in |equiv|, the recursion continues into the type
@@ -2491,7 +2269,6 @@
 equivalents in |assign| (we interpret all type variables of |tp| as polymorphic,
 since in calls with |shift_amount>0| we always have that |tp| is a subexpression
 of a type in the overload table, in which no fixed type variables can occur).
->>>>>>> 80f0f006
 
 For |tabled| types we just return a copy of the type, without expansion, which
 avoids the non-termination of the recursion. This is a valid possibility,
@@ -2510,18 +2287,6 @@
 @< Function definitions @>=
 
 type_expr substitution
-<<<<<<< HEAD
-  (const type_expr& M, const type_assignment& assign, unsigned int shift)
-{ type_ptr result;
-  switch (M.raw_kind())
-  { case primitive_type: return type_expr::primitive(M.prim());
-    case function_type: result =
-      mk_function_type(substitution(M.func()->arg_type,assign,shift),
-                       substitution(M.func()->result_type,assign,shift));
-    break;
-    case row_type:
-      result = mk_row_type(substitution(M.component_type(),assign,shift));
-=======
   (const type_expr& tp, const type_assignment& assign, unsigned int shift_amount)
 { type_ptr result;
   switch (tp.raw_kind())
@@ -2532,23 +2297,10 @@
     break;
     case row_type:
       result = mk_row_type(substitution(tp.component_type(),assign,shift_amount));
->>>>>>> 80f0f006
     break;
     case tuple_type:
     case union_type:
     { dressed_type_list aux;
-<<<<<<< HEAD
-      for (wtl_const_iterator it(M.tuple()); not it.at_end(); ++it)
-        aux.push_back(substitution(*it,assign,shift));
-      if (M.raw_kind()==tuple_type)
-        return type_expr::tuple(aux.undress());
-      return type_expr::onion(aux.undress());
-    }
-    case tabled: return type_expr::tabled_nr(M.type_nr());
-    case variable_type:
-      @< If a type is associated in |assign| to type variable
-         |M.typevar_count()|, return a copy of that type into which
-=======
       for (wtl_const_iterator it(tp.tuple()); not it.at_end(); ++it)
         aux.push_back(substitution(*it,assign,shift_amount));
       return type_expr::tuple_or_union(tp.raw_kind(),aux.undress());
@@ -2557,7 +2309,6 @@
     case variable_type:
       @< If a type is associated in |assign| to type variable
          |tp.typevar_count()|, return a copy of that type into which
->>>>>>> 80f0f006
          substitution was recursively applied; otherwise return a copy of the
          type variable itself @>
     default: assert(false); // there should be no undetermined type components
@@ -2569,10 +2320,6 @@
 variable, with a null pointer signalling a negative result. This makes
 performing the substitution, if called for, quite easy. If a substitution is
 done, we must go on applying other substitutions into the type expression found
-<<<<<<< HEAD
-by |equivalent|, but since we are no longer dealing with a subexpression of~|M|,
-the |shift| argument is set to~|0| here.
-=======
 by |equivalent|, but since we are no longer dealing with a subexpression
 of~|tp|, the |shift_amount| argument is set to~|0| here. Polymorphic type
 variables that are not being substituted for remain type variables, but we apply
@@ -2582,7 +2329,6 @@
 never be renumbered), but it is probably not necessary: in places where
 polymorphic type variables need to fill a contiguous range, notably in the
 |type| class below, we shall apply a compacting renumbering of them anyway.
->>>>>>> 80f0f006
 
 There is a potential for non-terminating recursion here, but that possibility is
 avoided by ensuring |assign| has no direct or indirect self-references. To that
@@ -2591,77 +2337,12 @@
 back to the variable in question itself.
 
 @< If a type is associated in |assign|... @>=
-<<<<<<< HEAD
-{ auto c = M.typevar_count()+shift;
-=======
 { auto c = tp.typevar_count()+shift_amount;
->>>>>>> 80f0f006
   auto p = assign.equivalent(c);
   return p==nullptr
     ? type_expr::variable(assign.renumber(c)) : substitution(*p,assign,0);
 }
 
-<<<<<<< HEAD
-@ Now that types are polymorphic, we need a function to replace the method
-|type_expr::specialise|, which is too limited in just replacing undetermined
-type components. We may need to renumber the active type variables in one type
-to avoid collision with variables bound in another type, for which we define an
-auxiliary recursive function |shift|; it is modelled after |substitute| but
-simpler.
-
-@< Function definitions @>=
-type_expr shift
-  (const type_expr& t, unsigned int fix, unsigned int amount)
-{ type_ptr result;
-  switch (t.raw_kind())
-  { case primitive_type: return type_expr::primitive(t.prim());
-    case function_type: result =
-      mk_function_type(shift(t.func()->arg_type,fix,amount),
-                       shift(t.func()->result_type,fix,amount));
-    break;
-    case row_type:
-      result = mk_row_type(shift(t.component_type(),fix,amount));
-    break;
-    case tuple_type:
-    case union_type:
-    { dressed_type_list aux;
-      for (wtl_const_iterator it(t.tuple()); not it.at_end(); ++it)
-        aux.push_back(shift(*it,fix,amount));
-      if (t.raw_kind()==tuple_type)
-        return type_expr::tuple(aux.undress());
-      return type_expr::onion(aux.undress());
-    }
-    case tabled: return type_expr::tabled_nr(t.type_nr());
-    case variable_type:
-  @/{@; auto c = t.typevar_count();
-      return type_expr::variable(c<fix ? c : c+amount);
-    }
-    default: assert(false);
-  }
-  return std::move(*result);
-}
-
-@ Next we define the unification procedure, which is called |can_unify| since
-returns a Boolean value indicating whether unification succeeded. In case of
-success the substitutions made to achieve unification are recorded in |assign|;
-the actual unified type could be obtained by a subsequent call to |substitute|,
-but in practice that is often not necessary. In case of failure, the caller
-should ignore (or wipe out) any substitutions that might be recorded in
-|assign|.
-
-The procedure is in principle quite straightforward: recursively traverse both
-types, comparing their tags; fail whenever a difference not involving a type
-variable is found; treat type variables already substituted for as their
-equivalent; for other cases involving a type variable record the unification
-requested as a substitution for that variable and (locally) succeed.
-
-Some modifications to this simple scheme are necessary. When we produce a
-substitution for some (previously unassigned) type variable, we must verify that
-the substituted type does not directly or indirectly (via established
-substitutions for other variables) contain the same type variable, since that
-would imply a recursive relation for the substituted type that we do not want to
-introduce.
-=======
 @ Next we define the unification procedure, which is called |can_unify| since
 returns a Boolean value indicating whether unification succeeded. In case of
 success the substitutions made to achieve unification are recorded in |assign|;
@@ -2675,7 +2356,6 @@
 Apart from that, we just perform a recursive traversal of both types, failing as
 soon as different tags are found, and succeeding if the traversal completes
 without that happening.
->>>>>>> 80f0f006
 
 @< Function definitions @>=
 
@@ -2683,11 +2363,7 @@
   (const type_expr& P_orig, const type_expr& Q_orig, type_assignment& assign)
 { const_type_p P=&P_orig, Q=&Q_orig; // we need assignable pointers internally
   auto P_kind = P->kind(), Q_kind = Q->kind();
-<<<<<<< HEAD
-  @< If |P| or |Q| is a type variable, expand any existing substitution
-=======
 @/@< If |P| or |Q| is a type variable, expand any existing substitution
->>>>>>> 80f0f006
      in |assign| for them, or record a new one and return |true|, or if
      one of them fixed in the context |return| whether |P==Q|.
      In fall through cases, |P|, |Q|, |P_kind| and |Q_kind| are updated @>
@@ -2724,20 +2400,6 @@
   }
 }
 
-<<<<<<< HEAD
-@ The code below is basically symmetric in |P| and |Q|, but we need to write out
-the two cases anyway. What we do with type variables is somewhat similar to what
-was done with tabled type names in case an assignment was already recorded for
-them in~|assign| (using |assign.equivalent| instead of |expansion|). But we also
-have to treat the cases where the type variable is introduced as abstract in the
-context, so that we cannot substitute for it, as well as the case where
-unification really comes into play, namely where the type name is variable and
-not yet substituted for. In the latter case we just record in |assign| the other
-type expression as the equivalent of this type variable, and return (local)
-success of the unification. we do however test that we are not substituting an
-expression that involves the type variable itself, which as mentioned is
-considered a failure of unification.
-=======
 @ The presence of recursive types creates the risk of an infinite recursion if
 we simply expand type definitions as we usually do. To avoid that scenario, we
 perform a test near the entry of the recursive function |can_unify|, but after
@@ -2779,7 +2441,6 @@
 because it refers back to the same type variable, namely by returning |false|,
 means that this just makes the unification fail; this is precisely what we want
 for this case.
->>>>>>> 80f0f006
 
 @< If |P| or |Q| is a type variable... @>=
 { const_type_p p; // we first substitute already assigned type variables
@@ -2791,129 +2452,6 @@
     Q_kind=(Q=p)->kind(); // replace |Q| by type previously assigned to it
 @)
   if (P_kind==variable_type)
-<<<<<<< HEAD
-  { auto c = P->typevar_count();
-    if (Q_kind==variable_type and Q->typevar_count()==c)
-      return true; // identical variables, nothing to do
-    if (c>=assign.var_start)
-      // then (due to |while| loop above) we can assign to |P|
-    {
-      if (is_free_in(*Q,c,assign))
-        return false; // avoid recursive assignment
-      assign.set_equivalent(c,Q);
-      return true;
-    }
-    else
-      return false; // |P| is non-assignable type variable, and |P!=Q|
-  }
-  if (Q_kind==variable_type)
-  { auto c = Q->typevar_count();
-    if (c>=assign.var_start)
-      // then (due to |while| loop above) we can assign to |Q|
-    {
-      if (is_free_in(*P,c,assign))
-        return false; // avoid recursive assignment
-      assign.set_equivalent(c,P);
-      return true;
-    }
-    else return false;
-  }
-}
-
-@ The presence of recursive types creates the risk of an infinite recursion if
-we simply expand type definitions as we usually do. To avoid that scenario, we
-perform a test near the entry of the recursive function |can_unify|, but after
-assigned type variables have been substituted. (The order is important here: an
-assignment can equate a type variable to a tabled type, but a tabled type cannot
-be defined as a type variable.) Since types descended from tabled types are also
-tabled, it suffices to catch the case where both types are now simultaneously
-tabled, as any non-termination would have to run via such a case. So, as the
-module title says, we always |return| when a pair of tabled types is
-encountered, the return value telling whether they are identical.
-
-@< If both types are tabled, |return| a Boolean telling whether they are
-     the same tabled type @>=
-{
-  if (P->raw_kind()==tabled and Q->raw_kind()==tabled)
-    return P->type_nr()==Q->type_nr();
-}
-
-@ The test for non-containment of a type variable is best done by a local
-recursive function:
-@< Local function def... @>=
-bool is_free_in(const type_expr& tp, unsigned int nr,
-                const type_assignment& assign)
-{ switch(tp.raw_kind())
-  {
-  case variable_type:
-    if (@[auto p=assign.equivalent(tp.typevar_count())@;@])
-      return is_free_in(*p,nr,assign);
-      // unpack assigned type variable, and retry
-    return tp.typevar_count()==nr;
-  case row_type: return is_free_in(tp.component_type(),nr,assign);
-  case function_type: return
-    is_free_in(tp.func()->arg_type,nr,assign) or
-    is_free_in(tp.func()->result_type,nr,assign);
-  case tuple_type: case union_type:
-    for(const_raw_type_list p = tp.tuple(); p!=nullptr; p = p->next.get())
-      if (is_free_in(p->contents,nr,assign))
-        return true;
-    return false;
-  default: // |undetermined| (shouldn't happen), |primitive_type|, |tabled|
-    return false;
-  }
-}
-
-@*1 Wrapped up polymorphic types.
-%
-For a long type the recursive class |type_expr| was used both to represent a
-pattern that the context expects for the type of an expression (for
-instance \.{(*->*)} for the function part in a call expression), filled in
-during type analysis, and the final type of an expression or ascribed to a
-variable. With the advent of second order types, we make a distinction between
-patterns and polymorphic types: the latter may not contain undetermined
-subexpressions but it may contain free type variables. To mark the distinction,
-we define a new class |type| that wraps around |type_expr|, and provides data
-and methods to help administrate polymorphic types. Polymorphic types serve
-mainly for generic functions, but also clarify the situation of empty list
-displays, whose type is analysed as \.{[*]} and when consolidated become the
-polymorphic type \.{[A]}.
-
-If a |type_expr| contains any type variables, these must be type indeterminates
-introduced in the context and should not be substituted for at this point. By
-contrast, the |type| of an expression once consolidated, or of an identifier,
-can be polymorphic. It can still have ``fixed'' type variables, introduced as
-indeterminate in the context, but type variables numbered beyond a limit
-recorded in the type are considered ``free'': they are implicitly universally
-quantified, and they can be substituted for in a process called unification.
-When exiting a type abstraction expression, in which indeterminate type names
-were locally introduced, any such variables occurring in the type of the
-expression become free type variables.
-
-To make a clear separation between |type_expr| and |type|, were arrange that no
-context can ever require a polymorphic type. One cannot write a polymorphic type
-in a cast (but one can use any indeterminate types that are in scope), and
-whenever an identifier gets a polymorphic type, the identifier implicitly gets
-the constant attribute, thus forbidding the possibility of any assignment to
-them: that would for its right hand side create a context requiring value of
-(sufficiently) polymorphic type to replace the initial value.
-
-Using the recursive type |type_expr| to represent type requirements from the
-context has the advantage that we can easily pass component types to the type
-checking of subexpressions. Polymorphic types arise in type checking in recorded
-types of identifiers and functions. As they are most often function types, the
-main \emph{use} of polymorphism and unification occurs in resolving function
-overloading, but it may also occur whenever a previously determined type is
-used, unifying it to the type actually used in the instance.
-
-The main information added by a |type| to the |type_expr| it contains, is the
-range of free type variable numbers. This is contained in a |type_assignment|
-field, which provides |var_start| as the lower bound of the range, of its
-|equiv| table for the size of the range. At the same time that table allows
-(optionally and temporarily) recording assignments to the variables in the
-range, which simplifies the unification process (the type variables with a type
-assigned to them are then neither indeterminate nor free in the type).
-=======
   // then |P| is either fixed in the context or unassigned in |assign|
   { auto c = P->typevar_count();
     if (Q_kind==variable_type and Q->typevar_count()==c)
@@ -3026,7 +2564,6 @@
 pendant of an undetermined |type_expr|; it is used for instance as the starting
 value in balancing of types, and thereby provides the component type for the
 type of an empty row display.
->>>>>>> 80f0f006
 
 @< Type definitions @>=
 class type
@@ -3039,28 +2576,16 @@
 public:
   static type wrap(const type_expr& te,
 		   unsigned int fix_count, unsigned int gap=0);
-<<<<<<< HEAD
-  static type bottom(unsigned int fix_count)
-  {@; return wrap(type_expr(),fix_count); } // free type variable
-  type(type&& tp) = default;
-  type& operator=(type&& tp) = default;
-  type copy() const
-=======
   static type constructor(type_expr&& te, unsigned int degree);
   static type bottom(unsigned int fix_count); // a polymorphic type variable
   type(type&& tp) = default;
   type& operator=(type&& tp) = default;
   type copy() const @+
->>>>>>> 80f0f006
     {@; type result;
       result.te=te.copy();
       result.a=a.copy();
       return result;
     }
-<<<<<<< HEAD
-  type& expunge(); // eliminate assigned type variables, by substitution
-=======
->>>>>>> 80f0f006
 @)
   @< Methods of |type| to access component types @>@;
 @)
@@ -3069,15 +2594,9 @@
 
 @ We access the component |type_expr| elements of a |type| using methods of the
 same name of those of |type_expr|; we do not attempt to recreate |type| values
-<<<<<<< HEAD
-for them, so they have the same return types as their counterparts. We include
-here also a few methods that access the |type_assignment| field, and some simple
-tests.
-=======
 for them, so these methods have the same return types as their |type_expr|
 counterparts. We include here also a few methods that access the
 |type_assignment| field, and some simple tests.
->>>>>>> 80f0f006
 
 @< Methods of |type| to access component types @>=
 type_tag kind () const @+{@; return te.kind(); }
@@ -3092,17 +2611,6 @@
 type_nr_type type_nr () const @+{@; return te.type_nr(); }
 @)
 const type_assignment& assign () const @+{@; return a; }
-<<<<<<< HEAD
-unsigned int floor () const @+{@; return a.var_start; }
-unsigned int degree() const @+{@; return a.equiv.size(); }
-unsigned int ceil() const @+{@; return floor()+degree(); }
-  // start disjoint type variables here
-bool is_polymorphic() const @+{ return degree()>0; }
-bool is_clean() const; // absence of pending type assignments
-const type_expr& unwrap() const @+{@; return te ; }
-bool operator ==(const type& other) @+{@; return bake()==other.bake(); }
-bool operator !=(const type& other) @+{@; return not operator==(other); }
-=======
 unsigned int floor () const @+{@; return a.var_start(); }
 unsigned int degree() const @+{@; return a.size(); }
 unsigned int ceil() const @+{@; return floor()+degree(); }
@@ -3110,29 +2618,10 @@
 bool is_polymorphic() const @+{@; return degree()>0; }
 bool is_clean() const; // absence of pending type assignments
 const type_expr& unwrap() const @+{@; return te ; }
->>>>>>> 80f0f006
 bool is_void() const @+
 {@; return te.kind()==tuple_type and length(te.tuple())==0; }
 
 @ The method |unwrap| above gives access to the stored |type_expr|, but ignores
-<<<<<<< HEAD
-any type assignments that were made; in order to take those into account, there
-are the methods |bake| and |bake_off| (the latter may destroy our |type|,
-supposing it is no longer needed, and is faster in the absence of any pending
-type assignments). Unification with another type is done by the |unify| method.
-This can both decrease the degree or increase it (by capturing type variables
-from the other type); there is no fixed relationship between type variables
-before and after. The |const| method |has_unifier| tests whether our type can
-unify to what the |type_expr| expects. The method |unify_specialise| also
-preforms one-sided unification, but also records the substitution required in
-our |type_assignment|. The |matches| methods are similar, but specific for use
-in overload resolution, where our type is that of the argument, and |formal| is
-the specification of one overloaded instance; in case of success, |assign()| can
-be used to perform substitutions for that overloaded instance, while in case of
-failure, any partial assignment done can be erased by calling |clear|.
-
-@< Utility methods of |type| @>=
-=======
 any type assignments that were made. If one does want to take into account type
 assignments, calling |expunge| will do so and then remove those type variables.
 And if in addition one needs a |type_expr| rather than a |type|, one can instead
@@ -3163,7 +2652,6 @@
 
 @< Utility methods of |type| @>=
 type& expunge(); // eliminate assigned type variables, by substitution
->>>>>>> 80f0f006
 type_expr bake() const; // extract |type_expr| after substitution
 type_expr bake_off(); // extract |type_expr|, sacrificing self if needed
 type& clear(unsigned int d); // remove any type assignments, reserve |d| new ones
@@ -3179,19 +2667,12 @@
 bool matches
   (const type_expr& formal, unsigned int poly_degree,
    unsigned int& shift_amount);
-<<<<<<< HEAD
-bool matches_argument(const type& arg_type);
-@)
-type_expr skeleton (const type_expr& sub_t) const;
-void wrap_row () @+{@; te.set_from(type_expr::row(std::move(te))); }
-=======
 bool matches_argument(const type& arg_type); // for non-overloaded calls
 @)
 type_expr skeleton (const type_expr& sub_tp) const;
   // extract a type pattern from polymorphic |sub_tp|
 void wrap_row () @+{@; te.set_from(type_expr::row(std::move(te))); }
   // put on a ``row-of''
->>>>>>> 80f0f006
 private:
 bool unify_specialise(const type_expr& sub_tp, type_expr& pattern);
 
@@ -3203,23 +2684,13 @@
 in an unusable state (since it was possibly moved from).
 
 @< Function definitions @>=
-<<<<<<< HEAD
-bool type::is_clean() const
-{ return std::none_of(a.equiv.begin(),a.equiv.end(),
-                 @[ [](const const_type_ptr& p){@; return p!=nullptr; } @]);
-}
-=======
 bool type::is_clean() const @+{@; return a.empty(); }
->>>>>>> 80f0f006
 type& type::expunge()
 {
   if (is_clean())
     return *this; // nothing to expunge
   return *this = wrap(substitution(te,a),floor());
-<<<<<<< HEAD
-=======
   // apply |a|, then renumber remaining type variables
->>>>>>> 80f0f006
 }
 @)
 type& type::clear(unsigned int d)
@@ -3229,38 +2700,6 @@
 }
 @)
 type_expr type::bake() const
-<<<<<<< HEAD
-{ if (a.empty())
-    return te.copy();
-  return substitution(te,a) ;
-}
-type_expr type::bake_off() // variant available if |*this| is no longer needed
-{
-  if (a.empty())
-    return std::move(te);
-  return substitution(te,a);
-}
-
-@ We shall need a local recursive function to traverse and copy a |type_expr|,
-eliminating undetermined components by replacing them by fresh type variables.
-It is much like the function |substitution| for |type_expr| above, but returns a
-|type_expr| rather than a (smart) pointer to it. The |translate| argument is a
-lookup list, mapping new (position) to old (value) type variable numbers, which
-initially just maps frozen type variables to themselves, and is updated with
-entries for type variables encountered or created during the recursive
-traversal.
-
-@< Local function definitions @>=
-type_expr fixate(const type_expr& te, sl_list<unsigned int>& translate)
-{ switch (te.raw_kind())
-  { case primitive_type: return type_expr::primitive(te.prim());
-    case function_type:
-    { auto arg_fix = fixate(te.func()->arg_type,translate); // this one first
-      auto res_fix = fixate(te.func()->result_type,translate); // then this one
-      return type_expr::function(std::move(arg_fix),std::move(res_fix));
-    }
-    case row_type: return type_expr::row(fixate(te.component_type(),translate));
-=======
 @+{@; return substitution(te,a); }
 type_expr type::bake_off() // variant available if |*this| is no longer needed
 {
@@ -3290,20 +2729,12 @@
       return type_expr::function(std::move(arg_fix),std::move(res_fix));
     }
     case row_type: return type_expr::row(pack(te.component_type(),translate));
->>>>>>> 80f0f006
     case tuple_type:
     case union_type:
     { dressed_type_list aux;
       for (wtl_const_iterator it(te.tuple()); not it.at_end(); ++it)
-<<<<<<< HEAD
-        aux.push_back(fixate(*it,translate));
-      if (te.raw_kind()==tuple_type)
-        return type_expr::tuple(aux.undress());
-      return  type_expr::onion(aux.undress());
-=======
         aux.push_back(pack(*it,translate));
       return  type_expr::tuple_or_union(te.raw_kind(),aux.undress());
->>>>>>> 80f0f006
     }
     case tabled: return type_expr::tabled_nr(te.type_nr());
     case undetermined_type:
@@ -3323,17 +2754,6 @@
 }
 
 
-<<<<<<< HEAD
-@ Given this helper, wrapping a |type_expr| into a |type| is straightforward. We
-do provide two integer parameters: |fix_count| is the level below which the type
-variables in |t| are fixed, while |gap| is the number of subsequent type
-variable numbers to be freed, intended to avoid collisions with any remaining
-type variables in some other type. The existing type variables in |t| from the
-level |fix_count| on, and any undetermined subexpressions of |t|, will give
-fresh type variables numbering from |fix_count+gap|. This is realised by
-preparing a local list |translate| to map type variables to themselves up to
-|fix_count|, and pad it out with |gap| dummy entries.
-=======
 @ The call |type::wrap(t,fc,gap)| that converts a |type_expr t@;| to a |type|,
 renumbering the type variables from $fc$ upwards into a consecutive range
 starting at |fc+gap|. Using |pack| this is straightforward: we prepare a local
@@ -3343,7 +2763,6 @@
 |translate| table grow, so we need to store the |type_expr| returned by |pack|
 in a local variable |te| before constructing our |type|, and finally move |te|
 into that type.
->>>>>>> 80f0f006
 
 @< Function definitions @>=
 type type::wrap (const type_expr& t, unsigned int fix_count, unsigned int gap)
@@ -3355,12 +2774,6 @@
   for (unsigned int k=0; k<gap; ++k)
     translate.push_back(-1); // reserve |gap| values as ``to remain unused''
 @)
-<<<<<<< HEAD
-  type_expr e=fixate(t,translate);
-  fix_count += gap; // the new starting value
-  type result(fix_count,translate.size()-fix_count);
-  result.te = std::move(e);
-=======
   type_expr te=pack(t,translate);
   fix_count += gap; // the new starting value
   type result(fix_count,translate.size()-fix_count);
@@ -3385,7 +2798,6 @@
 type type::bottom(unsigned int fix_count)
 { type result(fix_count,1);
   result.te = type_expr::variable(fix_count);
->>>>>>> 80f0f006
   return result;
 }
 
@@ -3424,14 +2836,9 @@
 @)
 bool type::has_unifier(const type_expr& t) const
 {
-<<<<<<< HEAD
-  type tp = type::wrap(t,floor(),degree());
-  tp.a = type_assignment(a.var_start,degree()+tp.degree());
-=======
   type tp = type::wrap(t,floor(),degree()); // renumber to avoid clashes
   tp.a = type_assignment(a.var_start(),degree()+tp.degree());
   // (ab)use |tp.a| as local variable
->>>>>>> 80f0f006
   return can_unify(te,tp.te,tp.a);
 }
 
@@ -3613,22 +3020,12 @@
     { dressed_type_list aux;
       for (wtl_const_iterator it(sub_t.tuple()); not it.at_end(); ++it)
         aux.push_back(skeleton(*it));
-<<<<<<< HEAD
-      if (sub_t.raw_kind()==tuple_type)
-        return type_expr::tuple(aux.undress());
-      return type_expr::onion(aux.undress());
-=======
       return type_expr::tuple_or_union(sub_t.raw_kind(),aux.undress());
->>>>>>> 80f0f006
     }
     case tabled: return type_expr::tabled_nr(sub_t.type_nr());
     case variable_type:
     { auto c = sub_t.typevar_count();
-<<<<<<< HEAD
-      return c>=a.var_start ? type_expr() : type_expr::variable(c);
-=======
       return c>=a.var_start() ? type_expr() : type_expr::variable(c);
->>>>>>> 80f0f006
     }
     default: assert(false);
   }
@@ -3819,11 +3216,7 @@
     ++s;
   return variants.size()==1
     ? std::move(variants.front())
-<<<<<<< HEAD
-    : type_expr::onion(variants.undress());
-=======
     : type_expr::tuple_or_union(union_type,variants.undress());
->>>>>>> 80f0f006
 }
 @)
 type_expr scan_tuple_list(const char*& s, std::string& vars)
@@ -5177,11 +4570,7 @@
 potential arguments; in the latter use it also helps to detect (and reject)
 conflicting overloads that could otherwise allow ambiguous inexact call
 expressions. However, |is_close| is also used below in the definition of the
-<<<<<<< HEAD
-|broader_eq| relation.
-=======
 |accepts| relation.
->>>>>>> 80f0f006
 
 @< Declarations of exported functions @>=
 unsigned int is_close (const type_expr& x, const type_expr& y);
@@ -5290,16 +4679,6 @@
   return it0.at_end() and it1.at_end() ? flags : 0x0;
 }
 
-<<<<<<< HEAD
-@ For balancing we need a related but slightly different relation on types. The
-function call |join_to(a,b)| will change |a| if possible to a type that also
-accepts expressions of type |b| (possibly no change at all is necessary), and
-return whether it could do so. This ``accepting'' may involve a type coercion
-when |is_close| indicates this might be possible, or if a polymorphic type is
-involved change |a| into a unifying type for |a| and |b|. In fact
-|type::bottom()| which unifies to any type can be used as initial value in this
-joining.
-=======
 @ For balancing we need a related but slightly different operation on types. For
 |type| values |a,b|, the call |join_to(a,b)| will change |a| if possible to a
 type that also accepts expressions of type |b| (possibly no change at all is
@@ -5313,7 +4692,6 @@
 unifies to any at all, is a neutral element for |join_to|, and will be used as
 initial value in balancing; it is this type that provides the component type of
 an empty row display.
->>>>>>> 80f0f006
 
 We pass |b| by rvalue reference so that we can move this type into |a| in the
 case where |b| is the more accepting (monomorphic) type.
@@ -5330,22 +4708,6 @@
 {
   assert (a.is_clean() and b.is_clean()); // caller should ensure this
   assert(a.floor()==b.floor()); // caller ensures both match the current scope
-<<<<<<< HEAD
-  if (not a.is_polymorphic())
-  { if (b.is_polymorphic())
-      return b.has_unifier(a.unwrap());
-    if (accepts(a.unwrap(),b.unwrap()))
-      return true; // nothing to do
-    if (accepts(b.unwrap(),a.unwrap()))
-    {@; a = std::move(b); return true; }
-    return false;
-  }
-  return a.unify(b);
-}
-
-@ For locating possible coercions, we define a partial order |accepts| on
-monomorphic types (this function is called only from |is_join| above in cases
-=======
   if (a.is_polymorphic())
     return a.unify(b);
   if (b.is_polymorphic())
@@ -5359,7 +4721,6 @@
 
 @ For locating possible coercions, we define a partial order |accepts| on
 monomorphic types (this function is called only from |join_to| above in cases
->>>>>>> 80f0f006
 where polymorphic types have been singled out; there might be fixed type
 variables which will be treated like primitive types without associated
 coercions). This relation holds whenever there is a coercion from |b| to |a|,
