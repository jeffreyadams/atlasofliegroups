% Copyright (C) 2006-2012 Marc van Leeuwen
% This file is part of the Atlas of Lie Groups and Representations (the Atlas)

% This program is made available under the terms stated in the GNU
% General Public License (GPL), see http://www.gnu.org/licences/licence.html

% The Atlas is free software; you can redistribute it and/or modify
% it under the terms of the GNU General Public License as published by
% the Free Software Foundation; either version 2 of the License, or
% (at your option) any later version.

% The Atlas is distributed in the hope that it will be useful,
% but WITHOUT ANY WARRANTY; without even the implied warranty of
% MERCHANTABILITY or FITNESS FOR A PARTICULAR PURPOSE.  See the
% GNU General Public License for more details.

% You should have received a copy of the GNU General Public License
% along with the Atlas; if not, write to the Free Software
% Foundation, Inc., 51 Franklin St, Fifth Floor, Boston, MA  02110-1301  USA


\def\emph#1{{\it#1\/}}
\def\foreign#1{{\sl#1\/}}
\def\axis.{\.{axis}}

@* Outline.
%
This file describes a central part of the interpreter for Axis, the (new)
command language of the Atlas of Lie Groups and Representation software. This
part describes the fundamental type declarations used throughout the
interpreter, as well as some functions that operate on types, for instance to
see if one can be converted into another. This compilation unit is
called \.{axis-types}, which refers both to user types and to meta-types of the
interpreter used to represent user types and other fundamental notions.

@( axis-types.h @>=

#ifndef AXIS_TYPES_H
#define AXIS_TYPES_H

#include "axis-types-fwd.h"

@< Includes needed in \.{axis-types.h} @>@;
namespace atlas { namespace interpreter {
@< Type definitions @>@;
@< Declarations of global variables @>@;
@< Declarations of exported functions @>@;
@< Template and inline function definitions @>@;
}}
#endif

@ Some header files need to know about classes and class templates defined here,
but do not want to include \.{axis-types.h} to avoid mutual dependence problems.
For those uses we write a separate header file \.{axis-types-fwd.h} which
introduces the relevant names as declared but not defined (incomplete types).

@( axis-types-fwd.h @>=
#ifndef AXIS_TYPES_FWD_H
#define AXIS_TYPES_FWD_H

@< Includes needed in \.{axis-types-fwd.h} @>@;
namespace atlas { namespace interpreter {
@< Type declarations @>@;
}}
#endif

@ Each compilation unit follows a similar global pattern. While some modules
are absent in each case, the order in the implementation files is local type
definitions, global variables, local variables, local functions, global
functions (the last point being the main goal of the implementation unit).

@h "axis-types.h"
@h <cstdlib>

@c

namespace atlas { namespace interpreter {
@< Global variable definitions @>@;
namespace {@;
  @< Local type definitions @>@;
  @< Local function definitions @>@;
}
@< Function definitions @>@;
}}


@ The parser produces a parse tree, in the form of a value of type |expr|
defined in the unit \.{parsetree}. The task of the evaluator (defined largely in
the \.{axis.w} compilation unit) is to take such an expression, analyse it and
then evaluate it to obtain a value. At various points errors can occur, which we
shall have to handle gracefully: during the analysis static ``type'' errors may
prevent us from undertaking any meaningful action, and in absence of such errors
there still can be dynamic ``runtime'' errors.

We first define some data types used by the evaluator. First of all we shall
consider ``type'' values, represented by the structure |type_expr|, in terms
of which the static analysis is performed. Then we shall define the structure
of values for user data, the kind manipulated by the evaluator at runtime;
these are of classes derived from~|value_base|. Then we shall define values
that represent the user expression after type analysis, and which serve to
control the runtime actions; these are of classes derived from
|expression_base|. Finally we need some types for errors that we might have
to throw; these are the classes |program_error|, and |type_error| which is
derived from it.

Originally the |expr| value itself (possibly slightly modified during type
analysis) was used for evaluation, but it turns out to be useful to rebuild
the expression tree with a modified structure. It used to be a side benefit
that we could liberate ourselves from the constraint on data types built by
the parser, that they could be understood by a \Cee-program; currently
however \Cpp~language types can be, and are, part of the type |expr|.
Nonetheless the structure built on |expression_base| is different in many
respects from |expr|, and the transformation between these structures involves
certain processes like overloading resolution that more resemble compilation
than interpretation.

Most of these types are recursive in a manner more complicated than simple
linked lists or binary trees: at each level they represent various alternative
possibilities, each of which might recursively refer to the original type one
or more times. Such recursion is represented by linked structures that cannot
easily be hidden in a (template) class with a simple interface, such as
happens in the container classes of the Standard Template Library. For this
reason the code using these types is to some extent exposed to the linked
nature of the data, and some concern for proper memory management will be
necessary. We shall however provide functions to facilitate safe and
consistent handling of storage of these data, while avoiding excessive
duplication during manipulation. Altogether this part of the program will be
of a quite different nature than that of the main mathematical library.


@< Includes needed in \.{axis-types-fwd.h} @>=
#include <memory> // for |std::unique_ptr|, |std::shared_ptr|
#include "Atlas.h"
  // for utilities (like |sl_list|); this include must come first
#include "buffer.h" // for |id_type|


@* Types to represent types.
%
We make a fundamental choice to check types before attempting to execute any
expression entered by the user; thus type errors can be signalled earlier and
expressed more understandably than if one would wait until an accident is about
to happen at runtime. Therefore types will be represented independently of any
runtime value representation. Types will have an effect on the transformation of
expressions into executable internal form (for example in selecting the instance
of an overloaded function to use), but once that is done, types will no longer
be represented at all: the internal code executes without being ``aware'' of the
types of the values it manipulates. This is only possible because those values
are then accessed via generic pointers (i.e., pointers that, as far as \Cpp\ is
concerned, could point to any kind of value). Run time values have different
representations according to their top level structure (for instance an integer
value and a row value have different structures), which are realised by using
classes derived from a common base class for run time values; by using dynamic
casts the program can check whether the dynamic value of expressions match their
static type, and trap errors in the logic of our interpreter. The user should
never notice these tests, and in the optimised version of the \.{atlas} program,
no run time checking is done at all (dynamic casts are replaced by static ones).

In the simplest case, types are represented by small tree structures, with nodes
of types |type_expr| that will be detailed later. Unlike \Cpp~classes, we never
have types that gives some visibility of the structure of values but which limit
access to handling that structure to privileged methods: whenever we do
encapsulate representation structure, like for primitive types, the type of
expressions for such values is completely opaque (only functions coming with the
type can be applied to them). So a type expression basically describes the
accessible structure of the corresponding values, and allows all operations
compatible with that structure to be performed. For instance the type printed
as \.{(int->[(bool,mat)])} specifies a function mapping integers to lists of
pairs of a Boolean value and a matrix; it allows operations compatible with
that, for instance calling it with an integer argument, then subscripting it
with an integer index, and finally selecting the second component of the result
to obtain a matrix. As mentioned, classes defined in the Atlas software library
itself will be presented to the user as (opaque) primitive types; only built-in
operations declared for that primitive type can be applied to such values. In a
development beyond the original type structure, some expressions can have an
abstract type meaning the corresponding value can be of any kind whatsoever, but
that type will be represented by a type variable that is treated as a distinct
primitive type, so that no usage of the expression that makes any assumption
about the value structure will be allowed. More generally types can be ``second
order types'', namely type expressions that can contain type variables. Then
there are the main kinds of non-primitive non-abstract types: function types,
row-, tuple-, and discriminated union types.

Trees representing different type expressions will not share any sub-trees
among each other, so they have strict (unshared) ownership of their parts,
which simplifies memory management. This choice means some recursive copying
of tree structures is sometimes required, but (although runtime cost of type
handling is negligible with respect to other factors in the interpreter) we
avoid doing so more than absolutely necessary.

Usually types are built from the bottom up (from leaves to the root), although
during type checking the reverse also occurs; also type variables can be
substituted for in certain circumstances which also leads to top-down growth of
type expressions. During bottom-up construction, new nodes are held in local
variables before being moved to dynamically managed storage when becoming
subexpressions of newer nodes. This means move semantics is needed for type
expressions (transferring ownership of descendants when moving a node), which
was originally realised using auto-pointers to descendants. With the advent
of \Cpp11, special syntactic support for move semantics was added, so that one
can distinguish calls that should be realised with shallow copies and ownership
transfer, from the occasionally needed deep copy. At the same time auto-pointers
were replaced by unique-pointers, with essentially the same functionality, but
better adapted to the syntactic facilities. The structure also uses ordinary
pointers of type~|type_p| in places where ownership is managed by some
containing structure rather than by the pointer itself.

@< Type declarations @>=
class type_expr;
@/
using type_p = type_expr*;
using const_type_p = const type_expr*;
using type_ptr = std::unique_ptr<type_expr>;
using const_type_ptr = std::unique_ptr<const type_expr>;

@*2 Type lists.
%
We also need type lists as building block for types (for instance for the
arguments of a function). These used to be defined in a similar manner to
types themselves, but since an STL-compatible singly-linked list container
class templates |simple_list| and |sl_list| was added to the Atlas utilities
library, these were used to replace the implementation of type lists.

When incorporating type lists into the |type_expr| structure, the class template
|simple_list| will be used; the more flexible but less compact |sl_list|
template will be occasionally used for temporary variables, whose type is then
|dressed_type_list|. This usage provides a good practical test for the usability
of these new container types; so far they have passed them gracefully, though
occasionally after enriching the repertoire of methods of the container type.
Also, it turns out to be useful to sometimes not use the provided container
types directly; for instance, for a component of a \Cpp\ |union| type, there is
little advantage of using a smart pointer (it still needs to be managed manually
by the containing union type), so we use a raw pointer to a node
(|raw_type_list| or |const_raw_type_list|) in such occasions. We shall also have
occasions where instead of normal iterators over type lists we use weak
iterators (ones that cannot be used to insert or delete nodes), and the types
|wtl_iterator| and |wtl_const_iterator| are defined for that purpose.

@< Type declarations @>=
using type_list = containers::simple_list<type_expr>;
using dressed_type_list = containers::sl_list<type_expr>;
@)
using raw_type_list = atlas::containers::sl_node<type_expr>*;
@/using const_raw_type_list = atlas::containers::sl_node<type_expr>const *;
using wtl_iterator = containers::weak_sl_list_iterator<type_expr>;
  // wtl = weak type list
using wtl_const_iterator = containers::weak_sl_list_const_iterator<type_expr>;

@ Since types and type lists own their trees, their copy constructors must
make a deep copy. The class |type_expr| will provide no copy constructor but
instead a more visible |copy| method to do a deep copy. On some occasions
however one rather needs a copy at the pointer level: one has access to a
pointer to some |type_expr| (possibly by simply taking its address), but one
needs an owning |type_ptr| instead. The function |acquire| will achieve this.

@< Declarations of exported functions @>=
type_ptr acquire(const type_expr* t);

@~The function |acquire| simply creates a unique-pointer from the call of |new|
(using the |std::make_unique| function template), whose constructing expressions
invokes the |copy| method of |type_expr| pointed to. That will recursively
perform a deep copy, as detailed in section @#type expression copy@>.

@< Function definitions @>=
type_ptr acquire(const type_expr* t) @+
{@; return std::make_unique<type_expr>(t->copy()); }


@ Type lists are usually built by starting with a default-constructed
|type_list| (or equivalently initialising it with |empty_tuple()| defined below,
which can avoid a Most Vexing Parse situation if |type_list()| were used
instead), and repeatedly calling |prefix| to add nodes in front. The function
|prefix| is efficient both in handling the node and the list itself, due to its
use of move-semantics. Nonetheless, the list is passed as a modifiable lvalue
reference |dst| that will be made to hold the extended list, which is also the
result of |prefix| call, for convenience. A dressed variation of |prefix| is
also defined below.

@< Declarations of exported functions @>=
type_list empty_tuple();
type_list& prefix(type_expr&& t, type_list& dst);
dressed_type_list& prefix(type_expr&& t, dressed_type_list& dst);

@ Move semantics, introduced in \Cpp11, has solved any difficulty with
ownership management that the functions below previously had to deal with.

@< Function def... @>=
type_list empty_tuple() @+{@; return type_list(); }
@)
type_list& prefix(type_expr&& t, type_list& dst)
{@; dst.push_front(std::move(t));
   return dst;
}
dressed_type_list& prefix(type_expr&& t, dressed_type_list& dst)
{@; dst.push_front(std::move(t));
  return dst;
}

@*2 Kinds of type; primitive types.
%
We have a simple but flexible type model. There is a finite number of
``primitive'' types, many of which are abstractions of complicated classes
defined in the Atlas library, such as root data or reductive groups. We also
have type variables, which as mentioned are treated similarly to primitive
types. Then one has function types that map one type to another, types that are
``row of'' some other type, tuples (Cartesian products) of some given sequence
of types, and disjoint unions (co-products in the category of sets) of some
sequence of types.

In addition to these, we allow for two more possibilities, that do not
correspond to the way in which values can be built up. The final possibility
|tabled| provides a way to reference a type indirectly (its details are to be
found after looking up the reference), which is essential for being able to
specify recursive types. We also allow for an undetermined type, which can
serve as a wild-card to specify type patterns.

Before we can define |type_expr|, we need to enumerate its variants and the
possibilities for primitive types. Here are enumerations of tags for the basic
kinds of types, and for the sub-cases of |primitive_type| (some of them will be
introduced later).

@< Type definitions @>=
enum type_tag
 { undetermined_type, primitive_type, variable_type,
   function_type, row_type, tuple_type, union_type,
   tabled
 };

enum primitive_tag
{ integral_type, rational_type, string_type, boolean_type
  , @< Other primitive type tags @>@;@; @|
  @+nr_of_primitive_types };

@ For printing types (and later for parsing them) we shall need names for the
primitive ones.

@< Declarations of global variables @>=

extern const char* prim_names[];

@~Here is the list of names of the primitive types (some are given later),
terminated by a null pointer. The last name |"void"| is not a primitive name,
corresponds to |nr_of_primitive_types|, and will be treated exceptionally in
|mk_prim_type| to make an empty tuple type instead.

@< Global variable definitions @>=
const char* prim_names[]=@/
{"int","rat","string","bool",@< Other primitive type names@>@;@;@+
 "void", nullptr };

@*1 Type expressions.
%
Type expressions are defined by a tagged union, where the tags indicate the kind
of type denoted (primitive, function, row, etc.). We intend to always only
access the variant corresponding to the current tag value, but this is not
something that can be statically ascertained in \Cpp; therefore the tag and the
corresponding variants originally had public access. The fields were however
made private, with public accessor methods, at the introduction of |tabled|
types, a kind of type necessary to represent types with a recursive structure.
This is not so much to ensure access only according to the current tag, but
rather to be able to automatically insert a test for |tag==tabled| possibly
followed by expansion. This makes the handling of tabled types transparent in
most places.

Although variant members of a |union| with nontrivial special member functions,
as is the case for smart pointer types, are allowed in \Cpp11, it then remains
the programmer's responsibility to explicitly call constructors and destructors
as those variants come and go, which effectively ruins most of the advantages of
using smart pointers. For this reason we use raw pointers here instead, and in
particular |raw_type_list| rather than |type_list| for the |tuple_variant|. One
drawback of that is that we will not be able to create a |type_list::iterator|
for traversal of the list, but in practice weak iterators will always suffice.

There is one restriction on types that is not visible in the definition below,
namely that the list of types referred to by the |tuple_variant| field cannot
have length~$1$ (nor can it have length~$0$ when |tag==union_type|, but a
$0$-tuple is valid and defines the |void| type, as we saw above). This is
because syntactically anything that would suggest a $1$-tuple or $1$-union (for
instance a parenthesised expression) in fact designates what would be the unique
component of such a tuple or union.

@< Type definitions @>=

using type_nr_type = unsigned int;
class type_expr
{ type_tag tag;
  union
  { primitive_tag prim_variant; // when |tag==primitive|
    unsigned int typevar_variant; // when |tag==variable_type|
    func_type* func_variant; // when |kind==function_type|
    type_p row_variant; // when |kind==row_type|
    raw_type_list tuple_variant; // when |kind==tuple_type| or |kind==union_type|
    type_nr_type tabled_variant; // when |kind==tabled_type|
  };
@)
  class defined_type_mapping;
  static defined_type_mapping type_map;
@)
public:
  @< Ordinary methods of the |type_expr| class @>@;
@)
public:
  @< Static methods of |type_expr| that will access |type_map| @>@;
};

@ We start with a number of public methods that allow testing the actual variant
of a |type_expr|, and after that the data specific to that variant. We can
distinguish |tabled| types using the |raw_kind| method. But often we want to
transparently treat them as the type they are equated to, in which case one can
call |untabled| to automatically expand when needed; since the expanded type is
already present in storage, this is a cheap transformation. Most commonly one
uses the |kind| method that does this expansion rather than |raw_kind|, and the
access methods for the variant-specific data all do this expansion implicitly.
Since tabled types cannot be equated to type variables, or to any polymorphic
type for that matter, the method |typevar_count| is an exception and skips the
expansion.

@< Ordinary methods of the |type_expr| class @>=
type_tag raw_kind () const @+{@; return tag; } // don't translate |tabled|
const type_expr& untabled () const
  @+{@; return tag==tabled ? expansion() : *this; }
type_tag kind () const @+{@; return untabled().tag; }
primitive_tag prim () const     @+{@; return untabled().prim_variant; }
unsigned int typevar_count () const @+{@; return typevar_variant; }
const func_type* func() const  @+{@; return untabled().func_variant; }
      func_type* func()        @+{@; return untabled().func_variant; }
const type_expr& component_type () const @+{@; return *untabled().row_variant; }
      type_expr& component_type ()       @+{@; return *untabled().row_variant; }
const_raw_type_list tuple () const @+{@; return untabled().tuple_variant; }
      raw_type_list tuple ()       @+{@; return untabled().tuple_variant; }
type_nr_type type_nr () const @+{@; assert(tag==tabled); return tabled_variant; }
id_type type_name () const; // identifier corresponding to |tabled_variant|
const type_expr& expansion () const; // type corresponding to |tabled_variant|


@ There is a default constructor that sets |kind==undetermined_type| and
constructs no variant at all (in \Cpp\ \emph{at most} one variant of a union is
active). For every variant of the union there is a factory method, which first
default-constructs a |type_expr result@;|, and then changes its variant while
assigning to the corresponding field. This is possible because all variants of
the |union| are POD types (such as raw pointers): no assignment will involve
(incorrectly) destructing the ``previous value'' of the field. The destructor
for |type_expr| does (by calling |clear|) take care to destruct the active
field, explicitly calling |delete| if that field is a pointer.

A move constructor for |type_expr| is provided, but no copy constructor;
instead of the latter we provide a |copy| method explicitly creating a deep
copy value, to which one may then apply move-construction. We similarly
provide a move assignment operator, which implicitly makes the copy assignment
operator deleted (rather then implicitly provided), and a |swap| method (as
proof-of-concept, it is not currently used). Two special cases of (partial)
move semantics are provided for however, for replacing an undefined (or
partially undefined) type by a more specific type (note that in these cases
nothing disappears, so no clean-up is necessary). The first case, the
|set_from| method, makes a shallow copy of its argument into the object for
which is was called, which is required to be undetermined initially. This
method that was present long before \Cpp11 allowed proper move semantics is in
fact used to implement the move constructor and move assignment operator. The
second case, the |specialise| method, is used during type analysis, to see if
our type matches a given pattern, or in case it was (partially) undefined
whether it can be made to match the pattern by if necessary replacing some
undetermined descendants by more specific ones. The call returns a value
indicating whether this was possible, and if so makes the necessary
specialisations to our type. That is done by copying, so the caller does not
require, acquire, or lose ownership of the pattern for/by this method.

The various factory methods all take rvalue reference arguments to the
information to be incorporated, which is moved into the appropriate field after
setting |tag| appropriately. For the row, tuple, and union types the references
are to smart pointers (|unique_ptr| instances) that are thus ``passed by
check''; cashing these checks takes place inside the constructor by calling the
|unique_ptr::release| method when initialising an appropriate raw pointer field.
For function types there are two rvalue references to |type_expr| fields, for
argument and result types, whose contents will be move assigned inside the
factory function.

@< Ordinary methods of the |type_expr| class @>=

type_expr() noexcept : tag(undetermined_type) @+{}
static type_expr primitive(primitive_tag p)
@/{@; type_expr result; result.tag=primitive_type, result.prim_variant=p;
    return result;
  }
static type_expr variable(unsigned int nr)
@/{@; type_expr result; result.tag=variable_type, result.typevar_variant=nr;
    return result;
  }
static type_expr function(type_expr&& arg, type_expr&& result);
static type_expr row(type_expr&& t)
@/{@; type_expr result;
    result.tag=row_type, result.row_variant=new type_expr(std::move(t));
    return result;
  }
static type_expr tuple(type_list&& l)
@/{@; type_expr result; result.tag=tuple_type, result.tuple_variant=l.release();
    return result;
  }
static type_expr tuple_or_union(type_tag tag,type_list&& l)
@/{@; type_expr result; result.tag=tag, result.tuple_variant=l.release();
    return result;
  }

static type_expr tabled_nr(type_nr_type type_nr)
@/{@; type_expr result; result.tag=tabled, result.tabled_variant=type_nr;
    return result;
  }
@)
type_expr(type_expr&& t) noexcept; // move constructor
type_expr& operator=(type_expr&& t) noexcept; // do move assignment only
void clear() noexcept;
  // resets to undefined state, cleaning up owned pointers
~type_expr() noexcept @+{@; clear(); }
  // that is all that is needed for destruction
void swap(type_expr& t) noexcept;
@)
type_expr copy() const; // in lieu of deep copy constructor
void set_from(type_expr&& p) noexcept; // shallow copy
bool specialise(const type_expr& pattern);
  // try to match pattern, possibly modifying |*this|
bool can_specialise(const type_expr& pattern) const;
 // tell whether |specialise| would succeed

@ Here are some more mundane public methods of |type_expr|.

@< Ordinary methods of the |type_expr| class @>=
  bool operator== (const type_expr& y) const;
  bool operator!= (const type_expr& y) const @+{@; return not((*this)==y); }
  bool is_unstable() const;
    // whether |undetermined| components elements are present
@)
void print(std::ostream& out) const;

@ For that definition to be processed properly, we must pay some attention to
ordering of type definitions, because of the recursions present. The structure
|func_type| will contain instances of |type_expr|, so its definition must
follow, but since we used a pointer to such a structure, it must be declared
as a structure before the definition of |type_expr| is seen. For type lists
this kind of difficulty is taken care of because |simple_list<type_expr>|
could be used in a |typedef| before |type_expr| was a complete type.

@< Type declarations @>=

struct func_type;

@ The variant for function types needs both an argument type and a result type,
which is obtained by having |type_expr| contain a raw pointer to a |func_type|
structure. There are occasions where outside code needs to refer to |func_type|,
so we cannot make this a local definition to the |type_expr| class. The
definition itself is simple, with all methods inlined. Like for |type_expr| we
do not provide an ordinary copy constructor, but a value-returning |copy|
accessor method.

@< Type definitions @>=
struct func_type
{ type_expr arg_type, result_type;
@)
  func_type(type_expr&& a, type_expr&& r)
@/: arg_type(std::move(a)), result_type(std::move(r)) @+{}
@/func_type(func_type&& f) = default; // move constructor
  func_type& operator=(func_type&& f) = default; // move assignment
  func_type copy() const // in lieu of a copy constructor
  {@; return func_type(arg_type.copy(),result_type.copy()); }
};

@ The factory method for function types could not be defined inside the
definition of |type_expr|, since |func_type| is not (and cannot be) a complete
type there. The code below is put in the header file after the type definitions,
so the |func_type| definition we just saw, and in particular its constructor
used here, will be fully known at that point.

@< Template and inline function definitions @>=
inline type_expr type_expr::function(type_expr&& arg_tp, type_expr&& res_tp)
{ type_expr result;
  result.tag=function_type;
  result.func_variant=new func_type(std::move(arg_tp),std::move(res_tp));
  return result;
}

@ Instead of a regular copy constructor, which would have to make a deep copy
(because these descendants are owned by the object), |type_expr| provides a
method |copy| that recursively copies the descendant types; this way the
inadvertent making of deep copies is avoided. If necessary the |type_expr|
move constructor can be applied to the temporary for the result from |copy|,
but this can probably always be avoided by return value optimisation (and in
any case move construction costs little). Using a named function here results
in the recursion being visible in the argument of the calls of |new|. Since this
is not a constructor, the pointers returned from |new| are immediately owned
when stored in a component of |type_expr| (and even if this had been a
constructor, no exception can happen between storing the pointer and function
termination).

@:type expression copy@>

@< Function definitions @>=
type_expr type_expr::copy() const
{ type_expr result;
  switch (result.tag=tag)
  { case undetermined_type: break;
    case primitive_type: result.prim_variant=prim_variant; break;
    case variable_type: result.typevar_variant=typevar_variant; break;
    case function_type: result.func_variant=new
      func_type(func_variant->copy());
    break;
    case row_type:
      result.row_variant=new type_expr(row_variant->copy());
    break;
    case tuple_type: case union_type:
      @< Assign a deep copy of |tuple_variant| to |result.tuple_variant| @>
    break;
    case tabled: result.tabled_variant=tabled_variant; break;
  }
  return result;
}

@ We create a duplicate list by applying the |copy| method for all members of
the list accessed from |tuple_variant|. The code below originally
placement-constructed that list into the |result.tuple_variant| field, which at
that time was a |simple_list| instance; it initially default constructed the
list, and then added the components using |insert| through an output iterator
|oit| pointing at the end of the list. This had to be modified when
|tuple_variant| was made to be a raw pointer, from which we cannot create a
|type_list::iterator| (this is one of the rare places in the code where that
matters). Nonetheless this code is straightforward: we use a local
|dressed_type_list| (a |sl_list| instance) for which we can repeatedly call
|push_back|, and for the input |raw_type_list tuple_variant@;| from which we
want to copy, we can do instead of a |type_list::iterator| with a weak iterator.
Once constructed we must |undress| to demote to a |simple_list|, and then
|release| to get the raw pointer to be assigned to |result.tuple_variant|.

@< Assign a deep copy of |tuple_variant| to |result.tuple_variant| @>=
{
  dressed_type_list dst;
  for (wtl_const_iterator it(tuple_variant); not it.at_end(); ++it)
    dst.push_back(it->copy());
  result.tuple_variant = dst.undress().release();
  // incorporate and transfer ownership
}

@ The method |clear| does the work for the |type_expr| destructor, cleaning up
the nodes accessible from here before setting |tag=undetermined_type|. The
reason for separating this out from the destructor is that it allows variables
to be made ready for reuse. The recursion of this method is implicit, as the
|delete| calls may run destructors that call |clear| again.

If some variants of the |union| had been smart pointers, then we would have
needed to explicitly call their destructors, rather than |delete|. This would
not really have made the code simpler or more transparent.

@< Function definitions @>=
void type_expr::clear() noexcept
{ switch (tag)
  { case undetermined_type: case primitive_type: case variable_type: break;
    case function_type: delete func_variant; break;
    case row_type: delete row_variant; break;
    case tuple_type: case union_type: delete tuple_variant; break;
    case tabled: break;
  }
  tag = undetermined_type;
}

@ The method |set_from| makes a shallow copy of the structure; it implements
move semantics. Correspondingly it takes as argument another |type_expr| by
modifiable rvalue reference. The contents of its top-level structure is moved to
the current |type_expr|, and then set to a empty |undetermined_type| value,
which effectively detaches any possible descendants from it. This operation
requires that |type_expr| previously had |tag==undetermined_type|. We test this
condition using an |assert| statement (rather than throwing |logic_error|) to
honour the |noexcept| specification.

Using assignments (rather than placement-|new|) in |set_from| is possible since
all variants are POD types. Also we do not use move-assignments (although
morally they are) since the data consists of either raw pointers or of basic
(integer) data.

The moving copy constructor is nearly identical to |set_from| method, so we call
the default constructor first, and then |set_from| to move the top-level value.

@h <stdexcept>
@< Function definitions @>=
void type_expr::set_from(type_expr&& p) noexcept
{ assert (tag==undetermined_type);
   // logic should ensure this; we promised not to |throw|
  switch(tag=p.tag) // copy top node
  { case undetermined_type: break;
    case primitive_type: prim_variant=p.prim_variant; break;
    case variable_type: typevar_variant=p.typevar_variant; break;
    case function_type: func_variant=p.func_variant; break;
    case row_type: row_variant=p.row_variant; break;
    case tuple_type: case union_type: tuple_variant = p.tuple_variant; break;
    case tabled: tabled_variant=p.tabled_variant;
  }
  p.tag=undetermined_type;
  // detach descendants, so |p.clear()| will destroy top-level only
}
@)
type_expr::type_expr(type_expr&& x) noexcept // move constructor
: type_expr()
{@; set_from(std::move(x)); }

@ For move assignment we reuse the |set_from| method, and for |swap| we do a
move construction and two |set_from| calls, unless the |tag| fields match, in
which case we can call |std::swap| directly on the matching variant fields. The
|swap| method is not actually used (so we exclude its implementation from
compilation); it serves just as illustration of how it should be done if ever
needed.

@< Function definitions @>=
type_expr& type_expr::operator=(type_expr&& x) noexcept // move assignment
{ if (this!=&x)
  { clear(); // detach anything previously linked
    set_from(std::move(x)); // move top level structure
  }
  return *this;
}
@)
#if 0
void type_expr::swap(type_expr& other) noexcept
{
  if (tag==other.tag) // an easy case
    switch(tag)
    { case undetermined_type: break; // no need to swap |nothing| fields
      case primitive_type: std::swap(prim_variant,other.prim_variant); break;
      case variable_type:
        std::swap(typevar_variant,other.typevar_variant); break;
      case function_type: std::swap(func_variant,other.func_variant); break;
      case row_type: std::swap(row_variant,other.row_variant); break;
      case tuple_type: case union_type:
        std::swap(tuple_variant,other.tuple_variant); break;
      case tabled: std::swap(tabled_variant,other.tabled_variant); break;
    }
  else
  @/{@;
    type_expr t(std::move(other));
    other.set_from(std::move(*this));
    set_from(std::move(t));
  }
}
#endif

@ The |specialise| method is mostly used to either set (if initially
undetermined) the |type_expr| it is called to a given |pattern| (which sometimes
actually is a complete type), or to test if it already matches that pattern.
This is done so that the same code can cater both for strong type contexts
(where a value of a specific type must be produced) and for weak ones (where
during type analysis any type found will do), as well as occasionally for
intermediate requirements (like: we need a $3$-tuple type with |int| as second
component). If possible, the initial value of our |type_expr| is replaced by a
refinement (meaning that some undetermined parts are substituted for) that is
also a refinement of |pattern|. This foreshadows the notion of unification in
the context of second order types, but the purpose of the |specialise| method is
mainly convenience of coding.

In the case of an |undetermined_type|, |specialise| uses the |set_from| method
to make |*this| a copy of |pattern|. In the other cases we only continue if
the top levels of both type declarers match, in which case we try to
recursively specialise all descendants. We do not guarantee
commit-or-roll-back, in other words, when the specialisation fails, some
modifications to our type may still have been made. This is no problem in most
situations, since failure to specialise $t_1$ to $t_2$ will usually be
followed by an attempt to coerce $t_2$ to $t_1$, or by throwing of an error;
here any specialisation that brings $t_1$ closer to $t_2$ cannot be harmful
(it probably makes no difference at all). And we provide an accessor method
|can_specialise| that may be tested, to condition calling |specialise| upon the
possibility of success in cases where having commit-or-roll-back is important.

This method must pay some nontrivial attention to types with |tag==tabled|,
whose (possibly recursive) meaning is stored in |type_expr::type_map|. If one
of the two types concerned is of this kind, it is basically replaced by its
expansion. When it is |*this| itself that is expanded, we do not want to
recursively call the manipulator |specialise| for the expansion, but luckily
there is never anything to substitute into defined types, so we can just call
the method |can_specialise| instead, to determine the Boolean result. When both
type expressions have |tag==tabled| we must avoid potentially infinite
recursion when both are expanded; by ensuring (upon entering type definitions)
that defined types are only equal if they have the same name, the code here is
reduced to just a test of the type numbers |tabled_variant|.

@< Function definitions @>=
bool type_expr::specialise(const type_expr& pattern)
{ if (pattern.tag==undetermined_type)
    return true; // specialisation to \.* trivially succeeds.
  if (tag==undetermined_type) // specialising \.* also always succeeds,
    {@; set_from(pattern.copy()); return true; }
     // by setting |*this| to a copy of  |pattern|
  if (pattern.tag==tabled)
  { if (tag==tabled) // both are defined type; see if they are the same
      return tabled_variant==pattern.tabled_variant;
      // there are no accidental equalities
    return specialise(pattern.expansion());
  }
  if (tag==tabled)
    return can_specialise(pattern); // call |const| method here
@)
  if (pattern.tag!=tag) return false;
    // now it is impossible to refine if tags mismatch
  switch(tag)
  { case primitive_type: return prim_variant==pattern.prim_variant;
    case variable_type: return typevar_variant==pattern.typevar_variant;
      // (fixed) type variable is like primitive
    case function_type:
      return func_variant->arg_type.specialise(pattern.func_variant->arg_type) @|
         and func_variant->result_type.specialise
                                          (pattern.func_variant->result_type);
    case row_type: return row_variant->specialise(*pattern.row_variant);
    case tuple_type: case union_type:
     @< Try to specialise types in |tuple_variant| to those in
        |pattern.tuple_variant|,
        and |return| whether this succeeded @>
    default: return true; // to keep the compiler happy, cannot be reached
  }
}

@ For tuples and unions, specialisation is done component by component.

@< Try to specialise types in |tuple_variant| to those in
   |pattern.tuple_variant|... @>=
{
  wtl_iterator it0(tuple_variant);
  wtl_const_iterator it1(pattern.tuple_variant);
  while (not it0.at_end() and not it1.at_end() and it0->specialise(*it1))
    @/{@; ++it0; ++it1; }
  return it0.at_end() and it1.at_end();
  // whether both lists terminated
}

@ Here is the definition of the accessor |can_specialise|, which is quite
similar. Besides the fact that we omit the call to |set_from|, a difference is
that we now simply expand our type if it is tabled (and not identical to |pattern|).

@< Function definitions @>=
bool type_expr::can_specialise(const type_expr& pattern) const
{ if (pattern.tag==undetermined_type or tag==undetermined_type
      or tag==variable_type)
    return true;
  if (pattern.tag==tabled)
  { if (tag==tabled) // both are defined type; see if they are the same
      return tabled_variant==pattern.tabled_variant;
      // there are no accidental equalities
    return can_specialise(pattern.expansion());
  }
  if (tag==tabled)
    return expansion().can_specialise(pattern);
@)
  if (pattern.tag!=tag) return false; // impossible to refine
  switch(tag)
  { case primitive_type: return prim_variant==pattern.prim_variant;
    case variable_type: return typevar_variant==pattern.typevar_variant;
      // (fixed) type variable is like primitive
    case function_type:
      return func_variant->arg_type.can_specialise
                                    (pattern.func_variant->arg_type) @|
         and func_variant->result_type.can_specialise
                                    (pattern.func_variant->result_type);
    case row_type:
      return row_variant->can_specialise(*pattern.row_variant);
    case tuple_type: case union_type:
      @< Find out and |return| whether we can specialise the types in
         |tuple_variant|
         to those in |pattern.tuple_variant| @>
    default: return true; // to keep the compiler happy, cannot be reached
  }
}

@ For tuples and unions, the test for possible specialisation is done
component by component.

@< Find out and |return| whether we can specialise the types in
   |tuple_variant| to those in |pattern.tuple_variant| @>=
{
  wtl_const_iterator it0(tuple_variant);
  wtl_const_iterator it1(pattern.tuple_variant);
  while (not it0.at_end() and not it1.at_end()
         and it0->can_specialise(*it1))
    @/{@; ++it0; ++it1; }
  return it0.at_end() and it1.at_end();
  // whether both lists terminated
}

@ The equality test is quite similar to the |specialise| method; in fact one
could often use that method in its place, but here we want both operands to be
|const|.

@< Function definitions @>=
bool type_expr::operator== (const type_expr& y) const
{ if (tag!=y.tag)
  { if (tag!=tabled and y.tag!=tabled) return false; // different structures
    return tag==tabled ? expansion()==y  : (*this)==y.expansion();
  }
  switch (tag) // we know that tags are equal, branch on which they are
  { case undetermined_type: return true;
    case primitive_type: return prim_variant==y.prim_variant;
    case variable_type: return typevar_variant==y.typevar_variant;
    case function_type:
      return func_variant->arg_type==y.func_variant->arg_type @|
	 and func_variant->result_type==y.func_variant->result_type;
    case row_type: return *row_variant==*y.row_variant;
    case tuple_type: case union_type:
       @< Find out and |return| whether all types in |tuple_variant|
          are equal to those in |y.tuple_variant| @>
    case tabled:
      return tabled_variant==y.tabled_variant;
      // only equal type numbers give equal types here
  }
  assert(false); return true; // cannot be reached, but compilers don't trust it
}

@ This module has a familiar structure.
@< Find out and |return| whether all types in |tuple_variant| are equal to
those in |y.tuple_variant| @>=
{
  wtl_const_iterator it0(tuple_variant);
  wtl_const_iterator it1(y.tuple_variant);
  while (not it0.at_end() and not it1.at_end()
         and *it0==*it1)
    @/{@; ++it0; ++it1; }
  return it0.at_end() and it1.at_end();
  // whether both lists terminated
}

@ The predicate |is_unstable| checks for the presence of undefined components
(\.*) in a type (such types are ``unstable'' since they might get modified by
|specialise|, and in certain places their occurrence could undermine the
consistency of the type system).

@< Function definitions @>=
bool type_expr::is_unstable() const
{ switch (tag)
  {
    case undetermined_type: return true;
    case tabled:  return false; // syntax excludes \.* in tabled types
    case primitive_type: return false;
    case variable_type: return false;
    case function_type:
      return func_variant->arg_type.is_unstable()
          or func_variant->result_type.is_unstable();
    case row_type: return(row_variant->is_unstable());
    case tuple_type: case union_type:
    {
      for (wtl_const_iterator it(tuple_variant); not it.at_end(); ++it)
        if (it->is_unstable()) return true;
      return false;
    }
  }
  assert(false); return true; // cannot be reached, but compilers don't trust it
}

@*2 Storage of defined, possibly recursive, types.
%
We come to a new part of the |type_expr| type, a static member that allows
names in types to be used that stand for certain type expressions. The
mechanism has been around some time, but was previously implemented by just
replacing the type name by the corresponding type expression after
having been input.

The sub-class |type_expr::defined_type_mapping| is basically a vector of type
expressions possibly paired to a type identifier and maybe a list of field names
(for tuples or unions, mostly useful for the latter). The variant
|tabled_variant| of |type_expr| will record an \emph{index} into this vector
(not the value of the possibly associated identifier). We provide a selection
operation |defined_type| that returns a non owned reference the such a type
expression. This class does not hide its data (though it does have one private
method |dissect_type_to|), but the unique object of this class is a private
member of |type_expr|, so access is mostly controlled by static methods of that
class.

The possibility to have unnamed types in the mapping will turn out to be useful
in implementation, since by adding such entries we can ensure that all sub-types
of types in the table are also present. For such unnamed types the type
identifier will have the value $-1$, but their index can still be used as
|tabled_variant|. The |fields| component can also be unused (and empty); when
set it records field names that usually are also bound to injector or projector
functions in the overload table, but their presence here serves mostly for
correctly interpreting |union|-controlled |case| expressions, which need to
associate tags identifying the variants of a given |union| type.

@< Type definitions @>=
struct type_binding
{ static constexpr id_type no_id = -1;
  id_type name; type_expr tp; std::vector<id_type> fields;
  type_binding(type_expr&& t) : name(no_id), tp(std::move(t)), fields() @+{}
};
class type_expr::defined_type_mapping : public std::vector<type_binding>
{ public:
  defined_type_mapping () : std::vector<type_binding>() @+{}
  const type_expr& defined_type(type_nr_type i) const @+
    {@; return (*this)[i].tp; }
};

@~We need to define that declared static class member; it starts out empty.
@< Global variable definitions @>=
type_expr::defined_type_mapping type_expr::type_map;

@ A number of additional methods of |type_expr| are all |static| and just serve
to regulate access to the static class member |type_map|. While most of them
simply serve as a hatch (dutch: ``doorgeefluik'', no good English equivalent) to
pass on information, the method |add_typedefs| used to enter a list of newly
defined (potentially recursive) types into |type_map| is quite elaborate. Its
argument is a list |defs| of pairings of a type identifier to a type expression,
the latter passed by non-owned pointer. The potentially recursive nature of
these definitions lies in that they can not only refer, using the
|tabled_variant|, to types already defined in the mapping, but also to the types
they define themselves. For this purpose, those recursive type numbers start to
count from |type_expr::table_size()| as it is before |add_typedefs| method is
called. The return value is a list of the same length giving their type numbers
after applying type equivalencing~; usually these will be the same numbers used
initially, but some may have mapped to equivalent previously known types.

@< Static methods of |type_expr| that will access |type_map| @>=
static std::vector<type_nr_type>
  add_typedefs(const std::vector<std::pair<id_type,const_type_p> >& defs);
static type_nr_type table_size();
static void reset_table_size(type_nr_type old_size);
static type_nr_type find (const type_expr& type);
static void set_fields (id_type type_number, std::vector<id_type>&& fields);
static const std::vector<id_type>& fields(type_nr_type type_number);

@ Here are the easy ones among those methods: |table_size| just returns the
current |size| of |type_map| while |reset_table_size| shrinks the table back to
a previous size; the method |find| locates a type given by an expression and
returns is associated identifier; |fields| and |set_fields| provide access to
the list of field names that can be associated to tuple and union types (note
that being a |static| member, we cannot |const| qualify |fields|, or any other
of these methods, to indicate that they leave |type_map| unchanged). There should
be no method to remove the name of a tabled type, as doing so might lead to
non-termination of printing recursive types, but |reset_table_size| provides a
way to undo extensions of the table size; it must however be used only in
situations where no type expression outside the table can have captured the
names that are removed.

@< Function definitions @>=
type_nr_type type_expr::table_size() @+{@; return type_map.size(); }
void type_expr::reset_table_size(type_nr_type old_size)
{@; type_map.erase(std::next(type_map.begin(),old_size),type_map.end()); }
@)
type_nr_type type_expr::find (const type_expr& tp)
{ for (auto it=type_map.begin(); it!=type_map.end(); ++it)
    if (it->tp==tp)
      return it-type_map.begin();
  return -1;
}
@)
void type_expr::set_fields(id_type type_number, std::vector<id_type>&& fields)
{@; assert(type_number<type_map.size());
   type_map[type_number].fields=fields;
}
const std::vector<id_type>& type_expr::fields(type_nr_type type_number)
{@; assert(type_number<type_map.size());
  return type_map[type_number].fields;
}

@ And here are the accessor methods for |type_expr| values that have
|raw_kind()==tabled|.

@< Function definitions @>=
id_type type_expr::type_name() const @+
{@; return type_map[tabled_variant].name; }

const type_expr& type_expr::expansion() const @+
{@; return type_map.defined_type(tabled_variant); }

@ The definition of |type_expr::add_typedefs| is subtle and requires quite a bit
of work, due to our requirement that all cases of type equivalence be
recognised, and each equivalence class reduced to a single entry. Thus we trade
off getting a more rapid and (more importantly) simpler equivalence test during
actual type checking against additional time spent in processing type
definitions. Type equivalence is defined in a conceptually simple way: each
recursive type gives rise by repeated expansion of the defining relations to a
unique, possibly infinite, type tree; we use structural equivalence of those
trees. As the trees are obtained by unfolding a finite set of type equations,
they can only be infinite due to periodicity. The problem at hand is like one of
testing (oriented) graph isomorphism for the finite graphs, but it might be
(though highly unlikely in practice) that the given description is already
repetitive (has a non-trivial automorphism) in which case we must compare
minimal quotients, where any such symmetry has been ``folded up'' and thereby
disappeared.

This however still does not give a practical algorithm for testing equivalence,
so instead we use the following ``bottom-up'' technique. We gather all types
descending from currently given type definitions (the vertices of our graph,
which is a finite collection) and partition them according to immediate
structural differences found (such as: a procedure type is never equivalent to a
row type, tuple types with different numbers of components are never equivalent,
etc.). Then we refine that partition by looking at possible differences among
descendent types (we effectively look around in or graph one level further),
then again look if the refined relation has found distinctions between
descendent types that previously were not distinguished, and repeat this until
no change occurs any more; types that still occur in the same part of the
partition apparently cannot be shown to differ in \emph{any} finite number of
steps, so they must be equivalent.

This approach would be most efficient if it could be done once and for all when
all type definitions are known, but in an interpreter we must be able to process
commands one by one, so we repeat the operation every time a new set of type
definitions comes along, which hopefully is not too often. We can limit our
embarrassment by keeping our |defined_type_mapping| in a form that makes
restarting the equivalencing relatively easy, namely by ensuring (as mentioned
above) that all sub-types of types in the table have their own entries.

Our way to proceed it outlined below (the description uses some locally defined
types, like |type_data|, detailed below). The |type_array| collects definitions
of all the types under consideration, in order by the |type_nr| that refers to
them in tabled types, with attached to them a ``rank'' that will be computed
during our algorithm. The list |type_perm| has same size, holds pointers to the
|type_array| elements, and will be permuted. This setup with ranks stored in
|type_array| rather than directly in |type_perm| is needed because they will
later be looked up for a |type_nr| inside a |type_expr| rather than for a
pointer found in |type_perm|. The list |groups| will describe equivalence
classes so far that need further refinement.

@< Function definitions @>=
std::vector<type_nr_type> type_expr::add_typedefs
  (const std::vector<std::pair<id_type,const_type_p> >& defs)
{
@/std::vector<type_data> type_array;
  p_list type_perm; // list of pointers into |type_array|
@)
  @< Copy types from |type_map| to |type_array|, then add entries for the types
     defined by |defs| and all their anonymous sub-types; also build |type_perm|
     to hold a pointer for each of the |type_array| elements @>
@)
  containers::sl_list<type_range> groups;
  @< Bucket-sort the pointers in |type_perm| according to the top level
     structure of the |type| field they point to, then set each |rank| field
     to the first index~|i0| into |type_perm| of an element in the same bucket,
     and store in |groups| the boundary pairs for refinable buckets @>
  @< Repeatedly sort and refine each bucket content, using the |rank| fields
     for their descendent types, until no more refinement takes place;
     now each bucket is an equivalence class of types @>
@)
  std::vector<type_nr_type> result;
  result.reserve(defs.size());
  @< For each equivalence class that has no representatives among the types
     already present, add a corresponding entry to |type_map|, and push to
     |result| the types for the entries of |defs| in |tabled| form @>
  return result;
}

@ Here is the structure of |type_array| elements; it essentially extends our
|type_expr| values temporarily with a |rank| field. The provided constructor
initially leaves that |rank| unset, as it will be explicitly set later.

Values of type |p_list|, like |type_perm|, are lists that will be used for to
get a permuted view of the elements in |type_array|.

We shall delimit ranges (after sorting) in |type_perm| by pairs of iterators
into it; we name the type of such iterators |tracker|. There is a subtlety
though with keeping track of (disjoint) ranges in a list when the ranges
themselves may get permuted: this permutation may make the delimiter that
designated the end of the range no longer designate the end of the permuted
range, but rather an earlier point (since the iterator is attached to the
originally final node of the range). The methods like |merge| that perform the
permutation take their ending iterator by variable reference and take care to
update it to the new final position, but this does not handle the situation
where another copy of that iterator occurs as starting iterator of another
range. The solution adopted here is to accompany the starting iterator by its
dereferenced value (the |first| field in the |type_range| struct below), which
permits detecting that the iterator has been moved backwards in the list, and
then correcting by advancing it; the |type_range::realign| method takes care of
this and returns the possibly updated starting iterator of the range.

@< Local type definitions @>=

struct type_data
{ type_expr type; @+ unsigned int rank;
@)
  type_data(type_expr&& e) : type(std::move(e)) @+{}
};
typedef containers::sl_list<type_data *> p_list; // list of type pointers
typedef p_list::iterator tracker;
struct type_range
{ tracker begin, end; @+
  type_data* first; // usually equal to |*begin|, but sometimes ahead
@)
  type_range(tracker b, tracker e) : begin(b), end(e), first(*begin) @+ {}
  tracker realign ()@+
  {@;while (*begin!=first)
       ++begin;
    return begin;
  }
};

@ The following is not conceptually hard, but it took us long thought to find a
somewhat elegant solution. We want |type_array| to hold |type_expr| values whose
descendent sub-types (if any) are also stored in |type_array|, and are
represented using types with |tag==tabled|; we shall call types for which
this holds ``fully dissected'' for ease of reference. However, we do not want
any |type_array[i].tag| to be |tabled| since that would just equate one entry
to another (or itself) with no indication about even its top-level structure. So
the top level structure of each entry should be explicit, and for types with any
descendants this means that apart from the |type_expr| present in |type_array|,
one dynamically allocated node, for instance of type |func_type|, should be
present; below that descendent types should have  |tag==tabled|.

We may (and do) assume entries from |type_map| to be already fully dissected,
but for the newly added definitions from |defs| the dissection has to be done
here. Apart from the entries directly coming from |defs|, this may require
adding unnamed descendent types to |type_array|, but we want the former (named)
ones to get the first set of new slots, because they may already be being
referred to by |type_nr| inside the defining type expressions. But since types
refer to their descendents by their position in |type_array|, the most natural
way to proceed is to (recursively) insert descendent types first, and then refer
to them by their allocated position; this is in conflict with our requirement to
have the named root types at fixed initial positions.

We initially solved this by reserving empty slots in |type_array| for the
entries from |defs|, then dissecting the type expressions from |defs| (extending
|type_array| at the end in the process), and finally move the |type_expr|
produced into the empty slot (using the |type_expr::set_from|). However this was
error prone, and indeed was done incorrectly in a first version, because a
reference to an empty slot may become invalid (dangling) if during dissection
|type_array| needs to be expanded (reallocated). But |containers::simple_list|
(of which |dressed_type_list| is an instance) is perfectly suited to this task,
as we can avoid any empty slots by ultimately inserting the root types in the
middle of the list that has been expanded, without any risk of dangling
references; this is the approach used now. It just needs to take care of getting
the numbering correct for the final state of the list; this is done by
pre-computing the position |count| where numbering of additional types produced
during dissection will start, and numbering consecutively from there on. The
auxiliary static method |type_expr::dissect_type_to|, to be defined below, does
the actual dissection, using the |types| list to append the descendent types to,
and |count| to keep track of their future numbering.

@< Copy types from |type_map| to |type_array|,... @>=
{
  dressed_type_list types;
  for (auto it=type_map.begin(); it!=type_map.end(); ++it)
    types.push_back(it->tp.copy());
  type_nr_type count=types.size()+defs.size();
    // start numbering auxiliary types here
  auto insert_pt = types.end();
    // named types will go here; their descendents will come after
  for (auto it=defs.cbegin(); it!=defs.cend(); ++it) // process each definition
  // insert the defined type after expanding its descendents, then hop over it:
    insert_pt =
      types.insert(insert_pt,it->second->dissect_type_to(types,count));
@)
  type_array.reserve(types.size()); // necessary to do the following in one loop
  for (auto it=types.wbegin(); it!=types.wend(); ++it)
  {
    type_array.emplace_back(std::move(*it));
      // also expands |type_expr| to |type_data| structure
    type_perm.push_back(&type_array.back());
  }
}

@ The |type_expr| method |dissect_type_to| pushes all descendents of |*this|
onto |dst|, and then returns a dissected version of~|*this|; clearly something
for a recursive function. But while in the root call a non-tabled |type_expr| is
to be returned (for insertion into an empty slot), in all recursive calls the
|type_expr| is instead to be added to |dst|, and the type returned is a tabled
one with type number referring to the added slot in~|dst|. Therefore we
make this into a mutually recursive pair of functions; |dissect_type_to| is the
one receiving the root call, but instead of calling itself it calls |to_table|
that in addition to recursive expansion takes care of extending |dst| and
replacing the returned |type_expr| by one with |tag==tabled|.

@< Ordinary methods of the |type_expr| class @>=
private:
  type_expr dissect_type_to (dressed_type_list& dst, type_nr_type& count) const;
  type_expr to_table (dressed_type_list& dst, type_nr_type& count) const;

@ The recursion stops in |to_table| whenever a type with |tag==tabled| is
encountered, which is what ensures termination. Hence if |dissect_type_to|
should find |tag==tabled|, this can only be during the root call, and means the
user has been equating one type name directly to another. This possibility seems
somewhat silly, and is a potential cause of trivially recursive type definitions
(defining a type directly or indirectly as itself), so rather than handling it,
we for now decide that the possibility should be ruled out syntactically (a bare
type identifiers will not be accepted as right hand side); therefore we
|assert(false)| for this case below.


@< Function definitions @>=
type_expr type_expr::to_table (dressed_type_list& dst, type_nr_type& count) const
{ if (tag==tabled)
    return copy(); // the buck stops here
  dst.push_back(dissect_type_to(dst,count));
  return type_expr::tabled_nr(count++);
    // type number that will refer to |dst.back()|
}
@)
type_expr
  type_expr::dissect_type_to (dressed_type_list& dst, type_nr_type& count) const
{ switch(tag)
  {
  case function_type:
    return type_expr::function
      (func_variant->arg_type.to_table(dst,count),
       func_variant->result_type.to_table(dst,count));
  case row_type:
      return type_expr::row(row_variant->to_table(dst,count));
  case tuple_type:
  case union_type:
    { dressed_type_list l;
      for (wtl_const_iterator it(tuple_variant); not it.at_end(); ++it)
        l.push_back(it->to_table(dst,count));
      return type_expr::tuple_or_union(tag,l.undress());
    }
  case tabled: assert(false);
// we don't allow $\&{set\_type}~\&a=\&a$ or $\&{set\_type}~\&a=\&b,\&b=\ldots$
  default: return copy(); // types with no descendants are returned unchanged
  }
}

@ The following is a bit long, but quite straightforward and efficient.

@h <array>
@s array vector

@< Bucket-sort the pointers in |type_perm| according to the top level
   structure of the |type| field they point to... @>=
{ const static p_list empty_list;
@/std::array<p_list, nr_of_primitive_types> prim_types;
  prim_types.fill(empty_list);
  p_list func_types, row_types;
  containers::sl_list<p_list> tuple_types, union_types;
@)
  while (not type_perm.empty()) // process and remove |type_perm.front()|
  { const auto& t = type_perm.front()->type;
    p_list* dst; // destination: the slot to add to
    switch(t.tag)
    {
    case primitive_type: dst = &prim_types[t.prim()]; break;
    break;
    case function_type: dst = &func_types; break;
    case row_type: dst = &row_types; break;
    case tuple_type:
    case union_type:
      { auto l=length(t.tuple_variant);
        auto& target = t.tag==tuple_type ? tuple_types : union_types;
        if (l<target.size())
          dst = &*std::next(target.begin(),l);
        else
        {
          target.resize(l,empty_list); // extend to just before our slot
          const auto it = target.end(); // so as to get hold of this iterator
          target.push_back(empty_list); // then add our slot
          dst = &*it; // and point |dst| to it, preparing to |splice| into it
        }
        break;
      }
    case variable_type:
      // we must still figure out how to handle polytypes in sorting
    default: assert(false); dst=nullptr; // avoid ``uninitialized'' warning
    }
    dst->splice(dst->end(),type_perm,type_perm.begin());
    // also erases |type_perm.front()|
  }
@)
  @< Empty each of the buckets in order to |type_perm|, setting each
     |type_perm[i]->rank| field to the first index~|i0| into |type_perm| of a
     type in the same bucket, and store in |groups| the boundary pairs for
     refinable buckets @>
}

@ As an auxiliary for the final part above, here is the function that empties a
single bucket. We need to modify the |type_perm| and |groups| containers, so we
pass these as reference arguments. The |bucket| contents is spliced (using
|append|) into |type_perm|, so we take it as rvalue reference to indicate this
pilfering.

An essential part of out task is setting the |rank| fields in |type_array|
corresponding to the types in |bucket|; they all get the same value, which
equals |type_perm.size()| at the time |empty_bucket| is called. This can be done
without having access to |type_array| directly, since out bucket elements are
pointers to the relevant entry of |type_array|.

While we are at it, we also indicate in |groups| the extent of the bucket, in
case it needs later refinement. Not all buckets are potentially refinable: those
that are already a singleton (or empty) need no further consideration, and
primitive types have no descendent types by which they could be further
distinguished than they already are, so the buckets containing primitive types
can also henceforth be ignored. We determine this condition for adding to
|groups| before appending the contents from |bucket| to |type_perm|, but
actually add to |groups| only after the move, since we need the iterators into
|type_perm| do designate the range.

@< Local function definitions @>=
void empty_bucket (p_list&& bucket, @|
                   p_list& type_perm,
                   containers::sl_list<type_range>& groups)
{ const unsigned int cur_rank=type_perm.size();

  for (auto it=bucket.wcbegin(); not bucket.at_end(it); ++it)
    (*it)->rank=cur_rank;
@)
  const tracker lwb = type_perm.end(); // hold this value for later use
  const bool new_group =
    bucket.size()>=2 and bucket.front()->type.raw_kind()!=primitive_type;

  type_perm.append(std::move(bucket));
@)
  if (new_group)
    groups.push_back(type_range(lwb,type_perm.end()));

}

@ Emptying all the buckets now amounts to repeatedly calling |empty_bucket|, in
the proper order.

@< Empty each of the buckets in order to |type_perm|, setting each... @>=
{ for (unsigned int i=0; i<prim_types.size(); ++i)
    empty_bucket (std::move(prim_types[i]),type_perm,groups);
  empty_bucket (std::move(func_types),type_perm,groups);
  empty_bucket (std::move(row_types),type_perm,groups);
  for (auto it=tuple_types.wbegin(); not tuple_types.at_end(it); ++it)
    empty_bucket (std::move(*it),type_perm,groups);
  for (auto it=union_types.wbegin(); not union_types.at_end(it); ++it)
    empty_bucket (std::move(*it),type_perm,groups);
}

@ We now make some preparations for refining the ordering in |type_perm| inside
the established ``buckets''. This involves comparing types based on the ranks of
their descendent sub-types, which descendents the bucket-sorting ignored. Due to
our preparations, such sub-types are always represented with |tag==tabled|,
which means that we can find the associated rank as
|type_arr[t.type_nr()].rank|. But we shall need to access that from within
comparison functions, which do not know about |type_arr|; this forces us to pass
a reference (called~|a|) to |type_arr| around as additional parameter.
(Alternatively we might have defined |rank_of| as a \Cpp~macro with just $t$ as
argument.) The (hopefully inlined) function |rank_of| does this look-up. Since
we only need to compare types of the same outer structure, we can write separate
functions for comparing among themselves function-, row-, tuple-, and union
types; there is no need to compare primitive types, since not having
descendents, their sorting is already as refined as it will get. The comparison
functions return an integer value, but its only relevance is whether it is
negative, zero, or positive.

@< Local function definitions @>=
unsigned int rank_of(const type_expr& t,const std::vector<type_data>& a)
{@; return a[t.type_nr()].rank;
}
@)
int cmp_func_types
  (const type_data* p, const type_data* q,const std::vector<type_data>& a)
{ assert(p->type.raw_kind()==function_type and
         q->type.raw_kind()==function_type);
  int d=rank_of(p->type.func()->arg_type,a)-rank_of(q->type.func()->arg_type,a);
  return d!=0 ? d
       : rank_of(p->type.func()->result_type,a)
        -rank_of(q->type.func()->result_type,a);
}
int cmp_row_types
  (const type_data* p, const type_data* q,const std::vector<type_data>& a)
{ assert(p->type.raw_kind()==row_type and q->type.raw_kind()==row_type);
  return
    rank_of(p->type.component_type(),a)-rank_of(q->type.component_type(),a);
}
template<bool is_union>
  int cmp_tu_types
  (const type_data* p, const type_data* q,const std::vector<type_data>& a)
{ const auto our_type = is_union ? union_type : tuple_type;
  ndebug_use(our_type);
  assert(p->type.raw_kind()==our_type and q->type.raw_kind()==our_type);
  int d=0;
  for (wtl_const_iterator p_it(p->type.tuple()), q_it(q->type.tuple()); @|
       not p_it.at_end() and (assert(not q_it.at_end()),true); ++p_it,++q_it)
    if ((d=rank_of(*p_it,a)-rank_of(*q_it,a))!=0)
      break;
  return d;
}

struct rank_comparer
{ const std::vector<type_data>& type_arr;
  int @[(*cmp)@]
    (const type_data*, const type_data*, const std::vector<type_data>&);
@)
  rank_comparer(type_tag kind,const std::vector<type_data>& a)
  : type_arr(a)
@/, cmp( kind==function_type ? cmp_func_types
    @| : kind==row_type ? cmp_row_types
    @| : kind==tuple_type ? cmp_tu_types<false>
    @| : kind==union_type ? cmp_tu_types<true>
    @| : (assert(false),nullptr))
  {}
  bool operator () (const type_data* x,const type_data* y) const
@/{@; return (*cmp)(x,y,type_arr)<0; } // whether |x<y| under |cmp|
  bool differ (const type_data* x,const type_data* y) const
@/{@; return (*cmp)(x,y,type_arr)!=0; } // whether |x!=y| under |cmp|
};


@ The heart of type equivalence testing consists of propagating any
differences visible in the |rank| fields from descendent types to their
parents, and updating the rank fields of the latter to reflect the change;
repeating this until no more refinement occurs anywhere. The propagation is
done by calling |sort| for each group of previously indistinguishable
types, which will separate types that can now be distinguished based on the
|rank| fields of their descendents, while keeping together those that still
cannot be distinguished. Due to our preparations, within such groups types
will necessarily have the same top level structure which differs from
|primitive_type|, so that we can use one of the specific comparison functions
above for the sorting. Once the sorting is done, we find the new separations
between now distinguished types, which will introduce new values for |rank|
that we then associate to the types, thus refining the effect of future calls
of the comparison function.

It is important that we are only refining a partition here, and that our goal is
not to sort all of |type_perm| according to some definite ordering. If the
latter were the case, it would be a problem that changes to |rank| fields may
invert the relative order of two types under |cmp| (in the scenario where a
first test in for instance |cmp_tu_types| finds no distinction, while a test
further down the list does find a distinction, but where later the first test
changes in the opposite sense). However we only care about types being found to
be distinct during sorting, and such a verdict is definitive; once a distinction
is established, the types will never again be compared during refinement. These
considerations justify the fact that we update |rank| fields for some groups,
while other groups have not been sorted yet; the updates can influence the
result of the later sorting, but only in the sense to make refinement progress
more rapidly, which we shall not complain about.

@< Repeatedly sort and refine each bucket content, using the |rank| fields
   for their descendent types, until no more refinement takes place;
   now each bucket is an equivalence class of types @>=
{ bool changes; // must be outside loop, or termination condition cannot use it
  do
  { changes = false;
    for (auto it=groups.begin(); not groups.at_end(it); ) // no increment here
    { const rank_comparer cmp((*it->realign())->type.tag,type_array);
      @< Test for range given by |*it| in |type_perm| whether everything tests
         equal under |cmp|; if so increment |it| and |continue| @>
@)
      changes = true; // now we have something to refine
      type_perm.sort(it->begin,it->end,cmp);
@)
    @/@< Partition range of |type_perm| given by |*it| into sub-ranges that
         separated by places where |cmp.differ| holds; update |rank| fields
         of pointed-to elements accordingly, and in |groups| replace |it| by any
         refinable groups thus formed, leaving |it| pointing after those groups
      @>
    }
  }
  while (changes);
}

@ Groups of types among which, with current |rank| values, |cmp| finds no
distinctions must be skipped. This enables termination (in case they
turn out to be equivalent); doing |continue| avoids setting |changes|.

@< Test for range given by |*it| in |type_perm| whether everything tests
   equal under |cmp|; if so increment |it| and |continue| @>=
{ tracker jt0=it->begin, jt1=std::next(jt0);
  for ( ; jt1!=it->end; jt0=jt1,++jt1)
    if (cmp.differ(*jt0,*jt1))
      break;
  if (jt1==it->end) // the above loop ran to completion
@/{@; ++it; continue; } // so skip group whose refinement would change nothing
}

@ Here we take a range of types previously not found to be distinguishable, but
which the most recent call of |sort| has separated into at least two non-empty
sub-ranges; our task is to update |groups| to reflect the refinement. There is a
subtlety in doing so, in that we should not change any |rank| fields while we
are calling |cmp.differ| to partition the result of sorting the |type_range|
pointed to by |it|, since we want the result of these calls to correspond
exactly to the relations as they held during sorting (if the relations are
refined prematurely, we can get too much parts in the partition). So instead we
do a separate pass to detect the places where successive elements in the sorted
range verify |cmp.differ|, placing iterators for this places in |bars|, and then
do a second pass to update the |rank| fields to the index of the first element
in the so formed groups, and also put the refined groups (excluding the
singletons) onto |groups| where they take the place of the group originally
pointed to by |it|.

@< Partition range of |type_perm| given by |*it| into sub-ranges... @>=
{
  const auto start=it->begin, stop=it->end;
  groups.erase(it); // fix and drop old range

  containers::sl_list<tracker> bars; // places where new changes are detected
  tracker prev = start;
  for (auto jt=std::next(start); jt!=stop; ++jt)
    if (cmp.differ(*prev,*jt))
      bars.push_back(prev=jt);
  bars.push_back(stop);
@)
  unsigned int cur_rank = (*start)->rank;
    // start with old rank for the whole (non-empty) range
  prev=start;
  for (auto bar:bars)
  { unsigned int count=0;
    tracker t=prev;
    do
      (*t)->rank=cur_rank;
    while(++count, ++t!=bar);

    if (count>1) // non-singleton groups may need refining
      it=groups.insert(it,type_range(prev,t)); // push to |groups|, and hop over
    prev=t;
    cur_rank += count; // next sub-range will have a new, larger, rank
  }
}

@ Now it is time to finally copy entries back from |type_array| to (the
|std::vector<type_binding>| base object of) |type_map|. All the work that was
done so far served to set the |rank| fields such that types are equivalent if
and only if their |rank| fields are the same. The first |size()| of them should
certainly have distinct |rank| fields, since they were already reduced to a list
without equivalences by earlier calls of our |add_typedefs| method. What we
shall do is run over entries of |type_array| in increasing order, and each time
a previously unseen value of |rank| is found, copy the corresponding |type|
field from |type_array| to |type_map|. We need to combine that with the
|id_type| component (the name the user chose to associate with the newly defined
type) which was left behind (by |dissect_type_to|) in the argument |defs| to the
|add_typedefs| method; fortunately we have not left the method yet, so there is
no problem in accessing |defs|.

The act of moving only the first representative of each equivalence class of
types can cause a renumbering of |tabled_variant| values to be necessary to
preserve meaning; this should only be the case for newly defined types, and they
can only be referred to from other new types. We keep track of the
correspondence between the |rank| value characterising the equivalence class and
its new |tabled_variant| value in the array |renumber|, which also serves to
record which |rank| values have already been seen.

@< For each equivalence class that has no representatives among the types
   already present, add a corresponding entry to |type_map|, and push to
   |result| the types for the entries of |defs| in |tabled| form @>=
{ constexpr type_nr_type absent = -1;
  const auto old_size=type_map.size();
  const auto first_new=type_array.begin()+old_size;
  unsigned int count = 0;
  std::vector<type_nr_type> renumber(type_perm.size(),absent);
  for (auto it = type_array.begin(); it!=type_array.end(); ++it)
    if (it<first_new)
      assert(renumber[it->rank]==absent),renumber[it->rank]=count++;
    else if (renumber[it->rank]==absent)
    // a new (sub)type in a so far unseen equivalence class
   {@;
      renumber[it->rank]=count++;
      type_map.emplace_back(std::move(it->type));
    }
@)
  for (unsigned int i=0; i<defs.size(); ++i)
  { type_nr_type nr= renumber[(first_new+i)->rank];
    result.push_back(nr);
      // record new type number, to be converted by caller to a |tabled| type
    if (type_map[nr].name==type_binding::no_id
        // don't overwrite an existing type name
       @+and type_map[nr].tp.tag!=primitive_type) // nor name a primitive type
      type_map[nr].name=defs[i].first;
      // but otherwise insert type name into |type_map|
  }
  @< Update, for types beyond position |old_size|, their descendent types
     according to |renumber| @>
}

@ For a given |type_expr t@;|, which should have |t.tag==tabled|, renumbering
consists of looking up the rank of element indexed by |t.type_nr()| in
|type_array|, and taking the value from |renumber| indexed by that rank. This is
needed several times, but rather than define a function (which would need
additional arguments to access the tables) we define a macro
|renumber_type_nr_from_rank| to do the work. The code for actually doing the
renumbering just loops over the relevant part of |type_map|, does case
distinction by |tag|, and invokes |renumber_type_nr_from_rank| wherever
applicable.

@d renumber_type_nr_from_rank(t)
   t=type_expr::tabled_nr(renumber[type_array[(t).type_nr()].rank])
@< Update, for types beyond position |old_size|, their descendent types
   according to |renumber| @>=
{ for (auto it=type_map.begin()+old_size; it!=type_map.end(); ++it)
    switch (it->tp.tag)
    { default: break; // nothing for types without descendents
    case function_type:
    { auto f = it->tp.func_variant;
    @/renumber_type_nr_from_rank(f->arg_type);
      renumber_type_nr_from_rank(f->result_type);
    }
      break;
    case row_type: renumber_type_nr_from_rank(*it->tp.row_variant);
      break;
    case tuple_type: case union_type:
      for (wtl_iterator jt(it->tp.tuple_variant); not jt.at_end(); ++jt)
        renumber_type_nr_from_rank(*jt);
      break;
    }
}

@*2 Printing types.
%
For printing types, we pass |type_expr| values to the operator~`|<<|' by
constant reference; passing by pointer could be defined, but we avoid this in
general, as would override a language-provided definition that prints a
hexadecimal value, which (without being very useful) would prevent the compiler
from signalling a possibly forgotten overload definition. Since we often hold
types in |type_ptr| values, this does mean the we must then dereference
explicitly when calling the operators below.

@< Declarations of exported functions @>=
std::ostream& operator<<(std::ostream& out, const type_expr& t);
std::ostream& operator<<(std::ostream& out, const func_type& f);

@~Printing types is relegated to the |type_exp::print| method. Before we define
it, here are two auxiliary function for printing sequences of types (inside
tuple and union types) and function types. For the latter we suppress
additional parentheses around argument and result types in case these are
tuple or union types.

@h "sl_list.h"
@< Function definitions @>=

std::ostream& operator<<(std::ostream& out, const type_expr& t)
{@; t.print(out); return out; }
@)
void print(std::ostream& out, const_raw_type_list l,char sep)
{ wtl_const_iterator it(l);
  if (not it.at_end())
    while (out << *it, not (++it).at_end())
      out << sep;
}

std::ostream& operator<<(std::ostream& out, const func_type& f)
{
  out << '(';
  if (f.arg_type.raw_kind()==tuple_type or
      f.arg_type.raw_kind()==union_type and f.arg_type.tuple()!=nullptr)
     print(out,f.arg_type.tuple(),@|f.arg_type.raw_kind()==tuple_type?',':'|');
     // naked tuple or union
  else out << f.arg_type; // other component type
  out << "->";
  if (f.result_type.raw_kind()==tuple_type or @|
      f.result_type.raw_kind()==union_type and f.result_type.tuple()!=nullptr)
     print(out,f.result_type.tuple(),
           f.result_type.raw_kind()==tuple_type?',':'|');
     // tuple, union
  else out << f.result_type; // other component type
  return out << ')';
}

@ And here is the |type_expr::print| method. Note that when |tag==tabled| we
print its |type_name()| if one is provided; if not then we expand this (unnamed,
yet present in |type_map|) type. Any recursion must pass through a named type,
so infinite recursion should not be possible.

@< Function definitions @>=

void type_expr::print(std::ostream& out) const
{ switch(tag)
  { case undetermined_type: out << '*'; break;
    case primitive_type: out << prim_names[prim()]; break;
    case variable_type: out << static_cast<char>('A' + typevar_variant); break;
    case function_type: out << *func_variant; break;
    case row_type: out << '[' << *row_variant << ']'; break;
    case tuple_type:
      if (tuple_variant==nullptr)
        out << "void";
      else
      {@;
         interpreter::print(out << '(', tuple_variant,',');
         out << ')';
      }
    break;
    case union_type:
      if (tuple_variant==nullptr)
        out << "(*)"; // this should not really occur
      else
      {@;
         interpreter::print(out << '(', tuple_variant,'|');
         out << ')';
      }
    break;
    case tabled:
      if (type_map[tabled_variant].name!=type_binding::no_id)
        out << main_hash_table->name_of(type_name());
      else out << expansion();
        // expand out when no identifier is attached
    break;
  }
}

@*2 Type constructing functions.
%
Instead of using the constructors directly, we often use the constructing
functions below. The versions with |mk| return |type_ptr| values owning the
constructed expression. They also take such smart pointers, or |type_list|
values, as argument whenever the underlying pointer is to be directly inserted
into the structure built. However for |mk_function_type| this is not the case,
so instead of insisting that the caller hold a unique-pointer to the argument
types it suffices to hold a |type_expr| whose contents can be moved into the
type to be constructed. If |t| is a |type_ptr| held by a client, it can pass
|std::move(*t)| as argument to |mk_function_type|, which will move the
contents of the node |t| points to into the function type, and after return
the destructor of |t| will eventually delete the now empty node.

The functions with |make| are wrappers that do the same thing, but undress the
smart pointers in their interface to raw pointers; these functions
should be used exclusively in the parser. In other words these raw pointers
are owning, as if they were smart pointers, and in fact the functions convert
their arguments into unique pointers right away, and produce their results by
calling the |release| method of a unique pointer. This travesty is done just
so that the parser only sees POD, types which it can put into a |union|.

@< Declarations of exported functions @>=
type_ptr mk_prim_type(primitive_tag p);
type_ptr mk_type_variable(unsigned int i);
type_ptr mk_function_type(type_expr&& a, type_expr&& r);
type_ptr mk_row_type(type_expr&& c);
type_ptr mk_tuple_type (type_list&& l);
type_ptr mk_union_type (type_list&& l);
@)
type_p make_prim_type(unsigned int p);
type_p make_type_variable(unsigned int i);
type_p make_function_type(type_p a,type_p r);
type_p make_row_type(type_p c);
type_p make_tuple_type(raw_type_list l);
type_p make_union_type(raw_type_list l);
type_p make_tabled_type(id_type nr);
@)
raw_type_list make_type_singleton(type_p raw);
raw_type_list make_type_list(raw_type_list l,type_p t);
type_p unmake_type_singleton(raw_type_list l);

@ The functions like |mk_prim| below simply call the corresponding factory
method in the context of the function |std::make_unique|, which invokes |new|
and captures the resulting pointer, transforming it into a |type_ptr| result.
The functions like |make_prim| wrap them for the parser interface, undressing
the pointers to raw again. Using this setup it is ensured that all pointers are
considered owning their target, implicitly so while being manipulated by the
parser (which guarantees that every pointer placed on the parsing stack will be
argument of an interface function exactly once, possibly some |destroy| function
in case it pops symbols during error recovery).

These functions make some provisions to facilitate special relations between
types, so that the parser does not have to deal with them. Thus |mk_prim_type|
will return an empty tuple type when called with the type name for |"void"|,
although this is not a primitive type (indeed |"void"| should probably better be
handled just like user-defined type abbreviations). The function |mk_union_type|
will not encapsulate a list of length one into an invalid |type_expr|, but
rather return its unique list element, unpacked. The reason for this is that
having a syntactic category for a list of at least one component separated by
vertical bars simplifies the grammar considerably; when the list has one
component (and no bars) a union of one variant is temporarily created, but upon
incorporation into an encompassing type, the union is then removed again. For
tuples a similar provision is not necessary, as a somewhat more involved set of
grammar rules is used that avoids making type lists of length~$1$.

The functions |make_tuple_type| and |make_union_type| reverse the list of
types they handle, to compensate for the fact that the left-recursive grammar
rules (easier for the parser generator) construct their type lists in reverse
order.

@< Function definitions @>=
type_ptr mk_prim_type(primitive_tag p)
{ return p<nr_of_primitive_types ?
    std::make_unique<type_expr>(type_expr::primitive(p)) :
    type_ptr(mk_tuple_type(empty_tuple()));
}

type_ptr mk_type_variable(unsigned int i)
{@; return std::make_unique<type_expr>(type_expr::variable(i)); }

type_ptr mk_function_type (type_expr&& a, type_expr&& r)
{@; return std::make_unique<type_expr>
        (type_expr::function(std::move(a),std::move(r))); }

type_ptr mk_row_type(type_expr&& t)
{@; return std::make_unique<type_expr>(type_expr::row(std::move(t))); }

type_ptr mk_tuple_type (type_list&& l)
{@; return std::make_unique<type_expr>(type_expr::tuple(std::move(l))); }

type_ptr mk_union_type (type_list&& l)
{ if (l.singleton())
    return std::make_unique<type_expr>(std::move(l.front()));
  return std::make_unique<type_expr>
    (type_expr::tuple_or_union(union_type,std::move(l)));
}

type_ptr mk_tabled_type(type_nr_type nr)
{@; return std::make_unique<type_expr>(type_expr::tabled_nr(nr)); }

@ A second group of functions similarly constructs type bottom-up, but since they
are intended for use by the parser, they return raw pointers (which the parser
treats as owning their referent). Because of this intended use, they use the raw
|type_p| rather than the smart |type_ptr|, both in results and in arguments.

@< Function definitions @>=

type_p make_prim_type(unsigned int p)
{@; return mk_prim_type(static_cast<primitive_tag>(p)).release(); }

type_p make_type_variable(unsigned int i)
{@; return mk_type_variable(i).release(); }

type_p make_function_type(type_p a,type_p r)
{@; return
    mk_function_type(std::move(*type_ptr(a)),std::move(*type_ptr(r))).release();
}

type_p make_row_type(type_p c)
{@; return mk_row_type(std::move(*type_ptr(c))).release(); }

type_p make_tuple_type(raw_type_list l)
{@; type_list result(l); result.reverse();
    return mk_tuple_type(std::move(result)).release();
}

type_p make_union_type(raw_type_list l)
{@; type_list result(l); result.reverse();
    return mk_union_type(std::move(result)).release();
}
@)
type_p make_tabled_type(id_type nr)
@/{
// for now store identifier |nr| in |tabled_variant| field, until type equivalencing
  return new type_expr(type_expr::tabled_nr(nr));
  }

@)
raw_type_list make_type_singleton(type_p t)
{@; type_list result;
  result.push_front(std::move(*type_ptr(t)));
  return result.release();
}
raw_type_list make_type_list(raw_type_list l,type_p t)
{ type_list tmp(l); // since |prefix| needs second argument an lvalue reference
  return prefix(std::move(*type_ptr(t)),tmp).release();
}

@ We define a function |unmake_type_singleton| to undo |make_type_singleton|
above. It goes in tandem with |unmake_pattern_singleton| defined in the
\.{parsetree.w} module, and the technical reason for needing them is explained
there.

@< Function definitions @>=
type_p unmake_type_singleton(raw_type_list p)
{@; type_list l(p); assert(l.singleton());
  return new type_expr(std::move(l.front()));
}


@*1 Second order types and type unification.
%
In this section we consider questions relating to universally quantified types
and type constructors. Both notions are related to the possibility of describing
families of types using a type with type variables, which can then be subject to
substitution of concrete types for them. This is to be distinguished from the
use of type patterns to represent incomplete type requirements (like ``a
$3$-tuple is needed here'') during type checking, where undetermined positions
are simply holes that can be arbitrarily and independently filled; type
variables can, and typically do, occur more than once in a type and have to be
systematically substituted for. We can write for instance $([[T]]\to[T])$ for
arbitrary type $T$, as type of the row-of-rows concatenation function. Type
constructors can also be represented by types using type variables taken from an
ordered list of one or more ``parameter types'', and when a corresponding list
of ``actual type arguments'' is given, substitution defines the resulting
concrete type.

Having functions with polymorphic types generalises what was already done for
certain general built-in functions, like the mentioned concatenation operation,
in pre-2.0 versions of the \axis. language. Their type checking, notably in
(overloaded) function calls, was handled by \foreign{ad hoc} code that is no
longer necessary. There is also some polymorphism involved in certain
non-function values like the empty list; this used to be handled in an
unsatisfactory way, but now we can handle values of polymorphic types like $[T]$
and $(\&{void}\mid T)$ normally, although we disallow assignable variables of
such types.

Our new type system much resembles in flavour (and is inspired by) the
Hindley-Milner type system used for instance in the Haskell language, but with
important differences, stemming mostly from the fact that we don't care much
about deducing types of \emph{all} expressions without any help from the user;
we have always required function parameters to be given explicit types. Indeed
such deduction might not be possible in the presence of certain features; it
notably does not blend well with``ad hoc'' function overloading (where a same
symbol or identifier can have multiple meanings to choose from) which was in use
long before we had second order types. We also allow declaring recursive types,
which Hindley-Milner typing does not allow (it gives a singular role to
injection maps into a disjoint union type, called constructors of an algebraic
data type, which provides a way around this restriction in cases that are
important in practice).

We already introduced (numbered) type variables into the definition of
|type_expr|. In type of expressions these arise either through explicit
introduction by the user (abstraction clauses), or from using names with a
polymorphic type. In the former case the type variables start out as
``fixed by the context'' within their scope (nothing can be assumed about them
and no substitution made) but when emerging from such a scope, the type
variables in its type become polymorphic (implicitly universally quantified).
We have chosen to use just one kind of type variables, with a frontier between
fixed and polymorphic types determined by the lexical context. Polymorphic type
variables have no distinct identity, and can be freely renumbered, for instance
to avoid a clash with other type variables when moving to a different context.

Polymorphic types require various forms of substitution operations, and a new
process called unification, which in its simplest form answers the question
whether two given polymorphic types admit any types obtainable from both by
substitution. If so, one usually also wants to know the simplest (most general)
such substitution. For instance, with $f,g,h$ denoting distinct type
constructors of one argument and with type variables $S,T$, the expressions
$f(S)$ and $f(g(T))$ can be made equal by the substitution $S:=g(T)$, and this
is the most general such substitution (with less general solutions being those
which in addition substitute some specific type for $T$). On the other hand, if
the second expression had instead been just $g(T)$, the substitution problem
would have had no solutions, as we cannot make the difference between the top
level $f$ and $g$ go away. The initial problem could arise in the context of
trying to match a function with type (for all~$S$) $(f(S)\to{h(S)})$ when called
with an argument expression of type (for all~$T$) $f(g(T))$; here the match
succeeds, and the function application so formed then has type (for all~$T$)
$h(g(T))$. Here the type of the function call reuses the type variable $T$ from
the type of the argument; in general it could involve type variables coming both
from the function and the argument types.

Although we allow recursive user-defined types that represent infinitely
repetitive type expressions, we do not allow unification to invent such types in
order to produce a solution when none exists otherwise. For instance, applying a
function of type $((S\to[S])\to([S]\to[S]))$ to the identity function, of type
$(T\to{T})$, will fail because we cannot make the argument type of $T$ equal
both to $S$ and to $[S]$; inventing a recursive type $L$ with $L=[L]$, and then
substituting $T:=(L\to{L})$, is rejected. Allowing it would complicate
unification immensely for no good purpose; if really needed, a user can
explicitly demand such a type substitution.

@ We shall need various forms of substitution for type variables, all of which
are variations of the method |type_expr::copy| that do something special when
encountering (certain) type variables. The argument~|tp| to these functions,
while specified as |type_expr|, should not contain any |undetermined_type|
subexpressions; to achieve this, a caller may need to first replace each such
occurrence by a fresh (only used at that place) type variable; the factory
function |type::wrap| given later does such a replacement.

The function |simple_subst| is used to implement type constructors using a
polymorphic |type_expr tp@;| with as parameters a number of type variables
numbered from~$0$ upwards; the argument list |assign| contains as many
monomorphic type expressions that are used to replace every occurrence of the
corresponding type variable. The utility function |shift| renumbers type
variables by adding |amount|, but (in order to respect variables that are fixed
in the context) leaves those numbered less than |fix| unchanged.

The other two functions declared here relate to the unification process of
polymorphic types. They use an auxiliary structure |type_assignment|, defined
below, which stores a bit more information than the |assign| parameter of
|simple_subst|; it will be filled during the unification by |can_unify|, and can
then later be used in |substitution| to obtain the unified type. It can however
also be used with related type expressions. For instance in a function
application we apply unification to the argument part of a function type and the
type of a concrete argument, and once the match is made, the |type_assignment|
can then be substituted into the result part of the function type to get the
type of the call.

Due to the nature of |can_unify|, the type it assigns in |assign| to a type
variable may itself be polymorphic and subject to later substitutions;
therefore, and in contrast to |simple_subst|, the |substitution| function
continues to traverse any substituted type subexpression for further
substitutions (with measures taken to ensure termination of the process). The
final parameter |shift| of |substitution| indicates an amount by which all type
variables in |tp| are shifted up before being looked up in |assign|. This is in
order to accommodate situations in which a shift was applied to a type
expression before computing the |type_assignment| (to avoid clashes with type
variables in a type expression being unified with), in which case one can later
pass the |amount| of shift that was applied to |substitution|, which avoids
having to shift that (or a related) type expression again when using the
assignment.

@< Declarations of exported functions @>=
type_expr simple_subst
  (const type_expr& tp, const std::vector<type_expr>& assign);
type_expr shift (const type_expr& tp, unsigned int fix, unsigned int amount);

@)
type_expr substitution
  (const type_expr& tp, const type_assignment& assign, unsigned int shift=0);
bool can_unify(const type_expr& P, const type_expr& Q, type_assignment& assign);


@ We start with the simplest functions |simple_subst|. While it is a variation
of |type_expr::copy|, we cannot directly assign to private members of
|type_expr| here, so we instead use the |mk| family type-building functions,
which return a |type_ptr|. On the way back in a recursive traversal of the type,
we move from the |type_expr| these results point to. When encountering a type
variable, which is always interpreted as an parameter of the type constructor
(since we do not allow defining such constructors in the scope of any bound type
variables), we simply copy the corresponding |type_expr| from |assign|.

@< Function definitions @>=

type_expr simple_subst
  (const type_expr& tp, const std::vector<type_expr>& assign)
{ type_ptr result;
  switch (tp.raw_kind())
  { case primitive_type: return type_expr::primitive(tp.prim());
    case function_type: result =
      mk_function_type(simple_subst(tp.func()->arg_type,assign),
                       simple_subst(tp.func()->result_type,assign));
    break;
    case row_type:
      result = mk_row_type(simple_subst(tp.component_type(),assign));
    break;
    case tuple_type:
    case union_type:
    { dressed_type_list aux;
      for (wtl_const_iterator it(tp.tuple()); not it.at_end(); ++it)
        aux.push_back(simple_subst(*it,assign));
      return type_expr::tuple_or_union(tp.raw_kind(),aux.undress());
    }
    case tabled: return type_expr::tabled_nr(tp.type_nr());
    case variable_type:
  @/{@; auto c = tp.typevar_count();
      assert(c<assign.size());
      return assign[c].copy();
    }
    default: assert(false); // there should be no undetermined type components
  }
  return std::move(*result);
}


@ When we need to renumber the polymorphic type variables in one type
to avoid collision with variables bound in another type, we can use the
auxiliary recursive function |shift|, which is similar to |simple_subst|.
Type variables below the threshold |fix| are unchanged.

@< Function definitions @>=
type_expr shift
  (const type_expr& t, unsigned int fix, unsigned int amount)
{ type_ptr result;
  switch (t.raw_kind())
  { case primitive_type: return type_expr::primitive(t.prim());
    case function_type: result =
      mk_function_type(shift(t.func()->arg_type,fix,amount),
                       shift(t.func()->result_type,fix,amount));
    break;
    case row_type:
      result = mk_row_type(shift(t.component_type(),fix,amount));
    break;
    case tuple_type:
    case union_type:
    { dressed_type_list aux;
      for (wtl_const_iterator it(t.tuple()); not it.at_end(); ++it)
        aux.push_back(shift(*it,fix,amount));
      return type_expr::tuple_or_union(t.raw_kind(),aux.undress());
    }
    case tabled: return type_expr::tabled_nr(t.type_nr());
    case variable_type:
  @/{@; auto c = t.typevar_count();
      return type_expr::variable(c<fix ? c : c+amount);
    }
    default: assert(false);
  }
  return std::move(*result);
}

@ Unification produces a set of substitutions for type variables, whose
structure is a bit more complicated than the simple list of |type_expr| values
that was used in |simple_subst|. We define a class |type_assignment| to hold the
relevant information. In fact it still holds a list of |const_type_ptr| values,
but we add a threshold |var_start| where the numbering of the corresponding type
variables starts. Also, the default value for these pointers is |nullptr|,
indicating that no substitution is to be made for the type variable. When a
substitution is called for, the type expression substituted may contain other
type variables, either below or above the threshold; in the latter case these
type variables may need further substitution. The absence of cycles that would
prevent termination of the substitution process is a class invariant.

Some methods are provided to easily assign a type expression to a type variable,
test whether this has been done, and as help in performing substitutions, to
renumber type variables taking into account that those that have been assigned
to will disappear from the type by the substitution.

@< Type definitions @>=
class type_assignment
{ unsigned int threshold; // first |variable_type| number that may vary
  std::vector<const_type_ptr> equiv; // variable substitutions go here
public:
  type_assignment(unsigned int fix_nr, unsigned int var_nr)
  : threshold(fix_nr)
  , equiv(var_nr)
    // default initialises |equiv| entries, we cannot say ``to |nullptr|''
  {}
@)
  type_assignment copy() const;
  unsigned int var_start() const @+{@; return threshold; }
  unsigned int size() const @+{@; return equiv.size(); }
  bool empty() const
  { auto null = @[ [](const const_type_ptr& p){@; return p==nullptr; } @];
    return all_of(equiv.begin(),equiv.end(),null);
  }
  void grow(unsigned int n) @+{@; equiv.resize(size()+n); }
@)
  const_type_p equivalent (unsigned int i) const
  {@; return i<threshold ? nullptr :
      (assert(i<threshold+size()),equiv[i-threshold].get()); }
  bool set_equivalent(unsigned int i, type_ptr&& p);
  bool set_equivalent(unsigned int i, const_type_p p);
@)
  unsigned int renumber(unsigned int i) const
  // reflect removal of variables assigned here
  { for (unsigned int j=i; j-->threshold; )
    // backwards to avoid using |i| after initialisation
      if (equiv[j-threshold]!=nullptr)
        --i; // take into account removal of |j|
    return i;
  }
@)
private:
  bool is_free_in(const type_expr& tp, unsigned int nr) const;
};

@ Sometimes we want to make a copy of a |type_assignment|, and since the |equiv|
filed holds unique pointers, we need to clone the type they point to.

@< Function definitions @>=
type_assignment type_assignment::copy() const
{ type_assignment result(threshold,size());
  result.equiv.reserve(size());
  for (const auto& tp : equiv)
    result.equiv.emplace_back(tp==nullptr ? nullptr : new type_expr(tp->copy()));
  return result;
}

@  The test for non-containment of a type variable is done by a private
recursive method |is_free_in|. In case a type variable is encountered for which
an equivalent is present in |equiv|, the recursion continues into the type
expression it is equated to; since we avoid situations where that expression
directly or indirectly references the same type variable, termination of this
process is ensured.

@< Function definitions @>=
bool type_assignment::is_free_in(const type_expr& tp, unsigned int nr) const
{ switch(tp.raw_kind())
  {
  case variable_type:
    if (@[auto* p=equivalent(tp.typevar_count())@;@])
      return is_free_in(*p,nr);
      // unpack assigned type variable, and retry
    return tp.typevar_count()==nr;
  case row_type: return is_free_in(tp.component_type(),nr);
  case function_type: return
    is_free_in(tp.func()->arg_type,nr) or
    is_free_in(tp.func()->result_type,nr);
  case tuple_type: case union_type:
    for(const_raw_type_list p = tp.tuple(); p!=nullptr; p = p->next.get())
      if (is_free_in(p->contents,nr))
        return true;
    return false;
  default: // |undetermined| (shouldn't happen), |primitive_type|, |tabled|
    return false;
  }
}

@ There are two versions of |set_equivalent|, the first of which can move from
its type argument, while the second makes a copy of it. Both use |is_free_in| to
test for direct or indirect self-reference that would be introduced by the
assignment; if it is found, the assignment is not done, so as to preserve the
class invariant. These methods return a Boolean value telling whether setting
the type variable succeeded.

@< Function definitions @>=
bool type_assignment::set_equivalent(unsigned int i, type_ptr&& p)
{ assert (i>=threshold and i<threshold+size());
@/if (is_free_in(*p,i))
    return false;
  equiv[i-threshold]=std::move(p);
  return true;
}
bool type_assignment::set_equivalent(unsigned int i, const_type_p p)
{ assert (i>=threshold and i<threshold+size());
@/if (is_free_in(*p,i))
    return false;
  equiv[i-threshold]=std::make_unique<type_expr>(p->copy());
  return true;
}


@ We next give the |substitution| function. It essentially copies |tp| with
substitution according to |assign|, recursively propagated into the substituted
type expressions. The final argument |shift_amount| effectively renumbers all
the type variables in |tp| by adding |shift_amount| before looking up their
equivalents in |assign| (we interpret all type variables of |tp| as polymorphic,
since in calls with |shift_amount>0| we always have that |tp| is a subexpression
of a type in the overload table, in which no fixed type variables can occur).

For |tabled| types we just return a copy of the type, without expansion, which
avoids the non-termination of the recursion. This is a valid possibility,
because tabled types cannot currently involve type variables. It does however
point to difficulty that should be dealt with in the future: one often would
like recursive types (like search trees) to be seen as instances of user defined
type constructors, whose application to a concrete type would result in such a
recursive type; when that becomes possible, one needs to find a solution to
dealing with that here (ideally it would suffice to keep the recursive
constructor and continue the substitution into its arguments, like for other
kinds of types).

The case of a |variable_type| is the only one where something more interesting
happens; we shall deal with this in a separate section.

@< Function definitions @>=

type_expr substitution
  (const type_expr& tp, const type_assignment& assign, unsigned int shift_amount)
{ type_ptr result;
  switch (tp.raw_kind())
  { case primitive_type: return type_expr::primitive(tp.prim());
    case function_type: result =
      mk_function_type(substitution(tp.func()->arg_type,assign,shift_amount),
                       substitution(tp.func()->result_type,assign,shift_amount));
    break;
    case row_type:
      result = mk_row_type(substitution(tp.component_type(),assign,shift_amount));
    break;
    case tuple_type:
    case union_type:
    { dressed_type_list aux;
      for (wtl_const_iterator it(tp.tuple()); not it.at_end(); ++it)
        aux.push_back(substitution(*it,assign,shift_amount));
      return type_expr::tuple_or_union(tp.raw_kind(),aux.undress());
    }
    case tabled: return type_expr::tabled_nr(tp.type_nr());
    case variable_type:
      @< If a type is associated in |assign| to type variable
         |tp.typevar_count()|, return a copy of that type into which
         substitution was recursively applied; otherwise return a copy of the
         type variable itself @>
    default: assert(false); // there should be no undetermined type components
  }
  return std::move(*result);
}

@ The |equivalent| method looks up any substitution recorded for a type
variable, with a null pointer signalling a negative result. This makes
performing the substitution, if called for, quite easy. If a substitution is
done, we must go on applying other substitutions into the type expression found
by |equivalent|, but since we are no longer dealing with a subexpression
of~|tp|, the |shift_amount| argument is set to~|0| here. Polymorphic type
variables that are not being substituted for remain type variables, but we apply
|assign.renumber| to fill in the gaps left by type variables that are being
substituted for. This is possible since no context ever ascribes a meaning to
particular polymorphic variables (unlike fixed type variables, which should
never be renumbered), but it is probably not necessary: in places where
polymorphic type variables need to fill a contiguous range, notably in the
|type| class below, we shall apply a compacting renumbering of them anyway.

There is a potential for non-terminating recursion here, but that possibility is
avoided by ensuring |assign| has no direct or indirect self-references. To that
end we shall refuse, when setting a value for type variable in any
|type_assignment|, values (type expressions) that directly or indirectly refer
back to the variable in question itself.

@< If a type is associated in |assign|... @>=
{ auto c = tp.typevar_count()+shift_amount;
  auto p = assign.equivalent(c);
  return p==nullptr
    ? type_expr::variable(assign.renumber(c)) : substitution(*p,assign,0);
}

@ Next we define the unification procedure, which is called |can_unify| since
returns a Boolean value indicating whether unification succeeded. In case of
success the substitutions made to achieve unification are recorded in |assign|;
in case of failure, the caller should ignore (or wipe out) any substitutions
that might be recorded in |assign|. In case of success, the actual unified type
can then be obtained if desired by a subsequent call |substitute(P_orig,assign)|
or |substitute(Q_orig,assign)|, but |assign| can also be used in different
manners.

The treatment of type variables and tabled types is detailed in other sections.
Apart from that, we just perform a recursive traversal of both types, failing as
soon as different tags are found, and succeeding if the traversal completes
without that happening.

@< Function definitions @>=

bool can_unify
  (const type_expr& P_orig, const type_expr& Q_orig, type_assignment& assign)
{ const_type_p P=&P_orig, Q=&Q_orig; // we need assignable pointers internally
  auto P_kind = P->kind(), Q_kind = Q->kind();
@/@< If |P| or |Q| is a type variable, expand any existing substitution
     in |assign| for them, or record a new one and return |true|, or if
     one of them fixed in the context |return| whether |P==Q|.
     In fall through cases, |P|, |Q|, |P_kind| and |Q_kind| are updated @>
  assert(P_kind!=undetermined_type and Q_kind!=undetermined_type);
  // no patterns here
  @< If both types are tabled, |return| a Boolean telling whether they are
     the same tabled type @>
  if (P_kind!=Q_kind)
    return false;
    // with name expansions behind us, the type tags must match to succeed
  switch(P_kind)
  {
  case primitive_type: return P->prim()==Q->prim();
  case function_type: return
    can_unify(P->func()->arg_type,Q->func()->arg_type,assign) @|
    and
    can_unify(P->func()->result_type,Q->func()->result_type,assign);
  case row_type: return
    can_unify(P->component_type(),Q->component_type(),assign);
  case tuple_type: case union_type:
    {
      for(const_raw_type_list p = P->tuple(), q=Q->tuple();
          p!=nullptr or q!=nullptr;
          p = p->next.get(), q=q->next.get())
      { if (p==nullptr or q==nullptr)
          return false; // unequal length lists
        if (not can_unify(p->contents,q->contents,assign))
          return false; // some subtype fails unification
      }
      return true;
    }
  default: assert(false); // other cases were eliminated before the |switch|
    return false; // keep compiler happy
  }
}

@ The presence of recursive types creates the risk of an infinite recursion if
we simply expand type definitions as we usually do. To avoid that scenario, we
perform a test near the entry of the recursive function |can_unify|, but after
assigned type variables have been substituted. (The order is important here: an
assignment can equate a type variable to a tabled type, but a tabled type cannot
be defined as a type variable.) Since types descended from tabled types are also
tabled, it suffices to catch the case where both types are now simultaneously
tabled, as any non-termination would have to run via such a case. So, as the
module title says, we always |return| when a pair of tabled types is
encountered, the return value telling whether they are identical.

This module will probably need changing once we allow recursively defined type
constructors: or allow unification one needs both equal constructors and
argument types that can be unified.

@< If both types are tabled, |return| a Boolean telling whether they are
     the same tabled type @>=
{@;
  if (P->raw_kind()==tabled and Q->raw_kind()==tabled)
    return P->type_nr()==Q->type_nr();
}

@ The code below is basically symmetric in |P| and |Q|, but we need to write out
the two cases anyway. When a type variable is encountered that already have an
equivalent in |assign|, we proceed the substituted type expression in its place,
much like what is done with tabled type names but using |assign.equivalent|
instead of |expansion|. Unlike tabled types, that cannot refer directly to
another one, unification can make two polymorphic type variables equal (through
an assignment in one direction, to avoid circularity); therefore we use a
|while| loop to iterate replacement until something other than a type variable
is found. Type variables numbered below |assign.threshold| do not have an
|equiv| entry in |assign|, so they will fall through these loops, just like
polymorphic variables without assignment to them. In either case we return
|true| if $P=Q$, which is in fact the only way to succeed for type variables
below the threshold. For those above the threshold that are not identical to the
other one of $\{P,Q\}$, we call |assign.set_equivalent| to try to assign the
other type expression to it, and return whether that succeeds. The way
|set_equivalent| handles the case of a type expression that cannot be assigned
because it refers back to the same type variable, namely by returning |false|,
means that this just makes the unification fail; this is precisely what we want
for this case.

@< If |P| or |Q| is a type variable... @>=
{ const_type_p p; // we first substitute already assigned type variables
  while (P_kind==variable_type and
         (p=assign.equivalent(P->typevar_count()))!=nullptr)
    P_kind=(P=p)->kind(); // replace |P| by type previously assigned to it
  while (Q_kind==variable_type and
         (p=assign.equivalent(Q->typevar_count()))!=nullptr)
    Q_kind=(Q=p)->kind(); // replace |Q| by type previously assigned to it
@)
  if (P_kind==variable_type)
  // then |P| is either fixed in the context or unassigned in |assign|
  { auto c = P->typevar_count();
    if (Q_kind==variable_type and Q->typevar_count()==c)
      return true; // identical variables, nothing to do
    return c>=assign.var_start() and
       assign.set_equivalent(c,Q);
  }
  if (Q_kind==variable_type)
@/{@; auto c = Q->typevar_count();
    return c>=assign.var_start() and
      assign.set_equivalent(c,P);
  }
}

<<<<<<< HEAD
@ The presence of recursive types creates the risk of an infinite recursion if
we simply expand type definitions as we usually do. To avoid that scenario, we
perform a test near the entry of the recursive function |can_unify|, but after
assigned type variables have been substituted. (The order is important here: an
assignment can equate a type variable to a tabled type, but a tabled type cannot
be defined as a type variable.) Since types descended from tabled types are also
tabled, it suffices to catch the case where both types are now simultaneously
tabled, as any non-termination would have to run via such a case. So, as the
module title says, we always |return| when a pair of tabled types is
encountered, the return value telling whether they are identical.

@< If both types are tabled, |return| a Boolean telling whether they are
     the same tabled type @>=
{
  if (P->raw_kind()==tabled and Q->raw_kind()==tabled)
    return P->type_nr()==Q->type_nr();
}

@ The test for non-containment of a type variable is best done by a local
recursive function:
@< Local function def... @>=
bool is_free_in(const type_expr& tp, unsigned int nr,
                const type_assignment& assign)
{ switch(tp.raw_kind())
  {
  case variable_type:
    if (@[auto p=assign.equivalent(tp.typevar_count())@;@])
      return is_free_in(*p,nr,assign);
      // unpack assigned type variable, and retry
    return tp.typevar_count()==nr;
  case row_type: return is_free_in(tp.component_type(),nr,assign);
  case function_type: return
    is_free_in(tp.func()->arg_type,nr,assign) or
    is_free_in(tp.func()->result_type,nr,assign);
  case tuple_type: case union_type:
    for(const_raw_type_list p = tp.tuple(); p!=nullptr; p = p->next.get())
      if (is_free_in(p->contents,nr,assign))
        return true;
    return false;
  default: // |undetermined| (shouldn't happen), |primitive_type|, |tabled|
    return false;
  }
}

=======
>>>>>>> 61b98c62
@*2 Wrapped up polymorphic types.
%
For a long time, the recursive class |type_expr| was used both to represent a
pattern that the context expects for the type of an expression (for
instance \.{(*->*)} for the function part in a call expression), to be filled in
during type analysis, and the type ascribed to an expression after type
checking, or to a variable. With the advent of second order types, we have made
a clearer distinction between patterns and (possibly polymorphic) types, which
is already reflected in definition of |type_expr|. While type patterns typically
contain undetermined parts, types are completely determined but may contain
polymorphic type variables. Whenever a type found gets stored as the type of a
variable or function, we shall wrap the |type_expr| in an object of class |type|
defined below. This class notably provides data and methods to help administrate
polymorphic types. There is however no clear separation between the use of
|type_expr| and |type|, because when methods for polymorphic types are defined
by structural recursion, like the already introduced |substitution|, this is
easier to do using |type_expr|. Indeed, even the main type checking function
|convert_expr| returns the type it deduced in the form of a |type_expr|, which
the caller then often converts to a |type|. During the call of such recursive
functions operating upon |type_expr|, the extra information needed to build a
|type| from them is held elsewhere.

Polymorphic types arise in type checking when identifiers and functions with a
recorded polymorphic type are used. When combined in for instance function
calls, unification may also produce new polymorphic types. However the main way
in which fresh polymorphic types arise is by the use of ``type abstraction''
clauses, in which the user explicitly introduces some type variables. Within the
scope of the clause introducing it, such a type variable represents a fixed but
unknown type; it is handled like a primitive type, but with no related
operations given for it. These type variables may end up in the (usually
function) type that is derived for the clause, and when they thus emerge from
the scope in which they were introduced, they become polymorphic type variables.
The latter are implicitly universally quantified, and they can be substituted
for during unification. Thus an important quantity will be the threshold between
type variables still in scope (numbered below the threshold), and polymorphic
type variables (numbered from the threshold upwards). While manipulating
|type_expr| values, this threshold is stored under names like |fix_count| or
|fc|, and it gets recorded with the |type_expr| when wrapping it into a |type|.
Our decision to make polymorphic type variables ``float on top'' of the fixed
ones often creates an annoying requirement to renumber polymorphic type
variables. But this probably would be needed even if we had a separate pool of
polymorphic variables, since unification requires sets of polymorphic type
variables from separate types to be (made) disjoint. Therefore we stick to our
decision here.

Polymorphic types are most often function types, and the main use of
polymorphism and unification occurs when we resolve function overloading.
However, unification (in a one-way sense) also occurs whenever a previously
determined polymorphic type arises in a context where a specific (monomorphic)
type is required, in which case the former must successfully unify to the
latter. Some expressions can be given a non-function polymorphic type, of which
the most common example is the empty row display, which in a context that does
not expect any particular component type is given the polymorphic type \.{[A]}
(similar examples arise when a polymorphic injector function for a union type
constructor is applied, and the variants of the union other than that of the
injector remain polymorphic).

We arrange things so that no context ever \emph{requires} a polymorphic type.
One cannot write a polymorphic type in a cast, and whenever an identifier is
given a polymorphic type at its initialisation, it is implicitly given the
constant attribute; this excludes the possibility later writing an assignment to
such a variable, in which the right hand side would be a context requiring value
of (sufficiently) polymorphic type to replace the initial value. As there are
usually not many different values with a given polymorphic type anyway, this is
not expected to be a severe restriction for user.

@ The main information added by a |type| to the |type_expr| it contains, is the
range of type variable numbers that are considered to be polymorphic. This is
contained in a |type_assignment| field, which provides its |var_start()| as the
lower bound of the range, and its |size()| (namely that of its |equiv| table)
for the size of the range. At the same time, that field allows (optionally and
temporarily) recording assignments to the polymorphic type variables, which
simplifies the unification process (the type variables with a type assigned to
them are then considered to be neither fixed nor polymorphic in the type). When
we don't need the type assignments or are done with them, we have the
possibility to clear them and revert to the original type.

The class |type| has a large number of methods, many of them invoking some for
of unification or substitution of type variables. Here we give those related to
creating instances of |type|. Like for |type_expr| we have a move constructor
and move-assignment operator, while constructing a copy requires explicitly
calling |copy|, but the main ways of constructing |type| are by factory
functions (static methods). The principal one is |wrap| that converts a
|type_expr| to a |type|. It needs an indication |fix_nr| of the threshold above
which to consider variables polymorphic, and it will renumber those polymorphic
values in order of appearance in the type expression to a consecutive range of
numbers. An optional argument |gap| can be supplied which makes renumbering
start at |fix_count+gap| to ensure that |gap| numbers remain unused, presumably
to avoid clashes with some type variables elsewhere. We can alternatively use
the |constructor| method to get a |type| used to represent a type constructor.
In that case all type variables will be taken to be parameter types (since type
constructors cannot be introduced in the scope of a type abstraction), and the
caller passes the desired |degree| explicitly (there is no renumbering here, and
not all type parameters need to actually occur in the |type_expr|). Finally
|type::bottom| produces a neutral |type| consisting of just a type variable, the
pendant of an undetermined |type_expr|; it is used for instance as the starting
value in balancing of types, and thereby provides the component type for the
type of an empty row display.

@< Type definitions @>=
class type
{
  type_expr te;
  type_assignment a;
@)
  type() : te(), a(0,0) @+{}
  type(unsigned int fix_nr,unsigned int var_nr) : te(), a(fix_nr,var_nr) @+{}
public:
  static type wrap(const type_expr& te,
		   unsigned int fix_count, unsigned int gap=0);
  static type constructor(type_expr&& te, unsigned int degree);
  static type bottom(unsigned int fix_count); // a polymorphic type variable
  type(type&& tp) = default;
  type& operator=(type&& tp) = default;
  type copy() const @+
    {@; type result;
      result.te=te.copy();
      result.a=a.copy();
      return result;
    }
@)
  @< Methods of |type| to access component types @>@;
@)
  @< Utility methods of |type| @>@;
};

@ We access the component |type_expr| elements of a |type| using methods of the
same name of those of |type_expr|; we do not attempt to recreate |type| values
for them, so these methods have the same return types as their |type_expr|
counterparts. We include here also a few methods that access the
|type_assignment| field, and some simple tests.

@< Methods of |type| to access component types @>=
type_tag kind () const @+{@; return te.kind(); }
primitive_tag prim () const     @+{@; return te.prim(); }
unsigned int typevar_count () const @+{@; return te.typevar_count(); }
const func_type* func() const  @+{@; return te.func(); }
      func_type* func()        @+{@; return te.func(); }
const type_expr& component_type () const @+{@; return te.component_type(); }
      type_expr& component_type ()       @+{@; return te.component_type(); }
const_raw_type_list tuple () const @+{@; return te.tuple(); }
      raw_type_list tuple ()       @+{@; return te.tuple(); }
type_nr_type type_nr () const @+{@; return te.type_nr(); }
@)
const type_assignment& assign () const @+{@; return a; }
unsigned int floor () const @+{@; return a.var_start(); }
unsigned int degree() const @+{@; return a.size(); }
unsigned int ceil() const @+{@; return floor()+degree(); }
  // start disjoint type variables here
bool is_polymorphic() const @+{@; return degree()>0; }
bool is_clean() const; // absence of pending type assignments
const type_expr& unwrap() const @+{@; return te ; }
bool is_void() const @+
{@; return te.kind()==tuple_type and length(te.tuple())==0; }

@ The method |unwrap| above gives access to the stored |type_expr|, but ignores
any type assignments that were made. If one does want to take into account type
assignments, calling |expunge| will do so and then remove those type variables.
And if in addition one needs a |type_expr| rather than a |type|, one can instead
call |bake| or, if this is the final use of our |type| value, |bake_off|. To
forget any pending type assignments and revert to a previous state one can call
|clear|, possibly passing a degree which needs to be restored.

Unification with another type is done by the |unify| method. This can both
decrease the degree or increase it (by capturing type variables from the other
type); there is no fixed relationship between type variables before and after.
The |const| method |has_unifier| tests whether our type can unify to what the
|type_expr| expects. The method |unify_specialise| preforms one-sided
unification of our |type| (in |pattern| no type variables are changed, but
undetermined parts may be filled in)), recording the substitution required in
our |type_assignment|. The |matches| method is similar, but specific for use in
overload resolution, where our type is that found for the argument, and |formal|
is the argument type specification of one overloaded instance. In case of
success, our |assign()| can then be used to perform substitutions to the type of
that overloaded instance, while in case of failure the caller can call |clear|
before attempting another match. The |degree| parameter and output parameter
|shift_amount| are needed for polymorphic overloads: the former informs about
the degree of polymorphism of the overload, and the latter reports back the
amount by which the polymorphic variables needed to be shifted to avoid
collision with our type variables. Calls where no overloading is involved are
simpler: one just needs to attempt unification for the parameter part of the
function and the argument type; calling |matches_argument| on the the complete
function type and passing it the argument achieves this.

@< Utility methods of |type| @>=
type& expunge(); // eliminate assigned type variables, by substitution
type_expr bake() const; // extract |type_expr| after substitution
type_expr bake_off(); // extract |type_expr|, sacrificing self if needed
type& clear(unsigned int d); // remove any type assignments, reserve |d| new ones
type& clear() @+{@; return clear(degree()); }
@)
bool unify(const type& other);
bool has_unifier(const type_expr& t) const;
bool unify_specialise(type_expr& pattern)
  // adapt to pattern while specialising pattern
  {@; return unify_specialise(te,pattern); }
  // recursive helper method does the work
bool unify_specialise(type_expr& pattern, unsigned int fix_count) const;
bool matches
  (const type_expr& formal, unsigned int poly_degree,
   unsigned int& shift_amount);
bool matches_argument(const type& arg_type); // for non-overloaded calls
@)
type_expr skeleton (const type_expr& sub_tp) const;
  // extract a type pattern from polymorphic |sub_tp|
void wrap_row () @+{@; te.set_from(type_expr::row(std::move(te))); }
  // put on a ``row-of''
private:
bool unify_specialise(const type_expr& sub_tp, type_expr& pattern);

@ First some simple methods. One uses |expunge| to incorporate any pending type
assignments, and |clear| to forget any and reset the number of type variables
to~|d| (presumably the number it had before some unification method might have
extended the set). Finally |bake| and |bake_off| provide the type expression
taking into account pending type assignments, the latter leaving the type itself
in an unusable state (since it was possibly moved from).

@< Function definitions @>=
bool type::is_clean() const @+{@; return a.empty(); }
type& type::expunge()
{
  if (is_clean())
    return *this; // nothing to expunge
  return *this = wrap(substitution(te,a),floor());
  // apply |a|, then renumber remaining type variables
}
@)
type& type::clear(unsigned int d)
@+{@;
  a = type_assignment(floor(),d);
  return *this;
}
@)
type_expr type::bake() const
@+{@; return substitution(te,a); }
type_expr type::bake_off() // variant available if |*this| is no longer needed
{
  if (a.empty())
    return std::move(te); // save some work here
  return substitution(te,a);
}

@ When turning a |type_expr| into a |type|, we build a transformed copy using a
local recursive function |pack|. While doing so it also eliminates
undetermined components by replacing them by fresh type variables; this probably
should never be necessary, but will ensure that in a |type| the |te| field never
|is_unstable()|. The implementation of |pack| is similar to that of
|substitution|, but returns a |type_expr| rather than a (smart) pointer to it.
The |translate| argument is a lookup list, mapping new (position) to old (value)
type variable numbers, which initially just maps frozen type variables to
themselves, and is updated with entries for type variables encountered or
created during the recursive traversal.

@< Local function definitions @>=
type_expr pack(const type_expr& te, sl_list<unsigned int>& translate)
{ switch (te.raw_kind())
  { case primitive_type: return type_expr::primitive(te.prim());
    case function_type:
    { auto arg_fix = pack(te.func()->arg_type,translate); // this one first
      auto res_fix = pack(te.func()->result_type,translate); // then this one
      return type_expr::function(std::move(arg_fix),std::move(res_fix));
    }
    case row_type: return type_expr::row(pack(te.component_type(),translate));
    case tuple_type:
    case union_type:
    { dressed_type_list aux;
      for (wtl_const_iterator it(te.tuple()); not it.at_end(); ++it)
        aux.push_back(pack(*it,translate));
      return  type_expr::tuple_or_union(te.raw_kind(),aux.undress());
    }
    case tabled: return type_expr::tabled_nr(te.type_nr());
    case undetermined_type:
    { unsigned int k=translate.size(); translate.push_back(-1);
      return type_expr::variable(k);
    }
    case variable_type:
    { unsigned int k=0;
      for (auto it=translate.begin(); not translate.at_end(it); ++it, ++k)
        if (*it==te.typevar_count()) // then we found a known type variable
          return type_expr::variable(k);
      translate.push_back(te.typevar_count()); // new variable; record it
      return type_expr::variable(k); // return new number for variable
    }
   default: assert(false); return type_expr();
  }
}


@ The call |type::wrap(t,fc,gap)| that converts a |type_expr t@;| to a |type|,
renumbering the type variables from $fc$ upwards into a consecutive range
starting at |fc+gap|. Using |pack| this is straightforward: we prepare a local
list |translate| to map type variables that should remain fixed themselves and
pad it out with |gap| dummy entries, and then let |pack| do the work. The
polymorphic degree of the result is determined by how much |pack| makes the
|translate| table grow, so we need to store the |type_expr| returned by |pack|
in a local variable |te| before constructing our |type|, and finally move |te|
into that type.

@< Function definitions @>=
type type::wrap (const type_expr& t, unsigned int fix_count, unsigned int gap)
{
  sl_list<unsigned int> translate;
  for (unsigned int k=0; k<fix_count; ++k)
    translate.push_back(k);
     // up to |fix_count|, type variables are unchanged,
  for (unsigned int k=0; k<gap; ++k)
    translate.push_back(-1); // reserve |gap| values as ``to remain unused''
@)
  type_expr te=pack(t,translate);
  fix_count += gap; // the new starting value
  type result(fix_count,translate.size()-fix_count);
  result.te = std::move(te);
  return result;
}

@ When building a |type| to be used as type constructor, we use the provided
|type_expr| as-is as body, and set the degree as requested (in contrast with
|type::wrap| that counts type variables actually used). The method |bottom|
similarly avoids the complications of |type::wrap|, using only the provided
|fix_count| to choose a variable number beyond any type abstractions
in scope in the context of the call.

@< Function definitions @>=
type type::constructor(type_expr&& te, unsigned int degree)
{ type result(0,degree);
  result.te = std::move(te);
  return result;
}
@)
type type::bottom(unsigned int fix_count)
{ type result(fix_count,1);
  result.te = type_expr::variable(fix_count);
  return result;
}

@ The methods |type::unify| and |type::has_unifier| are easily implemented using
|can_unify|.

@< Function definitions @>=
bool type::unify(const type& other)
{ assert(floor()==other.floor());
  const auto d = degree();
  if (other.is_polymorphic())
  {
    a.grow(other.degree()); // make place for other type variables
    if (can_unify(te,shift(other.te,floor(),d),a))
    {@;
      expunge();
      return true;
    }
    else
    {@;
      clear(d);
      return false;
    }
  }
  if (can_unify(te, other.te, a))
  {@;
    expunge();
    return true;
  }
  else
  {@;
    clear(d);
    return false;
  }
}
@)
bool type::has_unifier(const type_expr& t) const
{
  type tp = type::wrap(t,floor(),degree()); // renumber to avoid clashes
  tp.a = type_assignment(a.var_start(),degree()+tp.degree());
  // (ab)use |tp.a| as local variable
  return can_unify(te,tp.te,tp.a);
}

@ The method |type::unify_specialise| is like the function |can_unify|, but on
the side of the pattern the only changes are specialisations of undefined
subexpressions. Any type variables present in |pattern| are not substituted for:
unless they match up with the same type variable on our side, they cause
unification to fail. The necessary substitutions on our |type| side are recorded
in our |a| field, which is convenient for our implementation: any occurrence of
a type variable after the first will get the value that was substituted for it
the first time. Once the unification succeeds, the caller can decide whether to
preserve these type assignments for further unification, or use them to perform
substitutions, or forget them by calling |clear|.

@< Function definitions @>=

bool type::unify_specialise(const type_expr& sub_tp, type_expr& pattern)
{ if (sub_tp.raw_kind()==tabled and pattern.raw_kind()==tabled)
    return sub_tp.type_nr()==pattern.type_nr();
    // avoid non-termination, test for identity
  auto P_kind = sub_tp.kind(), Q_kind = pattern.kind();
  if (Q_kind==undetermined_type)
    {@; pattern.set_from(sub_tp.copy()); return true; }
  if (P_kind!=Q_kind and P_kind!=variable_type)
    return false;
  switch(P_kind)
  {
  case variable_type:
    { auto c = sub_tp.typevar_count();
      if (c<floor()) // fixed type; |Q| must match
        return Q_kind==variable_type and pattern.typevar_count()==c;
      auto eq=a.equivalent(c);
      if (eq!=nullptr)
        return unify_specialise(*eq,pattern);
      @< If |pattern| has |undetermined| entries, throw an error @>
      a.set_equivalent(c,std::make_unique<type_expr>(pattern.copy()));
      return true;
    }
  case primitive_type: return sub_tp.prim()==pattern.prim();
  case function_type: return
    unify_specialise(sub_tp.func()->arg_type,pattern.func()->arg_type) and @|
    unify_specialise(sub_tp.func()->result_type,pattern.func()->result_type);
  case row_type: return
    unify_specialise(sub_tp.component_type(),pattern.component_type());
  case tuple_type: case union_type:
    { const_raw_type_list p; raw_type_list q; // need two different types here
      for(p = sub_tp.tuple(), q=pattern.tuple();
          p!=nullptr or q!=nullptr;
          p = p->next.get(), q=q->next.get())
      { if (p==nullptr or q==nullptr)
          return false; // unequal length lists
        if (not unify_specialise(p->contents,q->contents))
          return false; // some subtype fails unification
      }
      return true;
    }
  default: assert(false);
  // |tabled| impossible, and |undetermined_type| should not happen
  }
  return false; // keep compiler happy
}

@ The scenario in which we are asked to unify a type variable with a pattern
that has undetermined parts without being completely undetermined is extremely
unlikely if at all possible. Rather than finding the ``right thing'' to do here,
like inventing new type variables to plug the undetermined parts, we prefer to
signal an error in such cases. It is awkward that we need to throw an error from
a method of |type|, with no expression to attach this type to, but a caller may
catch and repackage the error to provide more detail.

@< If |pattern| has |undetermined| entries, throw an error @>=
if (pattern.is_unstable())
{ std::ostringstream o;
  o << "Cannot unify a type variable and an incomplete type " << pattern;
  throw program_error(o.str());
}

@ The second method |type::unify_specialise| is basically the same as the first,
but is a |const| method so that in particular the |type_assignment| field |a| is
unchanged. This is achieved by copying our type before calling
|unify_specialise| on the copy. We use the occasion of copying to also renumber
our bound variables starting from a new level |lvl|, which is useful to make
place for variables in |pattern| that should be considered fixed there, and
disjoint from our bound variables.

@< Function definitions @>=

bool type::unify_specialise(type_expr& pattern, unsigned int lvl) const
{ assert(lvl>=floor()); // we cannot start numbering below our |floor()|
  return wrap(te,floor(),lvl-floor()).unify_specialise(pattern);
}

@ The method |matches| is typically called with as our type the type of an
(argument) expression, and as |f_par_tp| the parameter part of a function type
from the overload table. Both our (actual argument) type and the function type
can be polymorphic. Our type stores its own polymorphic |floor()| and
|degree()|, while for the function type the degree is passed as a separate
argument |f_deg|; coming from a global table, its type variables are all
polymorphic, starting from number~|0|. The task of this method is similar to
that of |f_par_tp.specialise|, but instead of filling undetermined slots, we are
deducing assignments to the free type variables in |f_par_tp|, which are then
(opportunistically) stored in the |type_assignment| field of |*this|. We assume
the caller has cleared all our previous type assignments, so we have a clean
slate of |degree()| type variables.

Since we are calling |can_unify|, we must first make the sets of type variables
disjoint, which we do by shifting any type variables of |f_par_tp| to start at
|ceil()|. The caller of |matches| should be aware that, when afterwards using
the |type_assignment| of the |type| object, the same shift should be applied to
any type expression related to |f_par_tp| substituted into; the optional final
argument of |substitution| can be used for this. We store the amount that our
method shifted by in its output parameter |shift_amount| for the convenience of
the caller (the value of |ceil()| from which it was copied will have been raised
after the call). Typically the above is used by the caller for performing
substitution into the result type of the function type that |f_par_tp| was taken
from.

@< Function definitions @>=

bool type::matches
  (const type_expr& f_par_tp, unsigned int f_deg, unsigned int& shift_amount)
{
  shift_amount = ceil(); // record where our type assignments used to end
  a.grow(f_deg); // create space for new type variables
  if (shift_amount==0 or f_deg==0) // then no need to renumber |f_par_tp|
    return can_unify(f_par_tp,te,a);
  return can_unify(shift(f_par_tp,0,shift_amount),te,a);
}

@ The method |matches_argument| is a variation on |matches| to be used in
function calls in which the function does not come from the overload table. Here
the preconditions are different: both function and argument have a |type| (which
was not the case for a function type in the overload table), which can be
polymorphic and in addition have fixed type variables; their |floor()| values
that separate the two regimes are the same. We choose |matches_argument| to be a
method called for the full function type, passing the actual argument type to it
as (constant) argument (this is the opposite order from what |matches| does); in
case of success, the substitution is recorded in the |type_assignment| of the
function type. As in the case of |matches|, we need to make the polymorphic
variable sets disjoint, so if both sets are non empty, we shift the argument
polymorphic variables to follow those of the function type. In this manner the
type assignment can be applied, after a successful match, to the result type
without any shift.

@< Function definitions @>=

bool type::matches_argument(const type& actual_arg_type)
{
  assert(floor()==actual_arg_type.floor());
  unsigned int fd=degree(), ad=actual_arg_type.degree();
  a.grow(ad);
  if (fd==0 or ad==0) // then no need to renumber |actual_arg_type|
    return can_unify(func()->arg_type,actual_arg_type.te,a);
  return can_unify(func()->arg_type,shift(actual_arg_type.te,floor(),fd),a);
}

@ Before converting the argument for a polymorphic function, we can extract from
its polymorphic type a type pattern that may aid the conversion, namely by
simply replacing all type variables bound in the polymorphic type by
undetermined types; the type variables up to |floor()| are unchanged. The method
|skeleton| achieves this; it could have been implemented by calling
|substitution| with an assignment of undetermined types, but it can be done just
as easily by a direct recursion.

@< Function definitions @>=
type_expr type::skeleton (const type_expr& sub_t) const
{ type_ptr result;
  switch (sub_t.raw_kind())
  { case primitive_type: return type_expr::primitive(sub_t.prim());
    case function_type: result =
      mk_function_type(skeleton(sub_t.func()->arg_type),
                       skeleton(sub_t.func()->result_type));
    break;
    case row_type:
      result = mk_row_type(skeleton(sub_t.component_type()));
    break;
    case tuple_type:
    case union_type:
    { dressed_type_list aux;
      for (wtl_const_iterator it(sub_t.tuple()); not it.at_end(); ++it)
        aux.push_back(skeleton(*it));
      return type_expr::tuple_or_union(sub_t.raw_kind(),aux.undress());
    }
    case tabled: return type_expr::tabled_nr(sub_t.type_nr());
    case variable_type:
    { auto c = sub_t.typevar_count();
      return c>=a.var_start() ? type_expr() : type_expr::variable(c);
    }
    default: assert(false);
  }
  return std::move(*result);
}


@ We also provide an overload for printing |type| values without having to call
|expr| explicitly each time.

@< Function definitions @>=
std::ostream& operator<<(std::ostream& strm, const type& t)
{@; return strm << t.bake(); }

@ We need to export the declaration of that last output operator instance.

@< Declarations of exported functions @>=
std::ostream& operator<<(std::ostream& strm, const type& t);

@*1 Specifying types by strings.
%
In practice we shall rarely call functions like |mk_prim_type| and |mk_row_type|
directly to make explicit types, since this is rather laborious. Instead, such
explicit types will be constructed by the function |mk_type_expr| that parses a
(\Cee~type) string |s|, and correspondingly calls the appropriate type
constructing functions to build its return value. Now that we extended this
function, allowing it to scan and return polymorphic types, we add an output
parameter |var_count| that signals how many distinct type variables were found.

In some cases, as in section @# first types section @>, we are interested in
type patterns that allow `\.*' to be used to designate an |undetermined_type|,
but which are not intended to be in other ways polymorphic. For those occasions
we use |mk_type_pattern|, which lacks the |var_count| parameter. It can also be
used when an explicit non polymorphic type string is given, to avoid the need to
supply a |var_count| variable that serves no purpose. Finally |mk_type| scans a
type string and produces a (wrapped) |type| value.

@< Declarations of exported functions @>=
type_expr mk_type_expr(const char* s,unsigned int& var_count);
type_expr mk_type_pattern(const char* s);
type mk_type(const char* s);

@ The task of converting a properly formatted string into a type is one of
parsing a simple kind of expressions. The strings used here come from string
denotations in the source code (mostly in calls installing built-in functions
into \axis.) rather than from user input, and we are not going to write
incorrect strings (we hope). Therefore we don't care if the error handling is
crude here. The simplest way of parsing ``by hand'' is recursive descent, so
that is what we shall use. By passing a character pointer by reference, we
allow the recursive calls to advance the index within the string read.

@< Local function definitions @>=
type_expr scan_type(const char*& s, std::string& vars);
type_expr scan_in_parens(const char*& s, std::string& vars);
type_expr scan_union_list(const char*& s, std::string& vars);
type_expr scan_tuple_list(const char*& s, std::string& vars);

@ The function |scan_type| does the real parsing, |mk_type_expr| calls it,
providing a local modifiable pointer to bind to its reference parameter (which
is important because |scan_type| cannot directly accept a \Cee-string constant
as argument) while also doing error reporting. The function |mk_type_expr| is
called only during the start-up phase of \.{atlas} (but after the table
|prim_names| of primitive type names is installed), and if an error is
encountered (of type |logic_error|, since this must be an error in the \.{atlas}
program itself), printing of the error message will be followed by termination
of the program. Although the function |mk_type_pattern| should not produce
polymorphic types and |mk_type_expr| should produce a type without undefined
type subexpressions, it not really worth the hassle to ensure this by writing
two separate implementations, so we implement |mk_type_pattern| by calling
|mk_type_expr| and ignoring the number of type variables it finds.

@< Function definitions @>=
type_expr mk_type_expr(const char* s,unsigned int& var_count)
{ const char* orig=s; std::string vars;
  try
  { auto result=scan_type(s,vars);
    var_count = vars.length();
    return result;
  }
  catch (logic_error& e)
  { std::cerr << e.what() << "; original string: '" << orig @|
              << "' text remaining: '" << s << "'\n";
    throw;
  // make the error hard to ignore; if thrown probably aborts the program
  }
}
@)
type_expr mk_type_pattern(const char* s)
{@; unsigned int dummy; return mk_type_expr(s,dummy);
}
@)
type mk_type(const char* s)
{ unsigned int dummy;
  auto result = type::wrap(mk_type_expr(s,dummy),0);
  assert (result.degree()==dummy);
  return result;
}

@ The part of |scan_type| dealing with enclosed or atomic type expressions is
quite simple.

@< Local function definitions @>=
type_expr scan_type(const char*& s, std::string& vars)
{ if (*s=='(')
  { type_expr result=scan_in_parens(++s,vars);
    if (*s++!=')')
      throw logic_error("Missing ')' in type");
    return result;
  }
  else if (*s=='[')
  {
    type_expr t = scan_in_parens(++s,vars);
    if (*s++!=']')
      throw logic_error("Missing ']' in type");
    return type_expr::row(std::move(t));
  }
  else if (*s=='*') return ++s,type_expr(); // undetermined type
  else @< Scan and |return| a primitive type, or |throw| a |logic_error| @>
}
@)


@ For primitive types we use the same strings as for printing them. Since none
of them consists of a single character, and single letter names will suffice as
type variables for built-in functions; we only retainin |vars| the collection of
type variables seen within the current expression and the position of each type
variable in it.

In this module we use the fact that the order in the list |prim_names| matches
that in the enumeration type |primitive_tag|, by casting the integer index
into the former list to an element of that enumeration.

@h <cctype> // |isalpha|
@< Scan and |return| a primitive type, or |throw| a |logic_error| @>=
{ std::string str;
  while (isalpha(*s))
    str.push_back(*s++);
  auto l = str.length();
  if (l==1)
  { auto pos = vars.find(str[0]);
    if (pos==vars.npos)
    {@; pos=vars.length();
      vars+=str[0];
    }
    return type_expr::variable(pos);
  }
  if (l>1)
  { for (size_t i=0; i<nr_of_primitive_types; ++i)
      if (str==prim_names[i])
        return type_expr::primitive(static_cast<primitive_tag>(i));
    std::cerr << str << ": ";
    throw logic_error("Primitive type unrecognised");
  }
  throw logic_error("Type unrecognised");
}

@ The following code demonstrates how simple recursive descent parsing can be.

The function |scan_in_parens| scans a maximal portion of a type string that is
enclosed in parentheses or brackets. It only deals directly with an arrow that
might separate argument and return type in a function type (but might of
course be absent), and relies on |scan_union_list| to recognise the first and
possibly the second part. The function recognises one or more variants
separated by vertical bars (using a |while| loop but which uses a comma
operator to scan a variant before the loop condition), relying on its turn on
|scan_tuple_list| to deal with individual variants. It must take care though
to unpack the list in case it has length one (no union is involved in this
case). Finally |scan_tuple_list| similarly combines components in a list,
recursively calling |scan_type| for individual components. Unlike unions, we
allow the number of components to be zero, which can be recognised by having a
terminating character at the read position right from the start; when the
happens the loop is no entered at all, an the empty list of components will
give an empty tuple.

@h <string>

@< Local function definitions @>=
type_expr scan_in_parens(const char*& s, std::string& vars)
{ type_expr a=scan_union_list(s,vars);
  if (*s!='-' or s[1]!='>')
    return a;
  return type_expr::function(std::move(a),scan_union_list(s+=2,vars));
}
@)
type_expr scan_union_list(const char*& s, std::string& vars)
{ dressed_type_list variants;
  while (variants.emplace_back(scan_tuple_list(s,vars)),*s=='|')
    ++s;
  return variants.size()==1
    ? std::move(variants.front())
    : type_expr::tuple_or_union(union_type,variants.undress());
}
@)
type_expr scan_tuple_list(const char*& s, std::string& vars)
{ static const std::string term("|-)]");
  dressed_type_list members;
  if (term.find(*s)==std::string::npos)
    // only act on non-terminating characters
    while (members.emplace_back(scan_type(s,vars)),*s==',')
      ++s;
  return members.size()==1
    ? std::move(members.front())
    : type_expr::tuple(members.undress());
}

@*1 Predefined type expressions.
%
We shall often need to refer to certain types for comparison or for providing
a required type context. Instead of generating them on the fly each time using
|mk_type|, we define constant values that can be used everywhere.

@< Declarations of global variables @>=
extern const type_expr unknown_type; // \.{*}
extern const type_expr void_type; // \.{()}
extern const type_expr int_type; // \.{int}
extern const type_expr bool_type; // \.{bool}
extern const type_expr row_of_type; // \.{[*]}
extern const type_expr gen_func_type; // \.{(*->*)}

@ In some cases we need temporary copies of |void_type|, |int_type| and
|bool_type| to be used in the position of a modifiable lvalue argument. In
order to provide these temporary copies as arguments without having to bind
them to named variables, we define a function template that will produce a
modifiable lvalue from the modifiable rvalue, such as the result of calling
the |expr::copy| method.

@< Template and inline... @>=
template<typename T> T& as_lvalue(T&& rvalue) @+{@; return rvalue; }

@ The definition of the variables uses the constructors we have seen above, or
calls to |mk_type_expr|, rather than functions like |mk_prim_type| and
|mk_row_type|, so that no dynamic allocation is required for the top level
structure.

@< Global variable definitions @>=

@: first types section @>

const type_expr unknown_type; // uses default constructor
const type_expr void_type = type_expr::tuple(empty_tuple());
const type_expr int_type = type_expr::primitive(integral_type);
const type_expr bool_type = type_expr::primitive(boolean_type);
const type_expr row_of_type(mk_type_pattern("[*]"));
const type_expr gen_func_type(mk_type_pattern("(*->*)"));

@ There are more such statically allocated type expressions, which are used in
the evaluator. They are less fundamental, as they are not actually used in any
of the core language constructs, but useful for instance for specifying
various coercions. The definition of these constants therefore might be moved
to another compilation unit, but they are defined here so that in case their
initialisation should use other such constants, the order of initialisation
will be controlled (this is not the case between initialisations in different
compilation unit, which can lead to the so-called static initialisation
fiasco; indeed at some point we had for these constants a subtle bug whose
appearance depended on the precise compiler version used).

@< Declarations of global variables @>=
extern const type_expr rat_type; // \.{rat}
extern const type_expr str_type; // \.{string}
extern const type_expr vec_type; // \.{vec}
extern const type_expr ratvec_type; // \.{ratvec}
extern const type_expr mat_type; // \.{mat}
extern const type_expr row_of_int_type; // \.{[int]}
extern const type_expr row_of_rat_type; // \.{[rat]}
extern const type_expr row_of_vec_type; // \.{[vec]}
extern const type_expr row_of_ratvec_type; // \.{[ratvec]}
extern const type_expr row_row_of_int_type; // \.{[[int]]}
extern const type_expr row_row_of_rat_type; // \.{[[rat]]}
extern const type_expr pair_type; // \.{(*,*)}
extern const type_expr int_int_type; // \.{(int,int)}
extern const type_expr Lie_type_type; // \.{LieType}
extern const type_expr rd_type; // \.{RootDatum}
extern const type_expr ic_type; // \.{InnerClass}
extern const type_expr rf_type; // \.{RealForm}
extern const type_expr split_type; // \.{Split}
extern const type_expr KType_type; // \.{KType}
extern const type_expr KTypePol_type; // \.{KTypePol}
extern const type_expr param_type; // \.{Param}
extern const type_expr param_pol_type; // \.{ParamPol}

@ The definitions below have all become self-contained, due to the use of
|mk_type_expr| for non-primitive types. Indeed, since we cannot have sharing
between type (sub-)expressions, the economy of using the |copy| method for
previously constructed type constants would be truly marginal. So in their
current form, some of these definitions could now (again) be moved to other
compilation units, where they might even be just local constants.

@: second types section @>

@< Global variable definitions @>=
const type_expr rat_type = type_expr::primitive(rational_type);
const type_expr str_type = type_expr::primitive(string_type);
const type_expr vec_type = type_expr::primitive(vector_type);
const type_expr ratvec_type = type_expr::primitive(rational_vector_type);
const type_expr mat_type = type_expr::primitive(matrix_type);
const type_expr row_of_int_type(mk_type_pattern("[int]"));
const type_expr row_of_rat_type(mk_type_pattern("[rat]"));
const type_expr row_of_vec_type(mk_type_pattern("[vec]"));
const type_expr row_of_ratvec_type(mk_type_pattern("[ratvec]"));
const type_expr row_row_of_int_type(mk_type_pattern("[[int]]"));
const type_expr row_row_of_rat_type(mk_type_pattern("[[rat]]"));
const type_expr pair_type(mk_type_pattern("(*,*)"));
const type_expr int_int_type(mk_type_pattern("(int,int)"));
const type_expr Lie_type_type = type_expr::primitive(complex_lie_type_type);
const type_expr rd_type = type_expr::primitive(root_datum_type);
const type_expr ic_type = type_expr::primitive(inner_class_type);
const type_expr rf_type = type_expr::primitive(real_form_type);
const type_expr split_type = type_expr::primitive(split_integer_type);
const type_expr KType_type = type_expr::primitive(K_type_type);
const type_expr KTypePol_type = type_expr::primitive(K_type_pol_type);
const type_expr param_type = type_expr::primitive(module_parameter_type);
const type_expr param_pol_type = type_expr::primitive(virtual_module_type);

@ We shall also need a tuple pattern with any number of unknown components;
such a type is built by calling |unknown_tuple|.

@< Declarations of exported functions @>=
type_expr unknown_tuple(size_t n);

@~This pattern is built up in a simple loop.

@< Function definitions @>=
type_expr unknown_tuple(size_t n)
{ type_list tl;
  while (n-->0)
    prefix(type_expr(),tl);
  return type_expr::tuple(std::move(tl));
}

@* Run-time values.
%
Now we shall consider run-time values. As we mentioned before, the interpreter
must access values via generic pointers in order to be able to manipulate them
regardless of their types, which could be arbitrarily complicated. We could
either use void pointers to represent generic values and cast them when
necessary, or use inheritance and the dynamic cast feature of \Cpp. We choose
the second option, which is quite convenient to use, although this means that in
reality we have dynamic type information stored within the values, even though
that information had already been determined during type analysis. We shall in
fact use this information to double-check our type analysis at run time.

@< Type declarations @>=
struct value_base;
using value = const value_base*;
using shared_value = std::shared_ptr<const value_base>;
using  own_value = std::shared_ptr<value_base>;

@~We start with a base class for values. For it to be an abstract class, there
must be at least one pure virtual function in the class; the destructor having
to be virtual anyway, we make it pure virtual (this does not mean it is
unimplemented, in fact it must be implemented as it will always be called,
after the destructor for a derived class; it just means derived
classes \emph{must} override the default). The printing function does not have
a useful default, so we make it pure virtual as well, without providing an
implementation (in the base class). This |print| method will demonstrate the
ease of using dynamic typing via inheritance; it will not do any dynamic
casting, but other operations on values will.

@< Includes needed in \.{axis-types.h} @>=
#include <iostream> // needed for specification of |print| method below

@~Apart from virtual methods, we define other methods that will be redefined in
all or some derived classes, and which are selected based on the static type at
hand in the calling code rather than on the dynamic type, as the former will be
known to match the latter due to our type system. The method |name| is used in
reporting logic errors from function templates, notably the failure of a value
to be of the predicted type, where |name| names that predicted type. Since
callers are functions that know the type (via a template argument) but need not
have any object of that type at hand, we define |name| to be a |static|. For
certain derived types there will be operations implemented by making changes to
an existing value; we use copy-on-write when our reference to the initial value
is shared, and these derived classes provide a (usually default) copy
constructor, which will be invoked by the |get_own| function template below. It
used to call a virtual |clone| method, but that forces \emph{all} derived
classes to implement copying, while in the current situation those that do not
use |get_own| may simply not implement copying by deleting the copy constructor.

We disable assignment of |value_base| objects, since they
should always be handled by reference; the base class is abstract anyway, but
this ensures us that for no derived class an implicitly defined assignment
operator is accidentally invoked. Though derived copy constructors will be
|private|, they need to copy the base object, so we provide a |protected| copy
constructor.

Values are always handled via pointers. The raw pointer type is |value|, and a
shared smart pointer-to-constant is |shared_value|. The const-ness of the
latter reflects a copy-on-write policy: we rarely need to modify values
in-place, but when we do, we ensure our shared pointer is actually unique, and
then |const_cast| it to a derived version of |own_value| for modification (this
will be hidden in a function template defined later).

@< Type definitions @>=
struct value_base
{ value_base() @+ {}
@/virtual ~value_base() = 0;
  virtual void print(std::ostream& out) const =0;
@)
// |static const char* name();| just a model; defined in derived classes
@)
  value_base& operator=(const value_base& x) = delete;
};
inline value_base::~value_base() @+{} // necessary but empty implementation

@ We can already make sure that the operator~`|<<|' will do the right thing
for any of our values.

@< Declarations of exported functions @>=
std::ostream& operator<< (std::ostream& out, const value_base& v);

@~The operator~`|<<|' handles calling the virtual |print| method of the actual
value as usual.

@< Function definitions @>=
std::ostream& operator<< (std::ostream& out, const value_base& v)
{@; v.print(out); return out; }

@*1 Row-of values.
%
Here we define a first type derived from |value_base|, namely the type for
``row of'' types. They are implemented using vectors from the standard
template library.

@< Includes needed in \.{axis-types.h} @>=
#include <vector>
#include <cassert>

@~Since the actual values accessed will be of types derived from |value_base|,
we must pass through a level of indirection, so we have a vector of pointers. We
define these pointers to be |shared_value| pointers, so that the row takes
(shared) ownership of its components without needing an explicit destructor.
This has the additional advantage over explicit ownership management that the
copy constructor can safely just copy-construct the vector of pointers: a
possible exception thrown during the copy is guaranteed to clean up any pointers
present in the vector (resetting their reference counts to their original
values). Note also that default-constructed shared pointers are set to null
pointers, so the first constructor below, which just reserves space for |n|
shared pointers, has set them to exception-safe values while waiting for the
slots to be filled.

Of course ownership of pointers to |row_value| objects also needs to be managed.
The type |own_row| will be used after constructing the row while filling in the
contents, or after ensuring unique ownership of the row in order to perform
destructive operations (so although a |shared_ptr<value_base>|, it is known to
actually be unique); at all other times the pointer converted to |shared_row|
(and possibly down-cast to |shared_value|) will be used.

@< Type definitions @>=
struct row_value : public value_base
{ std::vector<shared_value> val;
@)
  explicit row_value(size_t n) : val(n) @+{} // start with |n| null pointers
  template <typename I> row_value(I begin, I end) : val(begin,end)
    @+{} // set from iterator range
  void print(std::ostream& out) const;
  size_t length() const @+{@; return val.size(); }
  static const char* name() @+{@; return "row value"; }
  row_value @[(const row_value& ) = default@];
    // we use |get_own<row_value>|
};
@)
typedef std::shared_ptr<const row_value> shared_row;
typedef std::shared_ptr<row_value> own_row;

@ So here is the first occasion where we shall use virtual functions. For the
moment the output routine performs an immediate recursion; later we shall try
to make this more elegant by computing the width needed to output component
values, and adapt the formatting to that.

@< Function definitions @>=
void row_value::print(std::ostream& out) const
{ out << '[';
  for (auto it=val.begin(); it!=val.end(); ++it)
    out << (it==val.begin() ? "" : ",") << **it;
   out << ']';
}


@*1 Tuple values.
%
Since we use dynamically typed values internally, we can collect the
components of a tuple in a vector without problem. In fact we could reuse the
type |row_value| to hold the components of a tuple, if it weren't for the fact
that it would then print with brackets. Therefore we trivially derive a new
class from |row_value|.

@< Type definitions @>=
struct tuple_value : public row_value
{ tuple_value(size_t n) : row_value(n) @+{}
  template <typename I> tuple_value(I begin, I end) : row_value(begin,end) @+{}
  void print(std::ostream& out) const;
  static const char* name() @+{@; return "tuple value"; }
@/tuple_value (const tuple_value& ) = default;
    // we use |uniquify<tuple_value>|
};
@)
using tuple_ptr = std::unique_ptr<tuple_value>;
using shared_tuple = std::shared_ptr<const tuple_value>;
using own_tuple = std::shared_ptr<tuple_value>;

@ We just need to redefine the |print| method.
@< Function definitions @>=
void tuple_value::print(std::ostream& out) const
{ out << '(';
  for (auto it=val.begin(); it!=val.end(); ++it)
    out << (it==val.begin() ? "" : ",") << **it;
   out << ')';
}

@ Here are functions that pack and unpack tuples from values on the stack, in
terms of the operations |push_value| and |pop_value| defined in sections
@# Push execution stack @> and @# Pop execution stack @> below.
They will be used by wrapper functions around functions from the Atlas
library, and in the case of |wrap_tuple| for the evaluation of tuple
expressions. The function |push_tuple_components| will be called by wrapper
functions that need the tuple components on the stack; the function call
|wrap_tuple(n)| inversely builds a tuple from $n$ components on the stack.

@< Declarations of exported functions @>=
void push_tuple_components();
void wrap_tuple(size_t n);

@~These functions use the same convention for stack order: the last tuple
component is on top of the stack. In |push_tuple_components| we start by
popping a value and checking it to be a tuple, which is done by
|get<tuple_value>| that will be defined later. The |shared_value| type takes
care of ownership; there is (at least) double shared ownership of the
components as the stack expands, but this is normal, and afterwards this
sharing disappears with the destruction of |tuple|.

@< Function definitions @>=
void push_tuple_components()
{ shared_tuple tuple=get<tuple_value>();
  for (size_t i=0; i<tuple->length(); ++i)
    push_value(tuple->val[i]); // push component
}

@ Wrapping a tuple is a simple matter of allocating a |tuple_value| of the
proper size, and then filling it from back to front with shared values popped
from the stack. This was the first place in the Atlas software where a
descending loop using an unsigned loop variable was used; this requires a
post-decrement operation in the test so as to stop \emph{after} handling the
value~$0$. Similar loops can now be found all over the place, and they could
be even more ubiquitous if would have chosen to sacrifice readability for speed
by preferring decreasing loops to increasing ones whenever there is a choice:
the decreasing variant can be slightly more efficient then its increasing
equivalent, because a test against~$0$ can be more efficient than a test
against another value, especially one not known at compile time.

The concrete loop below will however only be invoked for tuples constructed
according to the user program. For uses where an explicit value of $n$ is
known, as happens when called internally from a wrapper function, we provide a
templated version of |wrap_tuple| in section@#templated wrap_tuple section@>,
and that version does not involve a loop at all.

@< Function definitions @>=
void wrap_tuple(size_t n)
{ std::shared_ptr<tuple_value> result = std::make_shared<tuple_value>(n);
  while (n-->0) // standard idiom; not |(--n>=0)|, since |n| is unsigned!
    result->val[n] =pop_value();
  push_value(std::move(result));
}

@*1 Union values.
%
Formally discriminated unions are in a sense dual to Cartesian products, but
the concrete implementation is fairly different. We must just store an
indication (a tag) of the variant of the union that is actually taken in the
value at hand, and then the component value itself. Since it usually takes
only a few bits to represent the tag, and pointers (especially $64$-bit ones)
have some room to spare, it is tempting to somehow cram the tag bits into a
pointer value and avoid an extra level of dereference. However if we want
orthogonality of the language (the component can be any value, including a
union) there is just no way to elegantly do this, so we store a structure with
a tag and a pointer. We take advantage of padding space this would probably
leave in the structure, and also add the name of the injector function that
was used to produce this value, which will be used for printing purposes only.

@< Type definitions @>=
class union_value : public value_base
{ shared_value comp;
  unsigned short tag;
  id_type injector_name;
public:
  union_value(unsigned short tag,shared_value&& v,id_type name) :
     comp(std::move(v)),tag(tag),injector_name(name) @+{}
  unsigned int variant() const @+{@; return tag; }
  const shared_value& contents() const @+{@; return comp; }
  void print(std::ostream& out) const;
  static const char* name() @+{@; return "union value"; }
  union_value (const union_value& v) = delete;
};
@)
typedef std::unique_ptr<union_value> union_ptr;
typedef std::shared_ptr<const union_value> shared_union;
typedef std::shared_ptr<union_value> own_union;

@ The |print| method for unions will print the value, followed by a dot and
the injector name.

@h "lexer.h" // for |main_hash_table|
@< Function definitions @>=
void union_value::print(std::ostream& out) const
{@; out << *comp << '.' << main_hash_table->name_of(injector_name); }


@*1 Representation of an evaluation context.
%
While evaluating user programs, values will be given to local identifiers such
as arguments of functions being called. The identification of identifiers is
determined during type analysis (static binding); it results for local
identifiers in a method to locate the associated value in the evaluation
context, which is formed of a stack of frames, each holding a vector of
values.

One of the methods for our frame type will produce a back insert iterator, so
we need the following include in order to declare it.

@< Includes needed in \.{axis-types.h} @>=
#include <iterator>

@~Frames are actually allocated on the heap, and their lifetimes do not follow
a stack regime unless a very limited use is made of user-defined functions
(never passing such a function as value out of the expression in which it was
defined), so it is better to just say they are linked lists of frames. A
singly linked list suffices, and by using shared pointers as links,
destruction of frames once inaccessible is automatic.

@s back_insert_iterator vector

@< Type definitions @>=
using shared_context = std::shared_ptr<class evaluation_context>;
class evaluation_context
{ shared_context next;
  std::vector<shared_value> frame;
  evaluation_context(const evaluation_context&) = delete;
  // never copy contexts
public:
  evaluation_context (const shared_context& next)
@/: next(next), frame() @+{}
  void reserve (size_t n) @+{@; frame.reserve(n); }
  shared_value& elem(size_t i,size_t j);
  std::back_insert_iterator<std::vector<shared_value> > back_inserter ()
  {@; return std::back_inserter(frame); }
  const shared_context& tail() const @+{@; return next; }
  std::vector<shared_value>::const_iterator begin() const
    @+{@; return frame.begin(); }
  std::vector<shared_value>::const_iterator end() const
    @+{@; return frame.end(); }
};

@ The method |evaluation_context::elem| descends the stack and then selects a
value from the proper frame.

@< Function def... @>=
shared_value& evaluation_context::elem(size_t i, size_t j)
{
  evaluation_context* p=this;
  while (i-->0 and (p=p->next.get())!=nullptr) {}
  assert(p!=nullptr and j<p->frame.size());
@/return p->frame[j];
}

@* Values representing type-checked expressions.
%
The parser is a \Cpp-program that upon success returns a value of type |expr|
representing the parse tree. While analysing this expression for
type-correctness, it will be convenient to transform it into a value that can
be efficiently evaluated. This value will be a pointer to an object of one of
a number of classes derived, most often directly, from an empty base class (in
the same way as runtime values are pointers to an object of a class derived
from |value_base|), which classes have a virtual method |evaluate| that
performs the operation described by the expression. We shall now define the
base class.

Most of the time, executable subexpressions will not be shared in any way, so
they will be passed around and linked together via unique-pointer values. We
choose to make |expression_ptr| a pointer-to-constant type, because evaluating
an expression (in some provided context) will never change that expression.
During the building of the expression tree, it will sometimes happen that we
want to modify it after the fact to achieve some kind of optimisation, and in
such cases it will happen that we need to const-cast away the |const| that is
introduced here (usually after also having applied a |dynamic_cast| to a derived
type). When handling user defined functions, we shall have values that refer to
(derived from) |expression| objects, and in doing so share them. So in those
cases, |shared_expression| values will be used.

@< Type declarations @>=
struct expr; // abstract syntax tree representation, see \.{parsetree.w}
struct expression_base; // executable expression
enum class eval_level : unsigned;
using expression = expression_base*;
using expression_ptr = std::unique_ptr<const expression_base>;
using shared_expression = std::shared_ptr<const expression_base>;

@ A fundamental choice is whether to make the result type of the |evaluate| type
equal to |value|. Although this would seem the natural choice, we prefer
to make its result |void|, and to handle all value-passing via an execution
stack; thus we hope to be able to avoid packing and unpacking of tuple values
in most cases when calling functions. In order to do that effectively, we
dynamically pass a parameter to the |evaluate| method telling whether the
result is expected to be ``expanded'' on the runtime stack in case it is of a
tuple type.

@< Type definitions @>=
enum class eval_level : unsigned @+{ no_value, single_value, multi_value };
struct expression_base
{ using level = eval_level;
@)
  expression_base() @+ {}
  expression_base(const expression_base&) = delete; // they are never copied
  expression_base(expression_base&&) = delete; // nor moved
  expression_base& operator=(const expression_base&)=delete; // nor assigned
  expression_base& operator=(expression_base&&)=delete; // nor move-assigned
  virtual ~expression_base() @+ {}
@)// other virtual methods
  virtual void evaluate(level l) const =0;
  virtual void print(std::ostream& out) const =0;
@)// non-virtuals that call the virtual |evaluate|
  void void_eval() const @+{@; evaluate(eval_level::no_value); }
  void eval() const @+{@; evaluate(eval_level::single_value); }
  void multi_eval() const @+{@; evaluate(eval_level::multi_value); }
};

@ Like for values, we can assure right away that printing converted
expressions will work.

@< Declarations of exported functions @>=
inline std::ostream& operator<< (std::ostream& out, const expression_base& e)
{@; e.print(out); return out; }

@*1 The execution stack. Our |evaluate| methods will put values on the execution
stack, which we shall now declare. We decide that values on the execution stack
can be shared with other values (for instance when the user subscripts a row,
vector or matrix bound to an identifier, it would be wasteful to duplicate that
entire structure just so that it can briefly reside on the execution stack),
whence we use |shared_value| smart pointers in the stack.

This choice will have consequences in many places in the evaluator, since once a
value is referred to by such a smart pointer, its ownership cannot be
transferred to any other regime; when strict ownership should be needed, the
only option would be to make a copy. However, it turns out to be convenient
to \emph{always} use shared pointers for runtime values, and to make the
distinction concerning whether one knows this pointer to be unique by having its
type be pointer-to-non-const in that case. After construction or duplication one
can start out with such a pointer, use it to store the proper value, then
convert it pointer-to-const (i.e., |shared_value|), for handing on the stack and
passing around in general; if destructive access is needed one may reconvert to
pointer-to-non-const after having checked unique ownership (or else having
duplicated the value pointed to).

@< Declarations of global variables @>=
extern std::vector<shared_value> execution_stack;

@~We define the stack as a static variable of this compilation unit; it is
initially empty. All usable built-in functions will be provided with a small
wrapper function that takes it values from the stack and places its results
there again. Parameters are placed on the stack in order, and should therefore
be popped from the stack in reverse order.

@< Global variable definitions @>=
std::vector<shared_value> execution_stack;

@ Sometimes we may need to expand a value into tuple components separately
pushed onto the stack, but only if the |level l@;| so indicates and the value is
indeed of tuple type; the function |push_expanded| will help doing this. Since
the argument might well be a shared pointer that was just created by
|std::make_shared|, we provide an rvalue version that will avoid changing any
reference count in such cases; it also provides the caller with an opportunity
to explicitly let it give up its ``share'' of an existing shared pointer in
passing it to |push_expanded|, by invoking |std::move| on the argument.

@< Declarations of exported functions @>=
void push_expanded(eval_level l, const shared_value& v);
void push_expanded(eval_level l, shared_value&& v);

@~Type information is not retained in compiled expression values, so
|push_expanded| cannot know which type had been found for |v| (moreover,
|push_expanded| is typically called for arguments for which the type is not
determined at \.{atlas} compile time). But it can use a dynamic
cast do determine whether |v| actually is a tuple value or not.

@< Function definitions @>=
void push_expanded(eval_level l, const shared_value& v)
{ if (l==eval_level::single_value)
    push_value(v);
  else if (l==eval_level::multi_value)
  { shared_tuple p = std::dynamic_pointer_cast<const tuple_value>(v);
    if (p==nullptr)
      push_value(v);
    else
      for (size_t i=0; i<p->length(); ++i)
        push_value(p->val[i]); // push components, copying shared pointers
  }
} // if |l==eval_level::no_value| then do nothing
@)
void push_expanded(eval_level l, shared_value&& v)
{ if (l==eval_level::single_value)
    push_value(std::move(v));
  else if (l==eval_level::multi_value)
  { shared_tuple p = std::dynamic_pointer_cast<const tuple_value>(v);
    if (p==nullptr)
      push_value(std::move(v));
    else if (v=nullptr,p.unique())
      // if caller held unique copy of pointer, we may dismember the tuple
      for (size_t i=0; i<p->length(); ++i)
        push_value(std::move(p->val[i]));
          // push components, moving shared pointers
    else // others than caller might hold a copy
      for (size_t i=0; i<p->length(); ++i)
        push_value(p->val[i]); // push components, copying shared pointers
  }
} // if |l==eval_level::no_value| then do nothing

@*1 Some useful function templates.
%
We now define some inline functions to facilitate manipulating the stack. The
function |push_value| does what its name suggests. For exception safety it
takes a shared pointer as argument. The former form used to take an |auto_ptr|
argument by value, which allowed both to transfer ownership from an lvalue
(i.e., a variable) of the same type, and to bind to an rvalue (for instance
the result of a function). With the change to a representation as |unique_ptr|
instance, the lvalue argument case would no longer bind as-is, and an
invocation of |std::move| had to be inserted into the code in more than~$60$
places for this reason (the rvalue case does not need modification). The
argument passing was also changed to modifiable rvalue reference, with the
same syntactic obligations for the caller; this avoids one transfer of
ownership, doing so only when the pointer is converted to a |shared_ptr| in
the code below. Finally it was realised that there is no advantage to first
creating a unique pointer, so we now always create a shared pointer for values
that will be pushed onto the stack using the |std::make_shared| template
function. This can either be in the argument expression of |push_value|, in
cases where the object pushed can be constructed in place to its definite
value, or earlier (the result of |std::make_shared| being held by shared
pointer to non~|const|, that is, convertible to |own_value|) if the
constructed object needs modification before being pushed. In both cases the
rvalue reference version of |push_value| will be used (in the latter case by
wrapping the |own_value| in |std::move|), which avoids any manipulation of
reference counts; the constant lvalue reference case is used only in the rare
cases (as in |push_tuple_components| above) where a pre-existing
|shared_value| not held in a local variable is being pushed.

@: Push execution stack @>

@< Template and inline function definitions @>=
inline void push_value(const shared_value& v)
  @+{@; execution_stack.push_back(v); }

inline void push_value(shared_value&& v)
  @+{@; execution_stack.push_back(std::move(v)); }

@ There is a counterpart |pop_value| to |push_value|. By move-constructing
from the stack top just before it is popped, we avoid incrementing and then
immediately decrementing the |use_count| value.

@: Pop execution stack @>

@< Template and inline function definitions @>=

inline shared_value pop_value()
{@; shared_value arg(std::move(execution_stack.back()));
  execution_stack.pop_back();
  return arg;
}

@ Most often the result of calling |pop_value| must be dynamically cast to the
type it is known to have (by the type check that was passed); should such a cast
fail, this reveals a flaw of our type system, so we throw a |logic_error|. The
function template |get| with explicitly provided type serves for this purpose;
it returns a shared pointer to constant (because values on the stack are such
pointers) of the proper kind. Since the dynamic cast should never fail in
practice (and there is very extensive experience that it does not, although this
of course not exclude the possibility that it will in very rare circumstances,
or after further development of the program), we disable the test when compiling
without debugging, by doing a static cast rather than a dynamic cast; this just
pops and returns the pointer without inspecting it in any way.

Sometimes defeating copy-on-write is desired (to allow changes like filling
internal tables that will \emph{benefit} other shareholders), and
|non_const_get| will const-cast the result of |get| to allow that.

@< Template and inline function definitions @>=

template <typename D> // |D| is a type derived from |value_base|
 inline std::shared_ptr<const D> get()
{
#ifdef NDEBUG
  return std::static_pointer_cast<const D>(pop_value());
#else
  std::shared_ptr<const D> p=std::dynamic_pointer_cast<const D>(pop_value());
  if (p.get()==nullptr)
  { std::ostringstream o; o << "Argument is no " << D::name();
    throw logic_error(o.str());
  }
  return p;
#endif
}
@.Argument is no ...@>

@)
template <typename D> // |D| is a type derived from |value_base|
  inline std::shared_ptr<D> non_const_get()
{@; return std::const_pointer_cast<D>(get<D>()); }

@ Here is a function template similar to |get|, that applies in situations where
the value whose type is known does not reside on the stack. As for |get| we
convert using a dynamic case, and to throw a |logic_error| in case our type
prediction was wrong. This function is defined at the level of ordinary
pointers, and it is not intended for use where the caller assumes ownership of
the result; the original pointer is assumed to retain ownership as long as the
result of this call survives, and in particular that pointer should probably not
be obtained by calling the |get| method for a smart pointer temporary, nor
should the result of |force| converted to a smart pointer, lest double deletion
would ensue. As a consequence, we here use the basic |dynamic_cast| of a raw
pointer rather than a |dynamic_pointer_cast| of a |std::shared_ptr|. Like in the
case of |get| we provide a version using a static cast (omitting any check) when
no debugging is enabled, since the validity of the downcast should be ensured by
haveing passed the type check.

We provide two versions, where overloading will choose one or the other
depending on the const-ness of the argument. Since calling |get| for a
|shared_value| pointer returns a |value| (which is pointer to constant), it
will often be the second one that is selected.

@< Template and inline function definitions @>=
template <typename D> // |D| is a type derived from |value_base|
  D* force (value_base* v)
{
#ifdef NDEBUG
  return static_cast<D*>(v);
#else
  D* p=dynamic_cast<D*>(v);
  if (p==nullptr)
  { std::ostringstream o; o << "forced value is no " << D::name();
    throw logic_error(o.str());
  }
  return p;
#endif
}
@)
template <typename D> // |D| is a type derived from |value_base|
  const D* force (value v)
{
#ifdef NDEBUG
  return static_cast<const D*>(v);
#else
  const D* p=dynamic_cast<const D*>(v);
  if (p==nullptr)
  { std::ostringstream o; o << "forced value is no " << D::name();
    throw logic_error(o.str());
  }
  return p;
#endif
}

@ The \axis. language allows assignment operations to components of aggregates
(such as rows, matrices, strings, tuples), which in fact assign a new value to
the name bound to the aggregate. Since we implement copy-on-write, this should
in principle make a copy of the aggregate before modifying the component, but
the copy can be avoided if the aggregate value is unshared. The operation
|uniquify| implements making a copy if necessary, and calling it makes clear our
destructive intentions. If copying is necessary we invoke the copy constructor
via |std::make_shared|, and |uniquify| is templated by the actual derived type
to specify which copy constructor to use. This also allows us to export a
pointer to that derived type. We give |uniquify| a modifiable lvalue
|shared_value| (shared pointer-to-const) argument, to which a new shared (but
currently unique) pointer will be assigned in case duplication was necessary,
and it returns a raw pointer-to-non-const, which can then be used to make the
change to the unique copy. The argument |v| retains ownership. Not surprisingly
the implementation of |uniquify| uses a |const_cast| operation when no
duplication takes place.

The method |std::shared_ptr::unique| used here was removed from recent versions
of the \Cpp-standard, because it does not play well in multi-threaded
environments where some other thread might either still be working on a method
invoked using a since destroyed copy of the pointer, or resuscitate a copy form
a still existing |std::weak_ptr|. Our interpreter is not (yet) capable of
running simultaneously in multiple threads (the only multi-threading currently
used occurs withing a single built-in function), so this is no concern to us.
Should we for some other reason need to move to a recent version of \Cpp, then
we must make a home grown variant of |std::shared_ptr| that provides an
attribute that makes |unique| possible again, which is set immediately after
|make_shared| and irreversibly cleared as soon as any copy is made.

@< Template and inline function def... @>=
template <typename D> // |D| is a type derived from |value_base|
  D* uniquify(shared_value& v)
{ const D* p = force<D>(v.get());
  if (v.unique())
    return const_cast<D*>(p); // we can now safely write to |*p|
  auto result = std::make_shared<D>(*p);
    // invokes copy constructor; assumes it exists for |D|
  v = result; // upcast and constify (temporarily duplicates shared pointer)
  return result.get();
    // now |v| retains unique shared pointer, but we can modify its target
}

@ Similarly some wrapper functions will want to get unique access to an argument
object, so that they can return a modified version of it as result. This
requires taking an argument pointer from the stack, and duplicating the argument
value if the pointer has |use_count()>1| (a rare circumstance, since most
functions that place a value on the stack will do so with fresh pointer from
|std::make_shared|). We provide a variant function template of |get| called
|get_own|, that operates like |uniquify| except that ownership is not retained
by an external object, but by the result from |get_own| which therefore is a
shared pointer (but guaranteed to be unique at return). It uses a
|std::const_pointer_cast| in the case where no copy is made.

Finally there is |force_own|, which is similar to |get_own| but takes its value
not from the stack but from some other place that will not retain ownership;
like for |get_own| ownership passes to the result, which is a shared (but
unique) pointer to non-|const| for the derived type. In order for this to work,
the original copy of the pointer must be cleared at the time |unique| is called,
so that this call has some chance of returning |true|. To the end we take the
argument as rvalue reference, and make sure a temporary is move-constructed from
it inside the body of |force_own|; the temporary is constructed in the argument
to |std::dynamic_pointer_cast| (which, until \Cpp20, has no overloads that
directly bind to, and upon success move from, and rvalue argument; our
work-around moves from the rvalue even if the dynamic cast fails, but then we
throw a |logic_error| anyway).

Since these functions return pointers that are guaranteed to be unique, one
might wonder why no use of |std::unique_ptr| is made. The answer is this is
not possible, since there is no way to persuade a |shared_ptr| to release its
ownership (as in the |release| method of unique pointers), even if it happens
to be (or is known to be) the unique owner.

@< Template and inline function def... @>=
template <typename D> // |D| is a type derived from |value_base|
  std::shared_ptr<D> get_own()
{ std::shared_ptr<const D> p=get<D>();
  if (p.unique())
    return std::const_pointer_cast<D>(p);
  return std::make_shared<D>(*p);
    // invokes copy constructor; assumes it exists for |D|
}
@)
template <typename D> // |D| is a type derived from |value_base|
  std::shared_ptr<D> force_own(shared_value&& q)
{
  std::shared_ptr<const D> p=
#ifdef NDEBUG
     std::static_pointer_cast<const D>(shared_value(std::move(q)));
#else
     std::dynamic_pointer_cast<const D>(shared_value(std::move(q)));
  if (p==nullptr)
  { std::ostringstream o; o << "forced value is no " << D::name();
    throw logic_error(o.str());
  }
#endif
  if (p.unique())
    return std::const_pointer_cast<D>(p);
  return std::make_shared<D>(*p); // invokes copy constructor; assumes it exists
}

@ The argument~$n$ to |wrap_tuple| most often is a compile time constant, so
we give a templated version that can be completely unrolled by the compiler.

@:templated wrap_tuple section@>

@< Template and inline... @>=
template<unsigned int> void wrap_tuple();
template<unsigned int>
  void do_wrap(std::vector<shared_value>::iterator it);
template<>
   inline void do_wrap<0u>(std::vector<shared_value>::iterator it) @+{}
template<unsigned int n>
   inline void do_wrap(std::vector<shared_value>::iterator it)
   {@; *--it = pop_value(); do_wrap@[<n-1>@](it); }
template<unsigned int n>
   inline void wrap_tuple()
   { std::shared_ptr<tuple_value> result = std::make_shared<tuple_value>(n);
     do_wrap<n>(result->val.end());
     push_value(std::move(result));
   }
@*1 Built-in functions.
%
Ultimately, the evaluation process leads to the evaluation of built-in
operations or functions, which will be accessed though function pointers called
wrapper functions; these will call library functions after checking
preconditions that the latter assume without checking them on each call. The
keeps the library independent of the interpreter, while providing the user of
the interpreter with a level of safety from accidental crashes that is not (for
efficiency reasons) provided systematically in the library.

@< Type declarations @>=
using wrapper_function = void (* )(eval_level);
struct function_base; // a type derived from |value_base|, defined in \.{axis.w}
using shared_function = std::shared_ptr<const function_base>;
// specialises |shared_value|
template <bool variadic> struct builtin_value;
// derived from |function_base|, defined in \.{axis.w}
using builtin = builtin_value<false>;
using shared_builtin = std::shared_ptr<const builtin>;
using shared_variadic_builtin = std::shared_ptr<const builtin_value<true> >;
struct special_builtin; // derived from |builtin|, defined in \.{axis.w}

@* Implicit conversion of values between types.
%
When interfacing this generic interpreter with a concrete library such as that
of the Atlas of Lie Groups and Representations, a mechanism must be provided to
convert data in the interpreter (represented essentially as nested lists) into
the internal format of the library. For this mechanism to be transparent to the
user, we have chosen to provide the conversion through implicit operations that
are accompanied by type changes; thus when the user enters a list of lists of
integers in a position where an integral matrix is required, the necessary
conversions are automatically inserted during type analysis. In fact we install
a general mechanism of automatic type conversions. This will for instance also
provide the inverse conversions of those just mentioned, and in some instances
merely provide convenience to the user; the latter is the case for instance when
we allow integers in positions where rational numbers are required.

To this end, the function |coerce| requires two fully determined types
|from_type| and |to_type|, and its final argument~|e| is a reference to the
previously converted expression. If a conversion of value of |from_type| to
|to_type| is available, then |coerce| will modify |e| by insertion of a
conversion around it; the return value of |coerce| indicates whether an
applicable conversion was found. The function |conform_types|, available in two
forms, first tries to specialise the type |required| by the context to the one
|found| for the expression itself; if this fails it then tries to
coerce |found| to |required|. If the latter is the case, it wraps the translated
expression |d| in a call of the conversion function found. Should both attempts
fail an, then it trows an error mentioning the expression~|e|.

The function |row_coercion| specialises, if possible, |component_type| in such a
way that the type ``row-of |component_type|'' can be coerced to |final_type|,
and returns a pointer to the |conversion_record| for the coercion in question.
The function |coercion| serves for filling the coercion table.

@< Declarations of exported functions @>=

struct source_location; // defined in \.{parsetree.w}, remains incomplete here

bool coerce(const type_expr& from_type, const type_expr& to_type,
            expression_ptr& e, const source_location& loc);
bool coercible(const type_expr& from_type, const type_expr& to_type);

expression_ptr conform_types
  ( const type_expr& found, type_expr& required
  , expression_ptr&& d, const expr& e);
expression_ptr conform_types
  ( const type& found, type_expr& required, unsigned int fix_count
  , expression_ptr&& d, const expr& e);
const conversion_record* row_coercion(const type_expr& final_type,
				     type_expr& component_type);
void coercion(const type_expr& from,
              const type_expr& to,
              const char* s, conversion_info::conv_f f);

@ We shall derive a single class |conversion| from |expression_base| to
represent any expression that is to be converted using one of the various
conversions. Which conversion is to be applied is determined by
|conversion_type|, a reference to a |conversion_info| structure containing a
function pointer |convert| that provides the actual conversion routine; this
is easier than deriving a plethora of classes differing only in their virtual
method |evaluate|, although it is slightly less efficient. The type |conv_f|
of conversion function pointer specifies no argument or return value, as we
know beforehand that the |shared_value| objects serving for this are to be
found and left on the runtime stack.

@< Type definitions @>=
struct conversion_info
{ typedef void (*conv_f)();
  conv_f convert;
  std::string name;
  conversion_info(const char* s,conv_f c) : convert(c),name(s) @+{}
};
@)
class conversion : public expression_base
{ const conversion_info& conversion_type;
  expression_ptr exp;
public:
  conversion(const conversion_info& t,expression_ptr e)
@/: conversion_type(t),exp(std::move(e)) @+{}
  virtual void evaluate(level l) const;
  virtual void print(std::ostream& out) const;
};

@ The |evaluate| method for conversions dispatches to the |convert| member,
after evaluating |exp|. The |level| argument is not passed to the |convert|
function, which will always replace a value on the stack by a single other
value. There is a language design decision implicit in this implementation:
there are no implicit conversions that return a tuple type. In fact we tried
some such conversions, for instance from a rational number (and later from a
split integer) to a pair of integers, and this was unsatisfactory even when
correctly implemented. One reason is that it disturbs operator and function
overloading: one can no longer define operators for the converted-from type if
the operator or function already exists for the tuple type converted to; for
instance one could not define unary minus for rational numbers because binary
minus for integers was already defined. Another reason is that using
decomposition of tuples in a let-expression to disassemble the converted-from
type will not work without a cast to a specific tuple type, since in this
context the mere desire to have some unspecified tuple does not suffice to
activate the implicit conversion. For these reasons it is preferable to always
have the conversion to a tuple be an explicit function.

Although automatic conversions are only inserted when the type analysis
requires a non-empty result type, it is still possible that at run time this
method is called with |l==no_value|, so we do cater for that here. The case is
fairly rare, so we don't mind the inefficiency of performing the conversion
and then discarding the result; this will allow a failing conversion to be
signalled as an error in such cases.

At runtime an implicit conversion is essentially a function call, so we catch an
re-throw errors after adding a line of back-tracing information, similarly to
what we shall do for function calls (as implemented in the \.{axis.w} module).
This only applies to errors that occur during attempted conversion, not those
that might occur during the evaluation of |exp|, so the |try| block below
limited to the conversion call itself.

@< Function def...@>=
void conversion::evaluate(level l) const
{ exp->eval();
  try {@; (*conversion_type.convert)(); }
  @< Catch block for failing implicit conversion @>
  if (l==level::no_value)
    execution_stack.pop_back();
}
@)
void conversion::print(std::ostream& out) const
@+{@; out << conversion_type.name << ':' << *exp; }

@ The errors that might be thrown and temporarily caught here can mostly arise
vector/matrix related conversions (problems while converting big integer or
rational values to bounded size internal representation, or shape problems for
matrices), though the Atlas specific implicit conversion from string to Lie type
can also fail; in all cases however, the error is detected outside the library,
so there is no need to catch |std::exception| (which is what library functions
would throw) here. Contrary to function calls, an implicit conversion stores no
information about the source location for the place where it is invoked, so in
case of an error we can only report the kind of conversion that was attempted.

@< Catch block for failing implicit conversion @>=
catch (error_base& e)
{
  std::ostringstream o;
  o << "In implicit conversion of kind " << conversion_type.name << '.';
  e.trace(o.str());
  throw;
}

@*1 Coercion of types.
%
An important aspect of automatic conversions is that they can be applied in
situations where the result type and only part of the source type is known: for
instance one can be inserted when a list display occurs in a context requiring a
vector, because no row type equals the (primitive) vector type. While this use
requires particular consideration according to the syntactic form of the
expression (here a list display), there is also a simpler form of automatic
conversion that can be applied to a large variety of expressions (identifiers,
function calls, \dots) whenever they are found to have a different type from
what the context requires. The function |coerce| will try to insert an automatic
conversion in such situations, if this can resolve the type conflict. We present
this mechanism first, since the table it employs can then be re-used to handle
the more subtle cases of automatic conversions.

@ The implementation of |coerce| will be determined by a simple table lookup.
The records in this table contain a |conversion_info| structure (in fact they
are derived from it) and in addition indications of the types converted from
and to. Since these types occur in a small fixed collection of types, all of
which are statically created in sections @# first types section @> and~%
@# second types section @>, the type expressions are not stored in the table
itself, which instead stores non-owning pointers to them.

@< Type definitions @>=
struct conversion_record : public conversion_info
{ const type_expr* from, * to;
  // non-owned pointers, themselves could be |const| in gcc 4.8
  conversion_record @| (const type_expr& from_type,
                     const type_expr& to_type,
                     const char* s, conv_f c)
   : conversion_info(s,c), from(&from_type),to(&to_type) @+{}
};

@ Here is the lookup table. It is defined as vector so that other compilation
units can extend it; however it should not be extended once evaluation starts,
since |conversion| objects will store references to table entries, which would
become invalid in case of reallocation.

@< Global variable definitions @>=

std::vector<conversion_record> coerce_table;

@ The function |coercion| simplifies filling the coercion table; it is
externally callable. Its action is simply extending |coerce_table| with a new
|conversion_record|.
@< Function def... @>=
void coercion(const type_expr& from,
              const type_expr& to,
              const char* s, conversion_info::conv_f f)
{@; coerce_table.emplace_back(from,to,s,f); }

@ There is one coercion that is not stored in the lookup table, since it can
operate on any input type: the ``voiding'' coercion. It can be applied during
type analysis, for instance to allow a conditional expression in a void context
to have branches that evaluate to different types (including the possibility of
absent branches which will be taken to deliver an empty tuple): those branches
which do not already have void type will get their resulting value voided, so
that in the end all branches share the void type of the entire conditional.

At runtime, voiding is mostly taken care of by the |level| argument~|l| passed
around in the evaluation mechanism. Any subexpressions with imposed void type,
like the expression before the semicolon in a sequence expression, will get
their |evaluate| method called with |l==level::no_value|, which suppresses the
production of any value on the |execution_stack|. This setting will be
inherited down to for instance the branches, if the subexpression was a
conditional, so nothing special needs to be done to ensure that branches which
originally had non-void type get voided. However, there are some rare cases
where the void type does not derive from the syntactic nature of the context,
such as in the right hand side of an assignment to a variable that happens to
have |void| type (a quite useless possibility, but valid). In these cases the
type analysis will have to explicitly insert a mechanism to avoid a value to
be produced (and in the example, assigned) where none was intended.

The |voiding| expression type serves that purpose. It distinguishes itself
from instances of |conversion|, in that |voiding::evaluate| calls |evaluate|
for the contained expression with |l==level::no_value|, rather than with
|l==single_value| as |conversion::evaluate| does. In fact, that is about all
that |voiding| is about.

@< Type definitions @>=
class voiding : public expression_base
{ expression_ptr exp;
public:
  voiding(expression_ptr e) : exp(e.release()) @+{}
  virtual void evaluate(level l) const;
  virtual void print(std::ostream& out) const;
};

@ As mentioned, the main point of the |voiding::evaluate| method is that is
calls |void_eval|, which passes |level::no_value| regardless of the |level|
argument it was itself called with. Nonetheless it should not ignore that
argument completely: when called with |l==single_value|, an actual empty tuple
should be produced on the stack, which |wrap_tuple<0>()| does. There is no need
to contribute back-tracing information about the voiding in case of an error at
runtime, since the voiding conversion itself cannot fail.


@< Function definitions @>=
void voiding::evaluate(level l) const
{@; exp->void_eval();
  if (l==level::single_value)
    wrap_tuple<0>();
}
@)
void voiding::print(std::ostream& out) const
@+{@; out << "voided:" << *exp; }


@ The function |coerce| simply traverses the |coerce_table| looking for an
appropriate entry, and wraps |e| into a corresponding |conversion| if it finds
one by calling the |do_conversion| function. Relegating this to a function
defined in the compilation unit~\.{axis.w} (which deals with actual compilation
and execution) is justified by the fact that when applied to a constant argument
value, the value conversion will actually be performed on the value rather than
wrapped in a |conversion| structure (constant folding); therefore this
functionality is not as expression-unaware as the |coerce| function used to be.
We also define a variant function |coercible| that just evaluates the condition,
omitting any action.

When |to_type==void_type|, the conversion always succeeds, as the syntactic
voiding coercion is allowed in all places where |coerce| is called. We now
perform no action in that case, although it would seem safer to, ans we used to
do, wrap the result in a |voiding| in this case to ensure no value will be left
on the runtime stack during evaluation. However as argued above, in most such
cases no runtime action is actually needed, since the context will have already
set |l==level::no_value| for subexpressions with void type. In not providing any
|voiding| here, we have moved responsibility to type analysis, which must now
ensure that any subexpression with void type will have |l==level::no_value| when
evaluated. This means that in some cases a |voiding| will have to be inserted
explicitly. This crops up in many places (for instance a component in a tuple
display just might happen to have void type), but almost all such cases are
far-fetched. So we gain in efficiency of execution by only applying a |voiding|
in such rare cases, but the price to pay is quite a bit of code in our
interpreter to ensure we do in fact find and properly handle all those
exceptional cases.

@h "parse_types.h" // for |source_location|
@h "axis.h" // for |do_conversion|

@< Function definitions @>=
bool coerce(const type_expr& from_type, const type_expr& to_type,
	    expression_ptr& e, const source_location& loc)
{ if (to_type==void_type)
  {@;
     return true;
  } // syntactically voided here, |e| is unchanged
  for (const auto& entry : coerce_table)
    if (from_type==*entry.from and to_type==*entry.to)
    @/{@;
      do_conversion(e,entry,loc);
      return true;
    }
  return false;
}
@)
bool coercible(const type_expr& from_type, const type_expr& to_type)
{ auto match = @[ [&from_type,&to_type]
    @/(const conversion_record& cr)
     {@; return from_type==*cr.from and to_type==*cr.to; } @];
  return to_type==void_type or
    std::any_of(coerce_table.begin(), coerce_table.end(), match);
}

@ Often we first try to specialise a required type to the available type of a
subexpression, or else (if the first fails) coerce the available type to the one
required. The function |conform_types| will facilitate this. The argument |d| is
a possibly already partially converted expression, which should be further
wrapped in a conversion call if appropriate, while |e| is the original
expression that should be mentioned in an error message if both attempts fail. A
call to |conform_types| will be invariably followed (upon success) by returning
the expression that was passed as argument~|d|, possibly modified by
|conform_types|, from that calling function. By returning the modified~|d| from
|conform_types|, we can allow the caller to combine the two by writing |return
conform_types(...)| (knowing that the action of returning might be aborted by an
error thrown from |conform_types|). To indicate that the expression~|d| is
incorporated into to return value, we choose to get |d| passed by rvalue
reference, even though the argument will usually be held in a variable.

If both attempts to conform the types fail we throw a |type_error|; doing so
we must take a copy of |found| (since it a qualified |const|), but we can move
from |required|, whose owner will be destructed before the error is caught.

A second form of |conform_types| is used when a wrapped up, possibly
polymorphic, |found| type needs to be compared against a |required| type. It is
used for applied identifiers, function calls, and on other occasions where
|found| is a type determined independently of the current context and could be
polymorphic. (All forms of assignment expressions use the first form of
|conform_types| for returning there value, because we have forbidden assigning
to identifiers with polymorphic type.) Extra care is needed here
since polymorphic type variables from the stored type |found| might conflict
with those present in |required| as abstract (fixed) type variables currently in
scope. For this reason the current limit |fix_count| is passed as argument, and
our polymorphic type variables will be renumbered to start at that limit. The
actual renumbering takes place in the method |type::unify_specialise| that is
called here.

@< Function def... @>=
expression_ptr conform_types
(const type_expr& found, type_expr& required, expression_ptr&& d, const expr& e)
{ if (not required.specialise(found) and not coerce(found,required,d,e.loc))
    throw type_error(e,found.copy(),required.copy());
  return std::move(d); // invoking |std::move| is necessary here
}
expression_ptr conform_types
  (const type& found, type_expr& required, unsigned int fix_count,
   expression_ptr&& d, const expr& e)
{ if (not found.unify_specialise(required,fix_count) and @|
      not coerce(found.unwrap(),required,d,e.loc))
    throw type_error(e,found.bake(),required.copy());
  return std::move(d); // invoking |std::move| is necessary here
}

@ List displays and loops produce a row of values of arbitrary (but identical)
type; when they occur in a context requiring a non-row type, we may be able to
find a coercion that reconciles the requirements. The following function finds
whether this is possible, and if so sets |component_type| to the type required
for the components; if not it will return~|nullptr|. The implementation is
simply to look in |coerce_table| for conversions from some row type, then try
to specialise |component_type| to the component type of that row type. By
using this mechanism, the components of a row display themselves obtain a
context that may generate further conversions to obtain this type.

Currently all calls to this function have |component_type| initially
undetermined, so the call to of the |specialise| method will always succeed,
but we test the result nonetheless. In case there exist multiple row types
that could convert to |final_type|, the first one in the table is chosen; this
currently happens when |final_type| is \.{mat}, in which case this function
will return |component_type| equal to \.{vec} rather than to \.{[int]}.

@< Function def... @>=
const conversion_record* row_coercion(const type_expr& final_type,
                                            type_expr& component_type)
{ assert(component_type==type_expr());
  for (const auto& entry : coerce_table)
    if (final_type==*entry.to and entry.from->kind()==row_type)
      return component_type.specialise(entry.from->component_type())
        ? &entry
        : nullptr;
  return nullptr;
}

@*1 Proximity of types.
%
The above implicit conversions of types pose a limitation to the possibilities
of overloading operator symbols and function identifiers. If a symbol should
be overloaded for too closely related operand types, situations could occur in
which given operand expressions can be converted to either one of the operand
types. This would either produce unpredictable behaviour, or necessitate a
complicated set of rules to determine which of the definitions of the symbol
is to be used (overloading resolution in \Cpp\ is a good example of such
complications).

There are two ways to avoid the occurrence of complications by restricting the
rules of the language: either forbid type conversions in arguments of
overloaded symbols, or forbid simultaneous definitions of such symbols for too
closely related types. Forbidding all automatic type conversions in case of
overloading would defeat to a large extent the purpose of overloading, namely
as a convenience to the user. Originally we therefore chose the latter
solution of allowing all coercions in arguments, while forbidding overloading
in certain cases. However this both had practical implementation problems (we
needed to try to convert operands with every possible operand type as required
type, which took too much time) and led to severe mutual exclusions between
overloaded types, as often some expression might be simultaneously acceptable
to two different types; as extreme case we needed do exclude \.{void} as
overloaded operand type altogether, since \emph{any} valid expression can be
voided to \.{void}. Therefore we settled for a mixture of both kinds of
restrictions, allowing only certain conversions in operand types and
forbidding overloading between types related by them. This is somewhat along
the model of the language Algol~68, where the ``firm'' context for operands
allows a subset of coercions. Our approach involves analysing operands twice:
first in isolation to determine their \foreign{a priori} type, and then
possibly a second time with a selected overload in the context of the required
operand type (if different from the \foreign{a priori} type), with the
occasion to insert coercions as needed.

Our rules for coercions and overloading will be governed by a function
|is_close| computing several relations between pairs of (argument) types; its
resulting value, a small integer, encodes these in separate bits. These tell
whether for a given \foreign{a priori} type another (operand) type provides a
viable candidate, and whether two types can coexist as operand types for a same
overloaded operator or function. (Multiple operands or arguments are considered
as one argument with the tuple type formed from their individual types.)

It may be noted that this function was not changed by the introduction of second
order types into the \axis. language. Making a substitution for a free type
variable, thus producing a less general type, is similar to coercion in that it
changes the type of an expression, and is a conversion that, amongst other uses,
can be applied to the operand/argument expression in a formula or call. It does
not involve any run-time action though, and the reason that this kind of
conversion is not taken into account in |is_close| is that in operator
overloading they are treated as producing exact matches, unlike actual type
coercions. The rules for exact matches are that in concrete instances there must
be one exact match among all overloaded variants, which means that while
introducing those variants we do not have to worry about the \emph{potential}
for such ambiguities, where we do for coercions.

There are only two uses of |is_close| from outside this \.{axis-types.w} module:
in the interpreter it is used to identify overloaded variants that might provide
an inexact match if no exact matches were found, and when adding overloads to
the table it is used to order overloaded definitions so that the more
restrictive ones are tested before ones that would accept a superset of
potential arguments; in the latter use it also helps to detect (and reject)
conflicting overloads that could otherwise allow ambiguous inexact call
expressions. However, |is_close| is also used below in the definition of the
|accepts| relation.

@< Declarations of exported functions @>=
unsigned int is_close (const type_expr& x, const type_expr& y);

@ We do allow simultaneous overloading between closely related types in some
cases, namely if they can be ordered so that if $t_1$ precedes $t_2$ then some
expression of (\foreign{a priori}) type~$t_1$ can be converted to type~$t_2$
but no expression of type~$t_2$ can be converted to type~$t_1$; in such cases
reasonable behaviour can be obtained by trying a match for~$t_1$ before trying
one for~$t_2$, and this allows for instance arithmetic operators to be defined
for type \.{(int,int)} as well as for type \.{(rat,rat}). Note that the
conversion does not necessarily apply at the outer level, since the
expressions could be tuple or row displays, with coercions being applied to
individual component expressions; for instance there exists nested displays of
\foreign{a priori} type \.{([vec],[int])} that can be converted either to
type \.{([[int]],[rat])} or to \.{(mat,ratvec)} if the context so requires .
So our relation will be a partial order, and compatible with tuple and row
formation: $x_i\leq y_i$ for all~$i$ implies
$(x_1,\ldots,x_n)\leq(y_1,\ldots,y_n)$ as well as $[x_1]\leq[y_1]$.

Therefore |is_close| returns a value composed of 3~bits: one indicating
whether the types are close at all, and two others for indicating the
conversion partial order in one direction or the other. Thus |is_close|
returns an integer rather than a boolean value, with the following
interpretations: |0x0| means the types are unrelated, |0x4| means the types
are mutually exclusive but neither can be converted to the other (as for
instance \.{(int,rat)} and \.{(rat,int)}), |0x5| means the types are close and
(only) the first can be converted to the second (example, \.{int}
and \.{rat}), |0x6| is the opposite relation, and |0x7| means both types can
be converted to each other (like \.{vec} and \.{[int]}, or any case of equal
types).

For types $t_1$ and~$t_2$ which do not admit a relative priority of one over
the other to be established, we shall disallow simultaneous overloading with
arguments types $t_1$ and~$t_2$ if any expression given as argument could be
converted to either of them. Deciding the existence of such an expression
would require study of all available language constructs, but the situation is
somewhat simplified by the fact that, for efficiency reasons, overloading
resolution is not done using the complete argument expression, but only using
its type. In fact matching will be done using calls to the very function
|is_close| we are discussing here, testing the bit for conversion towards the
required argument type; this provides us with an opportunity to adjust rules
for possible type conversions of arguments at the same time as defining the
exclusion rules.

We used to worry here about arguments written as empty row display \.{[]}, as it
would be convertible to any row type and therefore make any two concrete row
types incompatible as argument types of same overloaded function, because their
presence allows an ambiguous call. However, now that we use polymorphic types
the empty row display gets the polymorphic type~\.{[A]}, which (like any
polymorphic type) never plays a role in type coercion; it can therefore only
ever give an exact type match, and if in a concrete call it gives more than one
match, that call will be forbidden by the rule that exact matches must be
unique.

In short, there is nothing involving polymorphic types for |is_close| to
worry about. In fact in all cases the arguments types will both be extracted
from |type| values (which means |is_unstable| cannot hold for them: one does
not need to worry about undetermined components either), which types
moreover have been tested to be monomorphic.

@ So here is the (recursive) definition of the relation |is_close|. Equal types
are always close, while undetermined types are not convertible to any other
type. A primitive type is in the relation |is_close| to another type only if it
is identical or if there is a direct conversion between the types, as decided
by~|coerce|. Two row types are in the relation |is_close| if their component
types are, and two tuple types are so if they have the same number of component
types, and if each pair of corresponding component types is (recursively) in the
relation |is_close|.

The above applies to the most significant of the three bits used in the result
of the function |is_close|. The two other bits indicate whether, by applying
conversions from~|coerce| to corresponding (nested) component types of row and
tuple types, one of the types can be converted to the other. If the |is_close|
relation is false all bits will be zero, but in the contrary case any of the 4
possible combinations of the remaining bits could be set.

@< Function definitions @>=
unsigned int is_close (const type_expr& x, const type_expr& y)
{ if (x==y)
    return 0x7; // this also makes recursive types equal to themselves
  auto xk=x.kind(), yk=y.kind();
  if (xk==undetermined_type or yk==undetermined_type)
    return 0x0;
      // undetermined types do not specialise (or coerce), and are not close
  if (x==void_type or y==void_type)
    return 0x0; // |void| does not allow coercion for overload, and is not close
  if (xk==primitive_type or yk==primitive_type)
  { unsigned int flags=0x0;
    if (coercible(x,y)) flags |= 0x1;
    if (coercible(y,x)) flags |= 0x2;
    return flags==0 ? flags : flags|0x4;
  }
  if (xk!=yk)
    return 0x0;
  if (xk==row_type)
    return is_close(x.component_type(),y.component_type());
  if (xk!=tuple_type)
    return 0x0; // non-aggregate types are only close if equal
  unsigned int flags=0x7; // now we have two tuple types; compare components
  wtl_const_iterator it0(x.tuple());
  wtl_const_iterator it1(y.tuple());
  while (not it0.at_end() and not it1.at_end() @|
         and (flags&=is_close(*it0,*it1))!=0)
  @/{@; ++it0; ++it1; }
  return it0.at_end() and it1.at_end() ? flags : 0x0;
}

@ For balancing we need a related but slightly different operation on types. For
|type| values |a,b|, the call |join_to(a,b)| will change |a| if possible to a
type that also accepts expressions of type |b| (possibly no change at all is
necessary), and return whether it could do so. Unlike |is_close|, this operation
does take polymorphic types into account, where |a| accepts a polymorphic type
|b| from which |a| can be obtained by substitution for polymorphic type
variables. But for monomorphic types ``|a| accepts |b|'' holds when there is a
coercion from type~|b| to type~|a|. The separation between polymorphic and
monomorphic behaviour of |join_to| is awkward, but related to a similar
separation in the behaviour of |balance|. The type |type::bottom(c)|, which
unifies to any at all, is a neutral element for |join_to|, and will be used as
initial value in balancing; it is this type that provides the component type of
an empty row display.

We pass |b| by rvalue reference so that we can move this type into |a| in the
case where |b| is the more accepting (monomorphic) type.

@< Declarations of exported functions @>=
bool join_to (type& a, type&& b);

@~The implementation of |join_to| mainly dispatches between unification methods
in the case of polymorphic types, and a local function |accepts| that handles
detection of possible coercions in the monomorphic case.

@< Function definitions @>=
bool join_to (type& a, type&& b)
{
  assert (a.is_clean() and b.is_clean()); // caller should ensure this
  assert(a.floor()==b.floor()); // caller ensures both match the current scope
  if (a.is_polymorphic())
    return a.unify(b);
  if (b.is_polymorphic())
    return b.has_unifier(a.unwrap());
  if (accepts(a.unwrap(),b.unwrap()))
    return true; // nothing to do
  if (accepts(b.unwrap(),a.unwrap()))
    {@; a = std::move(b); return true; }
  return false;
}

@ For locating possible coercions, we define a partial order |accepts| on
monomorphic types (this function is called only from |join_to| above in cases
where polymorphic types have been singled out; there might be fixed type
variables which will be treated like primitive types without associated
coercions). This relation holds whenever there is a coercion from |b| to |a|,
but also when certain expressions of type |b| can be converted into one of type
|a| by inserting coercions inside the expression. For instance
$\\{accepts}(\.{[Split]},\.{[int]})$ holds because a list display of \.{int}
expressions becomes of type \.{[Split]} after inserting coercions of each entry
individually to \.{Split}. If |accepts(a,b)| holds, then an expression that gave
type~|b| can be reconsidered in a context requiring type~|a|, and this second
tentative might succeed (with inserted conversions) or still fail, with an error
being reported at that time.

The implementation of |accepts| is by structural recursion; for this reason it
uses |type_expr| arguments rather than |type|. It is like |is_close|, but some
details are different. We do take |void_type| into consideration here, as type
that will accept any type. Being a partial ordering, we forbid one direction of
all two-way coercions; such cases always involve exactly one primitive types,
and we make that one accept the other type, which does not in return accept the
primitive one. For the rest we just do structural recursion (accepting only if
top-level structure matches and all components accept), but with one twist: for
a pair function types, the parameter types must be equal rather than just
accepting. The reason is that the is no way any expression with \foreign{a
priori} type a function type can be modified by inserting coercions to one with
a different argument type, whereas a change in return type is possible, even
though it is a fairly hypothetical possibility.

@< Local function definitions @>=
bool accepts (const type_expr& a, const type_expr& b)
{
  if (a.raw_kind()==tabled and b.raw_kind()==tabled and a.type_nr()==b.type_nr())
    return true; // prevent infinite recursion
  auto ak=a.kind(), bk=b.kind();
  if (a==void_type or bk==undetermined_type)
    return true; // |void| accepts every type, everything accepts \.*
  if (b==void_type)
    return false; // nothing else accepts |void|
  if (ak!=primitive_type and ak!=bk)
    return false;
    // different kinds on non-primitive types are incomparable
  switch(ak)
  {
  case undetermined_type: return false; // should not happen
  case primitive_type:
    return (is_close(a,b)&0x2)!=0; // whether |b| can be converted to |a|
  case variable_type: // assume these fixed; polymorphic types do not get here
    return a.typevar_count()==b.typevar_count();
  case row_type:
    return accepts(a.component_type(),b.component_type());
  case function_type:
    return a.func()->arg_type==b.func()->arg_type and @|
    accepts(a.func()->result_type,b.func()->result_type);
  case tuple_type: case union_type:
  { wtl_const_iterator itb(b.tuple());
    for (wtl_const_iterator ita(a.tuple());
         not ita.at_end(); ++ita,++itb)
      if (itb.at_end() or not accepts(*ita,*itb))
        return false;
    return itb.at_end(); // if list of |a| has ended, that of |b| must as well
  }
  default: assert(false); // should not happen: tabled types were expanded
    return false; // keep compiler happy
  }
}

@* Error values.
%
Before we describe evaluation of expressions we must realise that evaluation
can cause runtime errors.

@< Includes needed in \.{axis-types.h} @>=
#include <stdexcept>
#include <sstream>

@ We use classes derived from |std::exception| and similar standard ones like
|std::runtime_error|, but we define our own local hierarchy, with
|atlas::interpreter::error_base| as base class. The main reason to do this is to
have a centralised error |message| to which exception handlers have write
access, so that it is possible to extend the error message and then re-throw the
same error object. The simplest way to allow this is to give public access to
that string member, so we make this a |struct| rather than a |class|. For errors
happening during evaluation, we want to have the error object thus collect,
during stack unwinding, a trace of the dynamic context (functions being called
and so forth) in which the error occurred, but we want to keep it apart from the
root error |message|, to avoid clobbering the display with possibly massive
output. Therefore a second field |back_trace| with a layered structure is added,
and a method |trace| is provided for extending it. Although this feature is
mostly used with the class |program_error| to be derived below, we provide the
functionality in this base class, as question whether a back trace might be
present in fact depends in principle more on the place where the error is caught
(for instance if type checking produces an error, there can be no back trace)
than on the type of the error itself, even if the two often go together.

We used to provide a method here to extend the message, passing the old message
to first to a temporary |std::ostringstream| object, writing to it, and then
exporting the result as an extended message again. It might seem preferable to
store an |std::ostringstream| object permanently, but that type is really ill
suited to be part of an error value, notably because it is impossible to
implement the |what| method so as to present its contents: the |str| method can
return the contents as a |std::string|, but unless that string is then stored
separately in the error value, its lifetime will be to short to produce a valid
|(char*)| pointer to be returned from |what|. So we finally decided the only
reasonable way to proceed is to not provide a string extension method here, and
instead require the caller to construct (just before throwing) an error string
using a temporary |std::ostringstream| and call its |str| method while throwing
(which string is then copied into the error object); this pattern will occur
repeatedly.

@< Type definitions @>=
struct error_base : public std::exception
{ std::string message;
  simple_list<std::string> back_trace;
  explicit error_base(const std::string& s) : message(s),back_trace() @+{}
  explicit error_base(std::string&& s) : message(std::move(s)),back_trace() @+{}
  error_base (error_base&& other) = default;
  void trace (std::string&& line) @+{@; back_trace.push_front(std::move(line)); }
  const char* what() const throw() @+{@; return message.c_str(); }
};

@ We classify errors into three classes: those due to inconsistency of our
(rather than the user's) program are classified |logic_error|, those arising
during the analysis of the user program are are classified |program_error|,
and those not caught by analysis but during evaluation are classified
|runtime_error|. The first and last are similar to exceptions of the same
name in the |std| namespace, but they are not derived from those exception
classes.

@< Type definitions @>=
struct logic_error : public error_base
{ explicit logic_error(const std::string& s) : error_base(s) @+{}
  explicit logic_error(std::string&& s) : error_base(std::move(s)) @+{}
  logic_error (logic_error&& other) = default;
};
@)
struct program_error : public error_base
{ explicit program_error(const std::string& s) : error_base(s) @+{}
  explicit program_error(std::string&& s) : error_base(std::move(s)) @+{}
  program_error (program_error&& other) = default;
};
@)
struct runtime_error : public error_base
{ explicit runtime_error(const std::string& s) : error_base(s) @+{}
  explicit runtime_error(std::string&& s) : error_base(std::move(s)) @+{}
  runtime_error (runtime_error&& other) = default;
};

@ We derive from |program_error| an exception type |expr_error| that stores in
addition to the error message a reference to an expression to which the
message applies. Placing a reference in an error object may seem hazardous,
because the error might terminate the lifetime of the object referred to, but
in fact in the way we use it, it is safe. Nearly all |expr| objects are
constructed in dynamic memory during parsing, and destructed at the disposal of
the now translated expression at the end of the main interpreter loop; all
throwing of |expr_error| (or derived types) happens after the parser has
finished, and the corresponding |catch| happens in the main loop before disposal
of the expression, so the reference certainly survives the lifetime of the
|expr_error| object. There are a couple of exceptions to this, where a temporary
|expr| value is built during type analysis (the recursive function
|convert_expr| defined in \.{axis.w}), which we arrange to be held in a |static|
variable (with some effort to make this safe in the recursion) at the point
where an error might be thrown, to protect it from being destructed before the
|expr_error| is caught.

The error type is declared a |struct|, so that the |catch| clause may access
the |offender| expression for use in an error message. At the point where this
error value is constructed (and thrown), we just provide a general error
message |s| for storage in the |program_error| base class, and the offending
expression. There is no need to override either of the virtual methods here.

@< Type definitions @>=
struct expr_error : public program_error
{ const expr& offender; // the subexpression causing a problem
@)
  expr_error (const expr& e,const std::string& s) noexcept
    : program_error(s),offender(e) @+{}
  expr_error (const expr& e,std::string&& s) noexcept
    : program_error(std::move(s)),offender(e) @+{}
  expr_error (expr_error&& other) = default;
};

@ We derive from |expr_error| an even more specific exception type
|type_error| that we shall throw when an expression fails to have the right
type. In addition to the offending subexpression it stores the
types that failed to match. For the latter, the error value owns the types
pointed to, so the caller should relinquish ownership of, or copy (in case it
did not own), the types passed when throwing the exception.

@< Type definitions @>=
struct type_error : public expr_error
{ type_expr actual; @+
  type_expr required; // the types that conflicted
@)
  type_error (const expr& e, type_expr&& a, type_expr&& r) noexcept @/
    : expr_error(e,"Type error") @|
      ,actual(std::move(a)),required(std::move(r)) @+{}
  type_error (type_error&& e) = default;
};

@ For type balancing, we shall use controlled throwing and catching of errors
inside the type checker, which is facilitated by using a dedicated error type.
If balancing ultimately fails, this error will be thrown uncaught by the
balancing code, so |catch| blocks around type checking functions must be
prepared to report the types that are stored in the error value.

When a |balance_error| object is constructed, a descriptive name for the
items being balanced (branches or components of some type of clause) is passed,
which is recorded in the error message. The list of variants is left empty at
construction, but will be filled before actually throwing the |balance_error|.

@< Type definitions @>=
struct balance_error : public expr_error
{ containers::sl_list<type> variants;
  balance_error(const expr& e, const char* items_name)
  : expr_error(e,"No common type found between "), variants()
  @/{@; message+=items_name; }
  balance_error (balance_error&& other) = default;
};

@ Here is another special purpose error type, throwing of which does not
always signal an error. In fact it is meant to always be caught silently,
since its purpose is to implement a |break| statement that will allow
terminating the execution of loops other than through the regular termination
condition. During analysis we check that any use of |break| occurs within some
loop, and without being inside an intermediate $\lambda$-expression (which
would allow smuggling it out of the loop), so not catching a thrown
|loop_break| should never happen. Therefore we derive this type from
|logic_error|, so that should this ever happen, it will be reported as such.

@< Type definitions @>=
struct loop_break : private logic_error
{ unsigned depth;
  loop_break(int n)
  : logic_error("Uncaught break from loop"), depth(n) @+{}
} ;


@ Similarly to the above, there is a |function_return| object that can be
thrown to implement a |return| expression. Again analysis will have ensured
that the object will always be caught, so this type as well will be derived
from |logic_error|.

@< Type definitions @>=
struct function_return : private logic_error
{ shared_value val;
  function_return(shared_value&& val)
  : logic_error("Uncaught return from function"), val(val) @+{}
} ;


@* Enumeration of primitive types.
%
The precise list of primitive types is of minor importance for the design of
the evaluator, but they must be given so that the type |type_expr| is
complete. So we collect here the list of primitive type tags, to be completed
whenever one is added in a different compilation unit. Most of these
enumeration values are never directly used, but they must be present so that
the evaluator can be aware of the number of primitive types (via the final
enumeration value |nr_of_primitive_types|).

@< Other primitive type tags @>=
vector_type, matrix_type, rational_vector_type,
complex_lie_type_type , root_datum_type, Weyl_element_type,
inner_class_type, real_form_type,
Cartan_class_type, KGB_element_type, block_type,
split_integer_type, K_type_type, K_type_pol_type,
module_parameter_type, virtual_module_type, @[@]


@~The following list must match that of the previous module, for proper
functioning of I/O.

@< Other primitive type names @>=
"vec", "mat", "ratvec",
"LieType","RootDatum", "WeylElt", "InnerClass", "RealForm",
"CartanClass", "KGBElt", "Block",
"Split", "KType", "KTypePol", "Param", "ParamPol", @[@]

@* Index.

% Local IspellDict: british<|MERGE_RESOLUTION|>--- conflicted
+++ resolved
@@ -2466,53 +2466,6 @@
   }
 }
 
-<<<<<<< HEAD
-@ The presence of recursive types creates the risk of an infinite recursion if
-we simply expand type definitions as we usually do. To avoid that scenario, we
-perform a test near the entry of the recursive function |can_unify|, but after
-assigned type variables have been substituted. (The order is important here: an
-assignment can equate a type variable to a tabled type, but a tabled type cannot
-be defined as a type variable.) Since types descended from tabled types are also
-tabled, it suffices to catch the case where both types are now simultaneously
-tabled, as any non-termination would have to run via such a case. So, as the
-module title says, we always |return| when a pair of tabled types is
-encountered, the return value telling whether they are identical.
-
-@< If both types are tabled, |return| a Boolean telling whether they are
-     the same tabled type @>=
-{
-  if (P->raw_kind()==tabled and Q->raw_kind()==tabled)
-    return P->type_nr()==Q->type_nr();
-}
-
-@ The test for non-containment of a type variable is best done by a local
-recursive function:
-@< Local function def... @>=
-bool is_free_in(const type_expr& tp, unsigned int nr,
-                const type_assignment& assign)
-{ switch(tp.raw_kind())
-  {
-  case variable_type:
-    if (@[auto p=assign.equivalent(tp.typevar_count())@;@])
-      return is_free_in(*p,nr,assign);
-      // unpack assigned type variable, and retry
-    return tp.typevar_count()==nr;
-  case row_type: return is_free_in(tp.component_type(),nr,assign);
-  case function_type: return
-    is_free_in(tp.func()->arg_type,nr,assign) or
-    is_free_in(tp.func()->result_type,nr,assign);
-  case tuple_type: case union_type:
-    for(const_raw_type_list p = tp.tuple(); p!=nullptr; p = p->next.get())
-      if (is_free_in(p->contents,nr,assign))
-        return true;
-    return false;
-  default: // |undetermined| (shouldn't happen), |primitive_type|, |tabled|
-    return false;
-  }
-}
-
-=======
->>>>>>> 61b98c62
 @*2 Wrapped up polymorphic types.
 %
 For a long time, the recursive class |type_expr| was used both to represent a
