% Copyright (C) 2006-2016 Marc van Leeuwen
% This file is part of the Atlas of Lie Groups and Representations (the Atlas)

% This program is made available under the terms stated in the GNU
% General Public License (GPL), see http://www.gnu.org/licences/licence.html

% The Atlas is free software; you can redistribute it and/or modify
% it under the terms of the GNU General Public License as published by
% the Free Software Foundation; either version 2 of the License, or
% (at your option) any later version.

% The Atlas is distributed in the hope that it will be useful,
% but WITHOUT ANY WARRANTY; without even the implied warranty of
% MERCHANTABILITY or FITNESS FOR A PARTICULAR PURPOSE.  See the
% GNU General Public License for more details.

% You should have received a copy of the GNU General Public License
% along with the Atlas; if not, write to the Free Software
% Foundation, Inc., 51 Franklin St, Fifth Floor, Boston, MA  02110-1301  USA


\def\emph#1{{\it #1\/}}

@* Buffered input.
This file defines some classes used at the input level below that of the
lexical analyser. First it provides classes |String_pool| and |Hash_table| for
the management of collections of identifiers, so that in the remainder of the
program identifiers can be represented by a small identification number rather
than by a string (with a conversion to string for output still being possible).

Next it provides a simple class |BufferedInput|, which provides an interface
to input streams that can be used by the lexical analyser. Its purpose is to
deal with details that should not influence the lexical analysis, such as the
question whether input comes from a file or from standard input, in the latter
case whether the GNU \.{readline} library is called when a new line of input
is required, and the handling of escaped newlines. Since the input is copied
to a line buffer in any case, we can also provide character pointers into that
line buffer; thus one can read identifiers and constants that are contained in
a single line by first scanning characters until the end of the token, and then
extracting the string between the initial and final position. This avoids
having to copy the characters to a separate string during the initial scan
(but admittedly this will only be practical if the token characters can be used
``as is'', in other words there are no escaped or encoded characters). The
buffer also contains a line counter, so that the lexical analyser need not
worry about that (and indeed it could not, since escaped newlines are
transparently handled, and never seen by the lexical analyser).

We have included functionality to open a subsidiary input file upon an
existing buffered input object, thus creating a stack of files from which
input will be read; exhausted files will be transparently popped, returning
control to the file active at the point they were opened.

@( buffer.h @>=

#ifndef BUFFER_H
#define BUFFER_H

@< Includes needed in the header file @>@;


namespace atlas
{ namespace interpreter
  {
    @< Class declarations @>@;
    @< Inline function definitions @>@;
    @< Declarations of static variables @>@;
    @< Declarations functions used but defined elsewhere @>@;
  }@;
}@;
#endif

@ Our main file will provide the class implementations.

@h "buffer.h"
@c

namespace atlas
{ namespace interpreter
  {
@< Definitions of class members @>@;
@< Definitions of static variables @>@;
  }@;
}@;



@* Tables for storing identifiers.
%
All distinct tokens recognised by the scanner will be stored as
null-terminated strings in dynamically allocated memory; these include all
keywords, operators, and identifiers used, but not literal constants or
strings (since there is no point in remembering those). To provide storage for
such strings, we provide a simple class |String_pool| which basically allows
to copy any string to a safe place and use pointers to those copies henceforth
(we probably would have used a different approach if we had been more
acquainted with the standard library when we wrote this code). Only when the
string pool is destructed do the character pointers it has given out become
invalid. A string pool will be incorporated into the |Hash_table| class, and
their number and lifetimes will be determined by that usage; in particular the
|String_pool| class will be adapted to manage strings in various pools with
different lifetimes. A |String_pool| basically holds a pointer |start| to a
block of characters it currently distributes from (which if non null is
obtained from a call of |new[]|), a pointer |point| to the first among these
characters that is free for future distribution, and a count |chars_left| of
such characters. When a request cannot be served from the current block,
|start| will be set to fresh memory obtained from |new[]| but only after
saving the previous value to |prev|, effectively a linked list of old blocks
that the destructor of the |String_pool| will all free, as well as the current
block pointed to be |start|.


@< Class declarations @>=

class String_pool
{ public:
    static const size_t default_block_size=512;
    String_pool(size_t b=default_block_size); // create pool and set block size
    char* store(const char* s, size_t length); // store string of given length
    ~String_pool() @+{@; delete start; delete prev; }
  private:
    String_pool(const String_pool&); // copying forbidden
    String_pool& operator=(const String_pool&); // assignment forbidden
@)
    const size_t block_size; // block size of the pool
    char* start; // start of block in current usage
    char* point; // first character available
    size_t chars_left; // number of characters left in current block
    struct backup
    { const char* const block_start; @+
      const backup* const link;
    public:
      backup (char* start, backup* prev) : block_start(start), link(prev) @+{}
      ~backup ();
    };
    backup* prev; // list of previous blocks, for deallocation
};

@ The constructor for a |String_pool| sets the block size, but does not yet
allocate a block.

@< Definitions of class members @>=
String_pool::String_pool(size_t b)
: block_size(b),start(nullptr),point(nullptr),chars_left(0),prev(nullptr)
{}

@ Whenever a identifier |str| of length |n| has to be stored in |pool|, we
shall call |pool.store(str,n)|. It will allocate reserve |n+1| bytes, either
previously allocated or by allocating at this point, and copy |str|
including a terminating null byte into those bytes; it then returns a
pointer to those bytes.

@< Definitions of class members @>=
char* String_pool::store(const char* s,size_t len)
{ size_t n= std::max(len+1,block_size); // size of new block if needed
  if (len>=chars_left) // then the current block cannot store |s|, so allocate
  { if (start!=nullptr) // initial block needs no backing up
      prev=new backup(start,prev); // push pointers to chain, for destruction
    start=point=new char[n]; // now we can copy to where |point| points
    chars_left=n;
  }
  char* result=strncpy(point,s,len);
  point+=len;  *point++='\0'; // write |'\0'| whether or not present in |s|
  chars_left-=len+1;
  return result;
}

@ The destructor for |String_pool::backup| recursively frees all blocks of
characters it accesses via |block_start| pointers, as well as all the records
for the |backup| structures themselves. The recursive nature comes from the
fact that |delete link| calls the destructor |~backup| (an indirect recursion)
for the object pointed to by |link| before freeing the memory of that object.

@< Definitions of class members @>=
String_pool::backup::~backup() @+{@; delete[] block_start; delete link; }

@*1 Hash tables.
%
Our hash tables will use an instance of |String_pool| for storing its keys.
The functionality of hash tables is quite simple, and hides the actual
hashing. Upon construction the hash table is empty, and its stores every
distinct string that is passed to it, never removing any of them. It matches
the string against all strings it has seen before, and returns a sequence
number: either the number that was given to the same string when it was first
encountered, or the next unused number if the string was never seen before.
Methods are also provided for the inverse conversion, from a sequence number
to the corresponding string, and for finding the current number of entries
stored. This will allow working everywhere with sequence numbers to represent
identifiers.

@h<vector>
@< Class declarations @>=

typedef unsigned short id_type; // type of value representing identifiers

class Hash_table
{
public:
  static const id_type empty; // value (|~0u|) reserved for empty slots
private: // data members
  String_pool pool;
  id_type mod;  // hash modulus, the number of slots present
  std::vector<id_type> hash_tab;
  std::vector<const char*> name_tab;
@)
public: // interface
  Hash_table(size_t init=initial_hash_mod
            ,size_t block_size=String_pool::default_block_size);
@)
  id_type nr_entries() const @+{@; return name_tab.size(); }
  const char* name_of(id_type nr) const @+{@; return name_tab[nr]; }
  bool knows(const char* name) const;
@)
  id_type match(const char* s, size_t l) @+{@; return do_match(s,l,true); }
  id_type match_literal(const char* s) /* literal null-terminated string */
    {@; return do_match(s,std::strlen(s),false); }
private: // auxiliary functions
  static const id_type initial_hash_mod=97;
  id_type hash(const char* s, size_t l) const; // auxiliary hash function
  id_type do_match(const char* s, size_t l, bool copy_string);
  size_t max_fill() const {@; return static_cast<id_type>(mod*3L/4); }
                  // maximum of entries in use
};

@ Since we used the |vector| template and the |strlen| function, we must make
sure its header is included at the proper place.

@< Includes needed in the header file @>=
#include <vector>
#include <cstring>

@ Let's get that static class constant defined before we forget it, since a
temporary may be need to be created when it is passed as (constant) reference
to |id_type| argument, so the value supplied at definition does not suffice.
It is amazing how \Cpp\ makes it a pain to define a simple compile time
constant. Note that the common |enum| trick won't work here, since
|Hash_table::id_type| is a |short| type, so we definitely don't want |empty|
to have type |int| in comparisons. The |static_cast| is necessary to ensure we
use the |unsigned short| overload of the bitwise-complement operator |~|,
because there is no such thing as a short integer denotation; thus we avoid a
warning message about truncating a large unsigned constant to a shorter value,
even though that is well-defined behaviour. (The perplexed reader might be
reassured, or not, to learn that writing just |-1| as right hand side would
also get the desired result, and without provoking any warning message.)

@< Definitions of class members @>=

const id_type Hash_table::empty = ~static_cast<id_type>(0);

@ Here is the constructor for a hash table. By nature |hash_tab| is larger
than the number of entries currently stored; its size is always equal to~|mod|
(which is stored separately to speed up hash calculations). The initialiser
expression for |mod| takes care to ensure that |max_fill()<mod| always holds,
by rejecting ridiculously small values. Although |name_tab| will grow
incrementally, we prefer to reserve enough space for it to avoid reallocation
until rehashing is necessary. Therefore the allocated size of |name_tab| will
always have size |max_fill()|, which grows with (but lags behind) |mod|.

@< Definitions of class members @>=

Hash_table::Hash_table(size_t init,size_t block_size)
: pool(block_size)
, mod(init<2?2:init), hash_tab(mod,empty), name_tab(0)
{@; name_tab.reserve(max_fill());
}

@ The hash code of an identifier is determined by interpreting its characters
as digits of a number in base~256, and then taking the number modulo |mod|.
While the final result is a short value, intermediate results may be almost as
large as |mod<<8|, so we use an |unsigned long| value here.

The code below shows a bad property of the rigid type system of \Cpp: even
though this is a fairly innocent thing to do, it is virtually impossible to
transform a pointer of type |(char*)| to one of type |(unsigned char*)|, short
of using a |reinterpret_cast| or (even worse) calling the placement-|new|
operator (as in |unsigned char* p=new(s) unsigned char@;|). Here we just want
to assure that we are doing arithmetic on non-negative values, even if some
characters would classify as negative |char| values (failing to do this could
cause the program to crash). And we cannot help having pointers to (possibly)
signed characters in the first place, because that is for instance what string
denotations give us (and what many standard functions require). The simplest
solution would be to cast |s| to |(const unsigned char*)|, and everything
would be safe. We dare not do such a conversion for fear of losing our job, so
instead we convert every character accessed via~|s| laboriously into an
unsigned value, which can be done by a standard conversion; this accounts for
two of the three |static_cast|s below (the third is for documentation only).

The code below is safe if either |l>0| (as will always be the case for
identifiers) or if |l==0| and |*s=='\0'| in which case it will return |0| as
hash code (this may occur when the user rather foolishly attempts
to open a file with an empty name).

@< Definitions of class members @>=

id_type Hash_table::hash (const char* s, size_t l) const
  // |s| a string of length |l>0|
{ unsigned long r=static_cast<unsigned char>(*s++)%mod;
  while (l-->1) // one less, because we already read one character
    r=(static_cast<unsigned char>(*s++)+(r<<8))%mod;
  return static_cast<id_type>(r);
}

@ The following accessor method is a simplified version of |do_match| defined
below; it looks up whether a string is present, but does not attempt to insert
it if it is absent. It should not be used if the intention is to insert the
string anyway; in that case one should first record the old size of the table,
match the string and test whether the returned value is less that the old size
(which indicates that the identifier was already known). Indeed the code below
is only used with file names, in an optimisation that avoids opening a file if
the name corresponds to one already successfully opened before (in that
application it is too soon to know whether the name should be added, in case
it is new).

Given the fact that the hash table can only grow, we can be sure upon finding
an empty slot that the name searched is absent from the table. In case of
finding a non-empty slot, an exact name match will result in a positive
answer, while a failure to match leads to trying the next slot. Since it is
guaranteed that the table has at least one empty slot at all times, the loop
will certainly terminate.

@h <cstring>
@< Definitions of class members @>=
bool Hash_table::knows (const char* name) const
{ size_t l = std::strlen(name);
  id_type i,h=hash(name,l);
  while ((i=hash_tab[h])!=empty) // search breaks off at first empty slot
    if (std::strncmp(name_tab[i],name,l)==0 && name_tab[i][l]=='\0')
      return true; // identifier found in table
    else
      if (++h==mod) // move past occupied slot
        h=0; // possibly wrapping around
  return false;
}

@ When an identifier is passed to |match|, this method (which calls |do_match|
with |copy_string==true|) returns its index in |name_tab|, possibly after
adding the identifier to the tables. This small number is henceforth used to
characterise the identifier. The private function |do_match| can also be
called by |match_literal| in case of keywords stored at initialisation time,
for which a null-terminated string is supplied that does not need to be copied
to the string pool. The parameter |copy_string| distinguishes the two uses.

Searching the hash table starts at the hash key and proceeds linearly through
the table until either a match or an empty slot is found; in the latter case
no matching entry is present, and we add one in the place of the empty slot.
This method is valid because we never remove an entry from the hash table. We
use here the fact that |max_fill()<mod| holds, so that there will be at least
one empty slot present, and it is not necessary to test for complete wrap
around the table. When a new entry would make the table too full, we extend
the size of the table and rehash. After this we could return
|do_match(str,l,copy_string)| recursively, but since we assume that the
too-full condition has been resolved, and we know that |str| is new, we can
avoid recursion and perform a simplified computation of the new hash code in
this case.

@< Definitions of class members @>=
id_type Hash_table::do_match (const char* str, size_t l, bool copy_string)
{ id_type i,h=hash(str,l);
  while ((i=hash_tab[h])!=empty)
    if (std::strncmp(name_tab[i],str,l)==0 && name_tab[i][l]=='\0')
      return i; /* identifier found in table */
    else if (++h==mod)
      h=0; /* move past occupied slot */
  if (name_tab.size()>=max_fill())
  { @< Extend hash table @>
    h=hash(str,l); @+
    while (hash_tab[h]!=empty) @+
      if (++h==mod) h=0; /* find free slot */
  }
  hash_tab[h]= name_tab.size(); /* this number represents the new identifier */
  name_tab.push_back(copy_string ? pool.store(str,l) : str);
  return hash_tab[h];
}

@ When the hash table becomes too full, we can throw away the |hash_tab|
because the |name_tab| contains all the information required; therefore we can
assign a larger vector to |hash_tab| rather than using |hash_tab.resize()|
which would copy the old entries. By performing the assignment via the |swap|
method (necessarily taken from the newly constructed value) we can avoid any
risk of copying of the new (empty) slots that an assignment might imply. The
code for inserting the indices of rehashed strings from |name_tab| is simpler
than in the basic matching loop, since we know that all those strings are
distinct; it suffices to find for each an empty slot. The sequence number
associated to each string does not change. We finally reserve enough space for
|name_tab| to last until the next time rehashing is necessary. This is really
unnecessary, since |name_tab| can very well determine for itself when it needs
reallocation; the current code ensures that |name_tab| is reallocated exactly
when |hash_tab| grows.

@< Extend hash table @>=
{ std::vector<id_type>(mod=2*mod-1,empty).swap(hash_tab); // make length odd
  for (size_t i=0; i<name_tab.size(); ++i)
  { int h=hash(name_tab[i],std::strlen(name_tab[i])); // rehash the string
    while (hash_tab[h]!=empty) @+
      if (++h==mod)
        h=0; /* find empty slot */
    hash_tab[h]=i;
  }
  name_tab.reserve(max_fill());
}

@* The class for buffered input.
%
We come now to the definition of the |BufferedInput| class. Since its
declaration requires some types to have been defined, we must first make sure
that is done.

Input will be collected from one or more streams (a terminal input stream and
one or more files), and these will be accessed through |std::istream| values.
The |BufferedInput| class will not contain any such value directly, but only a
reference, a pointer, and instances contained in a (stack) container class.
Therefore our class can be declared even when |std::istream| is an incomplete
type. So in our header file it suffices to include \.{iosfwd}; while the
implementation file needs to include \.{iostream}.

@h <iostream>

@< Includes needed... @>=
#include <iosfwd>

@~Here is the main part of the class definition, giving the principal user
interface. The methods |shift|, |unshift|, |eol| and |getline| give the basic
functionality of a line-buffered input stream. The method |push_file| opens a
new level of input, taking control immediately, and until it is exhausted
(although it can itself be interrupted by further calls of |push_file|). Such
input files should be opened after processing a complete line from the current
file, since calling |push_file| causes the current line of input to be
abandoned and forgotten. Another method |close_includes| is provided to allow
aborting all includes in case of errors. The private method |pop_file| is
called when an additional input stream is exhausted.

@< Class declarations @>=
class BufferedInput
{ typedef char* (*rl_type)(const char* );
     // |typedef| avoids inclusion of \.{readline} headers
  typedef void (*add_hist_type) (const char* );  // this one too
  @< Define |struct input_record@;| @> // a local class
  @< Define |struct file_stack@;| @> // another one, using the previous

@)
  @< Data members of |BufferedInput| @>@;
@)
 public:
    BufferedInput (std::istream& s);
        // associate line buffer to raw input stream
    BufferedInput (const char* prompt
                  , rl_type rl=nullptr, add_hist_type=nullptr @|
		  , const char* prompt2="> "
                  , const char* def_ext=".at"@|);
        // use |stdin|, maybe with readline
@)
    char shift (); // inspect a new character
    void unshift (); // back up so last character will be reconsidered
    bool eol () const; // end of line: |true| if |shift| would return a newline
    bool getline ();
         // fetch a new line to replace current one; |true| if successful
    bool push_file (const char* file_name,bool skip_seen);
      // |true| if successful
    void close_includes();
    @< Other methods of |BufferedInput| @>@;
private:
    void pop_file();
};

@ There will be one main input buffer, and other parts of the program must
have access to it, for instance to call the |push_file| method; therefore we
define a static variable with a pointer to this input buffer.

@< Declarations of static variables @>=
extern BufferedInput* main_input_buffer;

@~We define |main_input_buffer| here (it must be defined somewhere, and doing
so in \.{main.w} where it is mostly used would be awkward since there is no
header file~\.{main.h}). We initialise this variable to the null pointer; the
main program will make it point to the main input buffer once it is allocated.

@< Definitions of static variables @>=
BufferedInput* main_input_buffer=nullptr;

@ In our implementation we use the classes |std::string| and |atlas::BitMap|.

@< Includes needed in the header file @>=
#include <string>
#include "../Atlas.h" // for common |using| declarations
#include "bitmap.h" // so that the type |BitMap| is complete
#include "sl_list.h" // used for stack of input files

@~At construction a |BufferedInput| object will fix a reference |base_stream| to
the input stream to be used when no additional input files are open. Furthermore
<<<<<<< HEAD
it stores the last line read in its |line_buffer| field, and the pointer~|p|
=======
it stores the last line read in its |line_buffer| field, and the pointer~|pos|
>>>>>>> d0273ca2
points to the next character to be produced by |shift()|. In case this buffer is
used for terminal input, a prompt string is stored and will be printed every
time the program requests more input; this is the |prompt| pointer so the
lifetime of the value provided at construction should contain that of the
|BufferedInput| object created. We also store a secondary prompt |prompt2| and
provide a dynamic string |temp_prompt| that together can be used to temporarily
change the prompt to indicate that some input needs completion. In case of
terminal input, the input may be pre-processed by the function |readline|, which
is typically going to be the function of that name from the GNU~\.{readline}
library; then one may also want to use another function stored in |add_hist| to
store lines for interactive retrieval, typically the |add_history| function from
the history library. The member |line_no| holds the number of the current line,
or more precisely of the first of |cur_lines| lines that are currently read into
|line_buffer| (if more than one, they were joined by escaped newlines). We
record the length of the last prompt printed in |prompt_length| for the purpose
of pointing to tokens. Finally there is a stack |input_stack| of active input
files together with their file names, tables |input_files_seen| and
|input_files_completed| that together record the status (unread, partially read,
fully read) of all file names, and a pointer |stream| that tracks the current
input stream.

@< Data members... @>=
std::istream& base_stream;
std::string line_buffer; // current line
char* pos; // buffer pointer
const char *const prompt, *const prompt2; // primary and secondary prompt
const char* def_ext; // default file extension
std::string temp_prompt; // varying addition to secondary prompt
const rl_type readline; // readline function
const add_hist_type add_hist; // history function
unsigned long line_no; // current line number
int cur_lines,prompt_length; // local variables
file_stack input_stack;
 // active input streams
Hash_table input_files_seen; // files successfully opened at least once
BitMap input_files_completed; // marks those files that were read without error
std::istream* stream; // points to the current input stream

@ A line is ended if |pos| is either null (indicating an absence of any line
buffered, as is initially the case), or points to a null character (the one
terminating the line buffer, which always follows a newline character).

@< Inline fun... @>=
inline bool BufferedInput::eol() const @+{@; return pos==nullptr or *pos=='\0'; }

@ There are two constructors, one for associating an input buffer to some
(raw) |istream| object (which may represent a disk file or pipe), another for
associating it to probably interactive input from |stdin|. A prompt and
readline function only apply to the second case and are set to |nullptr| in the
first case, which will disable certain interactions when fetching new lines; a
null pointer may also be passed explicitly in the second case to obtain this
disabling. Constructing the class does not yet fetch a line.

@< Definitions of class members @>=
BufferedInput::BufferedInput (std::istream& s)
@/:base_stream(s)
@/,line_buffer()
@/,pos(nullptr)
@/,prompt(nullptr)
@/,prompt2(nullptr)
@/,def_ext(nullptr)
@/,temp_prompt(nullptr)
@/,@|readline(nullptr)
@/,add_hist(nullptr)
@/,line_no(1)
@/,cur_lines(0)
@/,input_stack()
@/,input_files_seen()
@/,input_files_completed()
@/,stream(&base_stream)
@/{}
@)
BufferedInput::BufferedInput
(const char* pr, rl_type rl, add_hist_type ah,const char* pr2,const char* de)
@/:base_stream(std::cin)
@/,line_buffer()
@/,pos(nullptr)
@/,prompt(pr)
@/,prompt2(pr2)
@/,def_ext(de)
@/,temp_prompt("")
@/,@|readline(rl)
@/,add_hist(ah)
@/,line_no(1)
@/,cur_lines(0)
@/,input_stack()
@/,input_files_seen()
@/,input_files_completed()
@/,stream(&base_stream)
@/{}


@*1 Input from auxiliary files.
%
We shall define the class of the records making up the |input_stack|. They
will contain an |std::ifstream| field, so we need to include the corresponding
header file.
@< Includes needed... @>=

#include <fstream>

@~For every currently open \emph{auxiliary} input stream (necessarily a file
stream), we store its |ifstream|, the file name (for error reporting) and the
line number of \emph{the stream that was interrupted} by opening this auxiliary
file (the line number in the file itself will be held in the input buffer, as
long as it is not interrupted).

It used to be the case that |input_record| stored a pointer to |ifstream|
rather than such a structure itself, which was necessary because the
|input_stack| was implemented as a |std::vector|, and copying of |ifstream|
values is not possible (and this was before move semantics was made possible).
Now that the stack is a list, and records can be constructed in place, copying
is no issue, and they might as well contain an |ifstream| value; this takes
care of closing and cleaning up whenever stack records are popped or
destructed (in exception handling).

@< Define |struct input_record@;| @>=
struct input_record
{ std::ifstream f_stream; // the actual stream record
  id_type name; // identifies the file name for |stream|
  unsigned long line_no; // this refers to the older input stream!
@)
  input_record(BufferedInput&, const char* file_name);
  input_record@[(const input_record& rec) = delete@]; // cannot copy
  input_record& operator=@[(const input_record& rec) = delete@]; // or assign
};

<<<<<<< HEAD
@ Our file stack is essentially a |std::stack| of |input_record| using
|containers::mirrored_sl_list| as container (which allows for the element type
|input_record| the is not copy-assignable). Using |containers::mirrored_sl_list|
rather than |containers::mirrored_simple_list| allows us to directly call |size|
for our file stack, which will end up calling |containers::sl_list::size|.
However in one place we also need to iterate over the input stack (to check for
files currently being read), for which we add |ctop| and |cbottom| methods to
produce (int that order) a range to traverse for visiting all active
|input_record|s.

@< Define |struct file_stack@;| @>=
struct file_stack
: public std::stack<input_record,containers::mirrored_sl_list<input_record> >
{ typedef containers::simple_list<input_record>::weak_const_iterator
  const_iterator;
@)
  file_stack () :
  @[ std::stack<input_record,containers::mirrored_sl_list<input_record> >() @]
=======
@ Our file stack is essentially a |std::stack| of |input_record| that uses
|containers::mirrored_sl_list| as underlying container. Using that type rather
than the simpler |containers::mirrored_simple_list| that would be used by
|containers::stack| allows us to directly call |size| for our file stack, which
will end up calling |containers::sl_list::size|. However this still is not quite
sufficient, as in one place we also need to iterate over the input stack (to
check for files currently being read), which |std::stack| does not allow.
Therefore we derive from the |std::stack| instance, adding |ctop| and |cbottom|
methods to produce (in that order) a range to traverse for visiting all active
|input_record|s; this is possible because |std::stack| gives |protected| access
to the underlying container through its member~|c|.

@s file_stack_t stack
@< Define |struct file_stack@;| @>=
using file_stack_t =
  std::stack<input_record,containers::mirrored_sl_list<input_record> >;
struct file_stack : public file_stack_t
{ using const_iterator =
    containers::simple_list<input_record>::weak_const_iterator;
@)
  file_stack () : @[ file_stack_t() @]
>>>>>>> d0273ca2
  @+{}
  const_iterator ctop() const @+{@; return c.wcbegin(); }
  const_iterator cbottom() const @+{@; return c.wcend(); }
};

@ When an input file is exhausted, the stored line number is restored, the
|input_record| for the file popped from the stack (which also closes the file);
then the |stream| is set to point to the previous input stream. We also report
successful completion to the user, and record the file name on
|input_files_completed| as not to be normally read again during this session.

When |close_includes| is called all auxiliary input files are closed.

@h "global.h" // for |output_stream|

@< Definitions of class members @>=
void BufferedInput::pop_file()
{ line_no = input_stack.top().line_no;
  *output_stream << "Completely read file '" << cur_fname() << "'."
                 << std::endl;
  input_files_completed.insert (input_stack.top().name); // reading succeeded
  input_stack.pop(); // also closes the current file
  stream= input_stack.empty() ? &base_stream : &input_stack.top().f_stream;
}
@)
void BufferedInput::close_includes()
{ while (not input_stack.empty())
  { std::cerr << "Abandoning reading of file '" << cur_fname() @|
              << "' at line " << line_no << std::endl;
  @/line_no = input_stack.top().line_no;
    input_stack.pop();
  }
  stream= &base_stream;
}

@ Often we need the number or name of the topmost file on the |input_stack|.

@< Other methods of |BufferedInput| @>=
id_type current_file() const
{@; return input_stack.empty() ? Hash_table::empty : input_stack.top().name; }
const char* name_of(id_type f) const
{@; return
   f==Hash_table::empty ? "<standard input>" : input_files_seen.name_of(f); }
const char* cur_fname() const
  @+{@; return name_of(current_file()); }

@ When opening files, we shall look them up in a list of places, this search
path being specified by the user. For each of these places in turn, we shall
prefix the given file name with a string. How this string is stored and
recovered does not concern us here; it is defined elsewhere (in fact
in \.{main.w}). We shall just use the following functions that tell how many
path components there are, and give access to each component.

@< Declarations functions used but defined elsewhere @>=
unsigned int input_path_size();
const std::string& input_path_component(unsigned int i);

@ Pushing a new input file requires constructing the new |input_record| on the
stack, which will be done in place (the record is ``emplaced''). Opening the
file is done during member initialisation by the constructor of that record.
We also set |line_no| to the line number at which we shall resume reading the
interrupted file, since switching back to that file will happen when we pop
the record created here from the |input_stack|; this happens \emph{after} an
attempt to read from the associated file failed, at which point incrementing
the line number is already done, and won't be repeated.

If opening the file fails the constructor still succeeds; we leave it to the
calling function to detect this condition and destroy the created record.
However, in case the file is not open after initialising |stream|, presumably
because the file was not found, we do a second attempt after extending the
file name with |def_ext| (provided it was non-null, and not already a suffix
of |name|).

@< Definitions of class members @>=
BufferedInput::input_record::input_record
(BufferedInput& parent, const char* file_name)
@/: f_stream()
  , name(~0)
  , line_no(parent.line_no+parent.cur_lines) // record where reading will resume

{ unsigned int path_size = input_path_size();
  for (unsigned int i=0; i<=path_size; ++i)
  { std::string pathname(i<path_size ? input_path_component(i) : std::string());
    pathname += file_name;
    f_stream.open(pathname);
    if (not f_stream.is_open() and parent.def_ext!=nullptr)
    { long inx=pathname.size()-std::strlen(parent.def_ext);
      if (inx<0 or pathname.substr(inx)!=parent.def_ext)
        // only add extension if absent
        f_stream.open(pathname+= parent.def_ext);
          // try to reopen |stream| with extended name
    }
    if (f_stream.is_open())
       // once opening succeeds, record name in |input_files_seen|
    {@;name = parent.input_files_seen.match(pathname.c_str(),pathname.size());
      return;
    }
  }
}

@ If |push_file| is called with |skip_seen==true|, this means it should not
re-read a file that was already successfully read before. However, we want
this to apply to the actual file name, including the default extension
|def_ext| that might be added by the |input_record| constructor, and we don't
want to store file names that were unsuccessfully opened, so we postpone this
test until the |input_record| is constructed. To limit the drawback that this
strategy would lead us to open and then immediately close files in case they
are skipped, we add a short-cut that avoids any work in case |name| exactly
matches a file name previously read; this should be an incentive to write
an explicit extension when including a file from another file.

If the file just pushed on the stack was not successfully opened, we destroy
the stack record, print an error message, and report failure. Otherwise we may
still decide not to read from it (because this was previously done) and
immediately pop the record, but in such cases |push_file| reports success to
its caller nonetheless.

@< Definitions of class members @>=
bool BufferedInput::push_file(const char* name, bool skip_seen)
{
  if (skip_seen and input_files_seen.knows(name) @|
      and input_files_completed.isMember(input_files_seen.match_literal(name)))
    return true;
  input_stack.emplace(*this,name); // this tries to open the file
@)
  if (input_stack.top().f_stream.is_open())
  { @< In cases where reading from this file should be avoided,
       pop its record from the |input_stack|;
       otherwise prepare for reading from the new file @>
    return true; // succeed whether or not a file was actually pushed
  }
  else // opening file failed
  { input_stack.pop();
    // don't call |pop_file|: |stream| and |line_no| were not updated
    std::cerr << "failed to open input file '" << name << "'." << std::endl;
    return false;
  }
}

@ The conditions that lead to silently popping a just successfully opened file
are the presence of a file with the same name below it on the |input_stack| (a
test necessary to avoid input loops), or both the |skip_seen| argument is set,
and the file is marked as completely read in the |input_files_completed|
bitmap. Although the conditions are tested here in the opposite order, |skip|
is set to the logical ``or'' of both conditions in all cases.

When the file is really going to be read from, this is reported to
|*output_stream|, and the member variable |stream| made to point to
|input_stack.top().f_stream| so that the next reading operation will be from
the new file. We also take care to get the line numbering for the new file off
to a good start.

@< In cases where reading from this file should be avoided,... @>=
{ bool skip=false;
  const id_type file_nr = input_stack.top().name;
  if (file_nr==input_files_completed.capacity()) // it wasn't seen before
    input_files_completed.extend_capacity(false);
       // add new empty slot to bitmap; may set it later
  else // old name; need to do some checks
  { skip = skip_seen and input_files_completed.isMember(file_nr);
    auto it=input_stack.ctop();
    while (not skip and ++it!=input_stack.cbottom())
      if (file_nr==it->name)
        skip=true; // avoid recursive inclusion of active file
  }
  if (skip)
    input_stack.pop(); // silently skip including the file
  else
  { *output_stream << "Starting to read from file '" << cur_fname()
                   << "'." << std::endl;
  @/stream= &input_stack.top().f_stream;
    line_no=1; // prepare to read from pushed file
    cur_lines=0;
      // so we won't advance |line_no| when getting first line of new file
  }
}

@*1 Getting a line from the buffer.
%
The member function |getline| is usually called at times when |eol()| would
return |true| (otherwise some input will be discarded). This should only
happen when a new request for input arrives \emph{after} the end-of-line
condition has been transmitted at an earlier request (otherwise we would wait
for new input before executing a command), which is why we always return a
newline character from |shift()| before making |eol()| true. Thus our caller
does not have to distinguish between a fresh end-of-line condition and one
that has already been acted upon. For us it means that we should actually
store a newline character at the end of line buffer, in spite of the fact that
|std::getline| and |readline| strip that character. This also means that there
is no objection to calling our |getline| automatically in case |shift| is
called when |eol()| is true (any end-of-line action has been done at such a
point); we shall do so, and in fact this removes the burden of monitoring
|eol()| from our callers (one could even consider making that function
private, but its publicity does no real harm). We return success if either no
error flags were set on our |istream| parent, or else if at least some
characters were read (probably followed by an end-of-file condition in absence
of a final newline); in the latter case the next call will return false.

As we said in the introduction, we shall treat escaped newlines here, so that
the lexical analyser does not need to worry about them (and this will allow
escaping newlines in the middle of tokens, for instance string constants, to
be handled painlessly). A price to pay is that we cannot analyse the left
context of a possibly escaping character to see if it is not actually part of
a token. So we simply assert that a final backslash character on a line is
always one that escapes the newline; for tokens whose representation is or
ends with a backslash (in \.{axis} this is the case for the integer division
operator) the user should simply refrain from using them at the very end of a
line (one may add a comment after it to avoid the problem).

Since it is easy and efficient to do so, we also skip trailing spaces here;
this should make little difference since the lexical analyser will probably
ignore spaces anyway, except to separate tokens, and a non-escaped line end
will do so perfectly well without trailing spaces. However, we think it is
reassuring for users to know that invisible characters are eliminated at a low
level of input processing, so that they should really never make a difference.

@h <cctype>

@< Definitions of class members @>=
bool BufferedInput::getline()
{ line_buffer="";
  line_no+=cur_lines; cur_lines=0;
  std::string pr=@< Prompt for the next line@>@;@;;
  bool go_on, popped=false; unsigned int size=0;
  containers::simple_list<std::string> lines;
  do
  { lines.emplace_front(); // allocate a new empty |std::string|
    auto& line = lines.front();
  @/@< Get |line| without newline from |stream| if there is one; if none can be
       obtained then |break| if |cur_lines>0|, otherwise pop |input_stack|,
       set |popped=true| and |break|; if nothing works, |return false| @>
    ++cur_lines;
    auto l=line.length();
    while (l>0 and std::isspace(line[l-1]))
      --l; // back up over trailing space
    go_on=(l>0 and line[l-1]=='\\'); // keep going only if final backslash present
    if (go_on)
    {@; pr= "\\ ";
      --l;
    } // set prompt and chop off blackslash
    size+=l;
    line.erase(l); // truncate line
  }
  while(go_on);
  @< Copy |lines| in reverse order to |line_buffer|
     and set |pos=line_buffer.data()| @>
@/return true;
  // delay reporting end of input if anything was read at all
}

@ When a temporary prompt is non-empty (the lexical analyser will typically
set it to indicate that for some reason the previous line is incomplete) then
the initial prompt (one not following an escaped newline) will be that
temporary prompt followed by a space and the secondary prompt.

@< Prompt for the next line@>=
(temp_prompt.empty() ? std::string(prompt==nullptr?"":prompt)
                     : temp_prompt+" "+prompt2)

@ Reading a line might fail, in which case an error condition will be set on
the input stream |*stream|. If the error condition is set, we don't even try
to get a line, but if it is cleared initially it could still be set after
trying to get a line; in the latter case we only act on the condition if
moreover we read nothing at all during the current call of this function.
In case we have read nothing this time, but |cur_lines>0| indicates that some
earlier input processed during this call ended with a backslash, we protest
against this abuse, but still return as if the final backslash had not been
present. If however |cur_lines==0| indicates that this is the first time
around, then failure to get anything from |stream| leads to popping of the
current input file, or failure of the current call if there is nothing on the
stack. Note that in case the main input stream ends immediately after a
command, then that command will be returned with a newline added to it the
first time (and presumably the command gets executed), and the following call
to |InputBuffer::getline| will fail, probably leading to program termination.

@< Get |line| without newline from |stream| ... @>=
{ if (stream->good())
    {@; @< Read a line into |line|, prompting with |pr| if appropriate @> }
  if (line.empty() and not stream->good()) // nothing found and file ended
  { if (cur_lines>0)
    { std::cerr << "end of file after backslash ";
      if (input_stack.empty())
        std::cerr << (stream==&std::cin ? "on standard input" : "in main file")
                  << std::endl;
      else
      { std::cerr << "in file '" << cur_fname() << '\'' << std::endl;
@/      pop_file(); popped=true;
      }
    }
    else if (input_stack.empty())
      return false; // all hope of returning something has gone
    else {@; pop_file(); popped=true; }
    break;
// in these cases terminate line-continuation; return the part that was found
  }
  else {} // something (at least a bona fide empty line) was contributed here
}

@ Actually getting a line is taken care of by the |readline| function if
present, or by |std::getline|. Both chop the newline from the line. A
particularity of the GNU |readline| function is that upon typing \.{\^D} at
the start of a line it will signal a file-ended condition by returning a null
pointer, but it will not actually set the end-of-file condition on the
standard input stream; to obtain uniform behaviour between the various input
streams we therefore manually set the end-of-file on |std::cin| when this
happens; we also echo \.{\^D} to give the user feedback that the end-of-file
signal was understood.

The GNU |readline| function is written in \Cee, so it cannot help returning
its result in a |malloc|-ed \Cee-style string. We copy it to the |string|
object |line| and then free the string returned by |readline|, unless
|add_hist| is also set and the line is non-empty: then the string is
presumable stored away without copying (the history library documentation
suggests this without stating it clearly), so calling |free| would be an
error.

@h <cstdlib>

@< Read a line... @>=
if (input_stack.empty() and prompt!=nullptr)
  // do only at top level, and only if prompt enabled
{ prompt_length= pr.length();
  if (readline!=nullptr) // skip calling 'readline' if no function is supplied
  { char* l=readline(pr.c_str());
    if (l==nullptr) // then |readline| failed, flag end of file
    {@; line=""; stream->setstate(std::ios_base::eofbit);
      std::cout << "^D\n";
    }
    else
    @/{@; line=l;
      if (add_hist!=nullptr and *l!='\0')
        add_hist(l);
      else
        std::free(l);
    }
  }
  else
  {@; std::cout << pr;
      std::getline(std::cin,line,'\n'); }
}
else
   std::getline(*stream,line,'\n');

@ Since we used the list |lines| as a stack, their reverse order must be undone
when copying their contents to |line_buffer|. Finding the places where each
copied line should start will be automatic if in addition we copy each line from
right to left, and although that function is usually employed for shifting a
string forward in its own memory, |std::copy_backward| will do this neatly for
us. Using the buffer pointer |pos| for this operation of writing backwards into
|line_buffer|, it ends up in the proper starting position for subsequent reading.

@h <algorithm> // for |std::copy_backward|
@h <cassert> // for |assert|

@< Copy |lines| in reverse order to |line_buffer|... @>=
{ line_buffer.resize(size+1);
  pos=&*line_buffer.end();
  *--pos = popped ? '\f' :'\n'; // terminate with newline or end-of-file
  for (auto it=lines.begin(); not lines.at_end(it); ++it)
    // concatenate |lines|, reversing order
    pos=std::copy_backward(it->begin(),it->end(),pos);
  assert(pos==line_buffer.data()); // we should have come to the start
}

@ We have seen that |shift| should call |getline| when necessary. It does so
at most once, since there is at least a newline character to return from the
line fetched. If |getline| is called and returns failure, then we return a
null character to signal end of input, while setting |pos| to a null pointer to
ensure that the |eol()| condition holds, and that subsequent calls to |shift|
will continue to fail. Using a null character to signal file end makes this
buffer unsuited for reading binary files, but that is not our purpose here,
and it is more practical than returning a non-|char| value (which would
require a different signature). We want behaviour to be well defined when
|unshift| is called after |shift| returned a null character or in other
strange ways (before calling |shift| for instance), so we perform
simple test before decrementing |pos|.

@< Inline fun... @>=
inline char BufferedInput::shift()
{ if (eol())
    if (not getline())
      {@; pos=nullptr; return '\0'; } // signals file end
  return *pos++;
}
@)
inline void BufferedInput::unshift()
{@; if (pos!=nullptr and pos>line_buffer.data())
      --pos;
}


@*1 Secondary buffer methods.
%
The |BufferedInput| class provides some methods that are not directly related
to scanning tokens, but provide handles to manage information that is directly
related to the input process. First of all, we provide a method
|include_depth| to find out the number of currently open additional input
files. Then we provide the method |point| to obtain a pointer into the current
line buffer, which will be useful to isolate a token without reassembling it
character by character. We ensure that it will not return |nullptr|,
redirecting it |line_buffer.c_str()| in that case, which will point to a null
character. The method |set_line_no| can be used to set the internal line
counter. The user method |locate| works in the opposite direction as |point|:
it provides the line and column number of a pointer~|p| into |line_buffer|.

@< Other methods of |BufferedInput| @>=
unsigned int include_depth() const @+{@; return input_stack.size(); }
const char* point() const @+ {@;return pos==nullptr ? line_buffer.c_str(): pos;}
void set_line_no (unsigned long l) @+
{@; line_no=l; }
void locate (const char* p, int& line, int& column) const;

@ We deliver the current line and the offset of the pointer from
|line_buffer.data()|. This describes points that lie in lines continued by
escaped newlines somewhat cryptically (the line number is that of the first of
those lines, and the column number is the accumulated offset), but this could
be improved in the future by maintaining a list of indices at which escaped
newlines were removed.

@< Definitions of class members @>=
void BufferedInput::locate (const char* p, int& line, int& column) const
{@; line=line_no; column=p-line_buffer.data(); }

@ For error reporting, the parser may provide a range from one (line,column)
pair to another. The method |show_range| will do its best to translate this
into a comprehensible indication of the location.

@< Other methods of |BufferedInput| @>=
void show_range
 (std::ostream& out,unsigned long l0, int c0, unsigned long l1, int c1)
 const;


@ When we show a range, most of the time it will be entirely within
the current line. In that case we shall just print a line with spaces until
the start of the token, then carets for the duration of the token.
@< Definitions of class members @>=
void BufferedInput::show_range
  (std::ostream& out,unsigned long l0, int c0, unsigned long l1, int c1)
  const
{ if (l1==line_no)
  { int pl=prompt_length; // offset of last line on the screen
    if (stream!=&std::cin or cur_lines>1)
    { if (not input_stack.empty())
        out << "In input file '" << cur_fname() << "', ";
      if (stream!=&std::cin)
        out << "line " << l0 << ":\n";
      out<<line_buffer; pl=0; // echo line in these cases
    }
    if (l0<l1)
      c0=0; // forget start column of multi-line range
    for (int i=pl+c0; i>0; --i)
      out<<' ';
    for (int i=c1; i>c0; --i)
      out<<'^';
    out << std::endl;
    if (l0<l1)
      if (l1-l0==1)
        out << "Range started in previous line\n";
      else
        out << "Range started " << (l1-l0) << "lines above\n";
  }
  else // range ended before the current line
    out << "Range from line " << l0 << " column " << c0 @|
	<< " to line " << l1 << " column " << c1 << ".\n";
}


@ To change the prompt, the user may push characters into the temporary prompt
and pop them off.

@< Other methods of |BufferedInput| @>=
void push_prompt(char c);
char top_prompt() const; // inspect most recently added prompt character
void pop_prompt();
void reset();

@ There functions deal only with the temporary prompt. In particular, the |reset|
method just clears it.

@< Definitions of class members @>=
void BufferedInput::push_prompt(char c) @+
{@; temp_prompt.push_back(c); }
@)
char BufferedInput::top_prompt() const
{@; auto l=temp_prompt.length();
  return l==0 ? '\0' : temp_prompt[l-1];
}
@)
void BufferedInput::pop_prompt()
{@; auto l=temp_prompt.length();
  if (l>0)
    temp_prompt.erase(l-1);
}
@)
void BufferedInput::reset() @+
{@; temp_prompt=""; }


@* Index.

% Local IspellDict: british

%%  LocalWords:  BufferedInput<|MERGE_RESOLUTION|>--- conflicted
+++ resolved
@@ -486,11 +486,7 @@
 
 @~At construction a |BufferedInput| object will fix a reference |base_stream| to
 the input stream to be used when no additional input files are open. Furthermore
-<<<<<<< HEAD
-it stores the last line read in its |line_buffer| field, and the pointer~|p|
-=======
 it stores the last line read in its |line_buffer| field, and the pointer~|pos|
->>>>>>> d0273ca2
 points to the next character to be produced by |shift()|. In case this buffer is
 used for terminal input, a prompt string is stored and will be printed every
 time the program requests more input; this is the |prompt| pointer so the
@@ -618,26 +614,6 @@
   input_record& operator=@[(const input_record& rec) = delete@]; // or assign
 };
 
-<<<<<<< HEAD
-@ Our file stack is essentially a |std::stack| of |input_record| using
-|containers::mirrored_sl_list| as container (which allows for the element type
-|input_record| the is not copy-assignable). Using |containers::mirrored_sl_list|
-rather than |containers::mirrored_simple_list| allows us to directly call |size|
-for our file stack, which will end up calling |containers::sl_list::size|.
-However in one place we also need to iterate over the input stack (to check for
-files currently being read), for which we add |ctop| and |cbottom| methods to
-produce (int that order) a range to traverse for visiting all active
-|input_record|s.
-
-@< Define |struct file_stack@;| @>=
-struct file_stack
-: public std::stack<input_record,containers::mirrored_sl_list<input_record> >
-{ typedef containers::simple_list<input_record>::weak_const_iterator
-  const_iterator;
-@)
-  file_stack () :
-  @[ std::stack<input_record,containers::mirrored_sl_list<input_record> >() @]
-=======
 @ Our file stack is essentially a |std::stack| of |input_record| that uses
 |containers::mirrored_sl_list| as underlying container. Using that type rather
 than the simpler |containers::mirrored_simple_list| that would be used by
@@ -659,7 +635,6 @@
     containers::simple_list<input_record>::weak_const_iterator;
 @)
   file_stack () : @[ file_stack_t() @]
->>>>>>> d0273ca2
   @+{}
   const_iterator ctop() const @+{@; return c.wcbegin(); }
   const_iterator cbottom() const @+{@; return c.wcend(); }
