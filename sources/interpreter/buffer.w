--- conflicted
+++ resolved
@@ -219,20 +219,6 @@
 #include <cstring>
 
 @ Let's get that static class constant defined before we forget it, since a
-<<<<<<< HEAD
-temporary may be need to be created when it is passed as |const id_type&|
-argument, so the value supplied at definition does not suffice. It is amazing
-how \Cpp\ makes it a pain to define a simple compile time constant. Note that
-the common |enum| trick won't work here, since |Hash_table::id_type| is a
-|short| type, so we definitely don't want |empty| to have type |int| in
-comparisons. The |static_cast| is necessary to ensure we use the |unsigned
-short| overload of the bitwise-complement operator |~|, because there is no
-such thing as a short integer denotation; thus we avoid a warning message
-about truncating a large unsigned constant to a shorter value, even though
-that is well-defined behaviour. (The perplexed reader might be reassured, or
-not, to learn that writing just |-1| as right hand side would also get the
-desired result, and without provoking any warning message.)
-=======
 temporary may be need to be created when it is passed as (constant) reference
 to |id_type| argument, so the value supplied at definition does not suffice.
 It is amazing how \Cpp\ makes it a pain to define a simple compile time
@@ -245,7 +231,6 @@
 even though that is well-defined behaviour. (The perplexed reader might be
 reassured, or not, to learn that writing just |-1| as right hand side would
 also get the desired result, and without provoking any warning message.)
->>>>>>> b1ccd570
 
 @< Definitions of class members @>=
 
@@ -544,53 +529,12 @@
 @ There are two constructors, one for associating an input buffer to some
 (raw) |istream| object (which may represent a disk file or pipe), another for
 associating it to probably interactive input from |stdin|. A prompt and
-<<<<<<< HEAD
-readline function only apply to the second case and are set to |NULL| in the
-=======
 readline function only apply to the second case and are set to |nullptr| in the
->>>>>>> b1ccd570
 first case, which will disable certain interactions when fetching new lines; a
 null pointer may also be passed explicitly in the second case to obtain this
 disabling. Constructing the class does not yet fetch a line.
 
 @< Definitions of class members @>=
-<<<<<<< HEAD
-BufferedInput::BufferedInput (std::istream& s)@/
-:base_stream(s)
-,line_buffer()
-,p(NULL)
-,prompt(NULL)
-,prompt2(NULL)
-,def_ext(NULL)
-,temp_prompt(NULL)
-,@|readline(NULL)
-,add_hist(NULL)
-,line_no(1)
-,cur_lines(0)
-,input_stack()
-,input_files_seen()
-,stream(&base_stream)
-@+{}
-
-BufferedInput::BufferedInput
-(const char* pr, rl_type rl, add_hist_type ah,const char* pr2,const char*
-de)@/
-:base_stream(std::cin)
-,line_buffer()
-,p(NULL)
-,prompt(pr)
-,prompt2(pr2)
-,def_ext(de)
-,temp_prompt("")
-,@|readline(rl)
-,add_hist(ah)
-,line_no(1)
-,cur_lines(0)
-,input_stack()
-,input_files_seen()
-,stream(&base_stream)
-@+{}
-=======
 BufferedInput::BufferedInput (std::istream& s)
 @/:base_stream(s)
 @/,line_buffer()
@@ -627,7 +571,6 @@
 @/,input_files_completed()
 @/,stream(&base_stream)
 @/{}
->>>>>>> b1ccd570
 
 
 @*1 Input from auxiliary files.
@@ -777,30 +720,6 @@
 @< Definitions of class members @>=
 bool BufferedInput::push_file(const char* name, bool skip_seen)
 {
-<<<<<<< HEAD
-  if (skip_seen and input_files_seen.knows(name))
-    return true;
-  input_stack.push_back(@|input_record(name,def_ext,line_no+cur_lines));
-  // record where reading will resume
-  if (input_stack.back().stream->good())
-  { const std::string& name_ext=input_stack.back().name; bool avoid=false;
-    for (unsigned i=input_stack.size()-1; i-->0; )
-      if (name_ext==input_stack[i].name)
-        avoid=true; // avoid recursive inclusion of active file
-    if (avoid or
-        (skip_seen and input_files_seen.knows(name_ext.c_str()))) // seen before
-    @/{@; delete input_stack.back().stream;
-      input_stack.pop_back();
-    } // close file and pop record
-    else
-    { std::cout << "Starting to read from file '" << input_stack.back().name
-             << "'." @| << std::endl;
-    @/stream= input_stack.back().stream;
-      line_no=1; // prepare to read from pushed file
-      cur_lines=0;
-        // so we won't advance |line_no| when getting first line of new file
-    }
-=======
   if (skip_seen and input_files_seen.knows(name) @|
       and input_files_completed.isMember(input_files_seen.match_literal(name)))
     return true;
@@ -810,7 +729,6 @@
   { @< In cases where reading from this file should be avoided,
        pop its record from the |input_stack|;
        otherwise prepare for reading from the new file @>
->>>>>>> b1ccd570
     return true; // succeed whether or not a file was actually pushed
   }
   else // opening file failed
@@ -999,17 +917,10 @@
 @h <cstdlib>
 
 @< Read a line... @>=
-<<<<<<< HEAD
-if (input_stack.empty() and prompt!=NULL)
-  // do only at top level, and only if prompt enabled
-{ prompt_length= std::strlen(pr);
-  if (readline!=NULL) // skip calling 'readline' if no function is supplied
-=======
 if (input_stack.empty() and prompt!=nullptr)
   // do only at top level, and only if prompt enabled
 { prompt_length= std::strlen(pr);
   if (readline!=nullptr) // skip calling 'readline' if no function is supplied
->>>>>>> b1ccd570
   { char* l=readline(pr);
     if (l==nullptr) // then |readline| failed, flag end of file
     {@; line=""; stream->setstate(std::ios_base::eofbit);
