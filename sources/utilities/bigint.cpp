/*
  This is bigint.cpp.

  Copyright (C) 2017, 2022 Marc van Leeuwen
  part of the Atlas of Lie Groups and Representations

  For license information see the LICENSE file
*/

#include <limits>
#include <cmath>
#include <cassert>
#include <iomanip>
#include <stdexcept>
#include <cstring>

#include "bigint.h"
#include "bits.h" // for |lastBit|
#include "constants.h" // for |bitMask|, |leqFlag|

namespace atlas {
namespace arithmetic {

big_int big_int::from_signed (long long n)
{ big_int result;
  digit high_word = static_cast<digit>(n>>32), low_word = static_cast<digit>(n);
  if (low_word<neg_flag ? high_word==0u : high_word==-1u)
    result.d.assign ({ low_word });
  else result.d.assign ({ low_word, high_word });
  return result;
}

big_int big_int::from_unsigned (unsigned long long n)
{ big_int result;
  digit high_word = n>>32, low_word = static_cast<digit>(n);
  if (high_word>=neg_flag)
    result.d.assign ({ low_word, high_word , 0u });
  else if (high_word!=0 or low_word>=neg_flag)
    result.d.assign ({ low_word, high_word });
  else result.d.assign ({ low_word });
  return result;
}

template<> int big_int::convert<int> () const { return int_val(); }
template<> long long big_int::convert<long long> () const { return long_val(); }


/*
  precondition for |carry| and |borrow|: when called with |size()>1|, they
  never cause actual sign change (since they are only called in cases where a
  strictly shorter number is added or subtracted from |*this|)
 */

// carry a unit into position |*it|, which points into |d|, and propagate
void big_int::carry(std::vector<digit>::iterator it)
{ while (it != d.end()-1)
    if (++(*it) != 0) // stop when something other than $0$ is produced
    { // but first check if moving towards 0 now allows dropping a sign digit
      if (*it == neg_flag and ++it == d.end()-1 and ~*it == 0)
	d.pop_back(); // negative number with leading |~0| can drop that digit
      return;
    }
    else ++it; // propagate carry into next more sigificant digit

  if (++(*it)==neg_flag) // arrived at leading digit; test signed overflow here
    d.push_back(0); // extend to preserve positive sign
  // no need for |shrink_pos|: by precondition |*it==0| implies size was 1
}

// borrow a unit from position |*it|, which points into |d|, and propagate
void big_int::borrow(std::vector<digit>::iterator it)
{ while (it != d.end()-1)
    if (~ --(*it) != 0) // stop when something other than $-1$ is produced
    { // but first check if moving towards 0 now allows dropping a sign digit
      if (*it == ~neg_flag and ++it == d.end()-1 and *it == 0)
	d.pop_back(); // positive number with leading |0| can drop that digit
      return;
    }
    else ++it; // propagate borrow into next more sigificant digit

  if (--*it == ~neg_flag) // arrived at leading word; test signed underflow here
    d.push_back(-1); // sign bit negative number flipped, so push ~0 padding
  // no need for |shrink_neg|: by precondition |*it==-1| implies size was 1
}

// either complement (x -> -1-x) of negate (x -> -x), from |it| upwards
void big_int::compl_neg(std::vector<digit>::iterator it, bool negate)
{ for ( ; it != d.end()-1; ++it)
  { *it = ~ *it + static_cast<digit>(negate);
    negate = negate and (*it)==0; // propagate any |negate| only for 0->0
  }
  *it = ~ *it + static_cast<digit>(negate);
  if (negate and *it==neg_flag)
    d.push_back(0); // positive version of this number needs a leading $0$
  else shrink(); // or else result might shrink in rare cases
}

void big_int::shrink_pos()
{ auto it = d.end()-1;
  while (*it==0 and it!=d.begin() and *--it<neg_flag)
    d.pop_back();
}

void big_int::shrink_neg()
{ auto it = d.end()-1;
  while (~ *it==0 and it!=d.begin() and *--it>=neg_flag)
    d.pop_back();
}

bool big_int::operator<  (const big_int& x) const
{ if (is_negative()!=x.is_negative()) // opposite sides of zero
    return is_negative();
  else if (size()!=x.size())
    return is_negative() ? x.size()<size() : size()<x.size();
  for (auto it=d.rbegin(), x_it=x.d.rbegin(); it!=d.rend(); ++it,++x_it)
    if (*it != *x_it)
      return *it < *x_it; // this is right regardless of |is_negative()|
  return false;
}

bool big_int::operator== (const big_int& x) const
{ if (size()!=x.size())
    return false; // because values are always normalised
  // now just look for a difference in any order
  for (auto it=d.begin(), x_it=x.d.begin(); it!=d.end(); ++it,++x_it)
    if (*it != *x_it)
      return false;
  return true;
}

template<typename C> // a signed integer type, no more than 32 bits long
C big_int::convert () const
{
  constexpr auto bit_length = std::numeric_limits<C>::digits;
  assert(bit_length<32);
  constexpr digit bound = 1UL<<bit_length;
  if (size()>1 or (bound <= d[0] and d[0] < -bound))
<<<<<<< HEAD
    throw std::runtime_error("Integer value to0 big for conversion");
=======
    throw std::runtime_error("Integer value too big for conversion");
>>>>>>> 50a3941b
  return static_cast<C>(d[0]);
}

int big_int::int_val() const
{ if (size()>1)
<<<<<<< HEAD
    throw std::runtime_error("Integer value to1 big for conversion");
=======
    throw std::runtime_error("Integer value too big for conversion");
>>>>>>> 50a3941b
  return static_cast<int>(d[0]);
}

unsigned int big_int::uint_val() const
{ if (is_negative())
    throw std::runtime_error("Negative integer where unsigned is required");
  if (not (size()<2 or (size()==2 and d[1]==0)))
<<<<<<< HEAD
    throw std::runtime_error("Integer value to2 big for conversion");
=======
    throw std::runtime_error("Integer value too big for conversion");
>>>>>>> 50a3941b
  return d[0];
}

arithmetic::Numer_t big_int::long_val() const
{ if (size()>2)
<<<<<<< HEAD
    throw std::runtime_error("Integer value to3 big for conversion");
=======
    throw std::runtime_error("Integer value too big for conversion");
>>>>>>> 50a3941b
  if (size()==1)
    return static_cast<std::int32_t>(d[0]); // sign-extend unique word
  return static_cast<std::int64_t>(d[0]+(static_cast<two_digits>(d[1])<<32));
}

arithmetic::Denom_t big_int::ulong_val() const
{ if (is_negative())
    throw std::runtime_error("Negative integer where unsigned is required");
  if (not (size()<3 or (size()==3 and d[2]==0)))
<<<<<<< HEAD
    throw std::runtime_error("Integer value to4 big for conversion");
=======
    throw std::runtime_error("Integer value too big for conversion");
>>>>>>> 50a3941b
  return size()==1 ? d[0] : d[0]+(static_cast<two_digits>(d[1])<<32);
}


big_int& big_int::operator+= (digit x)
{ if (size()==1) // then do signed addition of single digits numbers
  { if ((d[0] xor x)>=neg_flag)
      d[0]+=x; // opposite signs, so no overflow can occur
    else
      if (((d[0]+=x) xor x)>=neg_flag) // then overflow actually occurred
	d.push_back(x<neg_flag ? 0 : -1); // extend by word to preserve the sign
  }
  else // add signed number |x| to unsigned first digit |d[0]|
  { if (x<neg_flag)
    { if ((d[0]+=x)<x) // adding positive |x| overflows if result becomes |<x|
	carry(d.begin()+1);
      else shrink_neg(); // only needed if |size()==2|, but harmless
    }
    else
      if ((d[0]+=x)>=x) // adding negative |x| underflows if result is |>=x|
	borrow(d.begin()+1);
      else shrink_pos(); // only needed if |size()==2|, but harmless
  }
  return *this;
}

void big_int::add (const big_int& x)
{
  auto it=d.begin(); digit c=0; // carry, either 0 or 1
  for (auto x_it = x.d.begin(); x_it!=x.d.end()-1; ++x_it,++it)
    if (digit s = *x_it+c) // for once, contextually convert |s| to |bool|
      c = static_cast<digit>((*it+=s)<s);
    // |else| nothing: add |0| to |*it| and keep |c| as is

  if (it == d.end()-1) // equal length case
  { if ((*it xor x.d.back())>=neg_flag)
    {
      *it += x.d.back()+c; // opposite signs, so no overflow can occur
      shrink(); // but result may shrink
    }
    else
      if (((*it+=x.d.back()+c)xor x.d.back())>=neg_flag) // overflow occurred
	d.push_back(*it>=neg_flag ? 0 : -1); // extend to preserve sign
  }
  else // |x| shorter than |*this|; add signed |x.d.back()| to unsigned |*it|
  { digit s=x.d.back()+c;
    if (x.d.back()<neg_flag)
    {	if ((*it+=s)<s) // adding "positive" |s| overflows if result is |<s|
	carry(++it);
      else shrink_neg(); // may be needed if |it=d.end()-2|
    }
    else if (s!=0)
    { if ((*it+=s)>=s) // adding negative |s| underflows if result is |>=s|
	borrow(++it);
      else shrink_pos(); // may be needed if |it=d.end()-2|
    }
    // |else| nothing, add |0| to |*it|, don't borrow, don't need the shrink
  }

}

big_int& big_int::operator+= (const big_int& x)
{
  if (size()<x.size()) // ensure |*this| is at least as long as |x|
    sign_extend(x.size()); // by sign-extending
  add(x);
  return *this;
}

big_int& big_int::operator+= (big_int&& x)
{
  if (size()<x.size()) // ensure |*this| is at least as long as |x|
    d.swap(x.d); // interchanging vectors avoids extending our shorter vector
  add(x);
  return *this;
}

void big_int::sub (const big_int& x)
{
  auto it=d.begin(); digit c=1; // complemented borrow, either 0 or 1
  for (auto x_it = x.d.begin(); x_it!=x.d.end()-1; ++x_it,++it)
    if (digit s = ~*x_it+c) // for once, contextually convert |s| to |bool|
      c = static_cast<digit>((*it+=s)<s);
    // |else| nothing: add |0| to |*it| and keep |c| as is

  if (it == d.end()-1) // equal length case
  { if ((*it xor x.d.back())<neg_flag)
    {
      *it += ~x.d.back()+c; // same signs, so no overflow can occur
      shrink(); // but result may shrink
    }
    else
      if (((*it += ~x.d.back()+c)xor x.d.back())<neg_flag) // overflow occurred
	d.push_back(*it>=neg_flag ? 0 : -1); // extend to preserve original sign
  }
  else // |x| shorter than |*this|; add signed |~x.d.back()| to unsigned |*it|
  { digit s=~x.d.back()+c;
    if (x.d.back()>=neg_flag)
    { if ((*it+=s)<s) // adding "positive" |s| overflows if result is |<s|
	carry(++it);
      else shrink_neg(); // may be needed if |it=d.end()-2|
    }
    else if (s!=0)
    { if ((*it+=s)>=s) // adding negative |s| underflows if result is |>=s|
	borrow(++it);
      else shrink_pos(); // may be needed if |it=d.end()-2|
    }
    // |else| nothing, add |0| to |*it|, don't borrow, don't need the shrink
  }

}

void big_int::sub_from (const big_int& x)
{
  auto it=d.begin(); digit c=1; // complemented borrow, either 0 or 1
  for (auto x_it = x.d.begin(); x_it!=x.d.end()-1; ++x_it,++it)
    if (digit s = ~*it+c) // for twice, contextually convert |s| to |bool|
      c = static_cast<digit>((*it=*x_it+s)<s);
    else *it=*x_it; // and keep |c| as is

  if (it == d.end()-1) // equal length case
  { if ((*it xor x.d.back())<neg_flag)
    {
      *it = x.d.back()+~*it+c; // same signs, so no overflow can occur
      shrink(); // but result may shrink
    }
    else
      if (((*it = x.d.back()+~*it+c)xor x.d.back())>=neg_flag) // then overflow
	d.push_back(*it>=neg_flag ? 0 : -1); // extend to flip current sign
  }
  else // |x| shorter than |*this|; add signed |x.d.back()| to unsigned |~*it|
  { digit s=x.d.back()+c;
    if (x.d.back()<neg_flag)
      compl_neg(it+1,(*it=~*it+s)<s); // complement or negate (if |<s|) rest
    else if (s==0)
      compl_neg(it,false); // complement digits from |*it| to end
    else // we must do complement or subtract from $-2$
    { bool borrow = (*it=~*it+s)>=s;
      for (++it ; it != d.end()-1; ++it)
      { *it = ~ *it - static_cast<digit>(borrow);
	borrow = borrow and (*it)==0;
      }
      *it = ~ *it - static_cast<digit>(borrow);
      if (borrow and *it== ~neg_flag)
	d.push_back(-1); // positive version of this number needs a leading $0$
      else shrink(); // or else result might shrink in rare cases
    }
  }

}

big_int& big_int::operator-= (const big_int& x)
{
  if (size()<x.size()) // ensure |*this| is at least as long as |x|
    sign_extend(x.size()); // by sign-extending
  sub(x);
  return *this;
}

big_int& big_int::operator-= (big_int&& x)
{
  if (size()>=x.size()) // ensure |*this| is at least as long as |x|
    sub(x);
  else
  {
    d.swap(x.d); // interchanging vectors avoids extending our shorter vector
    sub_from(x);
  }
  return *this;
}

big_int& big_int::subtract_from (const big_int& x)
{
  if (size()<x.size()) // ensure |*this| is at least as long as |x|
    sign_extend(x.size()); // by sign-extending
  sub_from(x);
  return *this;
}

big_int& big_int::subtract_from (big_int&& x)
{
  if (size()>=x.size()) // ensure |*this| is at least as long as |x|
    sub_from(x);
  else
  {
    d.swap(x.d); // interchanging vectors avoids extending our shorter vector
    sub(x);
  }
  return *this;
}

// here assume unsigned interpretation for |*this|, |x|, and |a|
void big_int::mult_add (digit x, digit a)
{ two_digits acc=a, xx=x; // we need 64-bit unsigned arithmetic here
  for (auto it=d.begin(); it!=d.end(); ++it)
  {
    acc += *it * xx;
    *it = acc; // save lower bits
    acc>>=32; // and retain higher bits for next operation
  }
  if (acc!=0)
    d.push_back(acc);
  else if(is_negative())
    d.push_back(0); // ensure positive sign
}

big_int& big_int::operator*= (digit x)
{ if (is_negative())
  {
    negate(); // now |*this| has been made non-negative
    mult_add(x,0);
    negate();
  }
  else
    mult_add(x,0);
  return *this;
}

big_int& big_int::operator*= (int x0)
{ const bool neg = (x0<0)xor(is_negative()); // whether result is negative
  digit x = x0<0 ? -static_cast<digit>(x0) : x0; // convert type to |digit|
  if (is_negative())
    negate(); // now |*this| has been made non-negative
  mult_add(x,0);
  if (neg)
    negate();
  return *this;
}

// constructor from string, with specified base and char-to-digit conversion
big_int::big_int (const char * p, unsigned char base, unsigned (*convert)(char))
  : d()
{ assert(base>1u);
  // estimate number of |digit|s required conservatively:
  d.reserve(1+std::strlen(p)*bits::lastBit(base-1)/32);

  d.push_back(0); // start with a single zero |digit| to have a valid state

  while (*p!='\0')
    mult_add(base,convert(*p++));
}

big_int::big_int (const bitmap::BitMap& b, bool negative)
  : d()
{
  const auto cap=b.capacity();
  d.reserve(cap/32+1);
  size_t i; // this needs to survive following loop
  for (i=0; i+32<=cap; i+=32)
    d.push_back(b.range(i,32));
  // now |i<=cap<i+32|, add |cap-i+1| bits, including |negative|
  digit lead = i==cap ? 0 : b.range(i,32);
  if (negative) // then set sign bit and extend
    lead |= ~ constants::lt_mask[cap-i];
  d.push_back(lead); // now all bits from |b| and |negative| are transferred

  shrink(); // needed if |b| has at least 32 leading copies of |negative|
}

big_int big_int::operator* (const big_int& x) const
{
  big_int result;
  result.d.resize(size()+ x.size(),0);
  for (auto it=d.begin(); it!=d.end(); ++it)
  { auto r_it = result.d.begin() + (it - d.begin());
    two_digits acc=0;
    two_digits const f =*it; // 64 bit width to ensure full length multiply
    for (auto x_it = x.d.begin(); x_it!=x.d.end(); ++x_it, ++r_it)
    { acc += f * *x_it + *r_it;
      *r_it = acc; // strip to lower 32 bits and store
      acc >>= 32; // shift upper 32 bits to lower
    }
    *r_it = acc; // here we can safely overwrite; no previous value present
  }
  if (is_negative())
  { digit c=1; // complemented borrow
    auto r_it = result.d.end() - x.size();
    for (auto x_it = x.d.begin(); x_it!=x.d.end(); ++x_it, ++r_it)
      if (digit s = ~*x_it+c) // for twice, contextually convert |s| to |bool|
	c = static_cast<digit>((*r_it+=s)<s);
  }
  if (x.is_negative())
  { digit c=1; // complemented borrow
    auto r_it = result.d.end() - size();
    for (auto it = d.begin(); it!=d.end(); ++it, ++r_it)
      if (digit s = ~*it+c) // for thrice, contextually convert |s| to |bool|
	c = static_cast<digit>((*r_it+=s)<s);
  }
  result.shrink(); // sign is automiatically correct, but we may need to shrink
  return result;
}

big_int big_int::power (unsigned int e) const
{
  if (e<=1)
    return e==0 ? big_int{1} : *this;

  big_int result = *this; // take a working copy;

  // multiply repeatedly; repeated squaring is asymptotically as bad: $O(e^2)$
  do result *= *this;
  while (--e>1); // repeat |e-1| times
  return result;
}

std::int32_t as_signed(std::uint32_t n)
{ // pedantic code needed to avoid UB converting too large unsigned to signed
  constexpr std::uint32_t sign_bit = 1U << 31;
  constexpr std::int32_t max_neg = std::numeric_limits<std::int32_t>::min();
  return (n&sign_bit)==0 ? static_cast<std::int32_t>(n)
    : static_cast<std::int32_t>(n-sign_bit)+max_neg;
}

double big_int::as_double() const
{
  if (size()==1) return static_cast<double>(as_signed(d[0]));
  two_digits high = (static_cast<two_digits>(d.back())<<32)+*(d.end()-2);
  const bool neg = is_negative();
  if (neg) high = ~high; // ensures positive, so |last_bit(high)<=63|
  int bit_shift = 63-bits::lastBit(high);
  if (bit_shift!=0)
  {
    high <<= bit_shift;
    digit low = size()==2 ? 0 : *(d.end()-3);
    high |= (neg ? ~low : low) >> (64-bit_shift);
  }
  int shift = static_cast<int>(32*(size()-2))-bit_shift;
  double abs_result = high * std::pow(2.0,shift);
  return neg ? -abs_result : abs_result;
}

// divide by base, return remainder
big_int::digit big_int::shift_modulo(digit base)
{ auto it = d.end();
  two_digits acc = 0;
  if (not is_negative())
  { do
    { (acc<<=32) |= *--it;
      *it = acc/base; acc%=base;
    }
    while (it!=d.begin());
    shrink_pos();
    return acc;
  }
  else // negative
  { do
    { (acc<<=32) |= ~ *--it;
      *it = ~ (acc/base); acc%=base;
    }
    while (it!=d.begin());
    shrink_neg();
    return base + ~ acc;
  }
}

// do output for the |number|, assumed non negative (recursive auxiliary)
void print (std::ostream& out, big_int&& number, bool print_minus)
{ if (number.size()==1) // then number $n$is less than $2^{31}$, print $\pm n$
    out << // use (up) |out.width()| here, and whatever fill character was set
      (print_minus ? -number.int_val() : number.int_val());
  else
  {
    auto last = number.shift_modulo(1000000000u); // that is $10^9<2^{32}$
    auto old_w = out.width(); // see whether a width was specified
    if (old_w>9) // consider only these widths, as 9 digits are certainly used
      out.width(old_w-9); // remove 9 from width specification in recursion
    print(out,std::move(number),print_minus);
    char prev=out.fill('0'); // in these trailing words, we show leading '0's
    out << std::setw(9) << last; // use exactly 9 digits for final part
    out.fill(prev); // restore old fill character
  }
}

std::ostream& operator<< (std::ostream& out, big_int&& number)
{
  const bool neg=number.is_negative();
  if (neg)
    number.negate();
  print(out,std::move(number),neg);
  return out;
}

// reduce |*this| modulo |divisor| and return the quotient
big_int big_int::reduce_mod (const big_int& divisor)
{
  const bool neg_div = divisor.is_negative();
  if (size()<=divisor.size() and // test easy cases with quotient $0$ or $-1$
      (size()<divisor.size() or // else compare leading absolute values
       (is_negative() ? -d.back() : d.back()) < // conservatively
       (neg_div ? -divisor.d.back(): divisor.d.back())
     ))
    if (is_negative()==neg_div or is_zero())
      return big_int{0}; // then |*this| is valid remainder for |div|
    else
    {
      *this += divisor; // this brings remainder to sign of divisor
      return big_int{-1};
    }
  else if (divisor.size()==1) // relatively easy case, |shift_modulo| suffices
  {
    if (divisor.d[0]+1<3u) // handle division by $-1$, $0$, $1$ rapidly
    { if (divisor.d[0]==0)
	throw std::runtime_error("Division by zero");
      big_int quotient = std::move(*this);
      if (neg_div) // division by $-1$
	quotient.negate(); // is same as multiplication
      d.assign( {0} ); // remainder is $0$
      return quotient;
    }

    digit div = divisor.d[0];
    if (neg_div)
    { div = -div;
      // |div| gets an unsigned interpretation, so |div==neg_flag| does no harm
      negate(); // now division will effectively round quotient upwards
    }

    digit remainder = shift_modulo(div);
    big_int quotient = std::move(*this);

    assert (remainder<neg_flag); // since it is strictly less than |div|
    *this = big_int(neg_div ? -remainder : remainder); // sign bit correct

    return quotient;
  }

  big_int div(divisor); // make a modifiable copy
  if (neg_div)
  {
    div.negate(); // ensure |div| is positive
    negate(); // and negate |*this| too, to get the same quotient
  }
  if (div.d.back()==0) // positive "sign word" (possibly appended by |negate|)
  {
    div.d.pop_back(); // |div| is interpreted unsigned, remove any leading $0$
    if (div.size()==1) // then redo code above for |divisor.size()==1|
    { auto remainder=shift_modulo(div.d[0]); // here |div.d[0]>=neg_flag|
      big_int quotient = std::move(*this);
      *this = big_int::from_unsigned(remainder);
      if (neg_div)
	negate(); // negate remainder if divisor was negative
      return quotient;
    }
  }

  bool below_0 = is_negative(); // whether current remainder is negative

  { // our invariant will be |-div.d.back()<remainder.d.back()<=div.d.back()|
    // but in order to to ensure correctness of the quotient sign bit,
    auto half_top = div.d.back()>>1; // we start out twice as strict
    if (size()==div.size() // ensure at least one |digit| for the quotient
	or (below_0 ? d.back() <= ~half_top : d.back() >= half_top))
      sign_extend(size()+1);
  }

  const unsigned char shift = 32-bits::lastBit(div.d.back());

  big_int work;
  work.d.assign(div.d.end()-(shift==0 or div.size()==2 ? 2 : 3), div.d.end());
  if (shift>0)
    work.LSL(shift);
  const two_digits lead= work.d.rbegin()[0];
  const two_digits sub_lead = work.d.rbegin()[1];

  auto it = d.rbegin();
  do
  {
    two_digits acc = below_0 ? ~ *it++ : *it++; // load high digit and advance
    (acc<<=32) |= below_0 ? ~ it[0] : it[0]; // leading 2 digits of remainder
    if (shift!=0)
    {
      acc<<=shift; // scale by same left shift that was applied above to |work|
      acc |= (below_0 ? ~it[1] : it[1])>>(32-shift); // shift in bits from right
    }

    // |q_hat| is 64 bits to have wide multiply, but its upper word remains 0
    two_digits q_hat = // our quotient digit; might be exact or too high by 1
      acc/lead;
    if (q_hat>=0x100000000) // impossibly large a approximative quotient
      q_hat  = 0x0FFFFFFFF; // maximal possible quotient; is at most 1 too big
    else if (acc%lead < (q_hat*sub_lead>>32)) // conservative test |q_hat|
      --q_hat; // |q_hat| was certainly too big; now it is at most 1 too big
  /*
    |else| it looks like |q_hat| is OK, though it still might be too big. But
    $(\hbox{leading 3 words of }|*this<<shift|)-(q_hat*(lead:sub_lead))$,
    though maybe negative, is $>-2^32$; therefore replacing its subtrahend by
    $(q_hat-1)(lead:sub_lead+1)$ is more than enough to make the difference
    positive. So we know |q_hat| does not overshoot quotient by more than $1$
  */

    if (q_hat==0) // we need to test this anyway might as well do this now
    {
      it[-1]=0; // store the 0 digit in quotient, independently of |below_0|
      continue; // don't change remainder, don't change the |below_0| status
    }
    acc = 0; // now use as accumulator for subtracting or adding to the remainder
    auto r_it = it + div.size()-1; // a reverse iterator, contrary to |d_it|
    if (not below_0)
    { // do subtraction complemented: sandwiched between |~|, \emph{add} product
      for (auto d_it= div.d.begin(); d_it!=div.d.end(); ++d_it,--r_it)
      { acc += ~ *r_it + q_hat * *d_it; // multiply in 64 bits; will not OVF
	*r_it = ~ acc; // computation is complemented, store lower word
	acc >>= 32; // and shift upper word to lower (shift in $0$ high-word)
      }
      acc += ~*r_it; // include leading digit of remainder, should mostly cancel
      assert(digit(acc)+1<2); // namely: |acc-(1<<32)| is either $-1$ or $0$

      *r_it = q_hat; // this is at the location |*(it-1)|
      below_0 = // whether the remainder is to be considered as negative
	static_cast<digit>(acc)==0; // namely whether |acc=0x100000000|

    }
    else // |below_0| case
    {
      for (auto d_it= div.d.begin(); d_it!=div.d.end(); ++d_it,--r_it)
      { acc += *r_it + q_hat * *d_it; // multiply in 64 bits; will not OVF
	*r_it = acc; // store lower word
	acc >>= 32; // and shift upper word to lower
      }
      acc += *r_it; // include leading digit of remainder, mostly cancels:
      assert(digit(acc)+1<2); // namely: now either |acc==0| or |acc==-1|
      *r_it = -q_hat; // this is at the location |*(it-1)|
      // since |q_hat>0|, this requires essentially |borrow(r_it.base())|,
      // but without the size-adjusting stuff, whence we write explicitly:
      for (auto borrow_it=r_it.base(); borrow_it!=d.end(); ++borrow_it)
	if (~ --(*borrow_it) !=0)
	  break;
      below_0 = // whether the remainder is to be considered as still negative
	static_cast<digit>(acc)!=0; // namely whether |acc=0xFFFFFFFF|
    }
  }
  while (it+div.size()!=d.rend()); // stop after last |div.size()| words adjusted

  if (below_0) // then we must add $1$ to quotient and add |div| the remainder
  {
    for (auto borrow_it=it.base(); borrow_it!=d.end(); ++borrow_it)
      if (~ --(*borrow_it) !=0)
	break;

    auto it=d.begin(); digit c=0; // carry, either 0 or 1
    for (auto d_it = div.d.begin(); d_it!=div.d.end(); ++d_it,++it)
      if (digit s = *d_it+c) // contextually convert |s| to |bool|
	c = static_cast<digit>((*it+=s)<s);
      // |else| nothing: add |0| to |*it| and keep |c| as is
    assert(c==1); // the addition should rise above $-1$, so give a carry
  }

  // unnormalise and transfer results
  big_int quotient;
  quotient.d.assign(it.base(),d.end()); // extract quotient part
  quotient.shrink(); // quotient automatically has the correct sign bit

  d.resize(div.size()); // restrict to remainder
  if (is_negative())
    d.push_back(0); // ensure a positive sign bit
  shrink_pos(); // then ensure we hold a normalised value before continuing
  if (neg_div)
    negate(); // change sign of remainder for negative divisor

  return quotient;
} // |big_int::reduce_mod|

big_int& big_int::operator&= (const big_int& x)
{
  const auto neg = is_negative(), x_neg = x.is_negative();
  if (neg and x_neg) // test whether result will be negative
  { // if so, the result will be as long as the longer of the two
    size_t i; // will be set to shorter length of arguments
    if (d.size()<x.d.size()) // whether we need to extend with digits from |x|
    {
      i = d.size();
      d.insert(d.end(),x.d.begin()+i,x.d.end()); // copy leading digits from |x|
    }
    else // we are no shorter than |x|, but no shrinking can be necessary
      i = x.d.size();

    while (i-->0)
      d[i]&=x.d[i]; // do |AND| of remaiing digits
  }
  else if (neg!=x_neg and (neg ? d.size()<x.d.size() : d.size()>x.d.size()))
  { // positive number has strictly more digits than the negative one
    if (neg) // if we were the negative one, we need to copy digits from |x|
    {
      size_t i=d.size();
      d.insert(d.end(),x.d.begin()+i,x.d.end()); // copy leading digits from |x|
      while (i-->0)
	d[i] &= x.d[i]; // do |AND| of remaiing digits
    }
    else // we were positive and longer, keep our leading digits (and sign)
      for (size_t i = x.d.size(); i-->0; )
	d[i] &= x.d[i]; // do |AND| of remaiing digits
  }
  else
  { // some positive argument, and maybe a negative one not shorter than it
    size_t i = // size of positive argument; the shorter one if there are two
      neg ? x.d.size() : x_neg ? d.size() : std::min(d.size(),x.d.size());
    // positive result will have size at most |i|; see whether it shrinks more
    while (--i,(d[i] &= x.d[i])==0)
      if (i==0)
	break; // don't make |i| negative
    d.erase(d.begin()+ ((d[i]&neg_flag)==0 ? i+1 : i+2),d.end()); // shrink
    while (i-->0)
      d[i] &= x.d[i]; // do |AND| of remaiing digits
  }
  return *this;
} // |big_int::operator&=|

big_int& big_int::operator|= (const big_int& x)
{
  const auto neg = is_negative(), x_neg = x.is_negative();
  if (not neg and not x_neg) // test whether result will be positive
  { // if so, the result will be as long as the longer of the two
    size_t i; // will be set to shorter length of arguments
    if (d.size()<x.d.size()) // whether we need to extend with digits from |x|
    {
      i = d.size();
      d.insert(d.end(),x.d.begin()+i,x.d.end()); // copy leading digits from |x|
    }
    else // we are no shorter than |x|, but no shrinking can be necessary
      i = x.d.size();

    while (i-->0)
      d[i] |= x.d[i]; // do |OR| of remaiing digits
  }
  else if (neg!=x_neg and (neg ? d.size()>x.d.size() : d.size()<x.d.size()))
  { // negative number has strictly more digits than the positive one
    if (x_neg) // if we were the positive one, we need to copy digits from |x|
    {
      size_t i=d.size();
      d.insert(d.end(),x.d.begin()+i,x.d.end()); // copy leading digits from |x|
      while (i-->0)
	d[i] |= x.d[i]; // do |OR| of remaiing digits
    }
    else // we were negative and longer, keep our leading digits (and sign)
      for (size_t i = x.d.size(); i-->0; )
	d[i]|=x.d[i];
  }
  else
  { // some negative argument, and maybe a positive one not shorter than it
    size_t i = // size of negative argument; the shorter one if there are two
      neg ? x_neg ? std::min(d.size(),x.d.size()) : d.size() : x.d.size();
    // negative result will have size at most |i|; see whether it shrinks more
    while (--i,(d[i]|=x.d[i])==digit(-1))
      if (i==0)
	break; // don't make |i| negative
    d.erase(d.begin()+ ((d[i]&neg_flag)!=0 ? i+1 : i+2),d.end()); // shrink
    while (i-->0)
      d[i] |= x.d[i]; // do |OR| of remaiing digits
  }
  return *this;
} // |big_int::operator|= |

big_int& big_int::operator^= (const big_int& x)
{
  if (d.size()==x.d.size())
  { // in equal size case, the result might shrink
    for (size_t i = d.size(); i-->0; )
      d[i]^=x.d[i]; // do |XOR| of all digits
    shrink();
  }
  else
  { // in unqual size case, result size is the longer one in all cases
    size_t i; // will be set to shorter length of arguments
    if (d.size()<x.d.size()) // whether we must grow
    { i = d.size();
      if (is_negative())
      { d.reserve(x.d.size());
	for (auto it=x.d.begin()+i; it!=x.d.end(); ++it)
	  d.push_back(~*it); // complement and copy
      }
      else // we are positive; copy leading digits from |x| unchanged
	d.insert(d.end(),x.d.begin()+i,x.d.end());
    }
    else
    { i = x.d.size();
      if (x.is_negative()) // then we need to complement our leading digits
        for (auto it=d.begin()+i; it!=d.end(); ++it)
	  *it=~*it;
    }
    while (i-->0)
      d[i]^=x.d[i]; // do |XOR| of remaiing digits
  }
  return *this;
} // |big_int::operator^= |

big_int& big_int::bitwise_subtract (const big_int& x)
{
  const auto neg = is_negative(), x_neg = x.is_negative();
  if (neg and not x_neg) // test whether result will be negative
  { // if so, the result will be as long as the longer of the two
    size_t i; // will be set to shorter length of arguments
    if (d.size()<x.d.size()) // whether we need to extend with digits from |x|
    {
      i = d.size();
      d.reserve(x.d.size());
      for (auto it=x.d.begin()+i; it!=x.d.end(); ++it)
	d.push_back(~*it); // complement and copy
    }
    else // we are no shorter than |x|, but no shrinking can be necessary
      i = x.d.size();

    while (i-->0)
      d[i] &= ~x.d[i]; // do |AND_NOT| of remaiing digits
  }
  else if (neg==x_neg and (neg ? d.size()<x.d.size() : d.size()>x.d.size()))
  { // positive contribution has strictly more digits than the negative one
    if (neg) // if we were negative, we need to copy complemented digits from |x|
    {
      size_t i = d.size();
      d.reserve(x.d.size());
      for (auto it=x.d.begin()+i; it!=x.d.end(); ++it)
	d.push_back(~*it); // complement and copy
      while (i-->0)
	d[i] &= ~x.d[i]; // do |AND_NOT| of remaiing digits
    }
    else // we were positive and longer, keep our leading digits (and sign)
      for (size_t i = x.d.size(); i-->0; )
	d[i] &= ~x.d[i]; // do |AND_NOT| of remaiing digits
  }
  else
  { // some positive contribution, and maybe a negative one not shorter than it
    size_t i = // size of positive contribution; shorter one if there are two
      neg ? x.d.size() : x_neg ? std::min(d.size(),x.d.size()) : d.size() ;
    // positive result will have size at most |i|; see whether it shrinks more
    while (--i,(d[i] &= ~x.d[i])==0)
      if (i==0)
	break; // don't make |i| negative
    d.erase(d.begin()+ ((d[i]&neg_flag)==0 ? i+1 : i+2),d.end()); // shrink
    while (i-->0)
      d[i] &= ~x.d[i]; // do |AND_NOT| of remaiing digits
  }
  return *this;
} // |big_int::bitwise_subtract|

bool big_int::bitwise_subset (const big_int& x) const
{
  const auto neg = is_negative(), x_neg = x.is_negative();
  if (neg and not x_neg) // test whether |bitwise_subtract| is negative
    return false; // infinitely many bits witness this
  if (neg==x_neg and (neg ? d.size()<x.d.size() : d.size()>x.d.size()))
  { // positive contribution has strictly more digits than the negative one
    return false; // leading bit (of positive contribution) witnesses this
  }
  // positive contribution exists, and maybe a negative one not shorter than it
  size_t i = // size of positive contribution; shorter one if there are two
    neg ? x.d.size() : x_neg ? std::min(d.size(),x.d.size()) : d.size() ;
  // see whether bitwise inclusion hods in lower |i| digits
  while (i-->0)
    if ((d[i] & ~x.d[i])!=0)
      return false; // at least one witnessing bit found

  return true; // if we came here, there are no bits witnessing falsity
} // |big_int::bitwise_subset|

int big_int::index_of_set_bit(size_t n) const
{
  size_t i=0;
  for ( ; i<d.size(); ++i)
  {
    digit dig = d[i];
    auto count = bits::bitCount(dig);
    if (count>n)
    {
      while (n-->0)
	dig &= dig-1; // clear the lowest |n| bits in |dig|
      return 32*i + bits::firstBit(dig);
    }
    n -= count;
  }

  // now loop ran to completion without finding the $n$-th set bit
  if (is_negative()) // then find set bit among infinitely many implicit ones
    return 32*i+n;

  return -1; // finally we report that there was no $n$-th bit
}

int big_int::bit_length() const
{
  if (is_negative())
    return -1-(32*(d.size()-1)+ bits::lastBit(~d.back()));
  else
    return 32*(d.size()-1)+ bits::lastBit(d.back());
}

// shift left bits in fixed length array |d|; caller assumes responsibility
void big_int::LSL (unsigned char n) // unsigned up-shift (multiply by $2^n$)
{
  assert(n!=0); // caller will avoid this, and shift by 32 would be undefined
  auto it=d.end();
  while (--it!=d.begin()) // loop |size()-1| times
  { *it <<= n; // shift bits that are to remain in the same digit
    *it |= *(it-1)>> (32-n); // get lower bits from digit to the right
                     // the parentheses around 32-n are redundant
  }
  *it <<= n; // this shifts zeros into the lowest |n| bits
}

// shift right bits in fixed length array |d|; caller assumes responsibility
void big_int::LSR (unsigned char n) // unsigned down-shift (divide by $2^n$)
{
  assert(n!=0); // caller should avoid this, shift by 32 would be undefined
  auto it=d.rend();
  while (--it!=d.rbegin()) // loop |size()-1| times
  { *it >>= n; // shift bits that remain in the same digit
    *it |= *(it-1)<< (32-n); // get higher bits from digit to the left
  }
  *it >>= n; // this shifts zeros into the highest |n| bits
}

big_int gcd(big_int a, big_int b)
{ if (a.is_zero())
  { if (b.is_negative())
      b.negate();
    return b;
  }
  if (a.is_negative())
    a.negate(); // this will make |b| positive by the first |%=|

  do
    if ((b%=a).is_zero())
      return a;
  while (not (a%=b).is_zero());
  return b;
}

big_int lcm(const big_int& a,const big_int& b)
{ big_int d=gcd(a,b);
  if (d==1)
    return a*b;
  else if (a.size()<=b.size())
    return (a/d)*b;
  return a*(b/d);
}

big_rat big_rat::operator+ (const big_rat& x) const
{ big_int d = gcd(den,x.den);
  if (d==1)
    return big_rat(num*x.den+x.num*den, den*x.den);
  big_int q = x.den/d;
  big_int numer = num*q+x.num*(den/d);
  big_int dd = gcd(numer,d); // no prime divisors of |q*(den/d)| divide |numer|
  return dd==1 ? big_rat(numer,den*q) : big_rat(numer/=dd,(den*q)/=dd);
}

big_rat big_rat::operator- (const big_rat& x) const
{ big_int d = gcd(den,x.den);
  if (d==1)
    return big_rat(num*x.den-x.num*den, den*x.den);
  big_int q = x.den/d;
  big_int numer = num*q-x.num*(den/d);
  big_int dd = gcd(numer,d); // no prime divisors of |q*(den/d)| divide |numer|
  return dd==1 ? big_rat(numer,den*q) : big_rat(numer/=dd,(den*q)/=dd);
}

big_int big_rat::floor () const { return num/den; }
big_int big_rat::ceil () const { return -((-num)/den); }
big_int big_rat::quotient (const big_int& n) const { return num/(n*den); }
big_int big_rat::quotient (const big_rat& r) const
  { return (num*r.den)/(den*r.num); } // |operator/| produces Euclidean quotient
big_rat big_rat::operator% (const big_rat& r) const
{ big_int d = gcd(den,r.den);
  if (d==1)
    return big_rat::from_fraction((num*r.den)%(den*r.num),den*r.den);
  const big_int q = den/d;
  return big_rat::from_fraction((num*(r.den/d))%(q*r.num),q*r.den);
}

big_rat big_rat::power (int e) const
{
  if (e==0)
    return big_rat{big_int{1}};

  big_rat result(*this); // take a working copy
  const bool neg_exp = e<0;
  e = std::abs(e);

  // multiply repeatedly; repeated squaring is asymptotically as bad: $O(e^2)$
  while (--e>0) // repeat |e-1| times
    result.num*=num, result.den*=den;
  if (neg_exp)
    result.invert();
  return result;
}

// template member instances
template short int big_int::convert<short int> () const;

} // |namespace arithmetic|
} // |namespace atlas|<|MERGE_RESOLUTION|>--- conflicted
+++ resolved
@@ -135,21 +135,13 @@
   assert(bit_length<32);
   constexpr digit bound = 1UL<<bit_length;
   if (size()>1 or (bound <= d[0] and d[0] < -bound))
-<<<<<<< HEAD
-    throw std::runtime_error("Integer value to0 big for conversion");
-=======
     throw std::runtime_error("Integer value too big for conversion");
->>>>>>> 50a3941b
   return static_cast<C>(d[0]);
 }
 
 int big_int::int_val() const
 { if (size()>1)
-<<<<<<< HEAD
-    throw std::runtime_error("Integer value to1 big for conversion");
-=======
     throw std::runtime_error("Integer value too big for conversion");
->>>>>>> 50a3941b
   return static_cast<int>(d[0]);
 }
 
@@ -157,21 +149,13 @@
 { if (is_negative())
     throw std::runtime_error("Negative integer where unsigned is required");
   if (not (size()<2 or (size()==2 and d[1]==0)))
-<<<<<<< HEAD
-    throw std::runtime_error("Integer value to2 big for conversion");
-=======
     throw std::runtime_error("Integer value too big for conversion");
->>>>>>> 50a3941b
   return d[0];
 }
 
 arithmetic::Numer_t big_int::long_val() const
 { if (size()>2)
-<<<<<<< HEAD
-    throw std::runtime_error("Integer value to3 big for conversion");
-=======
     throw std::runtime_error("Integer value too big for conversion");
->>>>>>> 50a3941b
   if (size()==1)
     return static_cast<std::int32_t>(d[0]); // sign-extend unique word
   return static_cast<std::int64_t>(d[0]+(static_cast<two_digits>(d[1])<<32));
@@ -181,11 +165,7 @@
 { if (is_negative())
     throw std::runtime_error("Negative integer where unsigned is required");
   if (not (size()<3 or (size()==3 and d[2]==0)))
-<<<<<<< HEAD
-    throw std::runtime_error("Integer value to4 big for conversion");
-=======
     throw std::runtime_error("Integer value too big for conversion");
->>>>>>> 50a3941b
   return size()==1 ? d[0] : d[0]+(static_cast<two_digits>(d[1])<<32);
 }
 
