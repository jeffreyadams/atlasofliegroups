/*!
\file
  This is matrix.cpp. This module contains some simple utilities for matrices.
*/
/*
  Copyright (C) 2004,2005 Fokko du Cloux
  part of the Atlas of Lie Groups and Representations

  For license information see the LICENSE file
*/

#include "matrix.h"

#include <cassert>
#include <limits>
#include <algorithm>
#include <stdexcept>

#include "matreduc.h"
#include "permutations.h"
#include "arithmetic.h"
#include "polynomials.h" // and most importantly polynomials_def.h


/*****************************************************************************

  This module contains some simple utilities for dense matrices.
  Code is formulated as templates, but only a few instances are generated.

******************************************************************************/

namespace atlas {

namespace matrix {

/*****************************************************************************

        Chapter II -- The Vector class

  This class template adds some arithmetic operations to |std::vector|

******************************************************************************/

//! \brief Adds |v|.
template<typename C>
Vector<C>& Vector<C>::operator+= (const Vector<C>& v)
{
  assert(base::size()==v.size());
  for (size_t i=0; i<base::size(); ++i)
    (*this)[i] += v[i]; // one may write |base::operator[](i)| for |(*this)[i]|
  return *this;
}

//! \brief Subtracts |v|.
template<typename C>
Vector<C>& Vector<C>::operator-= (const Vector<C>& v)
{
  assert(base::size()==v.size());
  for (size_t i=0; i<base::size(); ++i)
    (*this)[i] -= v[i];
  return *this;
}

//! \brief Scalar multiplies by |c|
template<typename C>
Vector<C>& Vector<C>::operator*= (C c)
{
  for (size_t i=0; i<base::size(); ++i)
    (*this)[i] *= c;
  return *this;
}

/*! \brief Scalar divides by |c|

  All entries must allow exact division, if not a std::runtime_error is thrown
*/
template<typename C>
Vector<C>& operator/= (Vector<C>& v,C c) throw (std::runtime_error)
{
  if (c==C(0))
    throw std::runtime_error("Vector division by 0");
<<<<<<< HEAD
  for (typename Vector<C>::iterator it=base::begin(); it!=base::end(); ++it)
    if (*it%c==C(0))
      *it/=c;
    else throw std::runtime_error("Inexact vector integer division");
  return *this;
=======
  for (typename std::vector<C>::iterator it=v.begin(); it!=v.end(); ++it)
    if (*it%c==C(0))
      *it/=c;
    else throw std::runtime_error("Inexact vector integer division");
  return v;
>>>>>>> a25b913e
}

template<typename C>
Vector<C>& Vector<C>::negate ()
{
  for (size_t i=0; i<base::size(); ++i)
    (*this)[i] = -(*this)[i];
  return *this;
}

template<typename C>
template<typename C1>
  C1 Vector<C>::dot (const Vector<C1>& v) const
{
  assert(base::size()==v.size());
  C1 result= C(0);
  for (size_t i=0; i<base::size(); ++i)
    result += (*this)[i] * v[i];

  return result;
}

template<typename C>
  bool Vector<C>::isZero() const
{
  for (size_t i=0; i<base::size(); ++i)
    if ((*this)[i]!=C(0))
      return false;
  return true;
}

template<typename C>
  Matrix<C> Vector<C>::row_matrix() const
{
  Matrix<C> result(1,base::size());
  for (size_t j=0; j<base::size(); ++j)
    result(0,j)=base::operator[](j);

  return result;
}

template<typename C>
  Matrix<C> Vector<C>::column_matrix() const
{
  Matrix<C> result(base::size(),1);
  for (size_t i=0; i<base::size(); ++i)
    result(i,0)=base::operator[](i);

  return result;
}


} // namespace matrix

/*****************************************************************************

        Chapter II -- The Matrix class

  We implement a matrix as a vector of elements, concatenating the rows.

******************************************************************************/

namespace matrix {

/******** constructors *******************************************************/

//! \brief: Construct the identity matrix of size n.
template<typename C> Matrix<C>::Matrix(size_t n) : base(n,n,C(0))
{
  for (size_t i=0; i<n; ++i)
    base::operator()(i,i) = C(1);
}

/*! \brief
  This constructor constructs a matrix from a list of vectors, column-wise.
  It is assumed that all elements of |b| (possibly none) have size |n_rows|.
*/
template<typename C>
Matrix_base<C>::Matrix_base(const std::vector<Vector<C> >& b, size_t n_rows)
  : d_rows(n_rows), d_columns(b.size()), d_data(d_rows*d_columns)
{
  for (size_t j = 0; j<d_columns; ++j)
    set_column(j,b[j]);
}

/*!
  Here I is a random access iterator type whose value type should be Vector<C>
  or some other type that can be subscripted giving a value of type C.
  We read the columns of the matrix from the iterator.

  All the vectors obtained from the iterators should have size |n_rows|
*/
template<typename C>
  template<typename I> Matrix_base<C>::Matrix_base
    (I first, I last, size_t n_rows, tags::IteratorTag)
  : d_rows(n_rows), d_columns(last-first), d_data(d_rows*d_columns)
{
  I p=first;
  for (size_t j=0; j<d_columns; ++j,++p)
    for (size_t i=0; i<d_rows; ++i)
      (*this)(i,j) = (*p)[i];
}

/*!
  Swaps m with the current matrix.
*/
template<typename C>
void Matrix_base<C>::swap(Matrix_base<C>& m)
{
  std::swap(d_rows,m.d_rows);
  std::swap(d_columns,m.d_columns);
  d_data.swap(m.d_data);
}

/******** accessors **********************************************************/

/*!
  Puts the i-th row of the matrix in v.
*/
template<typename C>
void Matrix_base<C>::get_row(Vector<C>& v, size_t i) const
{
  assert(i<d_rows);
  v.resize(d_columns);

  for (size_t j = 0; j<d_columns; ++j)
    v[j] = (*this)(i,j);
}
/*!
  Puts the j-th column of the matrix in v.
*/
template<typename C>
void Matrix_base<C>::get_column(Vector<C>& v, size_t j) const
{
  assert(j<d_columns);
  v.resize(d_rows);

  for (size_t i = 0; i<d_rows; ++i)
    v[i] = (*this)(i,j);
}

/*!
  Returns the list of row vectors of m.
*/
template<typename C>
  std::vector<Vector<C> > Matrix_base<C>::rows() const
{
  std::vector<Vector<C> > result(d_rows);
  for (size_t i=0; i<d_rows; ++i)
    get_row(result[i],i);
  return result;
}

/*!
  Returns the list of column vectors of m.
*/
template<typename C>
  std::vector<Vector<C> > Matrix_base<C>::columns() const
{
  std::vector<Vector<C> > result(d_columns);

  for (size_t j = 0; j<d_columns; ++j)
    get_column(result[j],j);

  return result;
}

template<typename C>
bool Matrix_base<C>::operator== (const Matrix_base<C>& m) const
{
  return d_rows==m.d_rows and d_columns==m.d_columns and d_data==m.d_data;
}

/*! \brief
Applies the matrix to the vector w, and returns the result. It is assumed that
the size of w is the number of columns; result size is the number of rows.
*/
template<typename C>
template<typename C1>
Vector<C1> Matrix<C>::operator*(const Vector<C1>& w) const
{
  assert(base::numColumns()==w.size());
  Vector<C1> result(base::numRows());

  for (size_t i=0; i<base::numRows(); ++i)
  {
    C1 c(0);
    for (size_t j=0; j<base::numColumns(); ++j)
      c += (*this)(i,j) * w[j];
    result[i] = c;
  }

  return result;
}

/*! \brief
Multiplies the matrix to right to the row-vector w, and returns the result.
It is assumed that the size of w is the number of rows; result size is the
number of columns. This is the proper sense of application for dual space.
*/
template<typename C> template<typename C1>
Vector<C1> Matrix<C>::right_mult(const Vector<C1>& w) const
{
  assert(base::numRows()==w.size());
  Vector<C1> result(base::numColumns());

  for (size_t j=0; j<base::numColumns(); ++j)
  {
    C1 c(0);
    for (size_t i=0; i<base::numRows(); ++i)
      c += w[i] * (*this)(i,j);
    result[j] = c;
  }

  return result;
}

template<typename C>
Matrix<C> Matrix<C>::operator* (const Matrix<C>&  m) const
{
  assert(base::numColumns()==m.numRows());
  Matrix<C> result(base::numRows(),m.numColumns());

  for (size_t i=0; i<base::numRows(); ++i)
    for (size_t k=0; k<m.base::numColumns(); ++k)
    {
      C c(0);
      for (size_t j=0; j<base::numColumns(); ++j)
	c += (*this)(i,j) * m(j,k);

      result(i,k)=c;
    }

  return result;
}

/*!
  This function constructs expresses our square matrix on the basis b.
*/
template<typename C>
  PID_Matrix<C> PID_Matrix<C>::on_basis(const std::vector<Vector<C> >& b) const
{
  assert (base::numRows()==base::numColumns());
  assert (b.size()==base::numRows());

  PID_Matrix<C> p(b,b.size()); // square matrix
  C d;
  PID_Matrix<C> result(p.inverse(d)* *this *p);
  return result /= d;
}

// manipulators


//! Puts v in the i-th row of the matrix
template<typename C>
  void Matrix_base<C>::set_row(size_t i, const Vector<C>& v)
{
  assert(v.size()==d_columns);

  for (size_t j=0; j<d_columns; ++j)
    (*this)(i,j)=v[j];
}

//! Puts v in the j-th column of the matrix
template<typename C>
  void Matrix_base<C>::set_column(size_t j, const Vector<C>& v)
{
  assert(v.size()==d_rows);

  for (size_t i=0; i<d_rows; ++i)
    (*this)(i,j)=v[i];
}

/*!
  Adds |v| as new row to the matrix. Entries being stored by row, this is easy
*/
template<typename C>
  void Matrix_base<C>::add_row(const Vector<C>& v)
{
  assert(v.size()==d_columns);

  ++d_rows;
  d_data.resize(d_rows*d_columns,C(0));

  std::copy(v.begin(),v.end(),&d_data[(d_rows-1)*d_columns]);
}

/*!
  Adds |v| as new column to the matrix. This is harder than adding a row
*/
template<typename C>
  void Matrix_base<C>::add_column(const Vector<C>& v)
{
  assert(v.size()==d_rows);

  size_t old_col=d_columns;
  ++d_columns;
  d_data.resize(d_rows*d_columns,C(0));

  typename Vector<C>::iterator dst=d_data.end(),src=dst-d_rows;
  for (size_t i=d_rows; i-->0;)
  {
    *--dst = v[i];
    for (size_t j=old_col; j-->0;)
      *--dst = *--src;
  }
}

/*!
  Incrementation by addition with m. It is assumed that m and *this
  have the same size.
*/
template<typename C>
Matrix<C>& Matrix<C>::operator+= (const Matrix<C>& m)
{
  assert(base::numRows()==m.numRows());
  assert(base::numColumns()==m.numColumns());
  base::d_data += m.d_data;
  return *this;
}

/*!
  Incrementation by subtraction of m. It is assumed that m and *this
  have the same size.
*/
template<typename C>
Matrix<C>& Matrix<C>::operator-= (const Matrix<C>&  m)
{
  assert(base::numRows()==m.numRows());
  assert(base::numColumns()==m.numColumns());
  base::d_data -= m.d_data;
  return *this;
}


template<typename C>
PID_Matrix<C>& PID_Matrix<C>::operator/= (const C& c) throw (std::runtime_error)
{
  if (c != C(1))
    base::d_data /= c;
  return *this;
}

/*!
  Transposes the matrix. We allow ourselves a temporary vector if the matrix
  is not square; it could likely be done in-place, but the permutation is
  rather complicated!
*/
template<typename C> void Matrix<C>::transpose()
{
  if (base::numRows() == base::numColumns()) // matrix is square
  {
    for (size_t j=0; j<base::numColumns(); ++j)
      for (size_t i = j+1; i<base::numRows(); ++i)
	std::swap((*this)(i,j),(*this)(j,i));
  }
  else
  {
    // now matrix is not square; create a transposed copy
    Matrix_base<C> result(base::numColumns(),base::numRows());

    for (size_t i=0; i<base::numRows(); ++i)
      for (size_t j=0; j<base::numColumns(); ++j)
	result(j,i) = (*this)(i,j);

    this->swap(result);
  }
}


/*!
  Here we invert the matrix without catching the denominator. The intent
  is that it should be used for invertible matrices only.
*/
template<typename C> void PID_Matrix<C>::invert()
{
  C d; invert(d);
  assert(d==C(1));
}

/*!
  This function inverts the matrix M. It is assumed that the coefficents
  are in an integral domain. At the conclusion of the process, d will contain
  the denominator for the inverted matrix (so that the true result is M/d).

  If the matrix is not invertible, the resulting matrix is undefined, and
  d is set to 0.

  We have chosen here to avoid divisions as much as possible. So in fact we
  take the matrix to diagonal form through elementary operations; from there
  we deduce the smallest possible denominator for the inverse, and the inverse
  matrix. We have to keep track of both row and column operations.

*/
template<typename C>
void PID_Matrix<C>::invert(C& d)
{
  assert(base::numRows()==base::numColumns());
  size_t n=base::numRows();
  if (n==0) // do nothing to matrix, but set |d=1|
  { d=C(1); return; }

  PID_Matrix<C> row,col;    // for recording column operations
  std::vector<C> diagonal = matreduc::diagonalise(*this,row,col);

  if (diagonal.size()<n) // insufficient rank for inversion
  { d=C(0); return; } // record zero determinant, leave |*this| in diagonal

  d=arithmetic::abs(diagonal[0]); // guaranteed to exist if we get here
  for (size_t i=1; i<n; ++i)
    d=arithmetic::lcm(d,diagonal[i]); // other diagonal entries are positive

  // finally for |D| "inverse" diagonal matrix w.r.t. |d|, compute |col*D*row|
  for (size_t j=0; j<n; ++j)
  {
    C f = d/diagonal[j];
    for (size_t i=0; i<n; ++i)
      (*this)(i,j)=f*col(i,j);
  }

  *this *= row;
}

/*!
  Tells if all coefficients of the matrix are divisible by c.
*/
template<typename C>
bool PID_Matrix<C>::divisible(C c) const
{
  for (size_t j=0; j<base::d_data.size(); ++j)
    if (base::d_data[j]%c!=0)
      return false;

  return true;
}


/*!
  Synopsis: constructs the matrix corresponding to the block [i0,i1[ x [j0,j1[
  of source. This implementation uses that storage is by rows.
*/
template<typename C>
  PID_Matrix<C>
    PID_Matrix<C>::block(size_t i0, size_t j0, size_t i1, size_t j1) const
{
  assert(i0<=i1 and i1<=base::numRows());
  assert(j0<=j1 and j1<=base::numColumns());

  PID_Matrix<C> result(i1-i0,j1-j0);
  C* p = &result.d_data[0]; // writing pointer
  for (size_t i=i0; i<i1; ++i)
  {
    const C* q = &(*this)(i,j0);
    p = std::copy(q,q+result.numColumns(),p); // copy a row
  }
  return result;
}



/*!
  Carries out the row operation consisting of adding c times row j
  to row i.
*/
template<typename C>
void Matrix<C>::rowOperation(size_t i0, size_t i1, const C& c)
{
  assert(i0<base::numRows() and i1<base::numRows());
  for (size_t j=0; j<base::numColumns(); ++j)
    (*this)(i0,j) += c*(*this)(i1,j);
}


/*!
  Carries out the column operation consisting of adding c times column k
  to column j.
*/
template<typename C>
void Matrix<C>::columnOperation(size_t j0, size_t j1, const C& c)
{
  assert(j0<base::numColumns() and j1<base::numColumns());
  for (size_t i=0; i<base::numRows(); ++i)
    (*this)(i,j0) += c*(*this)(i,j1);
}



/*!
  Changes the sign of all the entries in row i.
*/
template<typename C>
void Matrix<C>::rowMultiply(size_t i, C f)
{
  assert(i<base::numRows());
  for (size_t j=0; j<base::numColumns(); ++j)
    (*this)(i,j) *= f;
}

/*!
  Changes the sign of all the entries in column j.
*/
template<typename C>
void Matrix<C>::columnMultiply(size_t j, C f)
{
  assert(j<base::numColumns());
  for (size_t i=0; i<base::numRows(); ++i)
    (*this)(i,j) *= f;
}


//! Interchanges rows
template<typename C>
void Matrix<C>::swapRows(size_t i0, size_t i1)
{
  assert(i0<base::numRows() and i1<base::numRows());
  for (size_t k=0; k<base::numColumns(); ++k)
    std::swap((*this)(i0,k),(*this)(i1,k));
}

//! Interchange columns
template<typename C>
void Matrix<C>::swapColumns(size_t j0, size_t j1)
{
  assert(j0<base::numColumns() and j1<base::numColumns());
  for (size_t k=0; k<base::numRows(); ++k)
    std::swap((*this)(k,j0),(*this)(k,j1));
}

/*!
  Erases row i from the matrix.
*/
template<typename C>
void Matrix_base<C>::eraseRow(size_t i)
{
  assert(i<d_rows);
  typename Vector<C>::iterator first = d_data.begin() + i*d_columns;
  d_data.erase(first,first+d_columns);
  --d_rows;
}

/*!
  Removes column |j| altogether, shifting remaining entries to proper place
*/
template<typename C>
void Matrix_base<C>::eraseColumn(size_t j)
{
  assert(j<d_columns);
  typename Vector<C>::iterator
    pos = d_data.begin() + j; // position of entry |M(0,j)|
  --d_columns; // already adjust number of columns

  // kill individual entries from left to right, with shifts of new |d_colums|
  // (this is easily seen to be correct but not particularly efficient)
  for (size_t k=0; k<d_rows; ++k, pos += d_columns)
    d_data.erase(pos);
}



} // namespace matrix


/*****************************************************************************

        Chapter III --- Functions declared in matrix.h

******************************************************************************/

namespace matrix {


/*!
  Synopsis: sets b to the canonical basis in dimension r.
*/
template<typename C>
  std::vector<Vector<C> > standard_basis(size_t r)
{
  std::vector<Vector<C> > result(r,Vector<C>(r,C(0)));

  for (size_t i=0; i<r; ++i)
    result[i][i] = C(1);

  return result;
}


  /*

    Instantiation of templates (only these are generated)

  */
typedef arithmetic::Numer_t Num; // abreviation

template std::vector<Vector<int> > standard_basis<int>(size_t n);

template class Vector<int>;           // the main instance used
template class Vector<signed char>;   // used inside root data
template class Vector<unsigned long>; // for |abelian::Homomorphism|
template class Vector<Num>;           // numerators of rational vectors
template class Matrix_base<int>;
template class Matrix<int>;           // the main instance used
template class Matrix_base<unsigned long>; // for |abelian::Endomorphism|
template class PID_Matrix<int>;

template int Vector<int>::dot(Vector<int> const&) const;
template signed char
  Vector<signed char>::dot(const Vector<signed char>&) const;
template Num Vector<int>::dot(Vector<Num> const&) const;

template Vector<Num>& operator/=(Vector<Num>&,Num);

template Vector<int> Matrix<int>::operator*(Vector<int> const&) const;
template Vector<Num> Matrix<int>::operator*(Vector<Num> const&) const;
template Vector<int> Matrix<int>::right_mult(const Vector<int>&) const;

template Matrix_base<int>::Matrix_base
  (std::vector<Vector<int> >::const_iterator,
   std::vector<Vector<int> >::const_iterator,
   size_t,
   tags::IteratorTag);

template Matrix_base<int>::Matrix_base
  (std::vector<Vector<int> >::iterator,
   std::vector<Vector<int> >::iterator,
   size_t,
   tags::IteratorTag);

template Matrix_base<int>::Matrix_base
  (Vector<int>*,
   Vector<int>*,
   size_t,
   tags::IteratorTag);


template class Vector<polynomials::Polynomial<int> >;
template class Matrix_base<polynomials::Polynomial<int> >;
template class Matrix<polynomials::Polynomial<int> >;

} // |namespace matrix|

} // |namespace atlas|<|MERGE_RESOLUTION|>--- conflicted
+++ resolved
@@ -79,19 +79,11 @@
 {
   if (c==C(0))
     throw std::runtime_error("Vector division by 0");
-<<<<<<< HEAD
-  for (typename Vector<C>::iterator it=base::begin(); it!=base::end(); ++it)
-    if (*it%c==C(0))
-      *it/=c;
-    else throw std::runtime_error("Inexact vector integer division");
-  return *this;
-=======
   for (typename std::vector<C>::iterator it=v.begin(); it!=v.end(); ++it)
     if (*it%c==C(0))
       *it/=c;
     else throw std::runtime_error("Inexact vector integer division");
   return v;
->>>>>>> a25b913e
 }
 
 template<typename C>
