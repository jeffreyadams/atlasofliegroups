--- conflicted
+++ resolved
@@ -38,11 +38,7 @@
 derived_cpp := $(cwebx_sources:%.w=%.cpp)
 
 illiterate_sources := matstat.cpp polstat.cpp linear.cpp Poincare.cpp \
-<<<<<<< HEAD
-  lights-off.cpp
-=======
   lights-off.cpp lists.cpp
->>>>>>> b1ccd570
 
 matrix-merge_objects := ../utilities/bitmap.o ../utilities/constants.o \
    ../utilities/bits.o ../utilities/arithmetic.o ../error/error.o
@@ -62,17 +58,11 @@
 lights-off_objects:= ../utilities/mod2_system.o  ../utilities/constants.o \
    ../utilities/bitmap.o ../utilities/bits.o
 
-<<<<<<< HEAD
-Euler_objects= ../utilities/bitmap.o  ../utilities/constants.o \
-   ../utilities/bits.o
-
-=======
 Euler_objects:= ../utilities/bitmap.o  ../utilities/constants.o \
    ../utilities/bits.o
 
 lists_objects :=
 
->>>>>>> b1ccd570
 executables := $(cwebx_sources:%.w=%) $(illiterate_sources:%.cpp=%)
 
 # RULES follow now
@@ -126,11 +116,8 @@
 
 Euler-201: Euler-201.cpp $(Euler_objects)
 
-<<<<<<< HEAD
-=======
 lists: lists.cpp ../utilities/sl_list.h $(lists_objects)
 
->>>>>>> b1ccd570
 # a static pattern rule giving the usual C++ single-module compilation
 $(executables): %: %.cpp
 	$(CXX) $(CXXFLAGS) -o $@ $^