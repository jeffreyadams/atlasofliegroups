--- conflicted
+++ resolved
@@ -97,7 +97,7 @@
   // functions for the test commands
 
   void test_f();
-  void braid_f();
+  //  void block_braid_f();
   void repr_braid_f();
   void go_f();
 
@@ -156,16 +156,13 @@
 template<>
 void addTestCommands<commands::EmptymodeTag> (commands::CommandNode& mode)
 {
-<<<<<<< HEAD
   mode.add("go",go_f,
 	   "generates difficult SO(7,7) extended block, and runs 'braid'",
 	   commands::use_tag);
-=======
   mode.add("testrun",testrun_f,
 	   "iterates over root data of given rank, calling examine",
 	   commands::use_tag);
 
->>>>>>> b1ccd570
   if (testMode == EmptyMode)
     mode.add("test",test_f,test_tag);
 }
@@ -229,6 +226,11 @@
 template<>
 void addTestCommands<commands::BlockmodeTag> (commands::CommandNode& mode)
 {
+#if 0 // function cannot be defined without sign-fixing for such blocks
+  mode.add("bbraid",block_braid_f,
+	   "tests braid relations on an extended block",commands::use_tag);
+#endif
+
   mode.add("go",go_f,
 	   "generates difficult SO(5,5) extended block, and runs 'braid'",
 	   commands::use_tag);
@@ -242,12 +244,9 @@
 template<>
 void addTestCommands<commands::ReprmodeTag> (commands::CommandNode& mode)
 {
-<<<<<<< HEAD
   mode.add("braid",repr_braid_f,
-=======
-  mode.add("braid",braid_f,
->>>>>>> b1ccd570
 	   "tests braid relations on an extended block",commands::use_tag);
+
   if (testMode == ReprMode)
     mode.add("test",test_f,test_tag);
 
@@ -861,11 +860,7 @@
   prettyprint::printVector(std::cout << " converted to (1/2)",khc.lift(sr));
 
   const TwistedInvolution& canonical =
-<<<<<<< HEAD
-    G.complexGroup().involution_of_Cartan(sr.Cartan());
-=======
     G.innerClass().involution_of_Cartan(sr.Cartan());
->>>>>>> b1ccd570
   if (kgb.involution(x)!=canonical)
     prettyprint::printWeylElt(std::cout << " at involution ",
 			      canonical, G.weylGroup());
@@ -926,17 +921,9 @@
 
 }
 
-<<<<<<< HEAD
-bool isDirectRecursion(ext_block::DescValue v)
-{
-  return is_descent(v) and is_unique_image(v);
-}
 
 // Check for nasty endgame cases in block
-int test_braid(ext_block::extended_block eblock) // by value
-=======
 int test_braid(const ext_block::ext_block& eblock)
->>>>>>> b1ccd570
 {
   std::cout << "testing braids" << std::endl;
   bool OK=true; int count=0; int failed=0;
@@ -971,8 +958,24 @@
   return failed;
 } // |test_braid|
 
-
-void braid_f()
+#if 0 // call of |check| below needs implementing
+void block_braid_f() // in block mode
+{
+  WeightInvolution delta = interactive::get_commuting_involution
+    (commands::current_layout(), commands::current_lattice_basis());
+
+  auto& block = commands::currentBlock();
+
+  ext_block::ext_block eblock(commands::current_inner_class(),block,
+			      commands::currentRealGroup().kgb(),
+			      commands::currentDualRealGroup().kgb(),
+			      delta);
+  if (check(eblock,block,true))
+    test_braid(eblock);
+}
+#endif
+
+void repr_braid_f()
 {
   commands::ensure_full_block();
   WeightInvolution delta = interactive::get_commuting_involution
@@ -1072,64 +1075,6 @@
 
 
 
-<<<<<<< HEAD
-void braid_f()
-{
-  ext_block::extended_block
-    eblock(commands::currentBlock(),
-	   commands::currentComplexGroup().twistedWeylGroup());
-  test_braid(eblock);
-}
-
-void repr_braid_f()
-{
-  commands::ensure_full_block();
-  ext_block::extended_block
-    eblock(commands::current_param_block(),
-	   commands::currentComplexGroup().twistedWeylGroup());
-  test_braid(eblock);
-}
-
-
-
-void go_f()
-{
-  drop_to(commands::empty_mode); // make sure all modes will need re-entering
-  commands::currentLine().str("D7 ad u 3 3"); // type-ahead in input buffer
-  commands::currentLine().reset(); // and reset to start at beginning
-  commands::main_mode.activate();
-  commands::real_mode.activate();
-  commands::block_mode.activate();
-  ext_block::extended_block
-    eblock(commands::currentBlock(),
-	   commands::currentComplexGroup().twistedWeylGroup());
-
-  eblock.toggle_edge(1,5);               // 3, 1i1/1r1f
-  eblock.toggle_edge(20,31);		 // 4, 1i1/1r1f
-  eblock.toggle_edge(39,62);		 // 4, 1i1/1r1f
-  eblock.toggle_edge(74,109);		 // 4, 1i1/1r1f
-
-  eblock.toggle_edge(68,95);		 // 5, 1i1/1r1f
-  eblock.toggle_edge(117,156);		 // 5, 1i1/1r1f
-  eblock.toggle_edge(183,238);		 // 5, 1i1/1r1f
-  eblock.toggle_edge(186,241);		 // 5, 1i1/1r1f
-  eblock.toggle_edge(274,346);		 // 5, 1i1/1r1f
-  eblock.toggle_edge(386,475);		 // 5, 1i1/1r1f
-
-
-  eblock.order_quad(188,189,339,337,6);
-  eblock.order_quad(276,277,469,467,6);
-  eblock.order_quad(388,389,609,607,6);
-  eblock.order_quad(391,392,618,616,6);
-  eblock.order_quad(520,521,762,760,6);
-  eblock.order_quad(523,524,779,777,6);
-  eblock.order_quad(670,671,935,933,6);
-  eblock.order_quad(673,674,952,950,6);
-  eblock.order_quad(831,832,1110,1108,6);
-  eblock.order_quad(996,997,1273,1271,6);
-
-  if (test_braid(eblock))
-=======
 void go_f()
 {
   ext_block::ext_block
@@ -1139,7 +1084,6 @@
 	   commands::currentDualRealGroup().kgb(),
 	   commands::current_inner_class().distinguished()
 	   );
-
   int nr_failures=0;
   int max_tries=10;
 
@@ -1165,7 +1109,6 @@
 
   bool polynomials=false;
   if (polynomials)
->>>>>>> b1ccd570
   {
     std::vector<ext_kl::Pol> pool;
     ext_kl::KL_table twisted_KLV(eblock,pool);
