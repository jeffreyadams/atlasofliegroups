/*
  This is test.cpp

  Copyright (C) 2004,2005 Fokko du Cloux
  part of the Atlas of Lie Groups and Representations

  For license information see the LICENSE file
*/


#include "block_io.h"

#include <iomanip>
#include <iostream>
#include <sstream>
#include <cassert>
#include <map>

#include "polynomials.h"
#include "kgb.h"     // |kgb.size()|
#include "complexredgp.h" // |twoRho| in |nu_block::print|
#include "blocks.h"
#include "ext_block.h"
#include "kl.h"
#include "repr.h"

#include "basic_io.h"	// operator |<<|
#include "ioutils.h"	// |digits|
#include "prettyprint.h" // |printWeylElt|
//extra

#include "io.h"    //needed for help commands

#include "test.h"

#include <cassert>
#include <iostream>
#include <fstream>
#include <map>

#include "atlas_types.h" // here to preempt double inclusion of _fwd files

#include "free_abelian.h"
#include "permutations.h"
#include "matreduc.h"

#include "dynkin.h"
#include "prerootdata.h"
#include "rootdata.h"
#include "cartanclass.h"
#include "complexredgp.h"
#include "realredgp.h"
#include "tits.h"
#include "weyl.h"
#include "involutions.h" // for |InvolutionTable|
#include "kgb.h"
#include "blocks.h"
#include "klsupport.h"
#include "kl.h"
#include "standardrepk.h"
#include "repr.h"
#include "ext_block.h"

#include "ioutils.h"
#include "basic_io.h"
#include "prettyprint.h"
#include "interactive.h"
#include "realform_io.h"
#include "kgb_io.h"
#include "block_io.h"

#include "commands.h"
#include "helpmode.h"
#include "emptymode.h"
#include "mainmode.h"
#include "realmode.h"
#include "blockmode.h"
#include "reprmode.h"

#include "ext_kl.h"

#include "testrun.h"
#include "kltest.h"


namespace atlas {

namespace test {

/*****************************************************************************

  This module contains some commands for testing the program.

******************************************************************************/

namespace {
  // functions for the test commands

  void test_f();
  void braid_f();
  void repr_braid_f();
  void go_f();
  void fix_braid_f();

  void roots_rootbasis_f();
  void coroots_rootbasis_f();
  void posroots_rootbasis_f();
  void poscoroots_rootbasis_f();
  void Ktypeform_f();
  void qKtypeform_f();
  void Ktypemat_f();
  void qKtypemat_f();
  void mod_lattice_f();
  void branch_f();
  void qbranch_f();
  void srtest_f();

  void X_f();

/*
  For convenience, the "test" command is added to the mode that is flagged by
  the testMode constant defined here; therefore "test" appears (conditionally)
  in every template instance of |addTestCommands| and of |addTestHelp| below.
  Set this constant according to the requirements of the |test_f| function.
*/
  enum TestMode {EmptyMode, MainMode, RealMode, BlockMode, ReprMode,
		 numTestMode};
  const TestMode testMode = BlockMode; // currently does test of extended block

  // utilities
  const RootDatum& currentRootDatum();

} // |namespace|

/*****************************************************************************

        Chapter I -- Functions declared by test.h

  This section defines the functions declared in test.h :

    - addTestCommands() : adds the test commands to the main command tree;

******************************************************************************/

  const char* test_tag = "test command (for development only)";


/* |addTestCommands| is a template only so that its declaration is shorter;
   its defining instances are defined just as overloaded functions would,
   since each of them needs to test a specific value of |testMode|.
*/


// Add to the empty mode node the test commands that require that mode.
template<>
void addTestCommands<commands::EmptymodeTag> (commands::CommandNode& mode)
{
<<<<<<< HEAD
  mode.add("go",go_f,
	   "generates difficult SO(7,7) extended block, and runs 'braid'",
	   commands::use_tag);
=======
>>>>>>> 63e71c4b
  if (testMode == EmptyMode)
    mode.add("test",test_f,test_tag);
}


// Add to the main mode node the test commands that require that mode.
template<>
void addTestCommands<commands::MainmodeTag> (commands::CommandNode& mode)
{
  mode.add("roots_rootbasis",roots_rootbasis_f,
	   "outputs the roots in the simple root basis",commands::std_help);
  mode.add("posroots_rootbasis",posroots_rootbasis_f,
	   "outputs the positive roots in the simple root basis",
	   commands::std_help);
  mode.add("coroots_rootbasis",coroots_rootbasis_f,
	   "outputs the coroots in the simple coroot basis",
	   commands::std_help);
  mode.add("poscoroots_rootbasis",poscoroots_rootbasis_f,
	   "outputs the positive coroots in the simple coroot basis",
	   commands::std_help);

  mode.add("X",X_f,"prints union of K\\G/B for real forms in inner class",
	   commands::std_help);

  if (testMode == MainMode)
    mode.add("test",test_f,test_tag);

}

// Add to the real mode node the test commands that require that mode.
template<>
void addTestCommands<commands::RealmodeTag> (commands::CommandNode& mode)
{
  mode.add("Ktypeform",Ktypeform_f,
	   "computes formula for a K-type",commands::std_help);
  mode.add("qKtypeform",qKtypeform_f,
	   "q version of Ktypeform",commands::use_tag);
  mode.add("Ktypemat",Ktypemat_f,
	   "computes matrix relating K-types and standard modules",
	   commands::std_help);
  mode.add("qKtypemat",qKtypemat_f,"q version of Ktypemat",commands::use_tag);
  mode.add("mod_lattice",mod_lattice_f,
	   "gives a basis of quotient of character lattice",commands::std_help);
  mode.add("branch",branch_f,
	   "computes restriction of representation to K",commands::std_help);
  mode.add("qbranch",qbranch_f,"q version of branch");
  mode.add("srtest",srtest_f,
	   "gives information about a representation",commands::std_help);

  if (testMode == RealMode)
    mode.add("test",test_f,test_tag);

}


// Add to the block mode the test commands that require that mode.
template<>
void addTestCommands<commands::BlockmodeTag> (commands::CommandNode& mode)
{
  mode.add("braid",braid_f,
	   "tests braid relations on an extended block",commands::use_tag);
  mode.add("go",go_f,
	   "generates difficult SO(5,5) extended block, and runs 'braid'",
	   commands::use_tag);

  if (testMode == BlockMode)
    mode.add("test",test_f,test_tag);

}

// Add to the repr mode the test commands that require that mode.
template<>
void addTestCommands<commands::ReprmodeTag> (commands::CommandNode& mode)
{
  mode.add("braid",repr_braid_f,
	   "tests braid relations on an extended block",commands::use_tag);
  if (testMode == ReprMode)
    mode.add("test",test_f,test_tag);

  // add additional commands here :
}


/*****************************************************************************

        Chapter II -- Functions for the test commands

******************************************************************************/

namespace {

  std::ostream& print(std::ostream& strm);



// Empty mode functions


// Main mode functions

// Print the roots in the simple root coordinates.
void roots_rootbasis_f()
{
  const RootSystem& rs =  commands::currentComplexGroup().rootSystem();
  ioutils::OutputFile file;

  for (RootNbr i=0; i<rs.numRoots(); ++i)
    prettyprint::printInRootBasis(file,i,rs) << std::endl;
}

// Print the positive roots in the simple root coordinates.
void posroots_rootbasis_f()

{
  const RootSystem& rs = commands::currentComplexGroup().rootSystem();

  ioutils::OutputFile file;
  prettyprint::printInRootBasis(file,rs.posRootSet(),rs);
}

// Print the coroots in the simple coroot coordinates.
void coroots_rootbasis_f()
{
  const RootSystem rs (commands::currentComplexGroup().dualRootSystem());

  ioutils::OutputFile file;
  for (RootNbr i=0; i<rs.numRoots(); ++i)
    prettyprint::printInRootBasis(file,i,rs) << std::endl;

}

// Print the positive coroots in the simple coroot coordinates.
void poscoroots_rootbasis_f()
{
  const RootSystem rs (commands::currentComplexGroup().dualRootSystem());

  ioutils::OutputFile file;
  prettyprint::printInRootBasis(file,rs.posRootSet(),rs);
}


void X_f()
{
  ComplexReductiveGroup& G=commands::currentComplexGroup();
  kgb::global_KGB kgb(G); // build global Tits group, "all" square classes
  ioutils::OutputFile f;
  kgb_io::print_X(f,kgb);
}


// Real mode functions

void Ktypeform_f()
{
  RealReductiveGroup& G = commands::currentRealGroup();

  standardrepk::KhatContext khc(G);

  StandardRepK sr=interactive::get_standardrep(khc);

  {
    size_t witness;
    if (not khc.isFinal(sr,witness))
    {
      khc.print(std::cout << "Representation ",sr)
        << " is not final, as witnessed by coroot "
	<< G.rootDatum().coroot(khc.fiber(sr).simpleReal(witness)) << ".\n";
      return;
    }
  }

  ioutils::OutputFile f;

  standardrepk::CharForm kf= khc.K_type_formula(sr);

  khc.print(f << "K-type formula for mu(",kf.first) << "):\n";
  {
    std::ostringstream s; khc.print(s,kf.second);
    ioutils::foldLine(f,s.str(),"+\n- ","",1) << std::endl;
  }

  for (size_t i=0; i<khc.nr_reps(); ++i)
    khc.print(f << 'R' << i << ": ",khc.rep_no(i))
      << ", height: " << khc.height(i) << std::endl;


  standardrepk::combination sum(khc.height_order());

  for (standardrepk::Char::const_iterator
	 it=kf.second.begin(); it!=kf.second.end(); ++it)
  {
#ifdef VERBOSE
    khc.print(f,it->first) << " has height " << khc.height(it->first)
				   << std::endl;
    size_t old_size=khc.nr_reps();
#endif
    standardrepk::combination st=khc.standardize(it->first);
#ifdef VERBOSE
    for (size_t i=old_size; i<khc.nr_reps(); ++i)
      khc.print(f << 'R' << i << ": ",khc.rep_no(i))
        << ", height: " << khc.height(i) << std::endl;

    std::ostringstream s; khc.print(s,it->first) << " = ";
    khc.print(s,st,true);
    ioutils::foldLine(f,s.str(),"+\n- ","",1) << std::endl;
#endif
    sum.add_multiple(st,it->second);
  }

  f << "Converted to Standard normal final limit form:\n";
  {
    std::ostringstream s; khc.print(s,sum);
    ioutils::foldLine(f,s.str(),"+\n- ","",1) << std::endl;
  }
} // |Kypeform_f|

void qKtypeform_f()
{
  RealReductiveGroup& G = commands::currentRealGroup();

  standardrepk::qKhatContext khc(G);

  StandardRepK sr=interactive::get_standardrep(khc);

  {
    size_t witness;
    if (not khc.isFinal(sr,witness))
    {
      khc.print(std::cout << "Representation ",sr)
        << " is not final, as witnessed by coroot "
	<< G.rootDatum().coroot(khc.fiber(sr).simpleReal(witness)) << ".\n";
      return;
    }
  }

  ioutils::OutputFile f;

  standardrepk::q_CharForm kf= khc.q_K_type_formula(sr);

  khc.print(f << "q-K-type formula for mu(",kf.first) << "):\n";
  {
    std::ostringstream s; khc.print(s,kf.second);
    ioutils::foldLine(f,s.str(),"+\n- ","",1) << std::endl;
  }

  standardrepk::q_combin sum(khc.height_order());

  for (standardrepk::q_Char::const_iterator
	 it=kf.second.begin(); it!=kf.second.end(); ++it)
  {
#ifdef VERBOSE
    khc.print(f,it->first) << " has height " << khc.height(it->first)
				   << std::endl;
    size_t old_size=khc.nr_reps();
#endif
    standardrepk::q_combin st=khc.standardize(it->first);
#ifdef VERBOSE
    for (size_t i=old_size; i<khc.nr_reps(); ++i)
      khc.print(f << 'R' << i << ": ",khc.rep_no(i))
        << ", height: " << khc.height(i) << std::endl;

    std::ostringstream s; khc.print(s,it->first) << " = ";
    khc.print(s,st,true);
    ioutils::foldLine(f,s.str(),"+\n- ","",1) << std::endl;
#endif
    sum.add_multiple(st,it->second);
  }

  f << "Converted to Standard normal final limit form:\n";
  {
    std::ostringstream s; khc.print(s,sum);
    ioutils::foldLine(f,s.str(),"+\n- ","",1) << std::endl;
  }
} // |qKypeform_f|

void Ktypemat_f()
{
  RealReductiveGroup& G = commands::currentRealGroup();

  standardrepk::KhatContext khc(G);

  StandardRepK sr=interactive::get_standardrep(khc);
  khc.normalize(sr);

  {
    size_t witness;
    if (not khc.isStandard(sr,witness))
    {
      khc.print(std::cout << "Representation ",sr)
        << " is not standard, as witnessed by coroot "
	<< G.rootDatum().coroot(khc.fiber(sr).simpleImaginary(witness))
	<< ".\n";
      return;
    }
    if (not khc.isFinal(sr,witness))
    {
      khc.print(std::cout << "Representation ",sr)
        << " is not final, as witnessed by coroot "
	<< G.rootDatum().coroot(khc.fiber(sr).simpleReal(witness)) << ".\n";
      return;
    }
  }

  standardrepk::combination c=khc.standardize(sr);

  if (c.empty())
  {
    khc.print(std::cout << "Representation ",sr) << " is zero.\n";
    return;
  }

  assert(c.size()==1);
  assert(khc.rep_no(c.begin()->first)==sr);

  khc.print(std::cout << "Height of representation ",sr) << " is "
    << khc.height(c.begin()->first) << ".\n";
  unsigned long bound=
    interactive::get_bounded_int(interactive::common_input(),
				 "Give height bound: ",
				 9999);

  ioutils::OutputFile f;

  std::set<standardrepk::equation> singleton;
  singleton.insert(khc.mu_equation(c.begin()->first,bound));

  {
    standardrepk::equation init=*singleton.begin();
    khc.print(f << "Initial formula: mu(",khc.rep_no(init.first))
      << ") =\n";
    {
      std::ostringstream s; khc.print(s,init.second);
      ioutils::foldLine(f,s.str(),"+\n- ","",1) << std::endl;
    }
  }
  std::vector<standardrepk::seq_no> new_order;

#ifdef VERBOSE
  matrix::Matrix_base<standardrepk::CharCoeff> m;
  matrix::Matrix_base<standardrepk::CharCoeff> ktypemat =
    khc.K_type_matrix(singleton,bound,new_order,&m);
#else
  matrix::Matrix_base<standardrepk::CharCoeff> ktypemat =
    khc.K_type_matrix(singleton,bound,new_order,NULL);
#endif

  std::cout << "Ordering of representations/K-types:\n";
  for (std::vector<standardrepk::seq_no>::const_iterator
	 it=new_order.begin(); it!=new_order.end(); ++it)
    khc.print(std::cout,khc.rep_no(*it)) << ", height " << khc.height(*it)
       << std::endl;

#ifdef VERBOSE
  prettyprint::printMatrix(std::cout<<"Triangular system:\n",m,3);
#endif

  prettyprint::printMatrix(f<<"Matrix of K-type multiplicites:\n",ktypemat,3);

} // |Ktypemat_f|

void qKtypemat_f()
{
  RealReductiveGroup& G = commands::currentRealGroup();

  standardrepk::qKhatContext khc(G);

  StandardRepK sr=interactive::get_standardrep(khc);

  {
    size_t witness;
    if (not khc.isNormal(sr,witness))
    {
      khc.print(std::cout << "Representation ",sr)
        << " is not normal, as witnessed by coroot sum "
	<< khc.info(sr.Cartan()).coroot_sum(witness)
	<< ".\n";
      return;
    }
    if (not khc.isStandard(sr,witness))
    {
      khc.print(std::cout << "Representation ",sr)
        << " is not standard, as witnessed by coroot "
	<< G.rootDatum().coroot(khc.fiber(sr).simpleImaginary(witness))
	<< ".\n";
      return;
    }
    if (not khc.isFinal(sr,witness))
    {
      khc.print(std::cout << "Representation ",sr)
        << " is not final, as witnessed by coroot "
	<< G.rootDatum().coroot(khc.fiber(sr).simpleReal(witness)) << ".\n";
      return;
    }
  }

  standardrepk::q_combin c=khc.standardize(sr);

  if (c.empty())
  {
    khc.print(std::cout << "Representation ",sr) << " is zero.\n";
    return;
  }

  assert(c.size()==1);
  assert(khc.rep_no(c.begin()->first)==sr);

  khc.print(std::cout << "Height of representation ",sr) << " is "
		      << khc.height(c.begin()->first) << ".\n";
  unsigned long bound=
    interactive::get_bounded_int(interactive::common_input(),
				 "Give height bound: ",
				 9999);

  ioutils::OutputFile f;

  std::set<standardrepk::q_equation> singleton;
  singleton.insert(khc.mu_equation(c.begin()->first,bound));

  {
    standardrepk::q_equation init=*singleton.begin();
    khc.print(f << "Initial formula: mu(",khc.rep_no(init.first))
      << ") =\n";
    {
      std::ostringstream s; khc.print(s,init.second);
      ioutils::foldLine(f,s.str(),"+\n- ","",1) << std::endl;
    }
  }

#ifdef VERBOSE

  std::vector<standardrepk::q_equation> system =
    khc.saturate(singleton,bound);
  std::cout << "System of equations:\n";
  for (size_t i=0; i<system.size(); ++i)
  {
    const standardrepk::q_equation& si=system[i];
    khc.print(std::cout<< si.first << ' ',khc.rep_no(si.first))
      << " [" << khc.height(si.first) << "]\n     ";
    for (standardrepk::q_combin::const_iterator
	   it=si.second.begin(); it!=si.second.end(); ++it)
      std::cout << '+' << it->second << "*I(" << it->first << ')';
    std::cout << std::endl;
  }
#endif

  std::vector<standardrepk::seq_no> new_order;

#ifdef VERBOSE
  matrix::Matrix_base<standardrepk::q_CharCoeff> m;
  matrix::Matrix_base<standardrepk::q_CharCoeff> ktypemat =
    khc.K_type_matrix(singleton,bound,new_order,&m);
#else
  matrix::Matrix_base<standardrepk::q_CharCoeff> ktypemat =
    khc.K_type_matrix(singleton,bound,new_order,NULL);
#endif

  f << "Ordering of representations/K-types:\n";
  for (std::vector<standardrepk::seq_no>::const_iterator
	 it=new_order.begin(); it!=new_order.end(); ++it)
    khc.print(f,khc.rep_no(*it)) << ", height " << khc.height(*it)
				 << std::endl;

#ifdef VERBOSE
  prettyprint::printMatrix(std::cout<<"Triangular system:\n",m,3);
#endif

  prettyprint::printMatrix(f<<"Matrix of K-type multiplicites:\n",ktypemat,3);
} // |qKtypemat_f|

void mod_lattice_f()
{
  RealReductiveGroup& G = commands::currentRealGroup();

  unsigned long cn=interactive::get_Cartan_class(G.Cartan_set());

  WeightInvolution q = G.cartan(cn).involution();
  for (size_t j = 0; j<q.numRows(); ++j)
    q(j,j) -= 1;

  CoeffList factor;
  int_Matrix b = matreduc::adapted_basis(q,factor);

  RankFlags units, doubles;
  unsigned n1=0,n2=0;

  for (size_t i=0; i<factor.size(); ++i)
    if (factor[i]==1)
      units.set(i),++n1;
    else if (factor[i]==2)
      doubles.set(i),++n2;

   std::cout << "At Cartan class " << cn;
   if (n1+n2==0)
     std::cout << " weights are used unchanged";
   else
   {
     std::cout << " weights are modulo";
     if (n1>0)
     {
       std::cout << " multiples of ";
       for (RankFlags::iterator it=units.begin(); it(); ++it,--n1)
	 std::cout << b.column(*it) << (n1>2 ? ", " : n1>1 ? ", and " : "");
       if (n2>0)
	 std::cout << " and";
     }
     if (n2>0)
     {
       std::cout << " even multiples of ";
       for (RankFlags::iterator it=doubles.begin(); it(); ++it,--n2)
	 std::cout << b.column(*it) << (n2>2 ? ", " : n2>1 ? ", and " : "");
     }
   }
   std::cout << ".\n";

} // |mod_lattice_f|

void branch_f()
{
  RealReductiveGroup& G = commands::currentRealGroup();

  standardrepk::KhatContext khc(G);

  StandardRepK sr=interactive::get_standardrep(khc);

  {
    size_t witness;
    if (not khc.isStandard(sr,witness))
    {
      khc.print(std::cout << "Representation ",sr)
        << " is not standard, as witnessed by coroot "
	<< G.rootDatum().coroot(khc.fiber(sr).simpleImaginary(witness))
	<< ".\n";
      return;
    }
    if (not khc.isFinal(sr,witness))
    {
      khc.print(std::cout << "Representation ",sr)
        << " is not final, as witnessed by coroot "
	<< G.rootDatum().coroot(khc.fiber(sr).simpleReal(witness)) << ".\n";
      return;
    }
  }

  standardrepk::combination c=khc.standardize(sr);

  if (c.empty())
  {
    khc.print(std::cout << "Representation ",sr) << " is zero.\n";
    return;
  }

  assert(c.size()==1 and khc.rep_no(c.begin()->first)==sr);

  khc.print(std::cout << "Height of representation ",sr) << " is "
    << khc.height(c.begin()->first) << ".\n";
  unsigned long bound=
    interactive::get_bounded_int(interactive::common_input(),
				 "Give height bound: ",
				 9999);

  ioutils::OutputFile f;

  standardrepk::combination result=khc.branch(c.begin()->first,bound);

  {
    std::ostringstream s; khc.print(s,result);
    ioutils::foldLine(f,s.str(),"+","",1) << std::endl;
  }

} // |branch_f|

void qbranch_f()
{
  RealReductiveGroup& G = commands::currentRealGroup();

  standardrepk::qKhatContext khc(G);

  StandardRepK sr=interactive::get_standardrep(khc);

  {
    size_t witness;
    if (not khc.isStandard(sr,witness))
    {
      khc.print(std::cout << "Representation ",sr)
        << " is not standard, as witnessed by coroot "
	<< G.rootDatum().coroot(khc.fiber(sr).simpleImaginary(witness))
	<< ".\n";
      return;
    }
    if (not khc.isFinal(sr,witness))
    {
      khc.print(std::cout << "Representation ",sr)
        << " is not final, as witnessed by coroot "
	<< G.rootDatum().coroot(khc.fiber(sr).simpleReal(witness)) << ".\n";
      return;
    }
  }

  standardrepk::q_combin c=khc.standardize(sr);

  if (c.empty())
  {
    khc.print(std::cout << "Representation ",sr) << " is zero.\n";
    return;
  }

  assert(c.size()==1 and khc.rep_no(c.begin()->first)==sr);

  khc.print(std::cout << "Height of representation ",sr) << " is "
    << khc.height(c.begin()->first) << ".\n";
  unsigned long bound=
    interactive::get_bounded_int(interactive::common_input(),
				 "Give height bound: ",
				 9999);

  ioutils::OutputFile f;

  standardrepk::q_combin result=khc.branch(c.begin()->first,bound);

  {
    std::ostringstream s; khc.print(s,result);
    ioutils::foldLine(f,s.str(),"+","",1) << std::endl;
  }

} // |qbranch_f|


/*
  Function invoked by the "srtest" command.
*/
void srtest_f()
{
  RealReductiveGroup& G = commands::currentRealGroup();
  const KGB& kgb = G.kgb();

  unsigned long x=interactive::get_bounded_int
    (interactive::sr_input(),"Choose KGB element: ",G.kgb().size());

  prettyprint::printVector(std::cout<<"2rho = ",G.rootDatum().twoRho())
    << std::endl;

  Weight lambda=
    interactive::get_weight(interactive::sr_input(),
			    "Give lambda-rho: ",
			    G.rank());
  standardrepk::KhatContext khc(G);

  StandardRepK sr=khc.std_rep_rho_plus(lambda,kgb.titsElt(x));

  (lambda *= 2) += G.rootDatum().twoRho();
  prettyprint::printVector(std::cout << "Weight (1/2)",lambda);
  prettyprint::printVector(std::cout << " converted to (1/2)",khc.lift(sr));

  const TwistedInvolution& canonical =
    G.complexGroup().involution_of_Cartan(sr.Cartan());
  if (kgb.involution(x)!=canonical)
    prettyprint::printWeylElt(std::cout << " at involution ",
			      canonical, G.weylGroup());
  std::cout << "\nHeight is " << khc.height(sr) << std::endl;

  khc.go(sr);
}

bool examine(RealReductiveGroup& G)
{
  const WeylGroup& W = G.weylGroup();
  const KGB& kgb=G.kgb();
  size_t l = W.length(kgb.involution(0)),t;
  for (size_t i=1; i<kgb.size(); ++i)
    if ((t=W.length(kgb.involution(i)))<l)
      return false;
    else
      l=t;
  return true;
}



TorusElement torus_part
  (const RootDatum& rd,
   const WeightInvolution& theta,
   const RatWeight& lambda, // discrete parameter
   const RatWeight& gamma // infinitesimal char
  )
{
  InvolutionData id(rd,theta);
  Weight cumul(rd.rank(),0);
  arithmetic::Numer_t n=gamma.denominator();
  const Ratvec_Numer_t& v=gamma.numerator();
  const RootNbrSet pos_real = id.real_roots() & rd.posRootSet();
  for (RootNbrSet::iterator it=pos_real.begin(); it(); ++it)
    if (rd.coroot(*it).dot(v) %n !=0) // nonintegral
      cumul+=rd.root(*it);
  // now |cumul| is $2\rho_\Re(G)-2\rho_\Re(G(\gamma))$

  return y_values::exp_pi(gamma-lambda+RatWeight(cumul,2));
}

void test_f() // trial of twisted KLV computation
{

  ext_block::extended_block
    eblock(commands::currentBlock(),
	   commands::currentComplexGroup().twistedWeylGroup());

  BlockElt last; input::InputBuffer& cl= commands::currentLine();
  cl >> last; // maybe get threshold for filling
  if (cl.fail())
    last=eblock.size();
  else // convert to block number
    last=eblock.element(last);

  std::vector<ext_kl::Pol> pool;
  ext_kl::KL_table twisted_KLV(eblock,pool);
  twisted_KLV.fill_columns(last);

  ioutils::OutputFile f;
  for (BlockElt y=0; y<last; ++y)
    for (BlockElt x=y+1; x-->0; )
      if (not twisted_KLV.P(x,y).isZero())
      {
	f << "P(" << eblock.z(x) << ',' << eblock.z(y) << ")=";
	f << twisted_KLV.P(x,y) << std::endl;
      }

}

bool isDirectRecursion(ext_block::DescValue v)
{
  return is_descent(v) and is_unique_image(v);
}

<<<<<<< HEAD
// Check for nasty endgame cases in block
bool test_braid(const ext_block::extended_block eblock)
=======
int test_braid(ext_block::extended_block eblock) // by value
>>>>>>> 63e71c4b
{
  std::cout << "testing braids" << std::endl;
  bool OK=true; int count=0; int failed=0;
  for (weyl::Generator t=1; t<eblock.rank(); ++t)
    for (weyl::Generator s=0; s<t; ++s)
    {
      BitMap seen(eblock.size());
      for (BlockElt x=0; x<eblock.size(); ++x)
	if (not seen.isMember(x))
	  {
	    BitMap cluster(eblock.size());
	    if (ext_block::check_braid(eblock,s,t,x,cluster))
	      ++count;
	    else
	    {
	      ++failed;
	      OK = false;
	      std::cout <<  "Braid relation failure: " << eblock.z(x)
			<< ", s=" << s+1 << ", t=" << t+1;
	      for (BitMap::iterator it=cluster.begin(); it(); ++it)
		std::cout << (it==cluster.begin() ? " (" : ",")
			  << eblock.z(*it) ;

	      std::cout << ')' << std::endl;
	      seen |= cluster; // don't do elements of same cluster again
	    }
	  }
    }
  if (OK)
    std::cout << "All " << count << " relations hold!\n";
<<<<<<< HEAD
  return OK;
=======
  std::cout << std::endl;
  return failed;
>>>>>>> 63e71c4b
} // |braid_f|

void fix_braid(ext_block::extended_block& eblock)
{
  bool OK=true; int count=0;
  for (weyl::Generator t=1; t<eblock.rank(); ++t)
    for (weyl::Generator s=0; s<t; ++s)
    {
      BitMap seen(eblock.size());
      for (BlockElt x=0; x<eblock.size(); ++x)
	if (not seen.isMember(x))
	{
	  BitMap cluster(eblock.size());
	  if (ext_block::check_braid(eblock,s,t,x,cluster))
	    ++count;
	  else
	  { //braid failure
	    OK = false;
	    std::cout  << "Braid relation failure: " << eblock.z(x)
		       << ", s=" << s+1 << ", t=" << t+1;
	    for (BitMap::iterator it=cluster.begin(); it(); ++it)
	      std::cout << (it==cluster.begin() ? " (" : ",")
			<< eblock.z(*it) << "["
			<< descent_code(eblock.descent_type(t,*it)) << "]";
	    std::cout << ")";
	    if (cluster.size()>10)
	    {
	      bool found_2Ci=false;
	      for (BitMap::iterator iter=cluster.begin(); iter(); ++iter)
	      {
		BlockElt x = eblock.z(*iter);
		const ext_block::DescValue type = eblock.descent_type(t,*iter);
		//	std::cout << " " << descent_code(type) << " ";
		BlockElt y1,y2;
		if (type==atlas::ext_block::two_semi_imaginary)
		{
		  if (not found_2Ci) // then we have a first match
		  {
		    found_2Ci=true;
		    y1=eblock.Cayley(t,*iter);
	 //   std::cout << std::endl << "first: " << x << ";" << eblock.z(y1);
		  }
		  else // a second match
		  {
		    y2=eblock.Cayley(t,*iter);
		    // std::cout << "second: " << x << ";" << eblock.z(y2);
		    eblock.toggle_edge(x,eblock.z(y2));
		    std::cout << std::endl;
		    if (eblock.z(y2)<eblock.z(y1))
		      std::cout << "OUT OF ORDER"<< std::endl;
		    break; // from iteration over cluster
		  }
		}
	      }
	    } // cluster.size()>10
	    else //cluster.size()=4 or 6
	    {
	      std::cout << std::endl << "fixing small cluster ("
			<< cluster.size() << ")" << std::endl;
	      for (BitMap::iterator it=cluster.begin(); it(); ++it)
	      {
		BlockElt x=eblock.z(*it);
		const ext_block::DescValue type = eblock.descent_type(t,*it);
		if (type==atlas::ext_block::two_semi_imaginary)
		{
		  BlockElt y=eblock.Cayley(t,*it);
		  eblock.set_edge(x,eblock.z(y));
		  std::cout << std::endl;
		}
	      }
	      std::cout << std::endl;
	    }
	    seen |= cluster; // don't do elements of same cluster again
	  } // end of braid failure case
	} // loop over |x|
    } // |for (s)|
  if (OK)
    std::cout << "All " << count << " relations hold!\n";
  std::cout << std::endl;
} // |fix_braid|



void braid_f()
{
  ext_block::extended_block
    eblock(commands::currentBlock(),
	   commands::currentComplexGroup().twistedWeylGroup());
  test_braid(eblock);
}

void repr_braid_f()
{
  commands::ensure_full_block();
  ext_block::extended_block
    eblock(commands::current_param_block(),
	   commands::currentComplexGroup().twistedWeylGroup());
  test_braid(eblock);
}



void go_f()
{
<<<<<<< HEAD
  drop_to(commands::empty_mode); // make sure all modes will need re-entering
  commands::currentLine().str("D7 ad u 3 3"); // type-ahead in input buffer
  commands::currentLine().reset(); // and reset to start at beginning
  commands::main_mode.activate();
  commands::real_mode.activate();
  commands::block_mode.activate();

=======
>>>>>>> 63e71c4b
  ext_block::extended_block
    eblock(commands::currentBlock(),
	   commands::currentComplexGroup().twistedWeylGroup());

<<<<<<< HEAD
  eblock.toggle_edge(1,5);               // 3, 1i1/1r1f
  eblock.toggle_edge(20,31);		 // 4, 1i1/1r1f
  eblock.toggle_edge(39,62);		 // 4, 1i1/1r1f
  eblock.toggle_edge(74,109);		 // 4, 1i1/1r1f

  eblock.toggle_edge(68,95);		 // 5, 1i1/1r1f
  eblock.toggle_edge(117,156);		 // 5, 1i1/1r1f
  eblock.toggle_edge(183,238);		 // 5, 1i1/1r1f
  eblock.toggle_edge(186,241);		 // 5, 1i1/1r1f
  eblock.toggle_edge(274,346);		 // 5, 1i1/1r1f
  eblock.toggle_edge(386,475);		 // 5, 1i1/1r1f



  eblock.order_quad(188,189,339,337,6);
  eblock.order_quad(276,277,469,467,6);
  eblock.order_quad(388,389,609,607,6);
  eblock.order_quad(391,392,618,616,6);
  eblock.order_quad(520,521,762,760,6);
  eblock.order_quad(523,524,779,777,6);
  eblock.order_quad(670,671,935,933,6);
  eblock.order_quad(673,674,952,950,6);
  eblock.order_quad(831,832,1110,1108,6);
  eblock.order_quad(996,997,1273,1271,6);

  if (test_braid(eblock))
=======
  int nr_failures=0;
  int max_tries=10;

  for (int j=0; j<max_tries; ++j)
  {
    int failures=test_braid(eblock);
    if (failures==0)
    {
      std::cout << "Total braid relations fixed: " << nr_failures << std::endl;
      eblock.report_2Ci_toggles(eblock);
      break;
    }
    else
    {
      std::cout << "Number of braid relation failures: " << failures
		<< std::endl;
      nr_failures += failures;
      std::cout << std::endl <<"Fixing braids pass " << j << std::endl;
      fix_braid(eblock);
      eblock.list_edges();
    }
  }

  bool polynomials=false;
  if (polynomials)
>>>>>>> 63e71c4b
  {
    std::vector<ext_kl::Pol> pool;
    ext_kl::KL_table twisted_KLV(eblock,pool);
    twisted_KLV.fill_columns();

    ioutils::OutputFile f;
    for (BlockElt y=0; y<twisted_KLV.size(); ++y)
      for (BlockElt x=y+1; x-->0; )
	if (not twisted_KLV.P(x,y).isZero())
	{
	  f << "P(" << eblock.z(x) << ',' << eblock.z(y) << ")=";
	  f << twisted_KLV.P(x,y) << std::endl;
	}
  }
}


// Block mode functions


} // |namespace|


} // |namespace test|

} // |namespace atlas|<|MERGE_RESOLUTION|>--- conflicted
+++ resolved
@@ -155,12 +155,9 @@
 template<>
 void addTestCommands<commands::EmptymodeTag> (commands::CommandNode& mode)
 {
-<<<<<<< HEAD
   mode.add("go",go_f,
 	   "generates difficult SO(7,7) extended block, and runs 'braid'",
 	   commands::use_tag);
-=======
->>>>>>> 63e71c4b
   if (testMode == EmptyMode)
     mode.add("test",test_f,test_tag);
 }
@@ -893,12 +890,8 @@
   return is_descent(v) and is_unique_image(v);
 }
 
-<<<<<<< HEAD
 // Check for nasty endgame cases in block
-bool test_braid(const ext_block::extended_block eblock)
-=======
 int test_braid(ext_block::extended_block eblock) // by value
->>>>>>> 63e71c4b
 {
   std::cout << "testing braids" << std::endl;
   bool OK=true; int count=0; int failed=0;
@@ -929,12 +922,8 @@
     }
   if (OK)
     std::cout << "All " << count << " relations hold!\n";
-<<<<<<< HEAD
-  return OK;
-=======
   std::cout << std::endl;
   return failed;
->>>>>>> 63e71c4b
 } // |braid_f|
 
 void fix_braid(ext_block::extended_block& eblock)
@@ -1039,21 +1028,16 @@
 
 void go_f()
 {
-<<<<<<< HEAD
   drop_to(commands::empty_mode); // make sure all modes will need re-entering
   commands::currentLine().str("D7 ad u 3 3"); // type-ahead in input buffer
   commands::currentLine().reset(); // and reset to start at beginning
   commands::main_mode.activate();
   commands::real_mode.activate();
   commands::block_mode.activate();
-
-=======
->>>>>>> 63e71c4b
   ext_block::extended_block
     eblock(commands::currentBlock(),
 	   commands::currentComplexGroup().twistedWeylGroup());
 
-<<<<<<< HEAD
   eblock.toggle_edge(1,5);               // 3, 1i1/1r1f
   eblock.toggle_edge(20,31);		 // 4, 1i1/1r1f
   eblock.toggle_edge(39,62);		 // 4, 1i1/1r1f
@@ -1065,7 +1049,6 @@
   eblock.toggle_edge(186,241);		 // 5, 1i1/1r1f
   eblock.toggle_edge(274,346);		 // 5, 1i1/1r1f
   eblock.toggle_edge(386,475);		 // 5, 1i1/1r1f
-
 
 
   eblock.order_quad(188,189,339,337,6);
@@ -1080,33 +1063,6 @@
   eblock.order_quad(996,997,1273,1271,6);
 
   if (test_braid(eblock))
-=======
-  int nr_failures=0;
-  int max_tries=10;
-
-  for (int j=0; j<max_tries; ++j)
-  {
-    int failures=test_braid(eblock);
-    if (failures==0)
-    {
-      std::cout << "Total braid relations fixed: " << nr_failures << std::endl;
-      eblock.report_2Ci_toggles(eblock);
-      break;
-    }
-    else
-    {
-      std::cout << "Number of braid relation failures: " << failures
-		<< std::endl;
-      nr_failures += failures;
-      std::cout << std::endl <<"Fixing braids pass " << j << std::endl;
-      fix_braid(eblock);
-      eblock.list_edges();
-    }
-  }
-
-  bool polynomials=false;
-  if (polynomials)
->>>>>>> 63e71c4b
   {
     std::vector<ext_kl::Pol> pool;
     ext_kl::KL_table twisted_KLV(eblock,pool);
