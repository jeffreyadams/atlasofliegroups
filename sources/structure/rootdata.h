--- conflicted
+++ resolved
@@ -95,13 +95,6 @@
 bool is_long_root(const RootSystem& rs, RootNbr i);
 bool is_long_coroot(const RootSystem& rs, RootNbr i);
 
-<<<<<<< HEAD
-=======
-sl_list<WeylElt>
-  Weyl_orbit_words(const RootDatum& rd, const WeylGroup& W, Weight v);
-sl_list<WeylElt>
-  Weyl_orbit_words(Weight v, const RootDatum& rd, const WeylGroup& W);
->>>>>>> 3c162296
 int_Matrix Weyl_orbit(const RootDatum& rd, Weight v);
 int_Matrix Weyl_orbit(Coweight w, const RootDatum& rd);
 
