--- conflicted
+++ resolved
@@ -185,20 +185,11 @@
     simple_coroots.set_row(i,int_sys.simple_coroot(i));
 }
 
-<<<<<<< HEAD
-integral_datum_item::codec::codec
-  (const InnerClass& ic,
-   unsigned long int int_sys_nr, InvolutionNbr inv, const int_Matrix& coroots_mat)
-    : coroots_matrix(ic.int_item(int_sys_nr).coroots_matrix())
-    , theta_1_image_basis(ic.involution_table().theta_1_image_basis(inv))
-    , diagonal(), in(), out()
-=======
 
 SubSystem integral_datum_item::int_system(const WeylElt& w) const
 { return SubSystem { int_sys.parent_datum(), image_simples(w) }; }
 
 sl_list<RootNbr> integral_datum_item::image_simples(const WeylElt& w) const
->>>>>>> 5f86208a
 {
   WeylWord ww = ic.Weyl_group().word(w);
   sl_list<RootNbr> result;
