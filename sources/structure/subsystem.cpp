/*
  This is subsystem.cpp.

  Copyright (C) 2010 Marc van Leeuwen
  part of the Atlas of Lie Groups and Representations

  For license information see the LICENSE file
*/

#include "subsystem.h"

#include "ratvec.h"	// access to infinitesimal character |gamma|
#include "bitmap.h"	// root sets
#include "matreduc.h"   // |diagonalise| used in |codec| constructor

#include "lietype.h"	// returning |ext_gen|
#include "prerootdata.h"// returning |PreRootDatum|
#include "rootdata.h"	// |RootSystem| construction and methods
#include "innerclass.h"	// |integrality_datum_item| construction
#include "cartanclass.h"// |InvolutionData|
#include "weyl.h"	// subobject
#include "repr.h"       // for |repr::codec|

#include <cassert>

namespace atlas {

namespace subsystem {

SubSystem::SubSystem(const RootDatum& parent, const sl_list<RootNbr>& sub_sys)
  : RootSystem(parent.Cartan_matrix(sub_sys.to_vector()), // build new system
	       parent.prefer_coroots()) // no flip, roots will be roots
  , rd(parent) // share
  , which(parent.numPosRoots())
  , pos_map() // will be filled to size |numPosRoots()|
  , inv_map(numPosRoots()) // for |rd.posRootNbr(i)| at |which.position(i)|
  , sub_root(numPosRoots()) // initially empty vector of posroot information
{
  pos_map.reserve(numPosRoots()); // |pos_map| is indexed by \emph{our} posroots
  for (RootNbr alpha : sub_sys)
  {
    pos_map.push_back(alpha); // push simple roots (for subsystem) first
    which.insert(rd.posroot_index(alpha));
  }

  for (unsigned int i=sub_sys.size(); i<numPosRoots(); ++i)
  {
    RootNbr sub_alpha = posRootNbr(i); // a non-simple posroot of subsystem
    weyl::Generator s = find_descent(sub_alpha); // generator for subsystem
    simple_reflect_root(s,sub_alpha); // lower |sub_alpha| in our system
    RootNbr beta = pos_map[posroot_index(sub_alpha)]; // |beta| is in parent
    pos_map.push_back(rd.reflected_root(pos_map[s],beta));
    which.insert(rd.posroot_index(pos_map.back()));
  }

  // now complete setting |inv_map| and |sub_root| arrays
  for (unsigned int i=0; i<numPosRoots(); ++i)
  {
    RootNbr alpha = pos_map[i]; // now we use parent numbering
    assert(rd.is_posroot(alpha)); // conjugating to simple supposes this
    RootNbr alpha_pos = rd.posroot_index(alpha);
    assert(which.isMember(alpha_pos));
    inv_map[which.position(alpha_pos)] = posRootNbr(i);

    // in the remainder we work in parent datum; must find conjugate to simple
    size_t count=0; weyl::Generator s;
    while (alpha!=rd.simpleRootNbr(s=rd.find_descent(alpha)))
    { // just count the reflections needed to make alpha simple
      rd.simple_reflect_root(s,alpha);
      ++count;
    }

    // now we can dimension our Weyl words, and set |sub_root[i].simple|
    sub_root[i].to_simple.resize(count);
    sub_root[i].reflection.resize(2*count+1);
    sub_root[i].simple=sub_root[i].reflection[count]=s; // set middle letter

    size_t j=count; // redo search loop, storing remaining Weyl word letters
    for (alpha=pos_map[i]; j-->0; rd.simple_reflect_root(s,alpha))
    {
      s=rd.find_descent(alpha);
      sub_root[i].to_simple[j]=s; // write |to_simple| word from right to left
      sub_root[i].reflection[count+1+j]= // and |reflection| from outside in
      sub_root[i].reflection[count-1-j]=s;
    }
    assert(alpha==rd.simpleRootNbr(sub_root[i].simple)); // check |alpha|
  } // |for(i<numPosRoots())|
}

SubSystem SubSystem::integral // pseudo constructor for integral system
  (const RootDatum& parent, const RatWeight& gamma)
{
  arithmetic::Numer_t n=gamma.denominator(); // signed!
  const Ratvec_Numer_t& v=gamma.numerator();
  RootNbrSet int_poscoroots(parent.numPosRoots());
  for (size_t i=0; i<parent.numPosRoots(); ++i)
    if (parent.posCoroot(i).dot(v)%n == 0)
      int_poscoroots.insert(i);

  // it suffices that |pos_simples| computed below live until end of constructor
  return SubSystem(parent,parent.pos_simples(int_poscoroots));
}

RootNbr SubSystem::to_parent(RootNbr alpha) const
{
  RootNbr result = pos_map[rt_abs(alpha)];
  if (is_negroot(alpha))
    result = parent_datum().rootMinus(result);
  return result;
}

RootNbr SubSystem::from_parent(RootNbr alpha) const
{
  RootNbr alpha_pos = parent_datum().rt_abs(alpha);
  if (alpha_pos<parent_datum().numPosRoots() and which.isMember(alpha_pos))
  {
    RootNbr result = inv_map[which.position(alpha_pos)];
    return parent_datum().is_posroot(alpha) ? result : rootMinus(result);
  }
  return RootNbr(-1);
}

PreRootDatum SubSystem::pre_root_datum() const
{
  auto pr = parent_datum().rank(), sr=rank();
  LatticeMatrix simple_roots(pr,sr);
  LatticeMatrix simple_coroots(pr,sr);

  for (unsigned int j=0; j<sr; ++j)
  {
    simple_roots  .set_column(j,rd.root  (parent_nr_simple(j)));
    simple_coroots.set_column(j,rd.coroot(parent_nr_simple(j)));
  }
  return PreRootDatum(simple_roots,simple_coroots,not prefer_coroots());
}

// get simple roots by converting intial range of |pos_map| to a |BitMap|
RootNbrSet SubSystem::simple_roots() const
{ return RootNbrSet(rd.numRoots(),&pos_map[0],&pos_map[rank()]); }

// get positive roots by converting the array |pos_map| to a |BitMap|
RootNbrSet SubSystem::positive_roots() const
{ return RootNbrSet(rd.numRoots(),pos_map); }

RankFlags SubSystem::singular_generators(const RatWeight& gamma) const
{
  const Ratvec_Numer_t& v=gamma.numerator();
  RankFlags result;
  for (weyl::Generator s=0; s<rank(); ++s)
    result.set(s,simple_coroot(s).dot(v) == 0);

  return result;
}

InvolutionData SubSystem::involution_data(const WeightInvolution& theta) const
{ return InvolutionData(rd,theta,positive_roots()); }

SubSystemWithGroup::SubSystemWithGroup(const RootDatum& parent,
				       const sl_list<RootNbr>& sub_sys)
  : SubSystem(parent,sub_sys) // build
  , sub_W(RootSystem::Cartan_matrix()) // use sub-side Cartan matrix built above
{}

SubSystemWithGroup SubSystemWithGroup::integral // pseudo constructor
  (const RootDatum& parent, const RatWeight& gamma)
{
  arithmetic::Numer_t n=gamma.denominator(); // signed!
  const Ratvec_Numer_t& v=gamma.numerator();
  RootNbrSet int_poscoroots(parent.numPosRoots());
  for (size_t i=0; i<parent.numPosRoots(); ++i)
    if (parent.posCoroot(i).dot(v)%n == 0)
      int_poscoroots.insert(i);

  // it suffices that |pos_simples| computed below live until end of constructor
  return SubSystemWithGroup(parent,parent.pos_simples(int_poscoroots));
}

integral_datum_item::integral_datum_item
  (InnerClass& ic,const RootNbrSet& int_poscoroots)
    : ic(ic)
    , int_sys( ic.root_datum(), ic.root_datum().pos_simples(int_poscoroots) )
    , simple_coroots(int_sys.rank(),ic.rank()) // first is |RootSystem::rank|
{
  for (unsigned i=0; i<simple_coroots.n_rows(); ++i)
    simple_coroots.set_row(i,int_sys.simple_coroot(i));
}


SubSystem integral_datum_item::int_system(const WeylElt& w) const
<<<<<<< HEAD
{ auto simp_list = image_simples(w);
  simp_list.sort(); // force |integrality_datum| numbering
  return SubSystem { int_sys_p->parent_datum(), simp_list };
}
=======
{ return SubSystem { int_sys.parent_datum(), image_simples(w) }; }
>>>>>>> 6c4dfa6d

sl_list<RootNbr> integral_datum_item::image_simples(const WeylElt& w) const
{
  WeylWord ww = ic.Weyl_group().word(w);
  sl_list<RootNbr> result;

  const auto& rd = ic.root_datum();
  for (weyl::Generator s=0; s<int_sys.rank(); ++s)
  {
    RootNbr image = rd.permuted_root(ww,int_sys.parent_nr_simple(s));
    assert(rd.is_posroot(image)); // |ww| must map to integrally dominant
    result.push_back(image);
  }
  result.sort(); // force |integrality_datum| numbering
  return result;
}

int_Matrix integral_datum_item::coroots_matrix(const WeylElt& w) const
{
  auto integral_simples = image_simples(w);

  const auto& rd = ic.root_datum(); // the inner class root datum
  int_Matrix result(integral_simples.size(), rd.rank());
  unsigned i=0;
  for (const auto& alpha : integral_simples)
    result.set_row(i++,rd.coroot(alpha));
  return result;
}

repr::codec integral_datum_item::data (InvolutionNbr inv) const
  { return { ic,inv,simple_coroots }; }

repr::codec integral_datum_item::data (InvolutionNbr inv, const WeylElt& w) const
  { return { ic,inv, coroots_matrix(w) }; }

} // |namespace subdatum|

} // |namespace atlas|<|MERGE_RESOLUTION|>--- conflicted
+++ resolved
@@ -187,14 +187,7 @@
 
 
 SubSystem integral_datum_item::int_system(const WeylElt& w) const
-<<<<<<< HEAD
-{ auto simp_list = image_simples(w);
-  simp_list.sort(); // force |integrality_datum| numbering
-  return SubSystem { int_sys_p->parent_datum(), simp_list };
-}
-=======
 { return SubSystem { int_sys.parent_datum(), image_simples(w) }; }
->>>>>>> 6c4dfa6d
 
 sl_list<RootNbr> integral_datum_item::image_simples(const WeylElt& w) const
 {
