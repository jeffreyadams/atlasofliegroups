/*
  This is cartanclass.cpp

  Copyright (C) 2004,2005 Fokko du Cloux
<<<<<<< HEAD
  Copyright (C) 2006-2014 Marc van Leeuwen
=======
  Copyright (C) 2006-201g Marc van Leeuwen
>>>>>>> b1ccd570
  part of the Atlas of Lie Groups and Representations

  For license information see the LICENSE file
*/
// Implementation for the CartanClass and Fiber classes.

#include "cartanclass.h"

#include <cassert>
#include <map>
#include <set>
#include <utility>
#include <stdexcept>
#include <string>     // used implicitly in throwing errors

#include "tags.h"
#include "bits.h"
#include "size.h"	// used in orbit size computation

#include "dynkin.h"     // for |makeSimpleComplex| and |orbit_size|
#include "gradings.h"   // |GradingCompare| and |max_orth|
#include "lietype.h"	// used in orbit size computation
#include "weylsize.h"	// used in orbit size computation
#include "rootdata.h"	// used in |InvolutionData|
#include "tori.h"       // |tori::dualPi0| used in |makeFiberGroup|
#include "weyl.h"	// used in one |InvolutionData| pseudo-constructor

// extra defs for windows compilation -spc
#ifdef WIN32
#include <iterator>
#endif

namespace atlas {

  namespace cartanclass {

    namespace {

/*
  A function object defining the action of the simple-imaginary reflections on
  a fiber.

  The function object this class provides, and that can be used by
  |partition::makeOrbits|, takes the index |s| of a simple-imaginary root and
  a number |x| encoding an element of the fiber; it returns a number |y|
  similarly encoding the image of that element under the action of |s|.

  In fact the number |x| describes (in binary form) the element of the fiber
  group that translates the base point to fiber element in question, and the
  interpretation of |y| is the same. The action is determined by (1) the
  grading of the simple-imaginary roots associated to the chosen base point of
  the fiber, (2) the grading shifts associated with the generators of the
  fiber group, and (3) the vectors |d_mAlpha[s]| by which each of the simple
  imaginary roots $\alpha_s$ translates if it acts non-trivially (this
  is the image in the fiber group of the coroot of $\alpha_s$). The action
  of $\alpha_s$ will translate |x| by |d_mAlpha[s]| if the grading at
  $\alpha_s$ associated to |x| is odd (noncompact). To facilitate the
  determination of that grading, the grading shift information is stored as
  bitsets |d_alpha[s]| for each simple-imaginary root. Since in |Fiber|, the
  grading shifts are organised by generator of the fiber group, the neceesary
  "transposition" of the information is done by the constructor below.
*/

class FiberAction
{
  Grading d_baseGrading; // indexed by |s|
  RankFlagsList d_alpha;   // indexed by |s| first
  RankFlagsList d_mAlpha;  // indexed by |s| first

public:
// constructors and destructors
  FiberAction(const Grading& gr,
	      const GradingList& gs, // size: fiber rank
	      const RankFlagsList& ma) // size: imaginary rank
    : d_baseGrading(gr)
    , d_alpha(ma.size()) // initialise size only here
    , d_mAlpha(ma)
  {
    for (size_t i = 0; i<ma.size(); ++i)
      for (size_t j = 0; j<gs.size(); ++j)
	  d_alpha[i].set(j,gs[j][i]);
  }

// accessors
  bool grading(RankFlags x, unsigned long s) const
    { return d_baseGrading[s] != x.scalarProduct(d_alpha[s]); }
  unsigned long operator() (unsigned long s, unsigned long x) const
  {
    RankFlags b(x); if (grading(b,s))  b ^= d_mAlpha[s];
    return b.to_ulong();
  }
};

} // |namespace|


/*****************************************************************************

        Chapter I -- The CartanClass class

******************************************************************************/


/*
  Construct the Cartan class with involution theta.

  Precondition: theta is an involution of the root datum rd that can be
  obtained from the distinguished involution by multiplication to the left by
  the action of a Weyl group element w, which is called the twisted involution
  associated to theta.
*/
CartanClass::CartanClass(const RootDatum& rd,
			 const RootDatum& dual_rd,
			 const WeightInvolution& theta)
  : d_fiber(rd,theta)
  , d_dualFiber(dual_rd,theta.negative_transposed())
  , d_simpleComplex(makeSimpleComplex(rd))
  , d_orbitSize(orbit_size(rd))
{
  assert(d_dualFiber.simpleReal()==d_fiber.simpleImaginary());
}

/******** copy and assignment ************************************************/


/******** accessors **********************************************************/

/*
  Tell whether this Cartan class is the most split one for weak real form
  corresponding to class |wrf| in |fiber().weakReal()|.

  Algorithm: this is the case iff the grading corresponding to wrf is trivial,
  i.e., all imaginary roots are compact. Since cross actions by compact
  imaginary roots are trivial, the fiber element |x| below is then unique.
*/
bool CartanClass::isMostSplit(adjoint_fiber_orbit wrf) const
{
  auto& f=fiber(); return f.grading(f.wrf_rep(wrf)).none();
}


/*****************************************************************************

        Chapter II -- The Fiber class

******************************************************************************/


// Fiber constructor for involution |theta| of the root datum |rd|.


Fiber::Fiber(const RootDatum& rd,
	     const WeightInvolution& theta)
  : d_torus(theta)
  , d_involutionData(rd,theta)
  , d_fiberGroup(makeFiberGroup())
  , d_adjointFiberGroup(makeAdjointFiberGroup(rd))
  , d_baseNoncompact()
  , d_baseGrading(makeBaseGrading(d_baseNoncompact,rd))
  , d_noncompactShift()
  , d_gradingShift(makeGradingShifts(d_noncompactShift,rd))
  , d_toAdjoint(makeFiberMap(rd))
  , d_weakReal(makeWeakReal(rd))
  , d_realFormPartition(makeRealFormPartition())
  , d_strongReal(makeStrongReal(rd))
  , d_strongRealFormReps(makeStrongRepresentatives())
{
  assert(gradingGroup(rd).dimension()==0);
}

// Copy and assignment

Fiber::Fiber(const Fiber& other)
  : d_torus(other.d_torus)
  , d_involutionData(other.d_involutionData)
  , d_fiberGroup(other.d_fiberGroup)
  , d_adjointFiberGroup(other.d_adjointFiberGroup)
  , d_baseNoncompact(other.d_baseNoncompact)
  , d_baseGrading(other.d_baseGrading)
  , d_noncompactShift(other.d_noncompactShift)
  , d_gradingShift(other.d_gradingShift)
  , d_toAdjoint(other.d_toAdjoint)
  , d_weakReal(other.d_weakReal)
  , d_realFormPartition(other.d_realFormPartition)
  , d_strongReal(other.d_strongReal)
  , d_strongRealFormReps(other.d_strongRealFormReps)
{}

/*       Private accessors of |Fiber| used during construction      */


/*
  The group that acts 1-transitively on each central square class in the fiber.

  This is the subquotient $V_+ + V_-/V_+$ as constructed by |tori::dualPi0|,
  but for $-\theta^t$. So the group is isomorphic to the +1 eigenspace of the
<<<<<<< HEAD
  transpose involution $\theta^t$|, modulo the image of $\theta^t+1|, in other
=======
  transpose involution $\theta^t$, modulo the image of $\theta^t+1$, in other
>>>>>>> b1ccd570
  words it is $\Ker(\theta^t-1)/\Im(\theta^t+1)$, and it also isomorphic to
  the component group of the set of $-\theta$ fixed points of the Cartan $H$.

  Note that only the involution |theta| is used, not the root datum.
*/
SmallSubquotient Fiber::makeFiberGroup() const
{
  return tori::dualPi0(involution().negative_transposed());
}

/*
  The matrix of the transformation induced by |-^theta| on the cocharacter
  lattice for the adjoint group, expressed on the simple coweight basis.

  As this basis is dual to the simple root basis, we first transform the
  involution to one on the root basis, and then take the negative transpose.
*/
CoweightInvolution
adjoint_involution(const RootSystem& rs, const InvolutionData& id)
{
  // write involution in root basis
  WeightList b(rs.rank()); // involution images in simple roots

  for (size_t s=0; s<b.size(); ++s)
    b[s] = rs.root_expr(id.root_involution(rs.simpleRootNbr(s)));

  return WeightInvolution(b,rs.rank()).negative_transposed();
}

/*
  Build the group that acts 1-transitively on the adjoint fiber.

  Algorithm: this is the subquotient $V_+ + V_-/V_+$ for the involution
  induced by |-^theta| on the cocharacter lattice (the |adjoint_involution|).
*/
SmallSubquotient Fiber::makeAdjointFiberGroup(const RootSystem& rs) const
{
  SmallSubquotient result =
    tori::dualPi0(adjoint_involution(rs,d_involutionData));

  assert(result.rank()==rs.rank()); // (rank is that of ambient vector space)

  return result;
}

/*
  Makes the stabilizer of the grading in the adjoint fiber group.

  Explanation: each real form parameter defines a grading of the imaginary
  root system, obtained by pairing with the simple-imaginary roots. It should
  be the case that the grading entirely defines the real form, i.e., the
  corresponding W_i-orbit. However, this doesn't mean that the map from real
  form parameters to gradings has to be injective. It could a priori be the
  case that some real form parameters in the same W_i-orbit give identical
  gradings of the imaginary root system; this would mean that the nonzero
  adjoint fiber element that transforms one into the other gives a null
  pairing with every imaginary root. It appears that this never happens,
  whence the constructor for |Fiber| just calls this function to |assert| that
  the result is trivial.
*/
SmallSubspace Fiber::gradingGroup (const RootSystem& rs) const
{
  // define map
  const SmallBitVectorList& baf =
    d_adjointFiberGroup.space().basis();

  // express simple-imaginary roots on (full) simple roots
  WeightList bsi;
  rs.toRootBasis(simpleImaginary().begin(),simpleImaginary().end(),
		 back_inserter(bsi));


  SmallBitVectorList bsi2(bsi); // and reduce mod 2

  SmallBitVectorList b;

  /* set b[j][i] = <e_j,bsi2[i]> where e_j=baf[j'], with |baf[j']| the
     subquotient basis representative number |j| */
  for (RankFlags::iterator
	 jt = d_adjointFiberGroup.support().begin(); jt(); ++jt)
  {
    SmallBitVector v(imaginaryRank());
    for (size_t i = 0; i < imaginaryRank(); ++i)
      v.set(i,bsi2[i].dot(baf[*jt]));
    b.push_back(v);
  }

  BinaryMap q(b,imaginaryRank());

  return SmallSubspace(q.kernel(),adjointFiberRank());
}


/*
  Flag all noncompact imaginary roots in |flagged_roots|, and return the
  all-ones (quasisplit base) grading of simple-imaginary roots

  Algorithm: for the noncompact roots, express each imaginary root in terms
  of the simple-imaginary ones, and flag it if the sum of coordinates is odd.
*/
Grading Fiber::makeBaseGrading
  (RootNbrSet& flagged_roots,const RootSystem& rs) const

{
  // express all imaginary roots in simple-imaginary basis
  int_VectorList ir;
  rs.toRootBasis(imaginaryRootSet().begin(),
		 imaginaryRootSet().end(),
		 back_inserter(ir),simpleImaginary());

  // now flag, among all roots, those imaginary roots with noncompact grading
  flagged_roots.set_capacity(rs.numRoots());

  for (size_t j = 0; j < ir.size(); ++j)
  {
    const int_Vector& v=ir[j];
    int count=0;
    for (size_t i=0; i<v.size(); ++i)
      count+=v[i];			  // add coefficients (for parity)
    flagged_roots.set_mod2
      (imaginaryRootSet().n_th(j),count); // and flag imaginary root
  }
  return Grading(constants::lMask[imaginaryRank()]); // all ones
}

/*
  Compute, for each basis vector of the adjoint fiber group, the
  grading shifts for simple-imaginary roots, and also sets |all_shifts| to
  flag the grading of the full set of imaginary roots.

  Explanation: component |j| of the result contains the grading on the set of
  simple-imaginary roots given by the canonical basis vector |j| of the
  adjoint fiber group. This is not the grading of a real form, but the amount
  by which the grading changes by the action of that basis vector, whence the
  name grading shift. Similarly, |all_shifts[j]| is set to contain the action
  on all imaginary roots. With these data and the "base" grading corresponding
  to the real form parameter numbered $0$, it is easy to compute the grading
  for an arbitrary real form parameter (as represented by the element of the
  adjoint fiber group moving the base element there).

  Algorithm: the basis for the adjoint fiber group is expressed in the
  reduction modulo 2 of the simple coweight basis. Therefore, in order to
  apply to a root, it is enough to express that root in the simple root basis,
  and do the scalar product mod 2. Note that in contrast to |makeBaseGrading|
  above, and in spite of the reuse of the same names, we express in the (full)
  simple root basis here, not in the simple-imaginary root basis.
*/
GradingList Fiber::makeGradingShifts
  (std::vector<RootNbrSet>& all_shifts,const RootSystem& rs) const
{
  // express imaginary roots in (full) simple root basis
  const RootNbrList irl
    (imaginaryRootSet().begin(),imaginaryRootSet().end());

  int_VectorList ir;
  rs.toRootBasis(irl.begin(),irl.end(),back_inserter(ir));
  SmallBitVectorList ir2(ir); // |ir2.size()==irl.size()|


  // also express simple-imaginary roots in (full) simple root basis
  const RootNbrList& sil = simpleImaginary();
  int_VectorList si;
  rs.toRootBasis(sil.begin(),sil.end(),back_inserter(si));
  SmallBitVectorList si2(si); // reduce vectors mod 2

  // now compute all results
  const SmallBitVectorList& basis = d_adjointFiberGroup.basis();
  GradingList result;

  // traverse basis of the subquotient |d_adjointFiberGroup|
  for (auto it = basis.begin(); it!=basis.end(); ++it)
  {
    SmallBitVector gen = *it;

    // all imaginary roots part
    RootNbrSet rset(rs.numRoots()); // used only at indices listed in |irl|
    for (size_t j = 0; j < ir2.size(); ++j)
      rset.set_to(irl[j],gen.dot(ir2[j]));
    all_shifts.push_back(rset);

    // simple-imaginary roots part
    Grading gr;
    for (size_t j = 0; j < si2.size(); ++j)
      gr.set(j,gen.dot(si2[j]));
    result.push_back(gr);
  }

  assert(result.size()==adjointFiberRank());

  return result;
}

/*
  Constructs the $m_\alpha$s (images of coroots) in the fiber group,
  for $\alpha$ simple-imaginary.

  The effective number of bits of $m_\alpha$ is |d_fiberGroup.dimension()|

  We take the coroots corresponding to the imaginary simple roots, which in
  the root datum are already expressed in the basis of the coweight lattice
  $X^*$ dual to the weight lattice; we reduce the coordinates modulo 2 (this
  is hidden in the call of |toBasis|, which converts its argument to a
  |SmallBitVector| first), and interpret the result in the subquotient
  |d_fiberGroup| of $X^* / 2X^*$.
*/
RankFlagsList Fiber::mAlphas (const RootDatum& rd) const
{
  RankFlagsList result(imaginaryRank());

  for (size_t i = 0; i<result.size(); ++i)
    result[i]=
      d_fiberGroup.toBasis(SmallBitVector(rd.coroot(simpleImaginary(i))))
      .data();

  return result;
}

/*
  Construct the $m_\alpha$s (images of coroots) in the adjoint fiber group,
  for $\alpha$ simple-imaginary.

  The number of bits of each $m_\alpha$ is
  |d_adjointFiberGroup.dimension()|

  Algorithm: the cocharacter lattice for the adjoint group is spanned by the
  simple coweights. To get the coordinates of an element in that basis (which
  is dual to that of the simple roots), it is enough to pair it with the
  simple roots. The resulting element for the coroot of a simple-imaginary
  $\alpha$ is automatically |theta|-invariant, since $\alpha$ is,
  so its reduction modulo 2 lies in $V_+$ (for the cocharacter lattice). Then
  what is left to do is to convert to the basis of the adjoint fiber group,
  which amounts to reducing modulo $V_-$.
*/
RankFlagsList Fiber::adjointMAlphas (const RootSystem& rs) const
{
  RankFlagsList result(imaginaryRank());

  for (size_t i = 0; i<result.size(); ++i)
  {
    SmallBitVector v(rs.rank());
    // compute pairing with simple roots modulo 2
    for(size_t j = 0; j < v.size(); ++j)
    {
      LatticeCoeff c =
	rs.bracket(rs.simpleRootNbr(j),simpleImaginary(i));
      v.set_mod2(j,c);
    }

    // reduce |v| modulo $V_-$
    result[i]=d_adjointFiberGroup.toBasis(v).data();
  }
  return result;
}

/*
  Compute the toAdjoint matrix.

  Explanation: this is the matrix of the natural map from the fiber group to
  the adjoint fiber group. Such a map exists because (1) the root lattice is a
  sublattice of the weight lattice, so there is a restriction map from the
  cocharacter lattice $X_*$ (dual to the character lattice $X^*$) to the
  lattice $Y_*$ spanned by the fundamental coweights (dual to the root
  lattice), and (2) this map induces a map on the respective subquotients of
  the form $(V_+ + V_-)/V_-$, where $V_+$ is the modulo $2X_*$ image of the
  $\theta^t$ fixed cocharacters, and similarly for $V_-$. While the
  restriction map $X_* \to Y_*$ is injective (only) in the semisimple case,
  little can be said about the induced map.

  The above argument shows that the vector |v| computed below of scalar
  products of a generator of the fiber group with simple roots can be validly
  incorporated (by calling |d_adjointFiberGroup.toBasis|) into the adjoint
  fiber group; notably, it represents an element of $V_+ + V_-$ in
  $Y_* / 2Y_*$. (without space that formula would have ended our comment!)
*/
BinaryMap Fiber::makeFiberMap(const RootDatum& rd) const
{

  SmallBitVectorList b_sr
    (rd.beginSimpleRoot(),rd.endSimpleRoot()); // mod 2

  // images of fiber group basis in adjoint fiber group
  SmallBitVectorList b_ad;
  b_ad.reserve(d_fiberGroup.dimension());

  const SmallBitVectorList& b = d_fiberGroup.space().basis();
  const RankFlags& supp = d_fiberGroup.support();
  size_t n = rd.semisimpleRank();
  for (RankFlags::iterator it = supp.begin(); it(); ++it)
  {
    SmallBitVector v(n);
    for(size_t i = 0; i < n; ++i)
      v.set(i, b_sr[i].dot(b[*it]) );

    b_ad.push_back(d_adjointFiberGroup.toBasis(v));
  }

  return BinaryMap // convert vectors to a matrix
    (b_ad,d_adjointFiberGroup.dimension());
}


/*
  Compute the partition of the adjoint fiber, whose parts correspond to the
  weak real forms.

  Algorithm: we construct the |FiberAction| object corresponding to the action
  of the imaginary Weyl group on the adjoint fiber, and then call the |orbits|
  method to make the partition. For the fiber action we can use the base
  grading and the grading shifts "as is", while the fiber group elements
  $m_\alpha$ are computed by |adjointMAlphas|. */
Partition Fiber::makeWeakReal(const RootSystem& rs) const
{
  RankFlagsList ma=adjointMAlphas(rs);
  return partition::orbits(FiberAction(d_baseGrading,d_gradingShift,ma),
			   imaginaryRank(),adjointFiberSize());
}



/*
  Compute the partition of the weak real forms according to square classes.

  Explanation: while weak real forms correspond to orbits in the adjoint
  fiber, they can be grouped into even coarser "central square classes",
  defined by the condition that the corresponding orbits belong to the same
  coset in the adjoint fiber (group) by the image (under |toAdjoint|) of the
  fiber group. The imaginary Weyl group $W_{im}$ acts on both the fiber group
  and the adjoint fiber group, and |toAdjoint| intertwines these actions, so
  that an orbit defining a weak real form is always contained in a single
  coset of the image of |toAdjoint|; therefore we really have a partition of
  the set of weak real forms. Its parts are called central square classes,
  since for these weak real forms any $x=g.\delta\in G.\delta$ whose
  $H$-conjugacy class defines a fiber element in a strong real form lying over
  the weak real form gives the same value of $x^2\in Z(G)$ modulo
  $(1+\delta)(Z(G))$. From the above it follows there are $2^m$ central
  square classes where $m=adjointFiberRank-rank(toAdjoint)$.

  Algorithm: we compute the quotient of the adjoint fiber group by the fiber
  group as a |Subquotient| object whose |space()| is the whole adjoint fiber
  group. Its |toBasis| method will map each weak real form to a vector on the
  basis of the (sub)quotient whose |to_ulong()| value will be used to
  characterise the central square class. Since we want to preserve this
  numbering when construting the resulting partition (rather than reordering
  by smallest element), we call the constructor with a |tags::UnnormalizedTag|
  argument.
*/
Partition Fiber::makeRealFormPartition() const
{
  std::vector<unsigned long> cl(numRealForms());

  SmallBitVectorList b_id;
  bitvector::initBasis(b_id,d_adjointFiberGroup.dimension());

  /* construct |modFiberImage| as quotient of spans of |b_id| (i.e., all) and
     image of |d_toAdjoint|; it is a quotient of the adjoint fiber group! */
  SmallSubquotient modFiberImage
    (b_id,d_toAdjoint.image(),d_adjointFiberGroup.dimension());

  // take representatives of weak real forms and reduce modulo fiber image
  for (size_t i = 0; i < cl.size(); ++i)
  {
    unsigned long y = d_weakReal.classRep(i);
    SmallBitVector v
      (RankFlags(y),d_adjointFiberGroup.dimension());

    // reduce modulo image of map from fiber group to adjoint fiber group
    cl[i] = modFiberImage.toBasis(v).data().to_ulong();
  }

  /* partition the set $[0,numRealForms()[$ according to the
     |modFiberImage.size()| distinct values in the image of |cl|
   */
  Partition result(cl,tags::UnnormalizedTag());
  assert(result.classCount()==modFiberImage.size());
  return result;
}


/*
  Compute the strong real form partitions.

  In the software, strong real forms are represented by orbits of "fiber
  elements" under the imaginary Weyl group, where the fiber elements live in a
  union of affine spaces over $Z/2Z$, one for each central square class.
  Each of these affine spaces has the fiber group as associated vector space,
  but the action of the imaginary Weyl group is different for each one.
  Therefore there is a separate partition of the fiber group for each central
  square class of weak real forms (as determined by |makeRealFormPartition|).
  The function |makeStrongReal| computes all of these partitions.

  Method: We traverse the central square classes of |d_realFormPartition|; for
  each class we choose a weak real form |rf| in it, which itself labels an
  orbit on the adjoint fiber, and then choose a point |y| in that orbit.
  Altogether, the values of |y| are just coset representatives of the image of
  the |toAdjoint| map in the adjoint fiber group. The affine space of fiber
  elements for this class of strong real forms will map to that coset by a map
  the sends the base point (the one represented by the number $0$) to |y|, and
  which induces the linear map |toAdjoint| on the associated vector spaces. It
  follows that we must associate to the base point the same grading as to |y|,
  and this determines the action of the imaginary Weyl group on this affine
  space of fiber elements (together with the fact that the grading shift for
  any vector $v$ in the fiber group is to one associated to $toAdjoint(v)$).
  The orbits of this action then define the strong real form partition
  associated to this central square class.

  The grading defined by |y| is \emph{not} independent of the choices of |rf|
  and |y|. However, if $y'$ is another possibility for |y|, then by
  construction there is an element $d$ of the fiber group such that
  $y'=y+toAdjoint[d]$, and the partitions defined by the gradings of $y$ and
  $y'$ will differ by translation in the fiber group over |d|, in other words
  they correspond to another choice of a base point in the affine space.

*/
std::vector<Partition> Fiber::makeStrongReal (const RootDatum& rd) const
{
  /* get the grading shifts; these are obtained from the images of the
     canonical basis vectors of the fiber group in the adjoint fiber group. */

  GradingList gs(fiberRank());

  // basically compute |L*d_toAdjoint| where rows of L are |d_gradingShift|
  for (size_t i = 0; i < gs.size(); ++i)
    gs[i]=bitvector::combination(d_gradingShift,d_toAdjoint.column(i).data());

  // get the $m_\alpha$s
  RankFlagsList ma = mAlphas(rd);

  // make the various partitions

  std::vector<Partition> result;
  result.reserve(d_realFormPartition.classCount());

  size_t order = fiberSize(); // order of fiber group
  for (square_class i=0; i<d_realFormPartition.classCount(); ++i)
  {
    Grading bg = grading(class_base(i));
    result.push_back
      (partition::orbits(FiberAction(bg,gs,ma),imaginaryRank(),order));
  }

  return result;
}

/*
  For each weak real form |wrf| we can choose a fiber element |x| (in the
  affine space corresponding to its central square class |c|) that maps to the
  chosen adjoint fiber element representative of |wrf|. The auxiliary method
  |makeStrongRepresentatives| makes a vector of size |numRealForms())| (to be
  stored in |d_strongRealFormReps|) whose element |wrf| is the pair $(x,c)$.
*/
std::vector<StrongRealFormRep> Fiber::makeStrongRepresentatives() const
{
  SmallBitVectorList b; b.reserve(fiberRank());

  for (size_t j = 0; j < fiberRank(); ++j)
    b.push_back(d_toAdjoint.column(j));

  std::vector<StrongRealFormRep> result(numRealForms());

  for (size_t wrf = 0; wrf<result.size(); ++wrf)
  {
    square_class c = central_square_class(wrf);

    // find representative |yf| of |wrf| in the adjoint fiber (group)
    RankFlags yf(d_weakReal.classRep(wrf));

    // subtract base point
    yf ^= class_base(c).data();

    // find preimage |xf| of |yf| in the fiber
    SmallBitVector v(yf,adjointFiberRank()); // the desired image

    // solve equation |toAdjoint(xf)=v|
    RankFlags xf;
    bool success=bitvector::combination_exists(b,v,xf);
    assert(success);  // there has to be a solution!
    ndebug_use(success); // avoid warning about unused variable

    // make representative
    fiber_orbit x = d_strongReal[c].class_of(xf.to_ulong());
    result[wrf] = std::make_pair(x,c);
  }

  return result;
}






/*
		     Public accessors of the |Fiber| class
*/



/*
  Return the set of noncompact imaginary roots for elt |x| in the adjoint
  fiber (whose bitset is interpreted as an element of the subquotient in
  |d_adjointFiberGroup|).
*/
RootNbrSet Fiber::noncompactRoots(AdjointFiberElt x) const
{
  RootNbrSet result = d_baseNoncompact;
  for (auto it=x.data().begin(); it(); ++it)
    result ^= d_noncompactShift[*it];
  return result;
}

// Return the compact imaginary roots for element |x| in the adjoint fiber.
RootNbrSet Fiber::compactRoots(AdjointFiberElt x) const
{
  RootNbrSet imaginary = imaginaryRootSet(); // take a copy
  return imaginary.andnot(noncompactRoots(x));
}

// Flag the noncompact simple-imaginary roots for adjoint fiber element |x|.
Grading Fiber::grading(AdjointFiberElt x) const
{
  assert(x.size()==d_gradingShift.size()); // length of combination

  Grading gr = d_baseGrading;
  gr ^= bitvector::combination(d_gradingShift,x.data());

  return gr;
}

/*
  Return an element |x| of the adjoint fiber group such that |grading(x)==gr|
  (if it exists, it is unique).

  Algorithm: the grading must be reached from the base grading (with all ones)
  by adding a linear combination of grading shifts. So we set up and solve the
  system asking for the appropriate linear combination of grading shifts.
*/
AdjointFiberElt Fiber::gradingRep(const Grading& gr) const
{
  const size_t ir=imaginaryRank();
  SmallBitVector target(gr,ir);
  target -= SmallBitVector(d_baseGrading,ir); // this complements gradings

  SmallBitVectorList shifts; shifts.reserve(adjointFiberRank());
  for (size_t i = 0; i < adjointFiberRank(); ++i)
    shifts.push_back(SmallBitVector(d_gradingShift[i],ir));

  RankFlags result;
  if (combination_exists(shifts,target,result)) // sets |result|
    return AdjointFiberElt(result,adjointFiberRank());
  else
    throw std::runtime_error("Representative of impossible grading requested");
}

/*
  Return the fiber group element $m_\alpha$ corresponding to |cr|.

  Precondition: |cr| a weight vector for an imaginary coroot $\alpha^\vee$
  for this Cartan.
*/
SmallBitVector Fiber::mAlpha(const rootdata::Root& cr) const
{
  return d_fiberGroup.toBasis(SmallBitVector(cr));
}

/*
  Return the image of |x| in the adjoint fiber group.

  Precondition: |x| is a valid element in the fiber group.
*/
AdjointFiberElt Fiber::toAdjoint(FiberElt x) const
{
  return d_toAdjoint*x;
}


/*
  Return the class number in the weak real form partition of the strong real
  form |c| in central square class |csc|.

  In spite of the name of this method, the value returned is not the number
  globally associated to the weak real form, which is called a real form label
  but which |Fiber| knows nothing about; rather the value is the number of the
  $W_{im}$-orbit in the adjoint fiber (group). However, if the fiber happens
  to be the fundamental fiber, then this value is equal to its real form label.

  The pair |(c,csc)| is the software representation of a strong real form
  (always assumed to induce $\tau$ on $H$). The integer |csc| labels an
  element of $Z^\delta/[(1+\delta)Z]$, thought of as a possible square value
  for strong involutions. The fiber group acts simply transitively on strong
  involutions with square equal to |csc|, so they can be viewed as a coset for
  the fiber group; the imaginary Weyl group $W_{im}$ acts on this coset in a
  manner that depends on |csc|. The integer |c| labels an orbit for this
  action, which is the way we identify a strong real form.

  This function computes the weak real form ($W_{im}$ orbit on the
  \emph{adjoint} fiber group) corresponding to |(c,csc)|.

  First, |csc| also labels a coset of the fiber group image in the adjoint
  fiber group, and |class_base(csc)| is a coset representative (base point).

  The map |toAdjoint| defines a $\Z/2\Z$-linear map from the fiber group to
  the adjoint fiber group, from which the $\Z/2\Z$-affine map for this square
  class is obtained by adding the base point (as a bitvector). It remains to
  (upstream) find a fiber group element in the |W_{im}|-orbit labelled by |c|,
  and (downstream) to find the number of the weak real form of its image under
  the affine map; the former is |d_strongReal[csc].classRep(c)| and the latter
  is obtained by the method |class_of| of the partition |d_weakReal|.
*/
adjoint_fiber_orbit Fiber::toWeakReal(fiber_orbit c, square_class csc) const
{
  FiberElt rep (RankFlags(fiber_partition(csc).classRep(c)),fiberRank());
  // get orbit number of image of strong real form element in the adjoint fiber
  return adjoint_orbit(class_base(csc) + toAdjoint(rep));
}


/*****************************************************************************

        Chapter IV -- Functions declared in cartanclass.cpp

******************************************************************************/

// Return the sum of positive compact imaginary roots for |x| in |f|.
Weight compactTwoRho(AdjointFiberElt x, const Fiber& f, const RootDatum& rd)
{
  return rd.twoRho(f.compactRoots(x));
}

// Returns the restriction of the grading in |rs| to |rl|.
Grading restrictGrading(const RootNbrSet& rs, const RootNbrList& rl)
{
  Grading result;
  for (size_t i=0; i<rl.size(); ++i)
    result.set(i,rs.isMember(rl[i]));

  return result;
}

/*
  Find a grading in the orbit corresponding to |rf| with the smallest possible
  number (0 or 1 per simple factor) of noncompact ones among the simple roots.

  Precondition: |f| is the fundamental fiber;

  For each noncompact noncomplex irreducible real form, with the exception of
  sl(2n+1,R) where there is only one grading, there is at least one grading
  with exactly one noncompact simple root. (The unequal rank inner class in
  type $A_n$ is particular by the rareness of imaginary simple roots candidate
  for being noncompact: there is at most one, and only if $n$ is odd; for this
  case this still just suffices to distinguish sl(n+1,R) from sl(n+1/2,H).)

  Our choice for non-simple types will be a grading which has such a grading
  on each noncompact noncomplex simple factor, which is achieved by minimising
  the number of noncompact simple roots. This special grading for the real
  form will the easily allow a name to be associated to the real form.

  NOTE: the grading is represented as the set of noncompact imaginary roots
<<<<<<< HEAD
  that are also simple roots for the root system |rs|. This is OK; knowledge
  of just that set is sufficient to characterise the real form.
=======
  among the simple roots for the root system |rs|. This is OK; knowledge of
  just that set is sufficient to characterise the real form.
>>>>>>> b1ccd570
*/
Grading specialGrading(const Fiber& f, RealFormNbr rf, const RootSystem& rs)
{
  std::set<Grading,gradings::GradingCompare> grs;
  // |GradingCompare| first compares number of set bits

  unsigned long n = f.adjointFiberSize();

  // sort the gradings that occur in this class
  for (unsigned long i=0; i<n; ++i)
  { AdjointFiberElt x(RankFlags(i),f.adjointFiberRank());
    if (f.adjoint_orbit(x) == rf)
      grs.insert(restrictGrading(f.noncompactRoots(x),rs.simpleRootList()));
  }
  assert(not grs.empty());

  // return the first element
  return *(grs.begin());
}

Grading specialGrading
  (const Partition& fg_partition, RealFormNbr rf, RankFlags imaginary_simples)
{
  auto n = fg_partition.size();
  assert(bits::bitCount(n)==1); // we must have a power of $2$ as size

  auto i=fg_partition.classRep(rf); // get first representative element
  RankFlags compacts (i);
  auto max = compacts.count();
  for (++i; i<n; ++i)
    if (fg_partition.class_of(i) == rf and bits::bitCount(i)>=max)
    {
      compacts = RankFlags(i);
      max=compacts.count();
    }

  // convert |compacts| to a grading represented on the simple roots
  compacts^=RankFlags(n-1); // take complement; no need to compute $\log_2(n)$
  return compacts.unslice(imaginary_simples);
}

/*
  a set of strongly orthogonal roots, leading from the fundamental Cartan to
  the most split one for the real form |rf|

  Algorithm: a greedy one: as long as there are noncompact imaginary
  roots, use one of them to get to a less compact Cartan.
*/
RootNbrSet
toMostSplit(const Fiber& fundf, RealFormNbr rf, const RootSystem& rs)
{
  RootNbrSet ir = fundf.imaginaryRootSet();
  AdjointFiberElt rep = fundf.wrf_rep(rf);

  return gradings::max_orth(fundf.noncompactRoots(rep),ir,rs);
}


/*****************************************************************************

        Chapter VI -- Auxiliary methods of |CartanClass|

******************************************************************************/


/*
  The list of the simple roots for a complex factor in $W^\theta$, where
  |theta| is the root datum involution of our Cartan class.

  Explanation: $W^\theta$ is the semidirect product of $W^R x W^{iR}$ (Weyl
  groups of the real and imaginary root systems), with the diagonal subgroup
  of $W^C$, where $W^C$ is the Weyl group of the root system $Phi^C$
  orthogonal to both the sums of positive imaginary and real roots. That root
  system is complex for the involution induced by |theta|, i.e., it
  decomposes as orthogonal sum of two subsystems interchanged by |theta|;
  we return a basis of one "half" of it.

  NOTE: there was a bad bug here in an earlier version, which amounted to the
  implicit assumption that the standard positive root system for the $Phi^C$
  is |theta|-stable; this is very false. It would be true for an involution
  of the based root datum (the distinguished involution of the inner class),
  which would stabilise everyting mentioned here, and in fact it is also true
  for any involution that is canonical in its (twisted conjugation) class; in
  general however although $Phi^C$ is |theta|-stable (the sum of positive
  imaginary roots is |theta|-fixed, and the sum of positive real roots is
  |-theta|-fixed), its subsets of positive and simple roots are not. As a
  consequence the root |rTau| below need not correspond to any vertex of the
  Dynkin diagram |dd|. The component of |dd| to whose root system the various
  |rTau| found for the component |c| belong (the "other half" that we want to
  exclude) can be characterised as the vertices |i| whose simple roots |rb[i]|
  are non-orthogonal to some of those roots |rTau|. Hence we exclude for each
  |rTau| any nodes that are non-orthogonal to it.
*/
RootNbrList CartanClass::makeSimpleComplex(const RootDatum& rd) const
{
  Weight tri=rd.twoRho(imaginaryRootSet());
  Weight trr=rd.twoRho(realRootSet());

  // collect roots orthogonal to both sums of positive roots
  RootNbrSet rs(rd.numRoots());
  for (size_t i = 0; i < rd.numRoots(); ++i)
    if (rd.isOrthogonal(tri,i) and
	rd.isOrthogonal(trr,i))
      rs.insert(i);

  // get a (positive) basis for that root system, and its Cartan matrix
  RootNbrList rb=rd.simpleBasis(rs);

  int_Matrix cm =rd.cartanMatrix(rb);

  dynkin::DynkinDiagram dd(cm);

  RankFlags b(constants::lMask[dd.rank()]); // all bits set

  RootNbrList result;
  while (b.any())
  {
    size_t s = b.firstBit();

    // get component of chosen vertex, and flag them as done (i.e., reset)
    RankFlags c = dd.component(s); b.andnot(c);

    for (RankFlags::iterator it = c.begin(); it(); ++it)
    {
      // include roots corresponding to vertices in this component |c|
      result.push_back(rb[*it]);

      /* exclude matching componont by removing vertices of simple roots
         non-orthogonal to the (non-simple) |theta|-image of |rb[*it]| */
      RootNbr rTau = involution_image_of_root(rb[*it]);
      for (RankFlags::iterator jt = b.begin(); jt(); ++jt)
	if (not rd.isOrthogonal(rb[*jt],rTau))
	  b.reset(*jt);
    }
  }
  return result;
}

// The size of the twisted involution orbit for this class.
size_t CartanClass::orbit_size(const RootSystem& rs) const
{
  LieType lt=dynkin::Lie_type(rs.cartanMatrix());

  // initialise |result| to size of full Weyl group
  size::Size result = weylsize::weylSize(lt);

  // divide by product of imaginary, real and complex sizes
  result /=
    weylsize::weylSize(dynkin::Lie_type(rs.cartanMatrix(simpleImaginary())));

  result /=
    weylsize::weylSize(dynkin::Lie_type(rs.cartanMatrix(simpleReal())));

  result /=
    weylsize::weylSize(dynkin::Lie_type(rs.cartanMatrix(simpleComplex())));

  return result.toUlong();
}

}  // |namespace cartanclass|

} // |namespace atlas|<|MERGE_RESOLUTION|>--- conflicted
+++ resolved
@@ -2,11 +2,7 @@
   This is cartanclass.cpp
 
   Copyright (C) 2004,2005 Fokko du Cloux
-<<<<<<< HEAD
-  Copyright (C) 2006-2014 Marc van Leeuwen
-=======
   Copyright (C) 2006-201g Marc van Leeuwen
->>>>>>> b1ccd570
   part of the Atlas of Lie Groups and Representations
 
   For license information see the LICENSE file
@@ -203,11 +199,7 @@
 
   This is the subquotient $V_+ + V_-/V_+$ as constructed by |tori::dualPi0|,
   but for $-\theta^t$. So the group is isomorphic to the +1 eigenspace of the
-<<<<<<< HEAD
-  transpose involution $\theta^t$|, modulo the image of $\theta^t+1|, in other
-=======
   transpose involution $\theta^t$, modulo the image of $\theta^t+1$, in other
->>>>>>> b1ccd570
   words it is $\Ker(\theta^t-1)/\Im(\theta^t+1)$, and it also isomorphic to
   the component group of the set of $-\theta$ fixed points of the Cartan $H$.
 
@@ -865,13 +857,8 @@
   form will the easily allow a name to be associated to the real form.
 
   NOTE: the grading is represented as the set of noncompact imaginary roots
-<<<<<<< HEAD
-  that are also simple roots for the root system |rs|. This is OK; knowledge
-  of just that set is sufficient to characterise the real form.
-=======
   among the simple roots for the root system |rs|. This is OK; knowledge of
   just that set is sufficient to characterise the real form.
->>>>>>> b1ccd570
 */
 Grading specialGrading(const Fiber& f, RealFormNbr rf, const RootSystem& rs)
 {
