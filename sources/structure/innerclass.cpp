/*
  This is innerclass.cpp.

  Copyright (C) 2004,2005 Fokko du Cloux
  Copyright (C) 2006-2016 Marc van Leeuwen
  part of the Atlas of Lie Groups and Representations

  For license information see the LICENSE file
*/


/*
  Implementation for the class InnerClass.

  The InnerClass class will play a central role in the whole
  program. Even though it is entirely defined by its based root datum and an
  involutive automorphism of that datum, it has seemed more natural to use
  this class to collect the wealth of combinatorial data that they give rise
  to, and that will serve as the basis for our description of the
  representation theory of a real group G. Note that the current state of the
  theory, and most notably Vogan duality, makes it natural and necessary to
  consider all the real forms of our complex group (in a given inner class) at
  once; so that is another reason to not choose a real form a priori.
*/

#include "innerclass.h"
#include "matreduc.h" // |diagonalise| used in |square_class_choice|

#include <set>

#include "lattice.h"
#include "weyl.h"
#include "kgb.h"
#include "alcoves.h"
#include "repr.h" // to make |repr::block_modifier| a complete type

/*****************************************************************************

  This module, together with the cartanclass one, contains code for dealing
  with conjugacy classes of Cartan subgroups, and real forms.

  The enumeration of weak real forms amounts to that of $W^\delta$-orbits in
  the fundamental fiber of the one-sided parameter space for the adjoint group
  (see the "combinatorics" paper on the Atlas website, or the "algorithms"
  paper by Jeff Adams and Fokko du Cloux); this is a very small computation,
  depending only on the Lie algebra (|RootSystem| only).

  The enumeration of conjugacy classes of Cartan subgroups, for the various
  real forms, is part of the enumeration of conjugacy classes of root data
  involutions for the given inner class, or equivalently that of twisted
  involutions in the Weyl group, which is a pure Weyl group computation.
  Fokko's original code proceeded more or less by listing each of these
  conjugacy classes, checking each new twisted involution for membership of
  each class of previously generated ones. Now we find for each conjugacy
  class of twisted involutions a canonical representative, which is relatively
  easy to compute. In this way we avoid enumeration of each conjugacy class.

  The identification of real forms can be done using the list of Cartan
  classes as well, via the unique most split Cartan class for each real form.

  The most delicate part is the "correlation" part: for each Cartan, tell
  which orbit in the corresponding fiber corresponds to which real form, the
  real forms being labelled by the orbits in the fundamental fiber. In the
  current version, the solution to this problem is cleaner then previously,
  and perfectly general: it is obtained by writing out a system of equations
  for the grading defining the real form; this system does not always have a
  unique solution, but all solutions correspond to the same real form.


******************************************************************************/

namespace atlas {

namespace innerclass {

  void crossTransform(RootNbrList&,
		      const WeylWord&,
		      const RootSystem&);

  unsigned long makeRepresentative(const Grading&,
				   const RootNbrList&,
				   const Fiber&);

  bool checkDecomposition(const TwistedInvolution& ti,
			  const WeylWord& cross,
			  const RootNbrSet& Cayley,
			  const TwistedWeylGroup& W,
			  const RootSystem& rs);


/*****************************************************************************

        Chapter I -- The InnerClass class

******************************************************************************/

// version of later |matrix| method that is usable during construction
inline WeightInvolution compute_matrix
  (const InnerClass& ic,const TwistedInvolution& tw)
{
  return ic.root_datum().action_matrix(ic.Weyl_group().word(tw.w()))
    * ic.distinguished();
}

InnerClass::C_info::C_info
  (const InnerClass& G,const TwistedInvolution twi, CartanNbr i)
  : tw(twi)
  , real_forms(G.numRealForms()), dual_real_forms(G.numDualRealForms())
  , rep(G.numRealForms()),        dual_rep(G.numDualRealForms())
  , below(i)
  , Cc(CartanClass(G.root_datum(),G.dual_root_datum(),
		   compute_matrix(G,tw))) // generate fiber and dual fiber
  , real_labels(), dual_real_labels() // these start out empty
  {}


/*
  Main constructor

  Constructs an |InnerClass| from a pre-rootdatum |prd| and a
  distinguished involution |tmp_d|, which stabilises the set of simple roots
*/
InnerClass::InnerClass
    (const PreRootDatum& prd, const WeightInvolution& tmp_d)
  : own_datum(new RootDatum(prd))
  , own_dual_datum(new RootDatum(*own_datum,tags::DualTag()))
  , d_rootDatum(*own_datum)
  , d_dualRootDatum(*own_dual_datum)

  , my_W(new WeylGroup(d_rootDatum.Cartan_matrix()))
  , W(*my_W) // owned when this constructor is used

  , d_fundamental(d_rootDatum,tmp_d) // will also be fiber of cartan(0)
  , d_dualFundamental(d_dualRootDatum,dualBasedInvolution(tmp_d,d_rootDatum))
    // dual fundamental fiber is dual fiber of most split Cartan

  , d_Tits_group(d_rootDatum,W,distinguished())
  , d_dualTitsGroup(d_dualRootDatum,W,dualDistinguished())
  , root_twist(d_rootDatum.root_permutation(simple_twist()))

  , Cartan(1,C_info(*this,TwistedInvolution(),0))
  , Cartan_poset() // poset is extended and populated below
  , d_mostSplit(numRealForms(),0) // values 0 may be increased below

  // DON'T use |tmp_d| as involution below: would store a dangling reference!
  , C_orb(d_rootDatum,distinguished(),d_Tits_group) // set up bare table

  , integral_pool()
  , int_hash(integral_pool)
  , int_table()
{
  construct(); // set up |Cartan| data, but only resizes |C_orb|
}

/*
  Variant constructor, differs only by capturing an existing root datum pair

  Constructs an |InnerClass| from a rootdatum |rd| and its dual datum |drd|,
  and a distinguished involution |d|, which stabilises the set of simple roots
*/
InnerClass::InnerClass
(const RootDatum& rd, const RootDatum& drd, const WeightInvolution& tmp_d)
  : own_datum(nullptr), own_dual_datum(nullptr) // don't own for this case
  , d_rootDatum(rd), d_dualRootDatum(drd) // but capture the references instead

  , my_W(new WeylGroup(d_rootDatum.Cartan_matrix()))
  , W(*my_W) // owned when this constructor is used

  , d_fundamental(d_rootDatum,tmp_d) // will also be fiber of cartan(0)
  , d_dualFundamental(d_dualRootDatum,dualBasedInvolution(tmp_d,d_rootDatum))
    // dual fundamental fiber is dual fiber of most split Cartan

  , d_Tits_group(d_rootDatum,W,distinguished())
  , d_dualTitsGroup(d_dualRootDatum,W,dualDistinguished())
  , root_twist(d_rootDatum.root_permutation(simple_twist()))

  , Cartan(1,C_info(*this,TwistedInvolution(),0))
  , Cartan_poset() // poset is extended and populated below
  , d_mostSplit(numRealForms(),0) // values 0 may be increased below

  // DON'T use |tmp_d| as involution below: would store a dangling reference!
  , C_orb(d_rootDatum,distinguished(),d_Tits_group) // set up bare table

  , integral_pool()
  , int_hash(integral_pool)
  , int_table()
{
  construct(); // set up |Cartan| data, but only resizes |C_orb|
}

void InnerClass::construct() // common part of two constructors
{
  { // task 1: generate Cartan classes, fill non-dual part of |Cartan|
    { // complete initialisation of |Cartan[0]|
      const Fiber& f=d_fundamental;
      const Partition& weak_real=weak_real_partition();
      // fill initial |form_reps| vector with assignment from |weak_real|
      for (RealFormNbr i=0; i<weak_real.classCount(); ++i)
      {
	Cartan[0].real_forms.insert(i); // Cartan 0 exists at all real forms
	// setting the initial torus part for each real form is subtle.
	Cartan[0].rep[i]=              // in |adj_Tg|, a torus part is a
	  cartanclass::restrictGrading // |Grading| of simple roots, where
	  (f.compactRoots(f.wrf_rep(i)), // compact ones need bit set
	   d_rootDatum.simple_root_list()); // to flip base (noncompact) grading
      }
    }

    const TitsCoset adj_Tg(*this);     // based adjoint Tits group
    const TitsGroup& Tg=adj_Tg.Tits_group(); // same, forgetting "based" stuff

    for (CartanNbr i=0; i<Cartan.size(); ++i) // |Cartan| grows as loop advances
    {
      Cartan_poset.new_max(Cartan[i].below); // include now completed level

#ifndef NDEBUG
      CartanNbr entry_level=Cartan.size(); // is only used in |assert|
#endif
      InvolutionData id =
	InvolutionData::build(d_rootDatum,d_Tits_group,Cartan[i].tw);
      RootNbrSet pos_im = id.imaginary_roots() & d_rootDatum.posroot_set();

      // try to generate new Cartans above current: do Cayleys by |pos_im|
      for (RootNbrSet::iterator it=pos_im.begin(); it(); ++it)
      {
	RootNbr alpha=*it;
	SmallBitVector alpha_bin(d_rootDatum.inSimpleRoots(alpha));

	TitsElt a(Tg,Cartan[i].tw);// test element with null torus part
	WeylWord conjugator; // will right-conjugate from |Cartan[i].tw|

	weyl::Generator s; // outside loop to allow inspection of final value

	// loop while |alpha| not simple, i.e., has a descent |s| not itself
	while (alpha!=
	       d_rootDatum.simpleRootNbr(s=d_rootDatum.find_descent(alpha)))
	{
	  conjugator.push_back(s);
	  adj_Tg.basedTwistedConjugate(a,s);
	  d_rootDatum.simple_reflect_root(s,alpha);
	}

	// fix how test element at |Cartan[i].tw| grades original root $\alpha$
	bool zero_grading = adj_Tg.simple_grading(a,s); // whether noncompact

	TwistedInvolution sigma = // involution after "Cayley transform"
	  W.prod(s,a.tw());       // starting from |a.tw()|
	WeylWord ww = // Weyl word that will conjugate canonical back to current
	  canonicalize(sigma); // and sigma is now canonical elt in new Cartan

	CartanNbr ii;
	for (ii=0; ii<Cartan.size(); ++ii)
	  if (Cartan[ii].tw==sigma) // see if |sigma| matches known canonical
	    break; // found a previously encountered Cartan class

	if (ii==Cartan.size()) // if not seen before, create a new Cartan
	  Cartan.push_back(C_info(*this,sigma,ii)); // with involution |sigma|

	Cartan[ii].below.insert(i); // mark parent Cartan as below |sigma|

	// see which real forms (newly) carry over to the new Cartan class
	for (BitMap::iterator rfi=Cartan[i].real_forms.begin(); rfi(); ++rfi)
	{
	  RealFormNbr rf = *rfi;
	  const RankFlags in_rep = Cartan[i].rep[rf];
	  RankFlags& out_rep = Cartan[ii].rep[rf]; // to be filled in
	  TorusPart tp(in_rep,alpha_bin.size()); // size semisimple rank
	  if (alpha_bin.dot(tp)!=zero_grading // |tp| makes $\alpha$ noncompact
	      and not Cartan[ii].real_forms.isMember(rf)) // and |rf| is new
	  { // this is the first hit of |ii| for |rf|
	    assert(ii>=entry_level); // we may populate only newborn sets
	    Cartan[ii].real_forms.insert(rf); // mark that |rf| has new Cartan

	    TitsElt x(Tg,tp,Cartan[i].tw); // make adjoint Tits group element
	    adj_Tg.basedTwistedConjugate(x,conjugator); // at old Cartan, and
	    adj_Tg.Cayley_transform(x,s);               // move to new Cartan
	    adj_Tg.basedTwistedConjugate(x,ww); // right-conjugate: to $\sigma$
	    assert(x.tw()==sigma); // check we arrived at intended involution

	    out_rep=Tg.left_torus_part(x).data(); // unpack, store torus part
	    d_mostSplit[rf]=ii; // the last such assignment for |rf| sticks
	  }
	} // |for (rf)|
      } // |for (alpha)|; new Cartans above |Cartan[i]| are now found
    } // |for (i<Cartan.size())|

    C_orb.set_size(Cartan.size()); // dimension |C_orb|, but leave it at that
  } // task 1 (Cartan class generation)

  { // task 2: fill remainder of all |Cartan[i]|: |dual_real_forms|, |dual_rep|
    const TitsCoset dual_adj_Tg (*this,tags::DualTag());
    const TitsGroup& dual_Tg = dual_adj_Tg.Tits_group();

    { // first initialise |Cartan.back().dual_rep|
      TwistedInvolution w0(W.longest()); // this is always a twisted inv.
      WeylWord ww = canonicalize(w0); // but not always canonical
      assert(w0==Cartan.back().tw);

      const Fiber& f=d_dualFundamental;
      const Partition& weak_real=f.weakReal();
      // fill initial |form_reps| vector with assignment from |weak_real|
      for (unsigned long i=0; i<weak_real.classCount(); ++i)
      {
	// most split Cartan exists at all dual real forms
	Cartan.back().dual_real_forms.insert(i);

	RankFlags gr = // as above, torus part is obtained as a grading
	  cartanclass::restrictGrading // values at simple roots give torus part
	  (f.compactRoots(f.wrf_rep(i)), // compact ones need a set bit
	   d_rootDatum.simple_root_list()); // reproduces grading at imag. simples
	TitsElt x(dual_Tg,TorusPart(gr,d_rootDatum.semisimple_rank()));
	dual_adj_Tg.basedTwistedConjugate(x,ww); // transform to canonical
	Cartan.back().dual_rep[i] = dual_Tg.left_torus_part(x).data();
      }
    }

    for (CartanNbr i=Cartan.size(); i-->0; )
    {
      InvolutionData id =
	InvolutionData::build(d_rootDatum,d_Tits_group,Cartan[i].tw);
      RootNbrSet pos_re = id.real_roots() & d_rootDatum.posroot_set();
      for (RootNbrSet::iterator it=pos_re.begin(); it(); ++it)
      {
	RootNbr alpha=*it;
	SmallBitVector alpha_bin(d_rootDatum.inSimpleCoroots(alpha));

	TwistedInvolution tw = Cartan[i].tw; // non-dual
	TwistedInvolution tw_dual = W.prod(tw,W.longest());

	// create a test element with null torus part
	TitsElt a(dual_Tg,tw_dual);
	WeylWord conjugator;

	size_t j; // declare outside loop to allow inspection of final value
	while (alpha!=d_rootDatum.simpleRootNbr
				   (j=d_rootDatum.find_descent(alpha)))
	{
	  conjugator.push_back(j);
	  dual_adj_Tg.basedTwistedConjugate(a,j);
	  twistedWeylGroup().twistedConjugate(tw,j);
	  d_rootDatum.simple_reflect_root(j,alpha);
	}

	bool zero_grading = dual_adj_Tg.simple_grading(a,j);

	assert(tw==W.prod(a.tw(),W.longest())); // coherence with dual group

	W.left_multiply(tw,j); // "Cayley transform"
	WeylWord ww=canonicalize(tw); // in non-dual setting

	CartanNbr ii;

	for (ii=i; ii-->0; )
	  if (Cartan[ii].tw==tw)
	    break; // found a previously encountered Cartan class (must happen)
	assert(ii<Cartan.size() and Cartan[i].below.isMember(ii));

	for (BitMap::iterator
	       drfi=Cartan[i].dual_real_forms.begin(); drfi(); ++drfi)
	{
	  RealFormNbr drf = *drfi;
	  const RankFlags in_rep = Cartan[i].dual_rep[drf];
	  RankFlags& out_rep = Cartan[ii].dual_rep[drf];
	  TorusPart tp(in_rep,alpha_bin.size());
	  if (alpha_bin.dot(tp)!=zero_grading)
	  {
	    if (not Cartan[ii].dual_real_forms.isMember(drf))
	    { // this is the first hit of |ii| for |rf|
	      Cartan[ii].dual_real_forms.insert(drf);

	      TitsElt x(dual_Tg,tp,tw_dual);
	      dual_adj_Tg.basedTwistedConjugate(x,conjugator);
	      dual_adj_Tg.Cayley_transform(x,j);
	      dual_adj_Tg.basedTwistedConjugate(x,ww);
	      assert(x.tw()==W.prod(tw,W.longest()));

	      out_rep=dual_Tg.left_torus_part(x).data();
	    }
	  }
	} // for (rf)
      } // for (alpha)
    } // |for (i=Cartan.size()-->0)|

  } // task 2

  { // task 3: set fields |real_labels|, |dual_real_labels| in each Cartan[i]
    for (CartanNbr cn=0; cn<Cartan.size(); ++cn)
    {
      map_real_forms(cn);      // used to be |correlateForms(cn);|
      map_dual_real_forms(cn); // used to be |correlateDualForms(cn);|
    }
  }
} // |InnerClass::construct|


// Construct the complex reductive group dual to G (used in Fokko only)
// letting the dual be dependent on the main inner class, they can share |W|
InnerClass::InnerClass(const InnerClass& G, tags::DualTag)
  : own_datum(nullptr), own_dual_datum(nullptr) // depend on |G| in all cases
  , d_rootDatum(G.d_dualRootDatum) // since we are sharing these references
  , d_dualRootDatum(G.d_rootDatum)

  , my_W(nullptr), W(G.W) // not owned here, we depend on existence of |G|

  , d_fundamental(G.d_dualFundamental)
  , d_dualFundamental(G.d_fundamental)

  , d_Tits_group(G.d_dualTitsGroup,W)
  , d_dualTitsGroup(G.d_Tits_group,W)
  , root_twist(d_rootDatum.root_permutation(simple_twist()))

  , Cartan() // filled below
  , Cartan_poset(G.Cartan_poset,tags::DualTag())
  , d_mostSplit(numRealForms(),0) // values 0 may be increased below

  , C_orb(d_rootDatum,d_fundamental.involution(),d_Tits_group)

  , integral_pool()
  , int_hash(integral_pool)
  , int_table()
{
  Cartan.reserve(G.Cartan.size());
  C_orb.set_size(G.Cartan.size());

  for (CartanNbr i=G.Cartan.size(); i-->0; )
  {
    const C_info& src = G.Cartan[i];

    const TwistedInvolution tw_org = W.prod(src.tw,W.longest());
    TwistedInvolution canon_tw = tw_org;
    WeylWord conjugator = canonicalize(canon_tw);

    Cartan.push_back(C_info(*this,canon_tw,Cartan.size()));
    C_info& dst = Cartan.back();

    dst.real_forms = src.dual_real_forms;
    dst.dual_real_forms = src.real_forms;
    dst.rep = src.dual_rep; // these are torus parts at |tw_org|, and this
    dst.dual_rep = src.rep; // assignment is mainly to set their size in |dst|

    const TitsCoset adj_Tg(*this);     // based adjoint Tits group
    const TitsGroup& Tg=adj_Tg.Tits_group(); // same, forgetting base
    const TitsCoset dual_adj_Tg (*this,tags::DualTag());
    const TitsGroup& dual_Tg = dual_adj_Tg.Tits_group();

    for (BitMap::iterator it=dst.real_forms.begin(); it(); ++it)
    {
      TitsElt x(Tg,TorusPart(dst.rep[*it],semisimple_rank()),tw_org);
      adj_Tg.basedTwistedConjugate(x,conjugator);
      assert(x.tw()==dst.tw);
      dst.rep[*it] =Tg.left_torus_part(x).data();
      d_mostSplit[*it]=Cartan.size()-1; // last occurrence of |*it| will stick
    }
    for (BitMap::iterator it=dst.dual_real_forms.begin(); it(); ++it)
    {
      TitsElt y(dual_Tg,TorusPart(dst.dual_rep[*it],semisimple_rank()),src.tw);
      dual_adj_Tg.basedTwistedConjugate(y,conjugator);
      assert(y.tw()==W.prod(dst.tw,W.longest()));
      dst.dual_rep[*it] = dual_Tg.left_torus_part(y).data();
    }

    for (CartanNbr j=i+1; j<G.Cartan.size(); ++j)
      if (G.Cartan[j].below.isMember(i))
	dst.below.insert(G.Cartan.size()-1-j);

    {
      CartanNbr cn=Cartan.size()-1; // ensure |CartanClass object is created|
      map_real_forms(cn);      // used to be |correlateForms(cn);|
      map_dual_real_forms(cn); // used to be |correlateDualForms(cn);|
    }
  }

}


// destruction frees Weyl group if owned
InnerClass::~InnerClass()
{
  delete my_W;
}

/********* copy, assignment and swap *****************************************/

// This should remain empty!

/*****************************************************************************

        Chapter II --- private (auxiliary) methods for InnerClass

******************************************************************************/


/******** private manipulators ***************************************/


/*
  The following function matches real forms between different Cartan classes,
  more precisely it sets the |Cartan[cn].real_labels| for all orbits in the
  adjoint fiber for Cartan |cn| to the corresponding internal real form
  number, identifying an orbit in the fundamental fiber of its inner class.

  This is achieved by first computing a |TorusPart| value |base|, that will,
  when combined with the canonical twisted involution |tw| for the Cartan
  class, give an adjoint Tits element that grades all simple-imaginary roots
  as noncompact. Once this is found, the sample torus parts stored for the
  different real forms over which this Cartan is defined are compared with
  this base torus part, the difference projected to the adjoint fiber group
  (which is a subquotient of the adjoint cocharacter lattice) at this Cartan
  by |toBasis|, and the class of that adjoint fiber group element in the weak
  real form partition of the current fiber selected; the number of that class
  is the index into the |real_labels| of this Cartan that is set to point to
  the real form used.

  Even though there must be an adjoint Tits element associated to the
  quasisplit real form that grades all simple-imaginary roots (at the
  canonical twisted involution for this Cartan) as noncompact, it might not
  have the torus part that was stored as sample in |Cartan[cn].rep[0]| (where
  $0$ is the internal |RealFormNbr| for the quasisplit form). Therefore we
  start by modifying the stored representative, by computing the grading
  |ref_gr| of the imaginary-simple roots the original choice |base| defines,
  looking up a representative adjoint fiber element |rep|, and interpreting it
  (by |fromBasis|) in the adjoint fiber group, and subtracting it from |base|
  so that the resulting |TorusPart| grades all simple-imaginary noncompact.
  The new value replaces the old one (though no other Atlas function uses the
  fact that the representatives for the quasisplit form are thus improved).

 */
void InnerClass::map_real_forms(CartanNbr cn)
{
  TitsCoset adj_Tg(*this);
  const Fiber& f = Cartan[cn].Cc.fiber();
  const Partition& weak_real = f.weakReal();
  const TwistedInvolution& tw = Cartan[cn].tw;
  const RootNbrList& sim = f.simpleImaginary();

  Cartan[cn].real_labels.resize(weak_real.classCount());

  TorusPart base = sample_torus_part(cn,quasisplit());
  TitsElt a(adj_Tg.Tits_group(),base,tw);
  Grading ref_gr; // reference simple-imaginary grading for quasisplit form
  for (size_t i=0; i<sim.size(); ++i)
    ref_gr.set(i,adj_Tg.grading(a,sim[i]));

  // now subtract transformed coordinates of reference grading from |base|
  base -= f.adjointFiberGroup().fromBasis(f.gradingRep(ref_gr));
  // now |base| grades all imaginary simple roots noncompact
  Cartan[cn].rep[quasisplit()] = base.data(); // store improved representative

  for (BitMap::iterator rfi=Cartan[cn].real_forms.begin(); rfi(); ++rfi)
  {
    RealFormNbr rf = *rfi;
    TorusPart tp = sample_torus_part(cn,rf);
    cartanclass::AdjointFiberElt rep = f.adjointFiberGroup().toBasis(tp-=base);
    Cartan[cn].real_labels[f.adjoint_orbit(rep)]=rf;
  }
  assert(Cartan[cn].real_labels[0]==quasisplit());
} // |InnerClass::map_real_forms|

void InnerClass::map_dual_real_forms(CartanNbr cn)
{
  TitsCoset dual_adj_Tg(*this,tags::DualTag());
  const Fiber& dual_f = Cartan[cn].Cc.dualFiber();
  const Partition& dual_weak_real = dual_f.weakReal();
  const TwistedInvolution dual_tw = W.prod(Cartan[cn].tw,W.longest());
  const RootNbrList& sre = dual_f.simpleImaginary(); // simple real

  Cartan[cn].dual_real_labels.resize(dual_weak_real.classCount());
  assert(dual_weak_real.classCount()==Cartan[cn].dual_real_forms.size());

  TorusPart dual_base = dual_sample_torus_part(cn,0);
  TitsElt dual_a(dual_adj_Tg.Tits_group(),dual_base,dual_tw);
  Grading dual_ref_gr; // reference for dual quasisplit form
  for (size_t i=0; i<sre.size(); ++i)
    dual_ref_gr.set(i,dual_adj_Tg.grading(dual_a,sre[i]));

  // now subtract transformed coordinates of reference grading from |dual_base|
  dual_base -=
    dual_f.adjointFiberGroup().fromBasis(dual_f.gradingRep(dual_ref_gr));

  for (BitMap::iterator
	 drfi=Cartan[cn].dual_real_forms.begin(); drfi(); ++drfi)
  {
    RealFormNbr drf = *drfi;
    TorusPart tp = dual_sample_torus_part(cn,drf);
    cartanclass::AdjointFiberElt dual_rep =
      dual_f.adjointFiberGroup().toBasis(tp-=dual_base);
    Cartan[cn].dual_real_labels[dual_f.adjoint_orbit(dual_rep)]=drf;
  }
  assert(Cartan[cn].dual_real_labels[0]==0);
  Cartan[cn].dual_rep[0] = dual_base.data();
} // |InnerClass::map_dual_real_forms|


// The size of the fiber orbits of strong forms for |rf| in Cartan |cn|
unsigned long
InnerClass::fiberSize(RealFormNbr rf, CartanNbr cn) const
{
  cartanclass::adjoint_fiber_orbit wrf = real_form_part(rf,cn);
  // |wrf| indexes a $W_{im}$ orbit on |cartan(cn).fiber().adjointFiberGroup()|

  const Fiber& f = cartan(cn).fiber();
  const cartanclass::StrongRealFormRep& srf = f.strongRealForm(wrf);

  assert(srf.second==f.central_square_class(wrf));

  // get partition of the fiber group according to action for square class
  const Partition& pi =f.fiber_partition(srf.second);
  // |pi| is an (unnormalized) partition of |cartan(cn).fiber().fiberGroup()|

  return pi.classSize(srf.first); // return size of orbit number |srf.first|
}

/*
  Return the size of the dual fiber orbits corresponding to
  the dual strong real forms lying over dual real form \#rf, in Cartan \#cn.

  Precondition: real form \#rf is defined for cartan \#cn.
*/

unsigned long
InnerClass::dualFiberSize(RealFormNbr rf, CartanNbr cn) const
{
  cartanclass::adjoint_fiber_orbit wrf=dual_real_form_part(rf,cn);

  const Fiber& df = cartan(cn).dualFiber();
  const cartanclass::StrongRealFormRep& srf = df.strongRealForm(wrf);

  assert(srf.second==df.central_square_class(wrf));

  const Partition& pi = df.fiber_partition(srf.second);
  return pi.classSize(srf.first);
}



/*****************************************************************************

        Chapter III --- public accessor methods for InnerClass

******************************************************************************/


/******** accessors **********************************************************/

RankFlags InnerClass::simple_roots_imaginary() const
{
  const auto twist = twistedWeylGroup().twist();
  RankFlags result;
  for (weyl::Generator s=0; s<semisimple_rank(); ++s)
    result.set(s,s==twist[s]);
  return result;
}

RankFlags InnerClass::simple_roots_real() const
{
  const auto twist = twistedWeylGroup().dual_twist();
  RankFlags result;
  for (weyl::Generator s=0; s<semisimple_rank(); ++s)
    result.set(s,s==twist[s]);
  return result;
}

BitMap
InnerClass::Cartan_set(RealFormNbr rf) const
{
  BitMap support(Cartan.size());
  for (CartanNbr i=0; i<Cartan.size(); ++i)
    if (Cartan[i].real_forms.isMember(rf))
      support.insert(i);

  return support;
}

BitMap
InnerClass::dual_Cartan_set(RealFormNbr drf) const
{
  BitMap support(Cartan.size());
  for (CartanNbr i=0; i<Cartan.size(); ++i)
    if (Cartan[i].dual_real_forms.isMember(drf))
      support.insert(i);

  return support;
}

// The total number of involutions (generating Cartans as needed)
InvolutionNbr InnerClass::numInvolutions() const
{
  InvolutionNbr count = 0;

  for (CartanNbr cn=0; cn<numCartanClasses(); ++cn)
    count += cartan(cn).orbitSize();

  return count;
}

// The total number of involutions corresponding to the given set of Cartans
InvolutionNbr InnerClass::numInvolutions
  (const BitMap& Cartan_classes) const
{
  InvolutionNbr count = 0;

  for (BitMap::iterator it=Cartan_classes.begin(); it(); ++it)
    count += cartan(*it).orbitSize();

  return count;
}

// Sum of the real roots
Weight
InnerClass::posRealRootSum(const TwistedInvolution& tw) const
{
  return root_datum().twoRho(involution_data(tw).real_roots());
}

// Sum of the imaginary roots.
Weight
InnerClass::posImaginaryRootSum(const TwistedInvolution& tw) const
{
  return root_datum().twoRho(involution_data(tw).imaginary_roots());
}

/* Make |sigma| canonical and return Weyl group |w| element that left
   twisted-conjugates the canonical representative back to original |sigma|.

   We find conjugating generators starting at the original `|sigma|' value,
   and from that involution the canonical involution is right-conjugation
*/
WeylWord // letters in result will all be among those specified in |gens|
InnerClass::canonicalize
  (TwistedInvolution &sigma, // element to modify
   RankFlags gens) // subset of generators, "defaults" to all simple generators
  const
{
  const RootDatum& rd=root_datum();
  const TwistedWeylGroup& tW=twistedWeylGroup();
  const WeylGroup& W=Weyl_group();
  InvolutionData id(rd,tW.simple_images(rd,sigma));

  Weight rrs=rd.twoRho(id.real_roots()); // real (pos)root sum
  Weight irs=rd.twoRho(id.imaginary_roots()); // imaginary (pos)root sum

/*
  the code below uses the following fact: if $S$ is a root subsystem of |rd|,
  and $\alpha$ a simple root that does not lie in $S$, then the sum of
  positive roots of $s_\alpha(S)$ is the image by $s_\alpha$ of the sum of
  positive roots of $S$. The reason is that the action of $s_\alpha$ almost
  preserves the notion of positivity; it only fails for the roots $\pm\alpha$,
  which do not occur in $S$ or in $s_\alpha(S)$. The code only applies
  $s_\alpha$ when the sum of positive roots in $S$ is strictly anti-dominant
  for $\alpha$, where $S$ is first the system of real roots, and later the
  system of imaginary roots; in both cases $\alpha$ will always be a complex
  root, and in particular $\alpha$ does never lie in $S$.
*/

  WeylWord ww; // initialized empty; this will be the result

  { // first phase: make |rrs| dominant for all complex simple roots in |gens|
    // and make |irs| dominant for all such roots that are orthogonal to |rrs|
    RankFlags::iterator it; // allow inspection of final value
    do
      for (it=gens.begin(); it(); ++it)
      {
	weyl::Generator s=*it;
	LatticeCoeff c=rd.simpleCoroot(s).dot(rrs);
	if (c<0 or (c==0 and rd.simpleCoroot(s).dot(irs)<0))
	{
	  rd.simple_reflect(s,rrs);   // apply $s_i$ to real-root sum
	  rd.simple_reflect(s,irs);   // apply $s_i$ to imaginary-root sum
	  tW.twistedConjugate(sigma,s); // adjust |sigma| accordingly
	  ww.push_back(s);                 // and add generator to |ww|
	  break;     // after this change, continue the |do|-|while| loop
	}
      }
    while (it()); // i.e., until no change occurs any more
  }

/*
  For any weight $v$ \emph{dominant} for the subsystem |gens|, the further
  subsystem of coroots vanishing on $v$ is generated by its simple coroots. We
  apply this to conceptually reduce |gens|, after making |rrs| dominant for
  |gens|, to its members orthogonal to |rrs|, and then after making |irs|
  dominant for the remaining subsystem to its members that are also orthogonal
  to |irs|. The code below sets |gens| to generate the doubly reduced system.
*/
  // clear those simple roots in |gens| not orthogonal to both |rrs| and |irs|
  for (RankFlags::iterator it=gens.begin(); it(); ++it)
    if (rrs.dot(rd.simpleCoroot(*it))>0 or irs.dot(rd.simpleCoroot(*it))>0)
      gens.reset(*it);


/*
  Now ensure that the involution |theta| associated to the twisted involution
  |sigma| fixes the dominant chamber for the root subsystem now flagged in
  |gens|, which we shall call the complex root subsystem. Since |theta|
  stabilises this subsystem globally, this means it must be made to permute its
  positive and negative roots separately. We repeatedly inspect the simple
  roots of this subsystem, searching for some $\alpha_i$ that maps to a
  negative root; each time one is found, we twisted-conjugate |sigma| by $i$,
  which improves the situation (one can think of the twisted-conjugation as
  changing the positivity status of (only) $\alpha_i$, although the new
  statuses actually apply to the $\alpha_i$-reflected images of the roots).
  Eventually all positive roots in the subset will map to positive roots.
*/
  {
    RankFlags::iterator it;
    do
      for (it=gens.begin(); it(); ++it)
      {
	weyl::Generator s=*it;
	RootNbr beta=rd.simpleRootNbr(tW.twisted(s)); // $\delta(\alpha_s)$
          W.act(rd,sigma.w(),beta); // now $\beta=\theta(\alpha_s)$
	if (rd.is_negroot(beta))
	{
	  tW.twistedConjugate(sigma,s); // adjust |sigma|
	  ww.push_back(s);             // and add generator to |ww|
	  break;                       // and continue |do|-|while| loop
	}
      }
    while (it()); // i.e., while |for| loop was interrupted
  }

  return ww; // but the main result is the modified value left in |sigma|
} // |canonicalize|

// find the number of the Cartan class containing twisted involution |sigma|
CartanNbr InnerClass::class_number(TwistedInvolution sigma) const
{
  canonicalize(sigma);
  for (CartanNbr i=0; i<Cartan.size(); ++i)
    if (sigma==Cartan[i].tw)
      return i;

  assert(false); // all canonical twisted involutions should occur in |Cartan|
  return ~0;
}


// the size of the subset of KGB for |rf| for involutions in |Cartan_classes|
unsigned long
InnerClass::KGB_size(RealFormNbr rf,
				const BitMap& Cartan_classes) const
{
  unsigned long result=0;
  for (BitMap::iterator it = Cartan_classes.begin(); it(); ++it)
    result +=  cartan(*it).orbitSize() * fiberSize(rf,*it);

  return result;

}

/* cardinality of the union of KGB sets  for this inner class.

  (each real form appears as often as there are strong real forms for it in
   its square class)
*/
unsigned long
InnerClass::global_KGB_size() const
{
  unsigned long result=0;
  for (CartanNbr cn=0; cn<numCartanClasses(); ++cn)
  {
    const CartanClass& cc = cartan(cn);
    result += cc.orbitSize() * cc.numRealFormClasses() * cc.fiber().fiberSize();
  }
  return result;

}

// Weak real forms are grouped by square class, whose index |xi_square| finds.
// Such forms share a central value for the square of their strong involutions.
cartanclass::square_class InnerClass::xi_square // class for square
  (RealFormNbr rf) const
{ return d_fundamental.central_square_class(rf); }

RealFormNbr InnerClass::square_class_repr // class elected real form
  (cartanclass::square_class csc) const
{ return d_fundamental.realFormPartition().classRep(csc); }

// the basic information stored for a real form is a grading of the simple roots
Grading InnerClass::simple_roots_x0_compact(RealFormNbr rf) const
{
#if 1 // exploit that adjoint fund. fiber group structure is rather transparent
  // Weak real forms are constructed as orbits in the adjoint fiber group. The
  // basis used for adjoint X_* is that of the fundamental coweights, on which
  // the distinguished involution acts as a permutation; the adjoint fiber
  // group generators are the fixed points of this (involutive) permutation,
  // which are the fundamental coweights for the imaginary simple coroots. So
  // each bit in a (weak) real form representative directly gives compactness
  // of a imaginary simple coroots; it sufices to move the bits to their place
  RankFlags tmp = d_fundamental.wrf_rep(rf).data(); // |unslice| is non-const
  return tmp.unslice(simple_roots_imaginary());
#else // |unslice| does the following change of basis below more efficiently
  const Fiber& fund_f= d_fundamental;
  RankFlags noncompact(fund_f.wrf_rep(rf)); // among imaginary simples
  SmallBitVector v(noncompact,fund_f.adjointFiberRank());
  return fund_f.adjointFiberGroup().fromBasis(v).data();
#endif
}


/*
  Given a real form cocharacter, reduce to one unique for its square class.

  This basically chooses a representative for the action of the fundamental
  fiber group on strong involutions in the square class, and serves to define
  a base point, to which the bits for the initial $x_0$ will be an offset.

  This means reduce a rational coweight $(X_*)_\Q^{\xi^t}$ modulo the
  sublattice $(X_*)^{\xi^t}$. We cannot just reduce modulo 1, as that may
  produce a non $\xi^t$-fixed coweight and indeed one from which one cannot
  easily recover the desired class of coweights. However once we express the
  coweights in coordinates relative to a basis of $(X_*)^{\xi^t}$, we can just
  reduce those coordinates modulo 1, and then convert back, so we do that.
*/
RatCoweight square_class_choice
  (const WeightInvolution& xi, const RatCoweight& coch)
{
  assert(coch==coch*xi); // assuming $\xi^t$-stable coweights

  int_Matrix fix = xi+1; // projection to $\xi$-fixed weights

  int_Matrix row,col;
  CoeffList diagonal = matreduc::diagonalise(fix,row,col);

  // initial columns of |col| are coordinate weights of $\xi^t$-stable coweights
  int_Matrix col_inv(col.inverse());
  const unsigned int d=diagonal.size(), n=col.n_rows();

  // convert to $\xi^t$-stable coordinates, take mod 1, then convert back
  RatCoweight tr = (coch*col.block(0,0,n,d)%=1)*col_inv.block(0,0,d,n);
  return tr.normalize();
}

// For a square class, we'll need to represent the set of compact roots for its
// |square_class_repr| by a square-central |TorusElement|,  via |compacts_for|:


// find compact ones among imaginary simple roots for |G|, as defined by |coch|
Grading compacts_for(const InnerClass& G, TorusElement coch)
{
  const RootDatum& rd=G.root_datum();
  Grading result;
  for (auto it=G.simple_roots_imaginary().begin(); it(); ++it)
    result.set(*it,coch.negative_at(rd.simpleRoot(*it)));
  return result;
}

/*
  The function |some_coch| defines an elected cocharacter for the square class
  it returns some coweight $t$ for which the real form defined by $\exp(i\pi
  t)\delta_1$ is in square class |csc|. This used to define the coweight
  |g_rho_check()| for all non-synthetic real forms in |csc|, but no longer does
  as this mismatches |G.square_class_base_grading(csc)|. See below.
*/
RatCoweight some_coch (const InnerClass& G,cartanclass::square_class csc)
{
  const RootDatum& rd=G.root_datum();
  auto compacts = G.simple_roots_x0_compact(G.square_class_repr(csc));
  // got some grading associated to |csc|; get representative cocharacter for it
  RatCoweight coch_rep (rd.rank());
  for (RankFlags::iterator it=compacts.begin(); it(); ++it)
    coch_rep += rd.fundamental_coweight(*it);
  assert(compacts_for(G,y_values::exp_pi(coch_rep))==compacts);
  return y_values::stable_log // for elected square root of sample square
    (y_values::exp_2pi(coch_rep),G.distinguished().transposed());
} // |some_coch|


// Preparations for finding an initial |TorusPart x0| in each weak real form

// We shall deduce |x0| from difference between set of compact roots (gradings)

// Find a |TorusPart|, assumed to exist, that induces a shift |diff| in grading
// here |diff| grades the simple roots (but only imaginary ones are considered)
TorusPart InnerClass::grading_shift_repr (Grading diff) const
{
  diff.slice(simple_roots_imaginary()); // discard complex roots
  const unsigned int c_rank=simple_roots_imaginary().count();

  const SmallSubquotient& fg = d_fundamental.fiberGroup();
  const SmallBitVectorList basis=fg.basis();
  const unsigned int f_rank = basis.size(); // equals |fg.dimension()|

  BinaryMap fg2grading(c_rank,f_rank);
  auto it=simple_roots_imaginary().begin();
  for (unsigned int i=0; i<c_rank; ++i)
  { SmallBitVector alpha_i(root_datum().simpleRoot(*it++));
    for (unsigned int j=0; j<f_rank; ++j)
      fg2grading.set(i,j,basis[j].dot(alpha_i));
  }

  const BinaryMap grading2fg = fg2grading.section();
  const SmallBitVector v = grading2fg*SmallBitVector(diff,c_rank);
  assert((fg2grading*v).data()==diff); // check that we solved the equation
  return fg.fromBasis(v);
} // |grading_shift_repr|

/*
  |preimage| is a somewhat technical function to aid |central_fiber|, listing
  what is essentially the automorphism group of a (future) set K\G/B

  Given an element |y| of the fundamental fiber, find all those that (1) map
  under |toAdjoint| to the adjoint fiber element |image| (so that they will
  induce the corresponding shift in grading), and (2) lie in the "same strong
  real form" as |y|, this being an orbit in the fiber group under the action
  of the imaginary Weyl group, the action depending on the square class |csc|;
  return list of |TorusPart| values that represent their differences with |y|.
*/
containers::sl_list<TorusPart> preimage
(const Fiber& fund_f, const cartanclass::square_class csc,
 const cartanclass::FiberElt y, const cartanclass::AdjointFiberElt image)
{
  const SmallSubquotient& fg = fund_f.fiberGroup();
  const unsigned int f_rk = fund_f.fiberRank();
  const Partition& pi = fund_f.fiber_partition(csc);
  const cartanclass::fiber_orbit srf = pi.class_of(y.data().to_ulong());
  containers::sl_list<TorusPart> result;
  for (unsigned i=pi.classRep(srf); i<pi.size(); ++i) // only start is optimised
    if (pi.class_of(i)==srf) // beyond that, just test for the right class
    { cartanclass::FiberElt fe(RankFlags(i),f_rk);
      if (fund_f.toAdjoint(fe)==image)
	result.push_back(fg.fromBasis(fe+y));
    }
  return result;
} // |preimage|

// now finding all fiber elements for |rf| with identical gradings is easy

// list stabiliser subgroup, in fundamental fiber group, of gradings for |rf|
containers::sl_list<TorusPart>
InnerClass::central_fiber(RealFormNbr rf) const
{
  const Fiber& fund_f= d_fundamental;
  const cartanclass::square_class csc = fund_f.central_square_class(rf);

  // find Fiber element |y| that maps to |fund_f.wrf_rep(rf)| in adjoint fiber
  const cartanclass::AdjointFiberElt target = fund_f.wrf_rep(rf);
  const SmallBitVector diff = target - fund_f.class_base(csc);
  const cartanclass::FiberElt y = fund_f.toAdjoint().section()*diff;
  assert(fund_f.toAdjoint(y)==diff); // check that we found a pre-image

  // and return shifts to other elements with same |toAdjoint| image as |y|
  return preimage(fund_f,csc,y,diff);
} // |InnerClass::central_fiber|


/*
  Find a |TorusPart| value that will determine the initial |KGBElt|, and thereby
  (together with the base grading for the square class) determine the real form

  We need |central_fiber| in |x0_torus_part| only to standardise the choice;
  this is achieved by taking the minimum over that fiber, after adding |bits|.

  What precedes that is straightforward: start with the reference compacts for
  the square class; compare with the desired compacts at |x0| obtained from
  |simple_roots_x0_compact(rf)| to find the grading shift needed, and using
  |grading_shift_repr| find a |TorusPart| that will do this.
  */
TorusPart InnerClass::x0_torus_part(RealFormNbr rf) const
{
  TorusElement t = // corresponds to (square class) base grading vector
    y_values::exp_pi(some_coch(*this,xi_square(rf)));
  const Grading base = compacts_for(*this,t);
  const Grading rf_cpt = simple_roots_x0_compact(rf);
  // mark compacts for elected cocharacter in square class
  // basic |x0| will be one that relative to base produces the right compacts
  TorusPart bits = grading_shift_repr(base^rf_cpt);

  auto cf = central_fiber(rf);
  assert(not cf.empty());

  auto it= cf.begin();
  auto min = *it;
  while (not (++it).at_end())
    if (bits+*it<bits+min) // offset |bits| does not cancel from this relation!
      min = *it;

  bits += min;
  t += bits;

  assert(tits::compact_simples(root_datum(),t,simple_roots_imaginary())==rf_cpt);

  return bits;
} // |x0_torus_part|



arithmetic::big_int
InnerClass::block_size(RealFormNbr rf, RealFormNbr drf,
		       const BitMap& Cartan_classes) const
{
  arithmetic::big_int result(0);
  for (BitMap::iterator it = Cartan_classes.begin(); it(); ++it)
  {
    CartanNbr cn=*it;
    result +=
      arithmetic::big_int::from_unsigned(cartan(cn).orbitSize())
      *arithmetic::big_int::from_unsigned(fiberSize(rf,cn))
      *arithmetic::big_int::from_unsigned(dualFiberSize(drf,cn));
  }

  return result;
}

int_Matrix InnerClass::integral_eval (const RatWeight& gamma) const
{ const auto& rd = d_rootDatum;
  auto simples = rd.pos_simples(integrality_poscoroots(rd,gamma));
  int_Matrix result (simples.size(),rank());
  unsigned int i=0;
  for (RootNbr alpha : simples)
    result.set_row(i++,rd.coroot(alpha));
  return result;
}

subsystem::integral_datum_item& InnerClass::int_item
  (const RatWeight& gamma, unsigned int& int_sys_nr)
{
  return int_item(integrality_poscoroots(root_datum(),gamma),int_sys_nr);
}

subsystem::integral_datum_item& InnerClass::int_item
  (const RootNbrSet& int_posroots, unsigned int& int_sys_nr)
{
  subsystem::integral_datum_entry e(int_posroots);
  assert(integral_pool.size()==int_table.size());
  int_sys_nr = int_hash.match(e);
  if (int_sys_nr==int_table.size())
    int_table.emplace_back(*this,int_posroots);
  return int_table[int_sys_nr];
}

subsystem::integral_datum_item& InnerClass::int_item
  (const RatWeight& gamma, unsigned int& int_sys_nr, repr::locator& loc)
{
  const auto& rd = root_datum();
  const auto& W=Weyl_group();
  RootNbrSet on_wall_subset;
  RootNbrSet walls = weyl::wall_set(rd,gamma,on_wall_subset);
  auto ww = weyl::from_fundamental_alcove(rd,walls);
  loc.w = W.element(ww); // an initial integral subsystem coset representative

  // we need to map |on_wall_subset| to integral system at fundamental alcove
  std::reverse(ww.begin(),ww.end()); // therefore, we need the inverse word
  on_wall_subset = image(rd,ww,on_wall_subset);
  assert(rd.fundamental_alcove_walls().contains(on_wall_subset));

  RootNbrSet fundamental_integral_poscoroots(rd.numPosRoots());
  for (auto alpha : additive_closure(rd,on_wall_subset) & rd.posroot_set())
    fundamental_integral_poscoroots.insert(rd.posroot_index(alpha));
  subsystem::integral_datum_entry e(fundamental_integral_poscoroots);

  assert(integral_pool.size()==int_table.size());
  int_sys_nr = int_hash.match(e);
  if (int_sys_nr==int_table.size())
    int_table.emplace_back(*this,e.posroots);

  subsystem::integral_datum_item& result = int_table[int_sys_nr];

  std::reverse(ww.begin(),ww.end()); // now from fundamental alcove again
  const auto& int_sys = result.int_system();
  RootNbrList image; image.reserve(int_sys.rank());
  for (weyl::Generator s=0; s<int_sys.rank(); ++s)
    image.push_back(rd.permuted_root(ww,int_sys.parent_nr_simple(s)));

  // now correct coset representative |loc.w| to a positivity-preserving one
  const auto steps = to_positive_system(rd,image);
  for (const auto& step : steps)
<<<<<<< HEAD
    W.mult(bm.w,int_sys.reflection(step.first));

#ifndef NDEBUG
  ww = W.word(bm.w);
  for (weyl::Generator s=0; s<int_sys.rank(); ++s)
=======
    W.mult(loc.w,result.sub_sys().reflection(step.first));

#ifndef NDEBUG
  ww = W.word(loc.w);
  for (weyl::Generator s=0; s<result.sub_sys().rank(); ++s)
>>>>>>> 63bb6303
    assert(image[s] ==
	   rd.permuted_root(ww,int_sys.parent_nr_simple(s)));
  for (RootNbr alpha : image)
    rd.is_posroot(alpha);
#endif

  loc.integrally_simples = RootNbrSet(rd.numRoots());
  for (RootNbr alpha : image)
    loc.integrally_simples.insert(alpha);

  loc.simple_pi = Permutation();
  loc.simple_pi.reserve(image.size());
  for (RootNbr alpha : image)
    loc.simple_pi.push_back(loc.integrally_simples.position(alpha));
  return result;
} // |InnerClass::int_item|

subsystem::integral_datum_item::codec InnerClass::integrality_codec
  (const RatWeight& gamma, InvolutionNbr inv, unsigned int& int_sys_nr)
{ repr::block_modifier bm;
  auto& item = int_item(gamma,int_sys_nr,bm); // sets |int_sys_nr| and |w|
  return item.data(*this,inv,bm.w);
}

/*****************************************************************************

        Chapter IV -- Functions declared in innerclass.h

******************************************************************************/


/*
  Put into |so| the composite Cayley transform, and into |cross| the cross
  action corresponding to the twisted involution |ti|.

  Explanation: to each root datum involution $q$, we may associate a
  transformation from the fundamental involution to $q$ that factors as the
  composition of a cross action (conjugation by the inverse of an element
  |cross| of |W|), followed by a composite Cayley transform (composition at
  left or right with the product of (commuting) reflections for the roots of a
  strongly orthogonal set |so| of imaginary roots). This function computes
  |cross| and |so|, where $q$ is given by the twisted involution |ti|. Neither
  of the two parts of this decomposition are unique; for instance in the equal
  rank case the initial conjugation is entirely without effect.

  Note that conjugation is by the inverse of |cross| only because conjugation
  uses the letters of a Weyl word successively from right to left, whereas we
  collect the letters of |cross| from left to right as we go from the
  fundamental involution (the trivial twisted involution representing) back to
  $q$. While cross actions and Cayley transforms are found in an interleaved
  fashion, we push the latter systematically to the end (left) in the result;
  this means the corresponding roots are to be reflected by the cross actions
  that were found later, which cross actions themselves remain unchanged.
*/
void Cayley_and_cross_part(RootNbrSet& Cayley,
			   WeylWord& cross,
			   const TwistedInvolution& ti,
			   const RootSystem& rs,
			   const TwistedWeylGroup& W)
{
  weyl::InvolutionWord dec=W.involution_expr(ti);
  TwistedInvolution tw; // to reconstruct |ti| as a check

  RootNbrList so; // values for Cayley; |RootList| is preferable here
  cross.clear(); so.reserve(rs.rank());

  for (size_t j=dec.size(); j-->0; )
    if (dec[j]>=0) // Cayley transform by simple root
    {
      weyl::Generator s=dec[j];
      so.push_back(rs.simpleRootNbr(s));
      W.left_multiply(tw,s);
    }
    else // cross action by simple root
    {
      weyl::Generator s=~dec[j];
      cross.push_back(s); // record cross action
      W.twistedConjugate(tw,s); // and twisted-conjugate |tw|
      // and conjugate roots in |so|:
      for (size_t i=0; i<so.size(); ++i)
	rs.simple_reflect_root(s,so[i]); // replace root by reflection image
    }

  assert(tw==ti);

  Cayley.set_capacity(rs.numRoots());
  Cayley.insert(so.begin(),so.end());
  Cayley = rs.long_orthogonalize(Cayley);
} // |Cayley_and_cross_part|

/* |TitsCoset::TitsCoset| needs the status of all simple roots for |coch|.
  We mark noncompact roots (so this is complementary to |compacts_for|),
  and also mark complex roots that have an even pairing with |coch|.
*/
Grading grading_of_simples
  (const InnerClass& G, const RatCoweight& coch)
{
  const RootDatum& rd=G.root_datum();
  Grading result;
  for (weyl::Generator s=0; s<rd.semisimple_rank(); ++s)
    result.set(s,coch.dot(rd.simpleRoot(s))%2==0);
  return result;
}

RealFormNbr real_form_of // who claims this KGB element?
  (const InnerClass& G, TwistedInvolution tw, // by value, modified
   const RatCoweight& torus_factor,
   RatCoweight& coch // additional output
  )
{
  const TwistedWeylGroup& W = G.twistedWeylGroup();
  const RootDatum& rd=G.root_datum();
  const GlobalTitsGroup gTg(G);
  const WeightInvolution& xi = G.distinguished();

  GlobalTitsElement a //  $\exp(\pi\ii torus_factor)$ gives |TorusElement|,
    (TorusElement(torus_factor,false),tw);

  { // compute value of |coch|
    auto square=gTg.square_shifted(a); // yes it is shifted, we know ;-)
    LatticeMatrix simple_roots
      (rd.beginSimpleRoot(),rd.endSimpleRoot(),rd.rank(),tags::IteratorTag());
    assert(is_central(simple_roots,square)); // otherwise we cannot succeed

    coch = stable_log(square,xi.transposed()); // represents elected square root
  }

  auto conj = G.canonicalize(tw);
  gTg.cross_act(a,conj); // move to canonical twisted involution
  assert(a.tw()==tw); // we've moved |a| to the canonical involution

  // find the proper Cartan class
  CartanNbr cn;
  for (cn=G.numCartanClasses(); cn-->0;)
    if (tw==G.involution_of_Cartan(cn))
      break;

  // every valid twisted involution should be found here:
  assert(cn!=static_cast<CartanNbr>(-1));


  Grading gr; // will mark noncompact roots among simpl-imaginary ones at |a|
  { InvolutionData id = InvolutionData::build(rd,W,tw);
    for (unsigned int i=0; i<id.imaginary_rank(); ++i)
    {
      bool compact = a.torus_part().negative_at(rd.root(id.imaginary_basis(i)));
      gr.set(i,not compact); // set means noncompact; e.g., if |torus_part()==0|
    }
  }

  // look up the grading at the fiber of Cartan class |cn|
  const Fiber& f = G.cartan(cn).fiber();
  auto rep = f.gradingRep(gr);
  return G.realFormLabels(cn)[f.adjoint_orbit(rep)]; // found real form!
} // |real_form_of|

/*****************************************************************************

        Chapter V -- Local Functions

******************************************************************************/

// Cross-transform the roots in |rl| according to |ww| (right to left)
void crossTransform(RootNbrList& rl,
		    const WeylWord& ww,
		    const RootSystem& rs)
{
  for (size_t i = ww.size(); i-->0;)
    rs.simple_root_permutation(ww[i]).renumber(rl);
}

/* Returns an element |x| (interpreted as element of the adjoint fiber
  of |fundf|) such that it grades the elements in |rl| according to |gr|.

  The successive bits of |gr| give the desired grading of the successive roots
  in |rl|. At least one solution for |x| should be known to exist. The roots
  in |rl| should probably be linearly independent, since linearly dependent
  roots would only make the existence of a solution less likely.
*/
unsigned long makeRepresentative(const Grading& gr,
				 const RootNbrList& rl,
				 const Fiber& fundf)
{
  cartanclass::AdjointFiberElt base(RankFlags(0),fundf.adjointFiberRank());
  RootNbrSet brs =
    fundf.noncompactRoots(base); // noncompact roots for the base grading
  Grading bgr =
    cartanclass::restrictGrading(brs,rl); // view as grading of roots of |rl|
  SmallBitVector bc(bgr,rl.size()); // transform to binary vector

  // make right hand side
  SmallBitVector rhs(gr,rl.size()); // view |gr| as binary vector (same length)
  rhs += bc;                        // and add the one for the base grading

  // make grading shifts
  SmallBitVectorList cl(fundf.adjointFiberRank(),bc);
  for (unsigned int i = 0; i < cl.size(); ++i)
  {
    cartanclass::AdjointFiberElt afe(fundf.adjointFiberRank(),i); // $e_i$
    Grading gr1 =
      cartanclass::restrictGrading(fundf.noncompactRoots(afe),rl);
    cl[i] += // cl[i] is shift for vector e[i]
      SmallBitVector(gr1,rl.size());
  }

  // set up equations
  RankFlags x;
  if (bitvector::combination_exists(cl,rhs,x))
    return x.to_ulong();
  else
    throw std::runtime_error("Representative of impossible grading requested");
} // |makeRepresentative|


// Modify |v| through through involution associated to |tw|
void twisted_act
  (const InnerClass& G, const TwistedInvolution& tw,Weight& v)
{
  G.involution_table().matrix(tw).apply_to(v);
}

void twisted_act
  (const InnerClass& G, const TwistedInvolution& tw,RatWeight& v)
{
  G.involution_table().matrix(tw).apply_to(v.numerator());
}

// Modify |v| through through involution associated to |tw|
void twisted_act
  (const InnerClass& G,Weight& v, const TwistedInvolution& tw)
{
  G.involution_table().matrix(tw).right_mult(v);
}

void twisted_act
  (const InnerClass& G,RatWeight& v, const TwistedInvolution& tw)
{
  G.involution_table().matrix(tw).right_mult(v.numerator());
}


#if 0 // functions below are no longer used

/* Add a new real form label list to d_realFormLabels.

  This is called when a new |CartanClass| has just been constructed at index
  |cn|. Then this function finds the labels corresponding to the real forms
  for which this Cartan is defined (the labelling of real forms being defined
  by the adjoint orbit picture in the fundamental fiber.)

  Algorithm: the gradings of the imaginary root system corresponding to the
  various real forms for which the new Cartan is defined are known. We find
  a cross-action followed by a composite Cayley transform, taking the
  fundamental Cartan to the new one. Then for each real form, we take a
  representative grading, and compute a grading for the fundamental Cartan
  transforming to it. This amounts to solving a system of linear equations
  mod 2.
*/
void InnerClass::correlateForms(CartanNbr cn)
{
  const RootSystem& rs = root_datum();
  const TwistedWeylGroup& tW = twistedWeylGroup();
  const Fiber& fundf = d_fundamental;
  const Fiber& f = cartan(cn).fiber(); // fiber of this Cartan

  const TwistedInvolution& ti = twistedInvolution(cn);

  // find cayley part and cross part
  RootNbrSet so;
  WeylWord ww;
  Cayley_and_cross_part(so,ww,ti,rs,tW);

  assert(checkDecomposition(ti,ww,so,tW,rs));

  const Partition& pi = f.weakReal();
  RealFormNbrList rfl(f.numRealForms());

  // transform gradings and correlate forms
  for (size_t j = 0; j < rfl.size(); ++j)
  {
    unsigned long y = pi.classRep(j); //  orbit |j| has representative |y|
    Grading gr=f.grading(y); // and |gr| is it's grading
    RootNbrList rl = f.simpleImaginary(); // of the roots in |rl|

    gradings::transform_grading(gr,rl,so,rs); // grade those roots at |fundf|
    for (size_t i = 0; i < so.size(); ++i)
      gr.set(rl.size()+i);        // make grading noncompact for roots in |so|
    std::copy(so.begin(),so.end(),back_inserter(rl)); // extend |rl| with |so|
    crossTransform(rl,ww,rs);  // apply cross part of |ti| to roots in |rl|

    /* now |gr| grades the roots in |rl|,
       which are imaginary for the fundamental fiber |fundf| */
    for (size_t i = 0; i < rl.size(); ++i)
      assert(fundf.imaginaryRootSet().isMember(rl[i]));

    unsigned long x = makeRepresentative(gr,rl,fundf);
    RealFormNbr rf = fundf.weakReal()(x); // look up representative
    rfl[j] = rf;
  }

  Cartan[cn].real_labels = rfl;
  assert(rfl[0]==quasisplit()); // adjoint base grading is always quasisplit
} // |InnerClass::correlateForms|

void InnerClass::correlateDualForms(CartanNbr cn)
{
  const RootSystem& rs = dual_root_datum();
  const TwistedWeylGroup& tW = dualTwistedWeylGroup();
  const Fiber& fundf = d_dualFundamental;
  const Fiber& f = cartan(cn).dualFiber();

  TwistedInvolution ti = dualTwistedInvolution(cn);


  // find cayley part and cross part
  RootNbrSet so;
  WeylWord ww;
  Cayley_and_cross_part(so,ww,ti,rs,tW); // computation is in dual setting!

  assert(checkDecomposition(ti,ww,so,tW,rs));

  const Partition& pi = f.weakReal();
  RealFormNbrList rfl(f.numRealForms());

  // transform gradings and correlate forms
  for (size_t j=0; j<rfl.size(); ++j)
  {
    unsigned long y = pi.classRep(j);
    Grading gr=f.grading(y);
    RootNbrList rl = f.simpleImaginary();
    gradings::transform_grading(gr,rl,so,rs);
    for (size_t i=0; i<so.size(); ++i)
      gr.set(rl.size()+i);
    copy(so.begin(),so.end(),back_inserter(rl));
    crossTransform(rl,ww,rs);

// begin testing
    /* now |gr| grades the roots in |rl|,
       which are imaginary for the dual fundamental fiber |fundf| */
    for (size_t i=0; i<rl.size(); ++i)
      assert(fundf.imaginaryRootSet().isMember(rl[i]));
// end testing

    unsigned long x = makeRepresentative(gr,rl,fundf);
    RealFormNbr rf = fundf.weakReal()(x);
    rfl[j] = rf;
  }

  Cartan[cn].dual_real_labels = rfl;
  assert(rfl[0]==0); // adjoint base grading is always quasisplit
} // |InnerClass::correlateDualForms|

/*
  Check whether |ti| decomposes as the composition of the cross-action
  defined by |cross| followed by the Cayley transform defined by |Cayley|.
*/
bool checkDecomposition(const TwistedInvolution& ti,
			const WeylWord& cross,
			const RootNbrSet& Cayley,
			const TwistedWeylGroup& W,
			const RootSystem& rs)
{
  TwistedInvolution tw;

  // cross action part
  for (size_t i=0; i<cross.size(); ++i)
    W.twistedConjugate(tw,cross[i]);

  // cayley transform part
  for (RootNbrSet::iterator it=Cayley.begin(); it(); ++it)
  {
    InvolutionData id(rs,W.simple_images(rs,tw));
    assert(id.imaginary_roots().isMember(*it));
    W.left_multiply(tw,rs.reflectionWord(*it));
  }

  return tw == ti;
}

#endif


} // |namespace innerclass|

} // |namespace atlas|<|MERGE_RESOLUTION|>--- conflicted
+++ resolved
@@ -1165,19 +1165,11 @@
   // now correct coset representative |loc.w| to a positivity-preserving one
   const auto steps = to_positive_system(rd,image);
   for (const auto& step : steps)
-<<<<<<< HEAD
-    W.mult(bm.w,int_sys.reflection(step.first));
-
-#ifndef NDEBUG
-  ww = W.word(bm.w);
-  for (weyl::Generator s=0; s<int_sys.rank(); ++s)
-=======
-    W.mult(loc.w,result.sub_sys().reflection(step.first));
+    W.mult(loc.w,int_sys.reflection(step.first));
 
 #ifndef NDEBUG
   ww = W.word(loc.w);
-  for (weyl::Generator s=0; s<result.sub_sys().rank(); ++s)
->>>>>>> 63bb6303
+  for (weyl::Generator s=0; s<int_sys.rank(); ++s)
     assert(image[s] ==
 	   rd.permuted_root(ww,int_sys.parent_nr_simple(s)));
   for (RootNbr alpha : image)
