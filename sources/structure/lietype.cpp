/*
  This is lietype.cpp.

  Copyright (C) 2004,2005 Fokko du Cloux
  part of the Atlas of Lie Groups and Representations

  For license information see the LICENSE file
*/

/*
  Definitions for the type of a real or complex reductive Lie algebra.

  A complex reductive Lie algebra is simply the product of a number of simple
  complex Lie algebras, and a torus; the simple factors can be of types A-G,
  with ranks >=1 in type A, >=2 in type B, >=3 in type C, >=4 in type D, 6,7 or
  8 in type E, 4 in type F, and 2 in type G. A torus component will be
  designated by the letter T. So we express the type as a vector, each
  component of which is a pair (letter,rank).

  As is well-known, a real reductive Lie algebra is a product of factors which
  are (a) real forms of simple complex Lie algebras (b) simple complex Lie
  algebras where we forget the complex structure (these are real forms of the
  product of two isomorphic complex simple Lie algebras) (c) real forms of
  one-dimensional tori and (d) one-dimensional complex tori seen as
  two-dimensional real tori. In fact for the torus factors we will also allow
  higher-dimensional factors; and of course at the Lie algebra level case
  (d) above might be reduced to the sum of two instances of type (c), but
  the distinction is necessary at the group level, so we keep it here as well.

  The classification of real forms of simple complex Lie algebras is
  well-known;  we will follow the notation from Helgason, Differential
  Geometry, Lie Groups, and Symmetric Spaces, Academic Press, New York, 1978,
  Table VI in Chapter X, page 532, where the Satake diagrams of all non-compact
  and non-complex simple real reductive Lie algebras appear. Accordingly, we
  represent a real form of our complex Lie algebra by a string of symbols
  which may be of the form Split, Compact, Complex or I-IX, depending on the
  type; a symbol of type Complex really consumes two consecutive isomorphic
  complex factors. This representation is only for input/output purposes;
  internally, we work only with the Cartan matrix and the Cartan involution.

*/

#include <cassert>

#include "lietype.h"

#include "constants.h"
#include "matreduc.h"
#include "matrix.h"

#include "../Atlas.h"


/*****************************************************************************

  This file contains the definitions for the type of a real or complex
  reductive Lie algebra.

  [Original comment by Fokko, more about the design than the actual code.]
  A complex reductive Lie algebra is simply the product of a number of simple
  complex Lie algebras, and a torus; the simple factors can be of types A-G,
  with ranks >=1 in type A, >=2 in type B, >=3 in type C, >=4 in type D, 6,7 or
  8 in type E, 4 in type F, and 2 in type G. A torus component will be
  designated by the letter T. So we express the type as a vector, each
  component of which is a pair (letter,rank).

  As is well-known, a real reductive Lie algebra is a product of factors which
  are (a) real forms of simple complex Lie algebras (b) simple complex Lie
  algebras where we forget the complex structure (these are real forms of the
  product of two isomorphic complex simple Lie algebras) (c) real forms of
  one-dimensional tori and (d) one-dimensional complex tori seen as
  two-dimensional real tori. In fact for the torus factors we will also allow
  higher-dimensional factors; and of course at the Lie algebra level case
  (d) above might be reduced to the sum of two instances of type (c), but
  the distinction is necessary at the group level, so we keep it here as well.

  The classification of real forms of simple complex Lie algebras is
  well-known; we will follow the notation from Helgason, Differential
  Geometry, Lie Groups, and Symmetric Spaces, Academic Press, New York, 1978,
  Table VI in Chapter X, page 532, where the Satake diagrams of all
  non-compact and non-complex simple real reductive Lie algebras appear.
  Accordingly, we represent a real form of our complex Lie algebra by a string
  of symbols which may be of the form Split, Compact, Complex or I-IX,
  depending on the type. [The types I-IX are not used; they do not seem to
  have survived more that the initial design of this module. MvL] A symbol of
  type Complex really consumes two consecutive isomorphic complex factors.
  This representation is only for input/output purposes; internally, we work
  only with the Cartan matrix and the Cartan involution.

******************************************************************************/

/* In fact almost all that happens below is computing involution matrices */

namespace atlas {

namespace lietype {

  void addCompactInvolution(WeightInvolution&, size_t, size_t,
			    const Permutation& pi);

  void addDInvolution(WeightInvolution&, size_t, size_t,
		      const Permutation& pi);

  void addMinusIdentity(WeightInvolution&, size_t, size_t,
			const Permutation& pi);

  void addSimpleInvolution(WeightInvolution&, size_t,
			   const SimpleLieType&, TypeLetter,
			   const Permutation& pi);
}

/*****************************************************************************

        Chapter I -- Functions declared in lietype.h

******************************************************************************/

namespace lietype {

// Cartan matrix info, simple type |tp|, distance $d\leq2$ off diagonal
inline int dispatch(TypeLetter tp, size_t r,size_t min,size_t d, bool lower)
{
  if (d==0) return 2;
  if (tp=='D') return (min<r-3 ? d==1 : min==r-3) ? -1 : 0;
  if (tp=='E') return d==(min<2 ? 2 : 1) ? -1 : 0;
  // now diagram is linear
  if (d==2) return 0;
  if (tp<'D') return tp=='A' or min<r-2 or lower==(tp=='C') ? -1 : -2 ;
  if (tp=='F' or tp=='f') return min!=1 or lower==(tp=='f') ? -1 : -2 ;
  return lower==(tp=='G') ? -1 : -3;
}

int SimpleLieType::Cartan_entry(size_t i,size_t j) const
{
  if (type()=='T') return 0;

  size_t min,d;
  if (i<j) min=i,d=j-i;
  else     min=j,d=i-j;

  return d>2 ? 0 : dispatch(type(),rank(),min,d,i<j);
}

// implicitly define the Cartan matrix corresponding to the type
int LieType::Cartan_entry(size_t i,size_t j) const
{ size_t min,d;
  if (i<j)
    min=i,d=j-i;
  else
    min=j,d=i-j;

  if (d>2) return 0;

  for (base::const_iterator it=begin(); it!=end(); ++it)
  {
    size_t r=it->rank();
    if (r<=min)
      min-=r; // the only case that continues the loop
    else
    { TypeLetter tp=it->type();
      if (r<=min+d or tp=='T') // distinct simple factors or torus
	return 0;
      else return dispatch(tp,r,min,d,i<j);
    }
  }
  assert(false); // indices out of bounds
  return 0;
}

int_Matrix SimpleLieType::Cartan_matrix() const
{ size_t r=rank();
  int_Matrix result(r,r);
  for (size_t i=0; i<r; ++i)
    for (size_t j=0; j<r; ++j)
      result(i,j)=Cartan_entry(i,j);

  return result;
}

int_Matrix SimpleLieType::transpose_Cartan_matrix() const
{ size_t r=rank();
  int_Matrix result(r,r);
  for (size_t i=0; i<r; ++i)
    for (size_t j=0; j<r; ++j)
      result(i,j)=Cartan_entry(j,i);

  return result;
}

int_Matrix LieType::Cartan_matrix() const
{ size_t r=rank();
  int_Matrix result(r,r);
  for (size_t i=0; i<r; ++i)
    for (size_t j=0; j<r; ++j)
      result(i,j)=Cartan_entry(i,j);

  return result;
}

int_Matrix LieType::transpose_Cartan_matrix() const
{ size_t r=rank();
  int_Matrix result(r,r);
  for (size_t i=0; i<r; ++i)
    for (size_t j=0; j<r; ++j)
      result(i,j)=Cartan_entry(j,i);

  return result;
}

size_t LieType::rank() const
{
  size_t r = 0;
  for (base::const_iterator it=begin(); it!=end(); ++it)
    r += it->rank();
  return r;
}


size_t LieType::semisimple_rank() const
{
  size_t r = 0;
  for (base::const_iterator it=begin(); it!=end(); ++it)
    r += it->semisimple_rank();
  return r;
}

/*
  This function constructs a "blockwise adapted" basis for the root
  lattice inside the weight lattice (i.e., it does just that for each
  simple factor, and returns the canonical basis for the torus factors.)

  The purpose of doing this blockwise instead of finding a global Smuth normal
  basis is to permit a better reading of the quotient group: this will be
  presented as a sequence of factors, corresponding to each simple block.

  In fact, |matreduc::adapted_basis| applied to a block matrix like the full
  Cartan matrix would return a similar block result, since it does not try to
  get to the true Smith normal form (which might involve combining invariant
  factors). It is clearer and more efficient though to do this blockwise.
*/
int_VectorList
LieType::Smith_basis(CoeffList& invf) const
{

  size_t R=rank();
  int_VectorList result(R,Weight(R,0));

  // get adapted basis for each simple factor
  size_t s=0; //offset
  for (const_iterator it=begin(); it!=end(); ++it)
  {
    size_t r =it->rank();

    if (it->type() == 'T') // torus type T_r
    {
      for (size_t i=s; i<s+r; ++i)
	result[i][i]=1;
      invf.insert(invf.end(),r,0); // add |r| factors 0
    }
    else
    {
      int_Matrix tC=it->transpose_Cartan_matrix();
      CoeffList new_invf;
      int_Matrix Sb = matreduc::adapted_basis(tC,new_invf);

      //make a small adjustment for types $D_{2n}$
      if (it->type() == 'D' and it->rank()%2 == 0)
      {
	assert(new_invf[r-2]==2 and new_invf[r-1]==2);
	Sb.columnOperation(r-2,r-1,1); // this makes Sb[r-2] a unit vector
      }

      // copy matrix |Sb| into block of result
      for (size_t j=0; j<r; ++j) // fill |result[s+j]| from column |j| of |Sb|
	for (size_t i=0; i<r; ++i)
	  result[s+j][s+i]=Sb(i,j);

      invf.insert(invf.end(),new_invf.begin(),new_invf.end()); // append |invf|
    }
    s += r;
  } // |for it|

  return result;
}

/*! brief Returns the dual Lie type of lt. In fact this applies to ordered
  Dynkin diagrams, whence the distinction between (B2,C2), (F4,f4) and (G2,g2)
*/
LieType dual_type(LieType lt)
{
  for (size_t i=0; i<lt.size(); ++i)
    switch (lt[i].first) {
    case 'B':
      lt[i].first = 'C';
      break;
    case 'C':
      lt[i].first = 'B';
      break;
    case 'F':
      lt[i].first = 'f';
      break;
    case 'f':
      lt[i].first = 'F';
      break;
    case 'G':
      lt[i].first = 'g';
      break;
    case 'g':
      lt[i].first = 'G';
      break;
    }

  return lt;
}


/*!
  \brief Returns dual inner class type of |ict| with respect to |lt|

  The result is independent of whether |lt| is the original or dual type
*/
InnerClassType dual_type(InnerClassType ict, const LieType& lt)
{

  size_t ltj = 0;

  for (size_t i=0; i<ict.size(); ++i)
  {
    if (ict[i] == 'C') // dual type remains complex
    {
      ltj += 2;
      continue;
    }
    SimpleLieType slt = lt[ltj];
    switch(slt.type())
    {
    case 'B':
    case 'C':
    case 'F':
    case 'f':
    case 'G':
    case 'g':
      break;
    case 'A':
    case 'E':
    case 'T':
      // Interchange split and compact inner classes
      if (ict[i] == 's')
	ict[i] = 'c';
      else
	ict[i] = 's';
      break;
    case 'D':
      if (slt.rank()%2 !=0)// for D_{2n+1}
      { //  interchange split and compact inner classes
	if (ict[i] == 's' or ict[i] == 'u')
	  ict[i] = 'c';
	else
	  ict[i] = 's';
      }
      break;
    }
    ++ltj;
  }

  return ict;
}

/* compute dual of Lie type (including diagram numbering) and inner class.
<<<<<<< HEAD
   For the dual of types $F_4$ end $G_2$ we reverse the numbering of the
   nodes, thus avoiding the introduction of the variant types $f_4$ and $g_2$.
   We just interchange types $B_n$ and $C_n$, even for $n=2$ where we could
   have instead interchanged the numbering of the two roots as for $G_2$. This
   is because users like the (fictive) distinction between $B_2$ and $C_2$.

   The dual inner class contains (as non-based root datum involution) the
   negated transpose of the distinguished involution of the inner class. This
   amounts to interchanging inner class types 'c' and 's'. For complex ('C')
   inner classes we currently do nothing, although if the Lie type is XX where
   -1 is not in the Weyl group of X (i.e., such that 's' is not 'c' for X),
   then the negated transpose distinguished involution is not in the "same"
   inner class, but rather in "another" complex class of Lie type XX; the very
   limited use made of the dual Layout (in realform_io) justifies this choice.
 */
=======

  For the dual of types $F_4$ end $G_2$ we reverse the numbering of the
  nodes, thus avoiding the introduction of the variant types $f_4$ and $g_2$.
  We just interchange types $B_n$ and $C_n$, even for $n=2$ where we could
  have instead interchanged the numbering of the two roots as for $G_2$. This
  is because users like the (fictive) distinction between $B_2$ and $C_2$.

  The dual inner class contains (as non-based root datum involution) the
  negated transpose of the distinguished involution of the inner class. This
  amounts to interchanging inner class types 'c' and 's'. For complex ('C')
  inner classes we currently do nothing, although if the Lie type is XX where
  -1 is not in the Weyl group of X (i.e., such that 's' is not 'c' for X),
  then the negated transpose distinguished involution is not in the "same"
  inner class, but rather in "another" complex class of Lie type XX. The very
  limited use made (in output) of the dual Layout justifies this imprecision.
*/
>>>>>>> df5c50bf
Layout dual(const Layout& lo)
{
  Layout result=lo;
  for (size_t i=0,k=0; i<lo.d_type.size(); k+=lo.d_type[i].rank(),++i)
    switch(lo.d_type[i].type())
    {
    case 'B': result.d_type[i].type()='C'; break;
    case 'C': result.d_type[i].type()='B'; break;
    case 'F': // reverse order of simple factor in permutation
      std::swap(result.d_perm[k],result.d_perm[k+3]);
      std::swap(result.d_perm[k+1],result.d_perm[k+2]); break;
    case 'G': // reverse order of simple factor in permutation
      std::swap(result.d_perm[k],result.d_perm[k+1]); break;
    default: break;
    }

  size_t i=0; // index into |lo.d_type|
  for (size_t j=0; j<lo.d_inner.size(); ++i,++j)
  {

    if (lo.d_inner[j]=='C') // dual type remains complex
      ++i; // skip additional simple factor, 'C' remains unchanged
    else
    { bool swap_sc;
      switch(lo.d_type[i].type())
      {
      case 'A': swap_sc = lo.d_type[i].rank()>1; break;
      case 'D': swap_sc = lo.d_type[i].rank()%2!=0; break;
      case 'E': swap_sc = lo.d_type[i].rank()==6; break;
      case 'T': swap_sc = true; break;
      default: swap_sc=false; break;
      }
      if (swap_sc) // then interchange 'c' and 's'; note that 'u'->'s' here
      {
	if (lo.d_inner[j]=='c')
	  result.d_inner[j]='s';
	else if (lo.d_inner[j]=='s')
	  result.d_inner[j]='c';
      }
    } // |if(lo.d_inner[j]...)|
  } // |for(j)|

  return result;
}


/*!
  Synopsis: checks if the rank l is in the valid range for x.
*/
bool checkRank(const TypeLetter& x, size_t l)
{
  if (l>constants::RANK_MAX) return false;
  switch (x)
  {
  case 'A': return l>=1;
  case 'B': return l>=2;
  case 'C': return l>=2;
  case 'D': return l>=4;
  case 'E': return l>=6 and l<=8;
  case 'F':
  case 'f': return l==4;
  case 'G':
  case 'g': return l==2;
  case 'T': return l>=1;
  default: // this cannot happen!
    assert(false && "unexpected type in checkRank");
    return false;
  }
}

WeightInvolution simple_involution(const SimpleLieType& slt, simple_ict tp)
{
  unsigned r=slt.rank();
  WeightInvolution result
    (tp==simple_ict::complex ? 2*r : r); // start with identity
  if (tp==simple_ict::complex)
    for (unsigned i=0; i<r; ++i)
    {
      std::swap(result(i,i),result(i,i+r));
      std::swap(result(i+r,i),result(i+r,i+r));
    }
  else if (tp==simple_ict::unequal_rank)
    switch (slt.type())
    {
    case 'A': // antidiagonal matrix
      assert(r>1);
      for (unsigned i=0; 2*i<r-1; ++i)
      {
	std::swap(result(i,i),result(i,r-1-i));
	std::swap(result(r-1-i,i),result(r-1-i,r-1-i));
      }
      break;
    case 'B': case 'C': case 'F': case 'G': default:
      assert(false); break;
    case 'D':
      std::swap(result(r-2,r-2),result(r-2,r-1));
      std::swap(result(r-1,r-2),result(r-1,r-1));
      break;
    case 'E':
      assert(r==6);
      std::swap(result(0,0),result(0,5));
      std::swap(result(5,0),result(5,5));
      std::swap(result(2,2),result(2,4));
      std::swap(result(4,2),result(4,4));
      break;
    case 'T':
      assert(r==1);
      result(0,0)=-1;
    }
  return result;
}

/*
  Construct the fundamental involution for the Lie type lt and the
  inner class ic, in the weight basis for the simply connected group.

  Precondition: validity if |lo.d_inner| has been checked
*/
WeightInvolution involution(const Layout& lo)
{
  const LieType& lt = lo.d_type;
  const InnerClassType& ic = lo.d_inner;
  const Permutation& pi = lo.d_perm;

  WeightInvolution result(lt.rank(),lt.rank(),0);

  size_t r = 0;   // position in flattened Dynkin diagram; an index into |pi|
  size_t pos = 0; // position in |lt|

  for (size_t j=0; j<ic.size(); ++j) // |r|,|pos| are also advanced, near end
  {
    SimpleLieType slt = lt[pos];
    size_t rs = slt.rank();

    switch (ic[j])
    {
    case 'c': // add the identity
      addCompactInvolution(result,r,rs,pi);
      break;
    case 's': // add split involution
      switch (slt.type())
      {
      case 'A': // antidiagonal matrix
	for (size_t i=0; i<rs; ++i)
	  result(pi[r+i],pi[r+rs-1-i]) = 1;
	break;
      case 'D':
	if (slt.rank()%2 != 0)
	  addDInvolution(result,r,rs,pi);
	else
	  addCompactInvolution(result,r,rs,pi);
	break;
      case 'E':
	if (rs == 6)
	{
	  result(pi[r+1],pi[r+1]) = 1;
	  result(pi[r+3],pi[r+3]) = 1;
	  result(pi[r],pi[r+5]) = 1;
	  result(pi[r+5],pi[r]) = 1;
	  result(pi[r+2],pi[r+4]) = 1;
	  result(pi[r+4],pi[r+2]) = 1;
	}
	else
	  addCompactInvolution(result,r,rs,pi);
	break;
      case 'T':
	addMinusIdentity(result,r,rs,pi);
	break;
      default: // identity involution for types B,C,E7,E8,F,f,G,g
	addCompactInvolution(result,r,rs,pi);
	break;
      } // |switch (type(slt))|
      break;
    case 'C': // Compact: parallel interchange of |rs| vertices with next |rs|
      for (size_t i=0; i<rs; ++i)
      {
	result(pi[r+i],pi[r+rs+i]) = 1;
	result(pi[r+rs+i],pi[r+i]) = 1;
      }
      ++pos; r += rs; // account for consumption of extra simple factor
      break;
    case 'u': // flip the last two vectors
      addDInvolution(result,r,rs,pi);
      break;
    default: // this should not happen!
      assert(false and "wrong inner class letter");
      break;
    }
    ++pos; r += rs; // consume simple factor
  } // |for (j)|

  return result;
}

WeightInvolution involution(const LieType& lt,
			    const InnerClassType& ict)
{ return involution(Layout(lt,ict)); }

} // |namespace lietype|

/*****************************************************************************

        Chapter II -- Private functions

******************************************************************************/

namespace lietype {


/*!
  Synopsis: sets the block of size (rs,rs) starting from (r,r) to the
  identity

  Precondition: the block is set to zero.
*/
void addCompactInvolution(WeightInvolution& m, size_t r,
			  size_t rs,
			  const Permutation& pi)
{
  for (size_t i=0; i<rs; ++i)
    m(pi[r+i],pi[r+i]) = 1;
}


/*!
  Synopsis: flips the last two vectors in the block of size rs starting
  from (r,r).

  Precondition: the block is set to zero.
*/
void addDInvolution(WeightInvolution& m, size_t r, size_t rs,
		    const Permutation& pi)
{
  for (size_t i=0; i<rs-2; ++i)
    m(pi[r+i],pi[r+i]) = 1;

  m(pi[r+rs-2],pi[r+rs-1]) = 1;
  m(pi[r+rs-1],pi[r+rs-2]) = 1;
}


/*!
  Synopsis: sets the block of size (rs,rs) starting from (r,r) to minus the
  identity

  Precondition: the block is set to zero.
*/
void addMinusIdentity(WeightInvolution& m, size_t r, size_t rs,
		      const Permutation& pi)
{
  for (size_t i=0; i<rs; ++i)
    m(pi[r+i],pi[r+i]) = -1;
}


/*!
  Synopsis: appends to m, from position (r,r), the fundamental involution
  corresponding to x in size rs.
*/
void addSimpleInvolution(WeightInvolution& m, size_t r,
			 const SimpleLieType& slt, TypeLetter x,
			 const Permutation& pi)
{
  size_t rs = slt.rank();

  switch (x) {
  case 'c': // add the identity
    addCompactInvolution(m,r,rs,pi);
    break;
  case 's': // add split involution
    switch (slt.type()) {
    case 'A': // antidiagonal matrix
      for (size_t i=0; i<rs; ++i)
	m(pi[r+i],pi[r+rs-1-i]) = 1;
      break;
    case 'D':
      if (slt.rank()%2 != 0)
	addDInvolution(m,r,rs,pi);
      else
	addCompactInvolution(m,r,rs,pi);
      break;
    case 'E':
      if (slt.rank() == 6) {
	m(pi[r+1],pi[r+1]) = 1;
	m(pi[r+3],pi[r+3]) = 1;
	m(pi[r],pi[r+5]) = 1;
	m(pi[r+5],pi[r]) = 1;
	m(pi[r+2],pi[r+4]) = 1;
	m(pi[r+4],pi[r+2]) = 1;
      }
      else
	addCompactInvolution(m,r,rs,pi);
      break;
    case 'T':
      addMinusIdentity(m,r,rs,pi);
      break;
    default: // identity involution for types B,C,E7,E8,F,f,G,g
      addCompactInvolution(m,r,rs,pi);
      break;
    }
    break;
  case 'C': // rs-dimensional flip
    for (size_t i=0; i<rs; ++i)
    {
      m(pi[r+i],pi[r+rs+i]) = 1;
      m(pi[r+rs+i],pi[r+i]) = 1;
    }
    break;
  case 'u': // flip the last two vectors
    addDInvolution(m,r,rs,pi);
    break;
  default: // this should not happen!
    assert(false && "wrong inner class letter in addSimpleInvolution");
    break;
  }
}

} // |namespace lietype|

} // |namespace atlas|<|MERGE_RESOLUTION|>--- conflicted
+++ resolved
@@ -367,23 +367,6 @@
 }
 
 /* compute dual of Lie type (including diagram numbering) and inner class.
-<<<<<<< HEAD
-   For the dual of types $F_4$ end $G_2$ we reverse the numbering of the
-   nodes, thus avoiding the introduction of the variant types $f_4$ and $g_2$.
-   We just interchange types $B_n$ and $C_n$, even for $n=2$ where we could
-   have instead interchanged the numbering of the two roots as for $G_2$. This
-   is because users like the (fictive) distinction between $B_2$ and $C_2$.
-
-   The dual inner class contains (as non-based root datum involution) the
-   negated transpose of the distinguished involution of the inner class. This
-   amounts to interchanging inner class types 'c' and 's'. For complex ('C')
-   inner classes we currently do nothing, although if the Lie type is XX where
-   -1 is not in the Weyl group of X (i.e., such that 's' is not 'c' for X),
-   then the negated transpose distinguished involution is not in the "same"
-   inner class, but rather in "another" complex class of Lie type XX; the very
-   limited use made of the dual Layout (in realform_io) justifies this choice.
- */
-=======
 
   For the dual of types $F_4$ end $G_2$ we reverse the numbering of the
   nodes, thus avoiding the introduction of the variant types $f_4$ and $g_2$.
@@ -400,7 +383,6 @@
   inner class, but rather in "another" complex class of Lie type XX. The very
   limited use made (in output) of the dual Layout justifies this imprecision.
 */
->>>>>>> df5c50bf
 Layout dual(const Layout& lo)
 {
   Layout result=lo;
