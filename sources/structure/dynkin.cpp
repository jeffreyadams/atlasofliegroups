/*
  This is dynkin.cpp
  Copyright (C) 2004,2005 Fokko du Cloux
  Copyright (C) 2014 Marc van Leeuwen
  part of the Atlas of Lie Groups and Representations

  For license information see the LICENSE file
*/

// Implementation of the class DynkinDiagram.

#include "dynkin.h"

#include <cassert>
#include <algorithm>
#include <string> // used implicitly in throwing |std::runtime_error|

#include "matrix.h"
#include "lietype.h"
#include "error.h"

namespace atlas {
namespace dynkin{

/*****************************************************************************

  Class and functions related to analysis of Dynkin diagrams

******************************************************************************/

namespace {

  Permutation order_by_components
    (const RankFlagsList& components, unsigned int rank);

  Permutation typeANormalize(const DynkinDiagram& d);
  Permutation typeBNormalize(const DynkinDiagram& d, bool Bourbaki);
  Permutation typeCNormalize(const DynkinDiagram& d, bool Bourbaki);
  Permutation typeDNormalize(const DynkinDiagram& d, bool Bourbaki);
  Permutation typeENormalize(const DynkinDiagram& d);
  Permutation typeFNormalize(const DynkinDiagram& d);
  Permutation typeGNormalize(const DynkinDiagram& d);

} // |namespace|

/*****************************************************************************

        Chapter I -- The DynkinDiagram class

  Represents the structure given by a Cartan matrix in graph form

******************************************************************************/

/******** constructors and destructors ***************************************/

// Construct a presumptive Dynkin diagram from a Cartan matrix
DynkinDiagram::DynkinDiagram(const int_Matrix& c)
  : d_star(c.numColumns())
  , d_downedge()
{
  assert(c.numRows()==c.numColumns());
  for (unsigned int i = 0; i < c.numRows(); ++i)
    for (unsigned int j = 0; j < c.numColumns(); ++j)
      if (i!=j)
      {
	if (c(i,j)<-3 or c(i,j)>0)
	  throw error::CartanError();
	Multiplicity m = -c(i,j);
	if (m!=0)
	{
	  if (c(j,i)==0) // this test ensures a symmetric adjacency matrix
	    throw error::CartanError();
<<<<<<< HEAD
	  d_star[j].set(i); // set |i| as neighbour of |j|, and vice versa to
=======
	  d_star[j].set(i); // set |i| as neighbour of |j|
>>>>>>> b1ccd570
	  if (m>1) // only label multiple edges
	    d_downedge.push_back (std::make_pair(Edge(i,j),m));
	}
      }
      else if (c(i,j)!=2)
	throw error::CartanError();
}

// Constructs restriction of |d| to the subset of the vertices flagged by |c|.
// Used before |parent| has been classified, so no validity is assumed here
DynkinDiagram::DynkinDiagram(const RankFlags& c, const DynkinDiagram& parent)
  : d_star()     // start with empty vector
  , d_downedge() // start without any downward edges
{
  d_star.reserve(c.count()); // vertices selected by |c|, renumbered from 0

  // get the stars of retained vertices by intersection of old star with |c|
  for (RankFlags::iterator i = c.begin(); i(); ++i)
  {
    RankFlags st = parent.star(*i);
    st.slice(c); // extract bits set in |c| and repack to size |c.count()|
    d_star.push_back(st); // pack new stars into vector
  }

  // for the downedges we traverse those of |parent|, and see which apply
  for (std::vector<std::pair<Edge,Multiplicity> >::const_iterator
	 it=parent.d_downedge.begin(); it!=parent.d_downedge.end(); ++it)
  {
    unsigned int l = it->first.first;
    unsigned int s = it->first.second;
    if (c[l] and c[s]) // both long and short end points retained?
    d_downedge.push_back
      (std::make_pair(Edge(c.position(l),c.position(s)),it->second));

  }
} // extracting version of |DynkinDiagram::DynkinDiagram|

// folded diagram, computed from orbits of nodes of |d|
DynkinDiagram::DynkinDiagram(const ext_gens& orbits, const DynkinDiagram& diag)
: d_star(orbits.size())
, d_downedge()
{
  for (unsigned int i=0; i<orbits.size(); ++i)
  {
    RankFlags neighbours = diag.star(orbits[i].s0);
    if (orbits[i].length()>1)
      neighbours |= diag.star(orbits[i].s1);
    for (unsigned j=orbits.size(); --j > i; )
      if (neighbours[orbits[j].s0])  // run over neigbours |j| with $i<j<n$
      {
	const unsigned jj = orbits[j].s0;
	unsigned ii = orbits[i].s0;
	if (not diag.star(ii)[jj])
	  ii = orbits[i].s1;
	assert (diag.star(ii)[jj]);
	d_star[i].set(j);
	d_star[j].set(i); // mark |i| and |j| as neighbours in new diagram

	int diff=orbits[i].length()-orbits[j].length();
	if (diff==0) // equal length
	{ // then copy Cartan entries
	  const Multiplicity m = diag.edge_multiplicity(ii,jj);
	  if (m>1)
	  {
	    if (diag.Cartan_entry(ii,jj)<-1)
	      d_downedge.push_back (std::make_pair(Edge(i,j),m));
	    else
	      d_downedge.push_back (std::make_pair(Edge(j,i),m));
	  }
	}
	else // unequal orbit lengths
	{ // then mark multiplicity 2 edge from longer to shorter orbit
	  if (diff<0)
	    d_downedge.push_back (std::make_pair(Edge(i,j),2));
	  else
	    d_downedge.push_back (std::make_pair(Edge(j,i),2));
	}
      }
  }
}

/******** accessors **********************************************************/


// recover Cartan matrix entry from Dynkin diagram
int DynkinDiagram::Cartan_entry(unsigned int i,unsigned int j) const
{
  if (not star(i)[j])
    return i==j ? 2 : 0;
  for (unsigned int k=0; k<d_downedge.size(); ++k)
    if (d_downedge[k].first.first==i and d_downedge[k].first.second==j)
      return -int(d_downedge[k].second); // -2 or -3

  return -1; // simple edge, or labelled edge in short->long direction
}


/*
  Returns the connected component containing vertex \#i in the diagram.

  We use the class invariant that the adjacency matrix is symmetric, so that
  connected components are equivalence classes for reachability

  The algorithm is to start with |i|, and to construct "shells" from there, by
  taking each new shell to be the elements of the union of the stars of the
  old shell, that were not already considered. Since bitset iterators copy
  their bitset at construction, adding to |newElts| in the inner loop will not
  affect that iteration itself (but the logic would not be broken if it did).
 */
RankFlags DynkinDiagram::component(unsigned int i) const
{
  RankFlags c; // result: the connected component of $i$ computed below
  RankFlags newElts;
  newElts.set(i);

  while (newElts.any())
  {
    c |= newElts; // transfer to |c|
    for (RankFlags::iterator it = newElts.begin(); it(); ++it)
      newElts |= d_star[*it];
    newElts.andnot(c); // bits that remain are those that were set this loop
  }

  return c;
}


// Find the set of terminal nodes (degree one or zero) of the graph.
RankFlags DynkinDiagram::extremities() const
{
  RankFlags e;

  for (unsigned int i = 0; i < d_star.size(); ++i)
    if (d_star[i].count() <= 1)
      e.set(i);

  return e;
}


/*
  Find the labelled (multiple) edge in connected diagram; assumed present

  The edge |e| is downwards: |e.first| is longer than |e.second|
*/
Edge DynkinDiagram::labelled_edge() const
{
  assert(d_downedge.size()>0);
  return d_downedge[0].first;
}


/*
  Find the largest multiplicity in the graph.

  Returns 1 in absence of labelled edges, even when there are no edges at all!
*/
Multiplicity DynkinDiagram::edge_label() const
{
  Multiplicity m = 1;

  for (unsigned int i =0; i<d_downedge.size(); ++i)
    if (d_downedge[i].second>m)
      m = d_downedge[i].second;

  return m;
}


/*
  Find a fork node (|degree >= 3|) in a connected non-linear graph.

  Returns exception value |rank()| if the graph does not have a fork node.
*/
unsigned int DynkinDiagram::fork_node() const
{
  for (unsigned int i = 0; i < rank(); ++i)
    if (d_star[i].count() >= 3)
      return i;

  return rank();
}

LieType DynkinDiagram::Lie_type() const
{
  RankFlagsList cl = components(*this);
<<<<<<< HEAD

  LieType result;
  result.reserve(cl.size());
  for (unsigned int i = 0; i < cl.size(); ++i)
  {
    DynkinDiagram cd(cl[i],*this);
    result.push_back(SimpleLieType(cd.type_of_componenent(),cd.rank()));
  }

  return result;
}

/*
  Precondition: any constructed Dynkin diagram is acceptable

=======

  LieType result;
  result.reserve(cl.size());
  for (unsigned int i = 0; i < cl.size(); ++i)
  {
    DynkinDiagram cd(cl[i],*this);
    result.push_back(SimpleLieType(cd.type_of_componenent(),cd.rank()));
  }

  return result;
}

/*
  Precondition: any constructed Dynkin diagram is acceptable

>>>>>>> b1ccd570
  Postcondition: |a| is modified so that the new permutation gives a
  normalized ordering on each component: it gives Bourbaki ordering unless
  |Bourbaki| is false and the type is BCD: then the order is reversed.

  The detected semisimple Lie type is returned.
*/
LieType DynkinDiagram::normalise_components(Permutation& a,bool Bourbaki) const
{
  const RankFlagsList cl = components(*this);
  a = order_by_components(cl,rank());

  unsigned int offset = 0;
  LieType result; result.reserve(cl.size());
  for (unsigned int i = 0; i < cl.size(); ++i)
  {
    // make a Dynkin diagram for the connected component
    DynkinDiagram cd(cl[i],*this);
<<<<<<< HEAD

    // normalize it
    Permutation b;
    result.push_back(cd.normalise_component(b,Bourbaki));

    // piece together the permutation
    permutations::compose(a,b,offset);

    // update offset
    offset += cl[i].count();
  }
  return result;
} // |normalise_components|


/*
  Precondition : the current object is a connected Dynkin diagram;

  Postcondition : |pi| holds a permutation which enumerates the vertices of
  |d| in an order that will induce a normal form of |*this|; a CartanError
  will be thrown (either here or in helper) in case it is not a valid diagram

  It is just a dispatching function for the various possible simple types.
*/
SimpleLieType
DynkinDiagram::normalise_component(Permutation& pi, bool Bourbaki) const
{
  lietype::TypeLetter x = type_of_componenent();

  switch (x)
  {
  case 'A': pi = typeANormalize(*this);
    break;
  case 'B': pi = typeBNormalize(*this,Bourbaki);
    break;
  case 'C': pi = typeCNormalize(*this,Bourbaki);
    break;
  case 'D': pi = typeDNormalize(*this,Bourbaki);
    break;
  case 'E': pi = typeENormalize(*this);
    break;
  case 'F': pi = typeFNormalize(*this);
    break;
  case 'G': pi = typeGNormalize(*this);
    break;
  default:
    pi = Permutation(); // will provoke the error below
  }
  if (pi.size()!=rank())
    throw error::CartanError();

=======

    // normalize it
    Permutation b;
    result.push_back(cd.normalise_component(b,Bourbaki));

    // piece together the permutation
    permutations::compose(a,b,offset);

    // update offset
    offset += cl[i].count();
  }
  return result;
} // |normalise_components|


/*
  Precondition : the current object is a connected Dynkin diagram;

  Postcondition : |pi| holds a permutation which enumerates the vertices of
  |d| in an order that will induce a normal form of |*this|; a CartanError
  will be thrown (either here or in helper) in case it is not a valid diagram

  It is just a dispatching function for the various possible simple types.
*/
SimpleLieType
DynkinDiagram::normalise_component(Permutation& pi, bool Bourbaki) const
{
  lietype::TypeLetter x = type_of_componenent();

  switch (x)
  {
  case 'A': pi = typeANormalize(*this);
    break;
  case 'B': pi = typeBNormalize(*this,Bourbaki);
    break;
  case 'C': pi = typeCNormalize(*this,Bourbaki);
    break;
  case 'D': pi = typeDNormalize(*this,Bourbaki);
    break;
  case 'E': pi = typeENormalize(*this);
    break;
  case 'F': pi = typeFNormalize(*this);
    break;
  case 'G': pi = typeGNormalize(*this);
    break;
  default:
    pi = Permutation(); // will provoke the error below
  }
  if (pi.size()!=rank())
    throw error::CartanError();

>>>>>>> b1ccd570
  return SimpleLieType(x,rank());
}


/*
  Determines candidate for the (simple) type of a connected Dynkin diagram
  Throws an error if no candidate is found, but if it returns this does not
  guarantee that the Dynkin diagram is correct.

  Precondition : |d| is connected (and therefore not empty)
*/
lietype::TypeLetter DynkinDiagram::type_of_componenent() const
{
  if (rank()<=2) // types A1,A2,B2,C2,G2 are validly possible
    switch (edge_label())
    {
    case 1: return 'A';
    case 3: return 'G';
    case 2: // exceptionally in this case given order in diagram decides type
      return labelled_edge().first==0 ? 'B' : 'C'; // Bourbaki, B starts long
    default: assert(false); // too high label, should have been caught before
   }

  else // |rank>2|
  {
    RankFlags extr = extremities();
    if (extr.count()<2)
      throw error::CartanError();
    unsigned int fork = fork_node();
    if (fork==rank()) // diagram is linear
      switch (edge_label())
      {
      case 1: return 'A';
      case 2: // type is B,C or F
	{
	  Edge e = labelled_edge();
	  return extr.test(e.first) ? 'C' : extr.test(e.second) ? 'B' : 'F';
	}
      default: {} // since G2 was already detected, this canot be right
      }
    else // not a linear diagram
    {
      RankFlags short_arms = star(fork) & extremities();
      if (short_arms.any()) // now |arms| counts short arms
	return short_arms.count() == 1 ? 'E' : 'D';
    }
  }
  throw error::CartanError();
}



/*****************************************************************************

        Chapter II -- Functions declared in dynkin.h

******************************************************************************/

/*
  Returns the decomposition of |d| into connected components, a list of subsets

  We use the class invariant that the adjacency matrix is symmetric, so that
  connected components are equivalence classes for reachability
*/
RankFlagsList components(const DynkinDiagram& d)
{
  RankFlagsList cl;

  RankFlags remainder; remainder.fill(d.rank());

  while(remainder.any())
  {
    unsigned int i = remainder.firstBit();
    RankFlags c = d.component(i);
    cl.push_back(c);
    remainder.andnot(c); // remove current component from remainder
  }

  return cl;
}

/*
  Return a permutation such that successive intervals of simple roots form
  connected components, numbered as needed for our Weyl group implementation.

  NOTE: the permutation |result| maps new index |i| to old index |result[i]|.
*/
Permutation normalize(const DynkinDiagram& d)
{
  Permutation result;
  d.normalise_components(result,false);
  return result;
}

// Returns the (semisimple) Lie type of the Cartan matrix |cm|
LieType Lie_type(const int_Matrix& cm)
{
  return DynkinDiagram(cm).Lie_type();
}



/*
  Returns the (semisimple) Lie type of the Cartan matrix cm, also sets |pi|
  to the permutation from the standard ordering of simple roots for that type.

  Standard ordering is taken as Bourbaki ordering if |Bourbaki| holds,
  internal Weyl group implementation ordering otherwise. If |check| holds, a
  complete test is made of all entries in |cm|, throwing a |runtime_error| if
  it fails to be a valid Cartan matrix (throwing an error can also happen when
  |check==false|, but in that case no effort is done to ensure it; therefore
  one should set |check| whenever the validty of |cm| is in doubt).
*/
LieType Lie_type(const int_Matrix& cm,
		 bool Bourbaki, bool check,
		 Permutation& pi)
{
  if (check)
  {
    if (cm.numRows()!=cm.numColumns())
      throw error::CartanError();
    if (cm.numRows()>constants::RANK_MAX) // throw a different error type here
      throw std::runtime_error("Rank of matrix exceeds implementation limit");
  }

  DynkinDiagram d(cm);

  LieType result = d.normalise_components(pi,Bourbaki);

  if (check)
  {
   for (unsigned int i=0; i<result.size(); ++i)
    {
      SimpleLieType slt=result[i];
      if ((slt.type()=='E' and slt.rank()>8) or
	  (slt.type()=='F' and slt.rank()>4) or
	  (slt.type()=='G' and slt.rank()>2))
	throw error::CartanError();
    }
    for (unsigned int i=0; i<d.rank(); ++i)
      for (unsigned int j=0; j<d.rank(); ++j)
	if (cm(pi[i],pi[j])!=result.Cartan_entry(i,j))
	  throw error::CartanError();
   }
  return result;

}
/*!
  Synopsis: Returns some permutation that will take |d| to Bourbaki form

  This means that nodes of the diagram |d| taken in the order |a[0],...,a[r-1]|
  traverse each of its connected components consecutively, and in the order
  prescribed by the the Bourbaki conventions for the type of that component
*/
Permutation bourbaki(const DynkinDiagram& d)
{
  // do the normalization as in normalize, but with Bourbaki ordering
  Permutation result;
  d.normalise_components(result,true);

  return result;
}



/*****************************************************************************

        Chapter III -- Auxiliary functions for this module

******************************************************************************/

namespace {

/*
  Returns a permutation such that the various components, listed in cl,
  are numbered by successive indices. The result maps these indices back
  to their original positions.
*/
Permutation order_by_components(const RankFlagsList& cl, unsigned int r)
{
  Permutation result; result.reserve(r);

  // traverse each component, write down its elements in sequence
  for (unsigned int i = 0; i<cl.size(); ++i)
    std::copy(cl[i].begin(),cl[i].end(),std::back_inserter(result));

  assert (result.size()==r); // check that correct rank was passed
  return result;
} // |order_by_components|
<<<<<<< HEAD

} // |namespace|
=======

} // |namespace|


namespace {

// an auxiliary function; a first element is already pushed onto |a|
RankFlags linearise(const DynkinDiagram& d, Permutation& a)
{
  RankFlags done,next=d.star(a.back());
  while(done.set(a.back()),(next=d.star(a.back()).andnot(done)).any())
    a.push_back(next.firstBit());

  return done;
}
>>>>>>> b1ccd570

/*
  Find a permutation that will enumerates |d| along its diagram

<<<<<<< HEAD
namespace {

// an auxiliary function; a first element is already pushed onto |a|
RankFlags linearise(const DynkinDiagram& d, Permutation& a)
{
  RankFlags done,next=d.star(a.back());
  while(done.set(a.back()),(next=d.star(a.back()).andnot(done)).any())
    a.push_back(next.firstBit());

  return done;
}

/*
  Find a permutation that will enumerates |d| along its diagram

=======
>>>>>>> b1ccd570
  Precondition : |d.edge_label()==1| and |d.fork_node()==d.rank()|. This
  actually ensures this is a valid type An diagram.

  Postcondition : |pi| linearly enumerates the diagram in one of the two
  (except for A1) possible orders
*/
Permutation typeANormalize(const DynkinDiagram& d)
{
  Permutation a;
  a.reserve(d.rank());
  a.push_back(d.extremities().firstBit());

  linearise(d,a);
  return a;
}


/*
  Puts in |a| a permutation that will enumerate |d| in linear order,
  ending with a labelled edge if |Bourbaki| holds, or starting if not.

  Precondition |d.fork_node()==d.rank()| (linear diagram) and
  |d.edge_label()==2|, also this was not classified as type C or F

  There is a unique such ordering
*/
Permutation typeBNormalize(const DynkinDiagram& d, bool Bourbaki)
{
  Permutation a;
  a.reserve(d.rank());
  unsigned int short_node = d.labelled_edge().second; // one of 2 end nodes
  a.push_back // Bourbaki starts with the extramal node that is not short
    (Bourbaki ? d.extremities().reset(short_node).firstBit() : short_node);
  linearise(d,a);
  return a;
}


/*
  Puts in |a| a permutation that will enumerate |d| in linear order,
  ending with a labelled edge if |Bourbaki| holds, or starting if not.

  Precondition : as for type B, but one extremal node was long end of edge

  There is a unique such ordering
*/
Permutation typeCNormalize(const DynkinDiagram& d, bool Bourbaki)
{
  Permutation a;
  a.reserve(d.rank());
  unsigned int long_node = d.labelled_edge().first; // also an end point
  a.push_back // Bourbaki starts with the extramal node that is not long
    (Bourbaki ? d.extremities().reset(long_node).firstBit() : long_node);
  linearise(d,a);
  return a;
}


/*
  Puts in |a| a permutation that will enumerate |d| in alomst linear order
  (only the fork node has one neighbour at index distance 2 from it, which
  index is extremal); the fork node is at index |Bourbaki ? rank-3 : 2|.

  Precondition : there is a fork node (|degree >= 3|) with at least two short
  arms (neighbours that are extremities). Necessarily |d.rank()>=4|.

*/
Permutation typeDNormalize(const DynkinDiagram& d, bool Bourbaki)
{
  unsigned int r = d.rank();
  Permutation a;
  a.reserve(r);

  unsigned int fork = d.fork_node();
  RankFlags short_arms = d.star(fork) & d.extremities();
  RankFlags long_ends = d.extremities().andnot(short_arms);
  RankFlags::iterator it = short_arms.begin();

  if (long_ends.none()) // we either have a D4 diagram or rubbish
  {
    assert(short_arms.count()>=3); // the code below will not run out of |it|
    a.push_back(*it);
    if (Bourbaki)
      a.push_back(fork),a.push_back(*++it);
    else
      a.push_back(*++it),a.push_back(fork);
    a.push_back(*++it);
    // if |r>4| (diagram is rubbish) then |a| incomplete, will throw an error
  }
  else // an extremity not adjacent to the fork node was found
  {
    a.push_back(long_ends.firstBit());
    RankFlags done=linearise(d,a); // will pass through |fork| in valid cases
    if (done[*it])
      ++it; // skip first short arm if already done
    a.push_back(*it); // add an unused short arm vertex (at most one is used)
    if (not Bourbaki)
      std::reverse(a.begin(),a.end());
  }
  return a; // might be incomplete, and completeness does not ensure validity
}


/*
  Put in |a| the permutation enumerating |d| in Bourbaki order.

  Precondition : |d| has a fork node with one short arm

  Postcondition : a holds a permutation for which the node is in position 3
  (counting from 0), position 1 is the extremity of the branch of length 1,
  position 0 is the extremity of a branch of length 2, position 2 is the other
  element of that branch, and the elements of the last branch are enumerated
  from the node. There are two solutions in type E6, one otherwise.
*/
Permutation typeENormalize(const DynkinDiagram& d)
{
  unsigned int r = d.rank();
  unsigned int fork = d.fork_node();
  RankFlags fork_star = d.star(fork);
  RankFlags extr = d.extremities();

  Permutation a;
  if (r<6 or r>8 or fork_star.count()!=3 or extr.count()!=3)
    throw error::CartanError();
<<<<<<< HEAD

  RankFlags short_arms = fork_star & extr;
  assert(short_arms.count()==1); // this was what caused type E classification

  extr.andnot(short_arms);
  RankFlags::iterator it = extr.begin();
  RankFlags inter = d.star(*it) & fork_star;
  if (inter.none()) // skip end point long arm
    inter = d.star(*++it) & fork_star;
  if (inter.none()) // still long arm? then something is wrong
    throw error::CartanError();

  a.push_back(*it);                   // end middle arm
  a.push_back(short_arms.firstBit()); // short arm
  a.push_back(inter.firstBit());      // halfway middle are
  a.push_back(fork);

  inter |= short_arms;     // henceforth |inter| marks done nodes
  fork_star.andnot(inter); // and |fork_star| successors of last node

=======

  RankFlags short_arms = fork_star & extr;
  assert(short_arms.count()==1); // this was what caused type E classification

  extr.andnot(short_arms);
  RankFlags::iterator it = extr.begin();
  RankFlags inter = d.star(*it) & fork_star;
  if (inter.none()) // skip end point long arm
    inter = d.star(*++it) & fork_star;
  if (inter.none()) // still long arm? then something is wrong
    throw error::CartanError();

  a.push_back(*it);                   // end middle arm
  a.push_back(short_arms.firstBit()); // short arm
  a.push_back(inter.firstBit());      // halfway middle are
  a.push_back(fork);

  inter |= short_arms;     // henceforth |inter| marks done nodes
  fork_star.andnot(inter); // and |fork_star| successors of last node

>>>>>>> b1ccd570
  while (fork_star.any())
  {
    inter.set(a.back());
    a.push_back(fork_star.firstBit());
    fork_star=d.star(a.back()).andnot(inter);
  }
  return a;
}


/*
  Put in |a| the permutation enumerating |d| in Bourbaki order.

  Precondition : diagram is linear, has multiple edge without extremities

  Postcondition : |a| holds a permutation which enumerates the graph in linear
  order, for which the middle edge is oriented from 1 to 2; (the arrow in F4
  is like in the Bn diagrams); such a permutation is unique.
*/
Permutation typeFNormalize(const DynkinDiagram& d)
{
  Permutation a;
  Edge e = d.labelled_edge(); // there is such an edge
  RankFlags st = d.star(e.first);
  assert(st.count()>1); // this was tested
  st.reset(e.second);

  a.push_back(st.firstBit());
  linearise(d,a);
  return a;
}


// Precondition : |d| has rank 2 and an edge with label 3
Permutation typeGNormalize(const DynkinDiagram& d)
{
  Permutation a(2);

  Edge e = d.labelled_edge();

  a[1] = e.first;
  a[0] = e.second;
  return a;
}

} // |namespace|
} // |namespace dynkin|
} // |namespace atlas|<|MERGE_RESOLUTION|>--- conflicted
+++ resolved
@@ -70,11 +70,7 @@
 	{
 	  if (c(j,i)==0) // this test ensures a symmetric adjacency matrix
 	    throw error::CartanError();
-<<<<<<< HEAD
-	  d_star[j].set(i); // set |i| as neighbour of |j|, and vice versa to
-=======
 	  d_star[j].set(i); // set |i| as neighbour of |j|
->>>>>>> b1ccd570
 	  if (m>1) // only label multiple edges
 	    d_downedge.push_back (std::make_pair(Edge(i,j),m));
 	}
@@ -261,7 +257,6 @@
 LieType DynkinDiagram::Lie_type() const
 {
   RankFlagsList cl = components(*this);
-<<<<<<< HEAD
 
   LieType result;
   result.reserve(cl.size());
@@ -277,23 +272,6 @@
 /*
   Precondition: any constructed Dynkin diagram is acceptable
 
-=======
-
-  LieType result;
-  result.reserve(cl.size());
-  for (unsigned int i = 0; i < cl.size(); ++i)
-  {
-    DynkinDiagram cd(cl[i],*this);
-    result.push_back(SimpleLieType(cd.type_of_componenent(),cd.rank()));
-  }
-
-  return result;
-}
-
-/*
-  Precondition: any constructed Dynkin diagram is acceptable
-
->>>>>>> b1ccd570
   Postcondition: |a| is modified so that the new permutation gives a
   normalized ordering on each component: it gives Bourbaki ordering unless
   |Bourbaki| is false and the type is BCD: then the order is reversed.
@@ -311,7 +289,6 @@
   {
     // make a Dynkin diagram for the connected component
     DynkinDiagram cd(cl[i],*this);
-<<<<<<< HEAD
 
     // normalize it
     Permutation b;
@@ -363,59 +340,6 @@
   if (pi.size()!=rank())
     throw error::CartanError();
 
-=======
-
-    // normalize it
-    Permutation b;
-    result.push_back(cd.normalise_component(b,Bourbaki));
-
-    // piece together the permutation
-    permutations::compose(a,b,offset);
-
-    // update offset
-    offset += cl[i].count();
-  }
-  return result;
-} // |normalise_components|
-
-
-/*
-  Precondition : the current object is a connected Dynkin diagram;
-
-  Postcondition : |pi| holds a permutation which enumerates the vertices of
-  |d| in an order that will induce a normal form of |*this|; a CartanError
-  will be thrown (either here or in helper) in case it is not a valid diagram
-
-  It is just a dispatching function for the various possible simple types.
-*/
-SimpleLieType
-DynkinDiagram::normalise_component(Permutation& pi, bool Bourbaki) const
-{
-  lietype::TypeLetter x = type_of_componenent();
-
-  switch (x)
-  {
-  case 'A': pi = typeANormalize(*this);
-    break;
-  case 'B': pi = typeBNormalize(*this,Bourbaki);
-    break;
-  case 'C': pi = typeCNormalize(*this,Bourbaki);
-    break;
-  case 'D': pi = typeDNormalize(*this,Bourbaki);
-    break;
-  case 'E': pi = typeENormalize(*this);
-    break;
-  case 'F': pi = typeFNormalize(*this);
-    break;
-  case 'G': pi = typeGNormalize(*this);
-    break;
-  default:
-    pi = Permutation(); // will provoke the error below
-  }
-  if (pi.size()!=rank())
-    throw error::CartanError();
-
->>>>>>> b1ccd570
   return SimpleLieType(x,rank());
 }
 
@@ -605,10 +529,6 @@
   assert (result.size()==r); // check that correct rank was passed
   return result;
 } // |order_by_components|
-<<<<<<< HEAD
-
-} // |namespace|
-=======
 
 } // |namespace|
 
@@ -624,29 +544,10 @@
 
   return done;
 }
->>>>>>> b1ccd570
 
 /*
   Find a permutation that will enumerates |d| along its diagram
 
-<<<<<<< HEAD
-namespace {
-
-// an auxiliary function; a first element is already pushed onto |a|
-RankFlags linearise(const DynkinDiagram& d, Permutation& a)
-{
-  RankFlags done,next=d.star(a.back());
-  while(done.set(a.back()),(next=d.star(a.back()).andnot(done)).any())
-    a.push_back(next.firstBit());
-
-  return done;
-}
-
-/*
-  Find a permutation that will enumerates |d| along its diagram
-
-=======
->>>>>>> b1ccd570
   Precondition : |d.edge_label()==1| and |d.fork_node()==d.rank()|. This
   actually ensures this is a valid type An diagram.
 
@@ -771,7 +672,6 @@
   Permutation a;
   if (r<6 or r>8 or fork_star.count()!=3 or extr.count()!=3)
     throw error::CartanError();
-<<<<<<< HEAD
 
   RankFlags short_arms = fork_star & extr;
   assert(short_arms.count()==1); // this was what caused type E classification
@@ -792,28 +692,6 @@
   inter |= short_arms;     // henceforth |inter| marks done nodes
   fork_star.andnot(inter); // and |fork_star| successors of last node
 
-=======
-
-  RankFlags short_arms = fork_star & extr;
-  assert(short_arms.count()==1); // this was what caused type E classification
-
-  extr.andnot(short_arms);
-  RankFlags::iterator it = extr.begin();
-  RankFlags inter = d.star(*it) & fork_star;
-  if (inter.none()) // skip end point long arm
-    inter = d.star(*++it) & fork_star;
-  if (inter.none()) // still long arm? then something is wrong
-    throw error::CartanError();
-
-  a.push_back(*it);                   // end middle arm
-  a.push_back(short_arms.firstBit()); // short arm
-  a.push_back(inter.firstBit());      // halfway middle are
-  a.push_back(fork);
-
-  inter |= short_arms;     // henceforth |inter| marks done nodes
-  fork_star.andnot(inter); // and |fork_star| successors of last node
-
->>>>>>> b1ccd570
   while (fork_star.any())
   {
     inter.set(a.back());
