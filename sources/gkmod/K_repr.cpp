/*
  This is K_repr.cpp

  Copyright (C) 2022 Marc van Leeuwen
  part of the Atlas of Lie Groups and Representations

  For license information see the LICENSE file
*/

#include "K_repr.h"
#include "repr.h"

namespace atlas {
  namespace repr {

K_repr::K_type Rep_context::sr_K(KGBElt x, Weight lambda_rho) const
{
  const InvolutionTable& i_tab = involution_table();
  auto i_x = kgb().inv_nr(x);
  i_tab.lambda_unique(i_x,lambda_rho); // ensure unique representative
  const auto& theta = i_tab.matrix(i_x);
  auto th1_lambda = lambda_rho+theta*lambda_rho+i_tab.theta_plus_1_rho(i_x);
  return {x,std::move(lambda_rho),height(th1_lambda)};
}

// |z| standard means $\lambda (weakly) dominant on the (simply-)imaginary roots
bool Rep_context::is_standard(const K_repr::K_type& z) const
{
  const RootDatum& rd = root_datum();
  const InvolutionNbr i_x = kgb().inv_nr(z.x());
  const InvolutionTable& i_tab = involution_table();

  for (RootNbr alpha : i_tab.imaginary_basis(i_x))
    if (rd.coroot(alpha).dot(z.lambda_rho())+rd.colevel(alpha)<0)
      return false;
  return true;
}

// |z| dominant means that $(1+theta_x)\lambda$ fails to be (weakly) dominant
bool Rep_context::is_dominant(const K_repr::K_type& z) const
{
  const RootDatum& rd = root_datum();
  const InvolutionNbr i_x = kgb().inv_nr(z.x());
  const InvolutionTable& i_tab = involution_table();
  // we shall use $\alpha^\check\cdot(1+theta_x)\lambda\
     =(\alpha^\check+\alpha^\check\theta_x)\cdot\lambda$
  const Weight& lr=z.lambda_rho();

  for (weyl::Generator s=0; s<rd.semisimple_rank(); ++s)
  { RootNbr beta = i_tab.root_involution(i_x,rd.simpleRootNbr(s));
    if (rd.simpleCoroot(s).dot(lr)+1+rd.coroot(beta).dot(lr)+rd.colevel(beta)<0)
      return false;
  }
  return true;
}

// |z| zero means that no singular simply-imaginary roots are compact
// we assume |is_standard(z)|, so singular imaginary system is simply generated
bool Rep_context::is_nonzero(const K_repr::K_type& z) const
{
  const RootDatum& rd = root_datum();
  const InvolutionNbr i_x = kgb().inv_nr(z.x());
  const InvolutionTable& i_tab = involution_table();

  for (RootNbr alpha : i_tab.imaginary_basis(i_x)) // simple-imaginary
    if (rd.coroot(alpha).dot(z.lambda_rho())+rd.colevel(alpha)==0 // singular
	and not kgb().simple_imaginary_grading(z.x(),alpha)) // and compact
      return false;
  return true;
}

// |z| semifinal means the absence of real parity roots. We do not assume
// |is_theta_stable|, so all really-simple roots must be tested
bool Rep_context::is_semifinal(const K_repr::K_type& z) const
{
  const RootDatum& rd = root_datum();
  const InvolutionNbr i_x = kgb().inv_nr(z.x());
  const InvolutionTable& i_tab = involution_table();
  const RootNbrSet pos_real = i_tab.real_roots(i_x) & rd.posRootSet();
  const Weight test_wt = z.lambda_rho()*2 // $2(\lambda-\rho)$
	   + rd.twoRho()-rd.twoRho(pos_real); // replace $\rho$ by $\rho_R$

  for (RootNbr alpha : i_tab.real_basis(i_x))
    if (rd.coroot(alpha).dot(test_wt)%4 !=0) // doubled odd: parity real root
      return false; // which invalidates the semi-final condition
  return true;
}

// absence of complex singular descents; assumes properties asserted below
bool Rep_context::is_normal(const K_repr::K_type& z) const
{
  assert (is_standard(z)); // othewise the notion is not defined
  assert (is_dominant(z)); // this is necessary fot the normal form

  // although we could define the predicate without the next two assumptions,
  // this would be harder to implement, while the predicate is less interesting
  assert (is_nonzero(z) and is_semifinal(z));

  const auto& rd = root_datum();
  const auto i_x = kgb().inv_nr(z.x());
  const auto& lr = z.lambda_rho();
  const InvolutionTable& i_tab = involution_table();
  const auto& theta = i_tab.matrix(i_x);

  Weight im_wt = lr + theta*lr + i_tab.theta_plus_1_rho(i_x);

  for (weyl::Generator s=0; s<rd.semisimple_rank(); ++s)
    if (kgb().isComplexDescent(s,z.x()) and rd.simpleCoroot(s).dot(im_wt)==0)
      return false;

  return true;
}


void Rep_context::make_dominant (K_repr::K_type& t) const
{
  KGBElt& x=t.d_x; Weight& lr = t.lam_rho; // operate directly on components

  const auto& rd = root_datum();
  const InvolutionTable& i_tab = involution_table();
  Weight im_wt; // imaginary weight to be made dominant for complex coroots

  { // set |im_wt|, and check dominance for imaginary subsystem
    const auto i_x = kgb().inv_nr(x);
    const auto& theta = i_tab.matrix(i_x);
    im_wt = lr + theta*lr + i_tab.theta_plus_1_rho(i_x);
    for (RootNbr s : i_tab.imaginary_basis(i_x))
      if (rd.simpleCoroot(s).dot(im_wt)<0)
	throw std::runtime_error("Non standard K-type in make_dominant");
  }

  { weyl::Generator s;
    do
      for (s=0; s<rd.semisimple_rank(); ++s)
	if (rd.simpleCoroot(s).dot(im_wt)<0)
	{
	  assert(i_tab.is_complex_simple(kgb().inv_nr(x),s));
	  x = kgb().cross(s,x);
	  rd.simple_reflect(s,im_wt);
	  rd.simple_reflect(s,lr,1); // $-\rho$-based reflection
	  break; // out of the loop |for(s)|
	} // |if(v<0)| and |for(s)|
    while (s<rd.semisimple_rank()); // wait until inner loop runs to completion
  }
  i_tab.lambda_unique(kgb().inv_nr(x),lr); // to preferred coset representative
} // |make_dominant|

// exhaust simple complex descents for the involution
void Rep_context::make_theta_stable (K_repr::K_type& t) const
{
  KGBElt& x=t.d_x; Weight& lr = t.lam_rho; // operate directly on components

  const auto& rd = root_datum();
  const InvolutionTable& i_tab = involution_table();

  { weyl::Generator s;
    do
      for (s=0; s<rd.semisimple_rank(); ++s)
	if (kgb().isComplexDescent(s,x))
	{
	  x = kgb().cross(s,x);
	  rd.simple_reflect(s,lr,1); // $-\rho$-based reflection
	  break; // out of the loop |for(s)|
	} // |if(v<0)| and |for(s)|
    while (s<rd.semisimple_rank()); // wait until inner loop runs to completion
  }
  i_tab.lambda_unique(kgb().inv_nr(x),lr); // to preferred coset representative
} // |make_theta_stable|

void Rep_context::to_canonical_involution
  (K_repr::K_type& t, RankFlags gens) const
{
  KGBElt& x=t.d_x; Weight& lr = t.lam_rho; // operate directly on components

  const auto& rd = root_datum();
  const InvolutionTable& i_tab = involution_table();

  TwistedInvolution sigma = kgb().involution(x);
  WeylWord ww = inner_class().canonicalize(sigma,gens);
  for (auto s : ww)
  {
    assert(i_tab.is_complex_simple(kgb().inv_nr(x),s));
    x = kgb().cross(s,x);
    rd.simple_reflect(s,lr,1); // $-\rho$-based reflection
  }
  i_tab.lambda_unique(kgb().inv_nr(x),lr); // to preferred coset representative
} // |to_canonical_involution|

using term = std::pair<K_repr::K_type, int>;
using term_list = simple_list<term>;

void insert(term&& trm, term_list& L) // assumes |L| is sorted decreasingly
{ auto it = L.begin();
  const auto& t = trm.first;
  while (not L.at_end(it))
    if (t < it->first)
      ++it; // skip higher terms
    else if (it->first < t) // then we are looking at lower terms
      break; // so break loop and insert before those lower terms
    else  // matching term; operate on coefficient
    { if ((it->second += trm.second) == 0)
        L.erase(it);
      return; // whether by coefficient update or erasure, we are done
    }
  L.insert(it,std::move(trm));
}

term_list Rep_context::finals_for(K_repr::K_type t) const
{
  const auto& rd = root_datum();
  const InvolutionTable& i_tab = involution_table();

  term_list result, todo;
  // there is no way to initialise |simple_list| from move-only type values
  todo.push_front(term(std::move(t),1)); // so move |t| to front term manually

  // the following loop is by decreasing height; new terms of lesser height
  // may be inserted into |result| en route, and will be encountered later
  while (not todo.empty())
  {
    auto  current = std::move(todo.front());
    auto& coef = current.second;
    KGBElt& x = current.first.d_x; // access current |K_type|, and
    Weight& lr = current.first.lam_rho; // operate directly on its components
    todo.pop_front();

    Weight im_wt; // imaginary weight to be made dominant
    { // set |im_wt|
      const auto i_x = kgb().inv_nr(x);
      const auto& theta = i_tab.matrix(i_x);
      im_wt = lr + theta*lr + i_tab.theta_plus_1_rho(i_x);
    }

  restart: // go here when |current| and |im_wt| have been modified
    for (weyl::Generator s=0; s<rd.semisimple_rank(); ++s)
    { const auto eval = rd.simpleCoroot(s).dot(im_wt);
      if (eval<=0)
      { switch(kgb().status(s,x))
	{
	case gradings::Status::ImaginaryCompact:
	  if (eval<0) // then reflect |lambda| and negate sign
	  {
	    rd.simple_reflect(s,im_wt);
	    rd.simple_reflect(s,lr,1); // $-\rho$-based reflection
	    coef = -coef;
	    goto restart;
	  }
	  else goto drop;
	case gradings::Status::ImaginaryNoncompact:
	  if (eval<0) // then also add Cayley transform terms
	  {
	    KGBElt sx = kgb().cross(s,x);
	    KGBElt Cx = kgb().cayley(s,x);
	    K_repr::K_type t1 = sr_K(Cx,lr);
	    assert( t1.height() < current.first.height() );
	    insert(std::make_pair(std::move(t1),coef),todo);
	    if (sx==x) // then type 2 Cayley
	    {
	      K_repr::K_type t2 = sr_K(Cx,lr+rd.simpleRoot(s));
	      assert( t2.height() < current.first.height() );
	      insert(std::make_pair(std::move(t2),coef),todo);
	    }
	    x = sx; // after testing we can update |x| for nci cross action
	    rd.simple_reflect(s,im_wt);
	    rd.simple_reflect(s,lr,1); // $-\rho$-based reflection
	    coef = -coef; // reflect, negate, and continue with |current|
	    goto restart;
	  }
	  else // nothing to do for singular nci generator
	    continue; // continue loop on |s|
	case gradings::Status::Complex:
	  if (eval<0 or kgb().isDescent(s,x))
	  { // do cross action to make |im_wt| more dominant or |x| shorter
	    x = kgb().cross(s,x);
	    rd.simple_reflect(s,im_wt);
	    rd.simple_reflect(s,lr,1); // $-\rho$-based reflection
	    // keep |coef| unchanged
	    goto restart;
	  }
	  else continue; // nothing to do for a singular complex ascent
	case gradings::Status::Real:
	  assert(eval==0);
	  // now evaluation on |lr| counts
	  const auto eval_lr = rd.simpleCoroot(s).dot(lr);
	  if (eval_lr%2 != 0) // then $\alpha_s$ is a parity real root
	  {
<<<<<<< HEAD
	    lr -= rd.simpleRoot(s)*((eval+1)/2); // this invalidates |current|
	    assert( rd.simpleCoroot(s).dot(lr) == -1 ); // we have projected
=======
	    lr -= rd.simpleRoot(s)*((eval_lr+1)/2);
	    assert( rd.simpleCoroot(s).dot(lr) == -1 );
>>>>>>> 3eef0b6e
	    KGBEltPair Cxs = kgb().inverseCayley(s,x);
	    if (Cxs.second!=UndefKGB)
	    {
	      K_repr::K_type t2 = sr_K(Cxs.second,lr);
	      assert( t2.height() == current.first.height() );
	      insert(std::make_pair(std::move(t2),current.second),todo);
	    }
	    K_repr::K_type t1 = sr_K(Cxs.first,std::move(lr));
	    assert( t1.height() == current.first.height() );
	    insert(std::make_pair(std::move(t1),current.second),todo);
	    goto drop; // we've destroyed |current|, don't contribute it
	  }
	  else continue; // nothing to do for a (singular) real nonparity root
	} // |switch|
      } // |if(eval<=0)|
    } // |for(s)|

    // now we have succeeded in making |current| standard; contriute it
    i_tab.lambda_unique(kgb().inv_nr(x),lr); // preferred coset representative
    result.push_front(std::move(current));

  drop: {} // when jumping here, proceed without contributing |current|
  } // |while(not todo.empty())|

  return result;
} // |Rep_context::finals_for|

K_repr::K_type_pol Rep_context::KGP_sum (K_repr::K_type& t) const
{
  const auto& rd = root_datum();
  const InvolutionTable& i_tab = involution_table();
  const auto& kgb = this->kgb();

  make_theta_stable(t);
  const InvolutionNbr i_theta = kgb.inv_nr(t.x());
  std::vector<weyl::Generator> Levi_gens;
  Levi_gens.reserve(rd.semisimple_rank());
  for (weyl::Generator s=0; s<rd.semisimple_rank(); ++s)
    if (i_tab.is_real_simple(i_theta,s))
    {
      assert(rd.simpleCoroot(s).dot(t.lambda_rho())%2==0); // |t| must be final
      Levi_gens.push_back(s);
    }

  const auto max_l = kgb.length(t.x());

  BitMap present (kgb.size());
  present.insert(t.x());
  using pre_K_type = std::pair<KGBElt,Weight>;
  containers::queue<pre_K_type> Q { std::make_pair(t.x(), t.lambda_rho()) };
  K_repr::K_type_pol result { t.copy() }; // keep |t| itself for caller

  do
  {
    pre_K_type current = std::move(Q.front()); Q.pop();
    KGBElt x=current.first;
    const Weight& lam_rho = current.second;
    for (auto s : Levi_gens)
      switch (kgb.status(s,x))
      {
      case gradings::Status::Real:
	{
	  auto pair = kgb.inverseCayley(s,x);
	  KGBElt Csx=pair.first;
	  auto eval = rd.simpleCoroot(s).dot(lam_rho);
	  assert(eval%2==0); // "non-parity"; from final condition
	  Weight new_lr = lam_rho - rd.simpleRoot(s)*(eval/2);
	  auto sign = (max_l-kgb.length(Csx))%2==0 ? 1 : -1;
	  if (not present.isMember(Csx))
	  {
	    present.insert(Csx);
	    result.add_term(sr_K(Csx,new_lr),sign);
	    Q.push(std::make_pair(Csx,new_lr));
	  }
	  if ((Csx=pair.second)!=UndefKGB and not present.isMember(Csx))
	  {
	    present.insert(Csx);
	    result.add_term(sr_K(Csx,new_lr),sign);
	    Q.push(std::make_pair(Csx,std::move(new_lr)));
	  }
	}
	break;
      case gradings::Status::Complex:
	{
	  KGBElt sx=kgb.cross(s,x);
	  if (not present.isMember(sx)) // this also excludes complex ascents
	  {
	    present.insert(sx);
	    Weight new_lr = rd.simple_reflection(s,lam_rho);
	    auto sign = (max_l-kgb.length(sx))%2==0 ? 1 : -1;
	    result.add_term(sr_K(sx,new_lr),sign);
	    Q.push(std::make_pair(sx,std::move(new_lr)));
	  }
	}
      default: break;
      } // |switch|
  }
  while (not Q.empty());

  return result;

} // |Rep_context::KGP_sum|

K_repr::K_type_pol Rep_context::monomial_product
  (const K_repr::K_type_pol& P, const Weight& e,level max_level) const
{
  const InvolutionTable& i_tab = involution_table();
  K_repr::K_type_pol::poly result;
  result.reserve(P.size());
  for (const auto& term : P)
  {
    KGBElt x = term.first.x();
    auto new_exp = term.first.lambda_rho()+e;
    auto i_x = kgb().inv_nr(x);
    i_tab.lambda_unique(i_x,new_exp); // ensure unique representative
    const auto& theta = i_tab.matrix(i_x);
    auto ht = height(new_exp+theta*new_exp+i_tab.theta_plus_1_rho(i_x));
    if (ht<=max_level)
      result.emplace_back
	(K_repr::K_type{x,std::move(new_exp),ht},term.second);
  } // |for(term)|
  return { std::move(result),P.cmp() };
} // |Rep_context::monomial_product|

K_repr::K_type_pol Rep_context::K_type_formula
  (K_repr::K_type& t,level max_level) const
{
  const auto& rd = root_datum();
  const InvolutionTable& i_tab = involution_table();
  auto terms = KGP_sum(t); // this also moves |t| to a theta-stable parabolic
  // nilpotents of the parabolic subalgebra at |t|:
  RootNbrSet radical_posroots = rd.posRootSet();
  radical_posroots.andnot(i_tab.real_roots(kgb().inv_nr(t.x())));
  K_repr::K_type_pol result;

  for (auto&& term : terms)
  {
    KGBElt x = term.first.x();
    const InvolutionNbr i_x = kgb().inv_nr(x);
    RootNbrSet sum_set{rd.numRoots()};
    for (const auto i : radical_posroots)
    { assert(not i_tab.real_roots(i_x).isMember(i)); // no new real roots here
      // though some of the non-radical posroots will no longer be real
       if (i_tab.complex_roots(i_x).isMember(i))
	sum_set.set_to(i,
	  i_tab.root_involution(i_x,i)>i); // first complex of a swapped pair
      else
	sum_set.set_to(i,
	  status(kgb(),x,i)==gradings::Status::ImaginaryNoncompact);
    }
    // |for(i : radical_posroots)|
    K_repr::K_type_pol product (std::move(term.first),term.second);
    for (const auto i : sum_set)
      product -= monomial_product(product,rd.root(i),max_level);
    result += std::move(product);
  }
  return result;
}

  } // |namespace repr|
} // |namespace atlas|<|MERGE_RESOLUTION|>--- conflicted
+++ resolved
@@ -284,13 +284,8 @@
 	  const auto eval_lr = rd.simpleCoroot(s).dot(lr);
 	  if (eval_lr%2 != 0) // then $\alpha_s$ is a parity real root
 	  {
-<<<<<<< HEAD
-	    lr -= rd.simpleRoot(s)*((eval+1)/2); // this invalidates |current|
-	    assert( rd.simpleCoroot(s).dot(lr) == -1 ); // we have projected
-=======
 	    lr -= rd.simpleRoot(s)*((eval_lr+1)/2);
 	    assert( rd.simpleCoroot(s).dot(lr) == -1 );
->>>>>>> 3eef0b6e
 	    KGBEltPair Cxs = kgb().inverseCayley(s,x);
 	    if (Cxs.second!=UndefKGB)
 	    {
