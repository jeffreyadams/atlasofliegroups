--- conflicted
+++ resolved
@@ -138,7 +138,6 @@
   return n;
 }
 
-<<<<<<< HEAD
 unsigned int ext_block::list_edges()
 {
   std::set<BlockEltPair>::iterator it;
@@ -208,40 +207,12 @@
   return bit;
 }
 
-
-void ext_block::report_2Ci_toggles() const
-{
-  std::cout << "all (2Ci,2Cr) pairs and their flipped status" << std::endl;
-  for (weyl::Generator s=0; s<rank(); ++s)
-    for (BlockElt x=0; x<size(); ++x)
-      if (descent_type(s,x)==atlas::ext_block::two_semi_imaginary)
-      {
-	auto y=Cayley(s,x);
-	std::cout << s+1 << " " << z(x) << " " << z(y);
-	if (info[x].flips[0].test(s))
-	  std::cout << " flipped";
-	std::cout << std::endl;
-      }
-
-}
-
-=======
-context::context
-  (const repr::Rep_context& rc, WeightInvolution delta, const RatWeight& gamma)
-    : d_rc(rc)
-    , d_delta(std::move(delta)), d_gamma(gamma)
-    , d_g(rc.kgb().base_grading_vector()+rho_check(rc.rootDatum()))
-    , integr_datum(integrality_datum(rc.rootDatum(),gamma))
-    , sub(SubSystem::integral(rc.rootDatum(),gamma))
-{}
-
 // compute |bgv-(bgv+t_bits)*(1+theta)/2 == (bgv-t_bits-(bgv+t_bits)*theta)/2|
 Coweight ell (const KGB& kgb, KGBElt x)
 { auto diff= (kgb.base_grading_vector()-kgb.torus_factor(x)).normalize();
   assert(diff.denominator()==1);
   return Coweight(diff.numerator().begin(),diff.numerator().end());
 }
-
 
 void validate(const param& E)
 {
@@ -357,6 +328,22 @@
   return d%4==0 ? 1 : -1;
 }
 
+void ext_block::report_2Ci_toggles() const
+{
+  std::cout << "all (2Ci,2Cr) pairs and their flipped status" << std::endl;
+  for (weyl::Generator s=0; s<rank(); ++s)
+    for (BlockElt x=0; x<size(); ++x)
+      if (descent_type(s,x)==atlas::ext_block::two_semi_imaginary)
+      {
+	auto y=Cayley(s,x);
+	std::cout << s+1 << " " << z(x) << " " << z(y);
+	if (info[x].flips[0].test(s))
+	  std::cout << " flipped";
+	std::cout << std::endl;
+      }
+
+}
+
 // this implements (comparison using) the formula from Proposition 16 in
 // "Parameters for twisted repressentations" (with $\delta-1 = -(1-\delta)$
 // the relation is symmetric in |E|, |F|, although not obviously so
@@ -384,7 +371,6 @@
 bool is_default (const param& E)
 { return same_sign(E,param(E.ctxt,x(E),E.lambda_rho())); }
 
->>>>>>> 8b707bc9
 void ext_block::add_neighbours
   (BlockEltList& dst, weyl::Generator s, BlockElt n) const
 {
@@ -398,8 +384,6 @@
 }
 
 void ext_block::flip_edge(weyl::Generator s, BlockElt x, BlockElt y)
-<<<<<<< HEAD
-=======
 {
   BlockEltPair p= data[s][x].links;
   int i= p.first==y ? 0 : p.second==y ? 1 : -1;
@@ -409,27 +393,12 @@
 
 // whether link for |s| from |x| to |y| has a sign flip attached
 int ext_block::epsilon(weyl::Generator s, BlockElt x, BlockElt y ) const
->>>>>>> 8b707bc9
-{
-  BlockEltPair p= data[s][x].links;
-  int i= p.first==y ? 0 : p.second==y ? 1 : -1;
-  assert(i>=0);
-<<<<<<< HEAD
-  info[x].flips[i].flip(s);
-}
-
-// whether link for |s| from |x| to |y| has a sign flip attached
-int ext_block::epsilon(weyl::Generator s, BlockElt x, BlockElt y ) const
 {
   BlockEltPair p= data[s][x].links;
   int i= p.first==y ? 0 : p.second==y ? 1 : -1;
   assert(i>=0);
   bool flip = info[x].flips[i][s];
 
-=======
-  bool flip = info[x].flips[i][s];
-
->>>>>>> 8b707bc9
   // each 2i12/21r21 quadruple has one implicit negative sign not using |flips|
   if (has_quadruple(descent_type(s,x)) and
       i==1 and data[s][y].links.second==x)
@@ -454,7 +423,6 @@
   return result;
 }
 
-<<<<<<< HEAD
 context::context
   (const repr::Rep_context& rc, WeightInvolution delta, const RatWeight& gamma)
     : d_rc(rc)
@@ -464,66 +432,9 @@
     , sub(SubSystem::integral(rc.rootDatum(),gamma))
 {}
 
-// compute |bgv-(bgv+t_bits)*(1+theta)/2 == (bgv-t_bits-(bgv+t_bits)*theta)/2|
-Coweight ell (const KGB& kgb, KGBElt x)
-{ auto diff= (kgb.base_grading_vector()-kgb.torus_factor(x)).normalize();
-  assert(diff.denominator()==1);
-  return Coweight(diff.numerator().begin(),diff.numerator().end());
-}
-
-
-void validate(const param& E)
-{
-  const auto& i_tab = E.rc().innerClass().involution_table();
-  const auto& rd = E.rc().innerClass().rootDatum();
-  const auto& theta = i_tab.matrix(E.tw);
-  const auto& delta = E.ctxt.delta();
-  assert(delta*theta==theta*delta);
-  assert((delta-1)*E.lambda_rho()==(1-theta)*E.tau());
-  assert((delta-1).right_prod(E.l())==(theta+1).right_prod(E.t()));
-  assert(((E.ctxt.g()-E.l()-rho_check(rd))*(1-theta)).numerator().isZero());
-  ndebug_use(delta); ndebug_use(theta); ndebug_use(rd);
-  assert(((theta+1)*(E.ctxt.gamma()-E.lambda_rho()-rho(rd)))
-	 .numerator().isZero());
-}
-
-param::param (const context& ec, const StandardRepr& sr)
-  : ctxt(ec)
-  , tw(ec.rc().kgb().involution(sr.x()))
-  , d_l(ell(ec.realGroup().kgb(),sr.x()))
-  , d_lambda_rho(ec.rc().lambda_rho(sr))
-  , d_tau(matreduc::find_solution(1-theta(),(delta()-1)*lambda_rho()))
-  , d_t(matreduc::find_solution
-	(theta().transposed()+1,(delta()-1).right_prod(l())))
-{
-  validate(*this);
-}
-
-param::param (const context& ec, KGBElt x, const Weight& lambda_rho)
-  : ctxt(ec)
-  , tw(ec.realGroup().kgb().involution(x))
-  , d_l(ell(ec.realGroup().kgb(),x))
-  , d_lambda_rho(lambda_rho)
-  , d_tau(matreduc::find_solution(1-theta(),(delta()-1)*lambda_rho))
-  , d_t(matreduc::find_solution
-	(theta().transposed()+1,(delta()-1).right_prod(l())))
-{
-  validate(*this);
-}
-
-param::param (const context& ec, const TwistedInvolution& tw,
-	      Weight lambda_rho, Weight tau, Coweight l, Coweight t)
-  : ctxt(ec), tw(tw)
-  , d_l(std::move(l))
-  , d_lambda_rho(std::move(lambda_rho))
-  , d_tau(std::move(tau))
-  , d_t(std::move(t))
-{
-  validate(*this);
-}
-
-=======
->>>>>>> 8b707bc9
+
+
+// old version of |extended_type| below, this one uses |Hermitian_dual| method
 DescValue extended_type(const Block_base& block, BlockElt z, const ext_gen& p,
 			BlockElt& link)
 {
@@ -709,7 +620,6 @@
 // the following function assumes a full block, and precomputed |fixed_points|
 DescValue extended_type(const Block_base& block, BlockElt z, const ext_gen& p,
 			BlockElt& link, const BitMap& fixed_points)
-<<<<<<< HEAD
 {
   switch (p.type)
   {
@@ -886,154 +796,6 @@
   return result;
 }
 
-
-ext_block::ext_block // for external twist; old style blocks
-  (const InnerClass& G,
-   const Block& block,
-   const KGB& kgb, const KGB& dual_kgb, // all are needed
-   const WeightInvolution& delta)
-  : parent(block)
-  , orbits(fold_orbits(G.rootDatum(),delta))
-  , folded(orbits,block.Dynkin())
-  , d_delta(delta)
-  , info()
-  , data(orbits.size()) // create that many empty vectors
-{
-  BitMap fixed_points(block.size());
-
-  { // compute |child_nr| and |parent_nr| tables
-    weyl::Twist twist(orbits);
-
-=======
-{
-  switch (p.type)
-  {
-  case ext_gen::one:
-    switch (block.descentValue(p.s0,z))
-    {
-    case DescentStatus::ComplexAscent:
-      return link=block.cross(p.s0,z), one_complex_ascent;
-    case DescentStatus::ComplexDescent:
-      return link=block.cross(p.s0,z), one_complex_descent;
-    case DescentStatus::RealNonparity:
-      return link=UndefBlock, one_real_nonparity;
-    case DescentStatus::ImaginaryCompact:
-      return link=UndefBlock, one_imaginary_compact;
-    case DescentStatus::ImaginaryTypeI:
-      return link=block.cayley(p.s0,z).first, one_imaginary_single;
-    case DescentStatus::RealTypeII:
-      return link=block.inverseCayley(p.s0,z).first, one_real_single;
-    case DescentStatus::ImaginaryTypeII:
-      { const BlockElt t=block.cayley(p.s0,z).first;
-	if (fixed_points.isMember(t))
-	  return link=t, one_imaginary_pair_fixed;
-	return link=UndefBlock, one_imaginary_pair_switched;
-      }
-    case DescentStatus::RealTypeI:
-      { const BlockElt t=block.inverseCayley(p.s0,z).first;
-	if (fixed_points.isMember(t))
-	  return link=t, one_real_pair_fixed;
-	return link=UndefBlock, one_real_pair_switched;
-      }
-    }
-  case ext_gen::two:
-    switch (block.descentValue(p.s0,z))
-    {
-    case DescentStatus::ComplexAscent:
-      { const BlockElt t=block.cross(p.s0,z);
-	if (t==block.cross(p.s1,z))
-	  return link=t, two_semi_imaginary;
-	return link=block.cross(p.s1,t),  two_complex_ascent;
-      }
-    case DescentStatus::ComplexDescent:
-     { const BlockElt t=block.cross(p.s0,z);
-	if (t==block.cross(p.s1,z))
-	  return link=t, two_semi_real;
-	return link=block.cross(p.s1,t), two_complex_descent;
-     }
-    case DescentStatus::RealNonparity:
-      return link=UndefBlock, two_real_nonparity;
-    case DescentStatus::ImaginaryCompact:
-      return link=UndefBlock, two_imaginary_compact;
-    case DescentStatus::ImaginaryTypeI:
-      { const BlockElt t=block.cayley(p.s0,z).first;
-        if (block.descentValue(p.s1,t)==DescentStatus::ImaginaryTypeI)
-	  return link=block.cayley(p.s1,t).first, two_imaginary_single_single;
-        return fixed_points.isMember(link=block.cayley(p.s1,t).first)
-	  ? two_imaginary_single_double_fixed
-	  : (link=UndefBlock, two_imaginary_single_double_switched);
-      }
-    case DescentStatus::RealTypeII:
-      { const BlockElt t=block.inverseCayley(p.s0,z).first;
-	if (block.descentValue(p.s1,t)==DescentStatus::RealTypeII)
-	  return link=block.inverseCayley(p.s1,t).first,two_real_single_single;
-	return fixed_points.isMember(link=block.inverseCayley(p.s1,t).first)
-	  ? two_real_single_double_fixed
-	  : (link=UndefBlock, two_real_single_double_switched);
-      }
-    case DescentStatus::ImaginaryTypeII:
-      link=block.cayley(p.s1,block.cayley(p.s0,z).first).first;
-      if (not fixed_points.isMember(link))
-	link=block.cross(p.s0,link), assert(fixed_points.isMember(link));
-      return two_imaginary_double_double;
-    case DescentStatus::RealTypeI:
-      link=block.inverseCayley(p.s1,block.inverseCayley(p.s0,z).first).first;
-      if (not fixed_points.isMember(link))
-	link=block.cross(p.s0,link), assert(fixed_points.isMember(link));
-      return two_real_double_double;
-    }
-  case ext_gen::three:
-    switch (block.descentValue(p.s0,z))
-    {
-    case DescentStatus::RealNonparity:
-      return link=UndefBlock, three_real_nonparity;
-    case DescentStatus::ImaginaryCompact:
-      return link=UndefBlock, three_imaginary_compact;
-    case DescentStatus::ComplexAscent:
-      { const BlockElt t=block.cross(p.s0,z);
-	if (t==block.cross(p.s1,t))
-	{
-	  assert(block.descentValue(p.s1,t)==DescentStatus::ImaginaryTypeII);
-	  link=block.cayley(p.s1,t).first;
-	  if (not fixed_points.isMember(link))
-	    link=block.cross(p.s0,link), assert(fixed_points.isMember(link));
-	  return three_semi_imaginary;
-	}
-	link=block.cross(p.s0,block.cross(p.s1,t));
-	assert(fixed_points.isMember(link));
-	return three_complex_ascent;
-      }
-    case DescentStatus::ComplexDescent:
-      link=block.cross(p.s0,z);
-      { const BlockElt t=block.cross(p.s0,z);
-	if (t==block.cross(p.s1,t))
-	{
-	  assert(block.descentValue(p.s1,t)==DescentStatus::RealTypeI);
-	  link=block.inverseCayley(p.s1,link).first;
-	  if (not fixed_points.isMember(link))
-	    link=block.cross(p.s0,link), assert(fixed_points.isMember(link));
-	  return three_semi_real;
-	}
-	link=block.cross(p.s0,block.cross(p.s1,link));
-	assert(fixed_points.isMember(link));
-	return three_complex_descent;
-      }
-    case DescentStatus::ImaginaryTypeI:
-      link=block.cross(p.s1,block.cayley(p.s0,z).first);
-      assert(link==block.cross(p.s0,block.cayley(p.s1,z).first));
-      assert(fixed_points.isMember(link));
-      return three_imaginary_semi;
-    case DescentStatus::RealTypeII:
-      link=block.cross(p.s1,block.inverseCayley(p.s0,z).first);
-      assert(link==block.cross(p.s0,block.inverseCayley(p.s1,z).first));
-      assert(fixed_points.isMember(link));
-      return three_real_semi;
-    case DescentStatus::ImaginaryTypeII: case DescentStatus::RealTypeI:
-      assert(false); // these cases should never occur
-    }
-  } // |switch (p.type)|
-  assert(false); return one_complex_ascent; // keep compiler happy
-} // |extended_type|
 
 /*
   An auxiliary routine to compute extended parameters across complex links.
@@ -2235,53 +1997,6 @@
 } // |star|
 
 
-// act by external twist |delta| on KGB element |x|
-KGBElt twisted (const KGB& kgb, KGBElt x,
-		const WeightInvolution& delta, const weyl::Twist& twist)
-{
-  RatCoweight g_rho_l = kgb.torus_factor(x);
-  delta.right_mult(g_rho_l.numerator());
-  const RatCoweight diff = (g_rho_l - kgb.base_grading_vector()).normalize();
-  if (diff.denominator()!=1)
-    return UndefKGB;
-
-  TorusPart delta_t(diff.numerator());
-
-  const WeylGroup& W = kgb.innerClass().weylGroup();
-  TitsElt te = kgb.titsElt(x);
-  WeylElt delta_w = W.translation(te.w(),twist); // act on twisted involution
-  TitsElt delta_te (kgb.innerClass().titsGroup(),delta_t,delta_w);
-  return kgb.lookup(delta_te);
-}
-
-// involution for dual KGB is just $\delta$ transposed, no factor $-w_0$ here
-// both |kgb| and |dual_kgb| must be known to be twist-stable
-BlockElt twisted (const Block& block,
-		  const KGB& kgb, const KGB& dual_kgb, // all are needed
-		  BlockElt z,
-		  const WeightInvolution& delta,
-		  const weyl::Twist& twist)
-{ return block.element
-    (twisted(kgb,block.x(z),delta,twist),
-     twisted(dual_kgb,block.y(z),delta.transposed(),twist));
-}
-
-BlockElt twisted (const param_block& block, const KGB& kgb,
-		  BlockElt z,
-		  const WeightInvolution& delta,
-		  const weyl::Twist& twist)
-{
-  KGBElt x = block.x(z);
-  TorusElement y = block.y_rep(block.y(z));
-  KGBElt xx= twisted(kgb,x,delta,twist);
-  if (xx==UndefKGB)
-    return UndefBlock;
-  y.act_by(delta);
-  BlockElt result=block.lookup(xx,y);
-  return result;
-}
-
-
 ext_block::ext_block // for external twist; old style blocks
   (const InnerClass& G,
    const Block& block,
@@ -2293,23 +2008,29 @@
   , d_delta(delta)
   , info()
   , data(orbits.size()) // create that many empty vectors
+  , l_start(parent.length(parent.size()-1)+2)
 {
   BitMap fixed_points(block.size());
 
-  { // compute |child_nr| and |parent_nr| tables
+  { // compute |child_nr| and |parent_nr| tables, and the |l_start| vector
     weyl::Twist twist(orbits);
 
->>>>>>> 8b707bc9
     if (twisted(kgb,0,delta,twist)==UndefKGB or
 	twisted(dual_kgb,0,delta.transposed(),twist)==UndefKGB)
       return; // if one or other not delta-stable, leave |size==0| and quit
 
+    size_t cur_len=0; BlockElt cur=0; // one has |cur==fixed_points.size()|
+    l_start[cur_len]=0;
     for (BlockElt z=0; z<block.size(); ++z)
-    {
-      BlockElt tz = twisted(block,kgb,dual_kgb,z,delta,twist);
-      if (tz==z)
+      if (twisted(block,kgb,dual_kgb,z,delta,twist)==z)
+      {
 	fixed_points.insert(z);
-    }
+	while (cur_len<parent.length(z)) // for new length level(s) reached
+	  l_start[++cur_len]=cur; // mark element as first of |cur_len|
+	++cur;
+      }
+    assert(cur_len+1<l_start.size());
+    l_start[++cur_len]=parent.size(); // makes |l_start[length(...)+1]| legal
   }
 
   complete_construction(fixed_points);
@@ -2325,6 +2046,7 @@
   , d_delta(delta)
   , info()
   , data(orbits.size()) // create that many empty vectors
+  , l_start(parent.length(parent.size()-1)+2)
 {
   BitMap fixed_points(block.size());
 
@@ -2336,12 +2058,18 @@
     if (twisted(block,kgb,0,delta,twist)==UndefBlock)
       return; // if block not delta-stable, leave |size==0| and quit
 
+    size_t cur_len=0; BlockElt cur=0; // one has |cur==fixed_points.size()|
+    l_start[cur_len]=0;
     for (BlockElt z=0; z<block.size(); ++z)
-    {
-      BlockElt tz = twisted(block,kgb,z,delta,twist);
-      if (tz==z)
+      if (twisted(block,kgb,z,delta,twist)==z)
+      {
 	fixed_points.insert(z);
-    }
+	while (cur_len<parent.length(z)) // for new length level(s) reached
+	  l_start[++cur_len]=cur; // mark element as first of |cur_len|
+	++cur;
+      }
+    assert(cur_len+1<l_start.size());
+    l_start[++cur_len]=parent.size(); // makes |l_start[length(...)+1]| legal
   }
 
   complete_construction(fixed_points);
@@ -2377,7 +2105,6 @@
 
       if (link==UndefBlock)
 	continue; // done with |s| for imaginary compact, real nonparity cases
-<<<<<<< HEAD
 
       if (is_descent(type)) // then set or check length from predecessor
       {
@@ -2387,17 +2114,6 @@
 	  assert(info.back().length==info[child_nr[link]].length+1);
       }
 
-=======
-
-      if (is_descent(type)) // then set or check length from predecessor
-      {
-	if (info.back().length==0)
-	  info.back().length=info[child_nr[link]].length+1;
-	else
-	  assert(info.back().length==info[child_nr[link]].length+1);
-      }
-
->>>>>>> 8b707bc9
       // now maybe set |second|, depending on case
       switch (type)
       {
@@ -2505,11 +2221,8 @@
 }
 
 
-<<<<<<< HEAD
-=======
-
 // check validity, by comparing with results found using extended parameters
-bool check(ext_block eb, const param_block& block, bool verbose)
+bool check(ext_block& eb, const param_block& block, bool verbose)
 {
   context ctxt (block.context(),eb.delta(),block.gamma());
   containers::sl_list<std::pair<int,param> > links;
@@ -2652,7 +2365,6 @@
   } // |for(n)|
   return true; // report sucess if we get here
 } // |check|
->>>>>>> 8b707bc9
 
 // coefficient of neighbour |sx| for $s$ in action $(T_s+1)*a_x$
 Pol ext_block::T_coef(weyl::Generator s, BlockElt sx, BlockElt x) const
