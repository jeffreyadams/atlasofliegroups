/*
  This is klsupport.cpp

  Copyright (C) 2004,2005 Fokko du Cloux
  Copyright (C) 2006-2017 Marc van Leeuwen
  part of the Atlas of Lie Groups and Representations

  For license information see the LICENSE file
*/

/* Implementation for KLSupport.

  This module provides support code for the Kazhdan-Lusztig computation,
  mostly the management of the list of primitive pairs, and primitivization
  of arbitrary subsets of the block.
*/

#include <cassert>
#include "klsupport.h"

/*
  After some hesitation, I think I _am_ going to assume that the block has
  been sorted by length and root datum involution, and then by R-packet.
  This does make the hard case in the recursion a lot simpler to handle:
  "thickets" of representations are in fact R-packets, so they will be
  consecutively numbered. [Fokko]
*/

namespace atlas {

/*****************************************************************************

        Chapter I -- The KLSupport class

 *****************************************************************************/

namespace klsupport {

KLSupport::KLSupport(const Block_base& b)
  : d_block(b)
  , d_lengthLess()
<<<<<<< HEAD
  , d_prim_index(1ul << rank()) // $2^r$ empty slots, with $r$ (semisimple) rank
{}

/******** copy, assignment and swap ******************************************/

void KLSupport::swap(KLSupport& other)
{
  d_state.swap(other.d_state);

  assert(&d_block==&other.d_block);

  d_descent.swap(other.d_descent);
  d_goodAscent.swap(other.d_goodAscent);
  d_downset.swap(other.d_downset);
  d_primset.swap(other.d_primset);
  d_lengthLess.swap(other.d_lengthLess);
  d_prim_index.swap(other.d_prim_index);

}

/******** accessors **********************************************************/

=======
  , d_descent(size())
  , d_goodAscent(size())
  , d_downset(rank())
  , d_primset(rank())
{
>>>>>>> 338350af
/*
  Make |d_lengthLess| into a vector of size |max(lengths(d_block))+2| such that
  for |0<=l<=max(lengths(d_block))+1|, the |BlockELt| |d_lengthLess[l]| is the
  first one of length at least |l| in |d_block| (or |d_block.size()| if there
  are none, as is the case for $l=\max(lengths(d_block))+1)$. In other words,
  |d_lengthLess[l]| counts the elements in |d_block| of length less than |l|.
*/
<<<<<<< HEAD

void KLSupport::filter_extremal(BitMap& b, const RankFlags& d)
  const
{
  for (weyl::Generator s=0; s<rank(); ++s)
    if (d.test(s))
      b &= d_downset[s];
}


/*
  Primitivize b w.r.t. the values whose descent set is d, i.e.,
  throw out from b the non-primitive elements with respect to d

  Preconditions: the capacity of b is the size(); d contains rank() flags;

  Explanation: an element z in the block is primitive w.r.t. d, if all the
  simple generators flagged in d are either descents, or imaginary type II
  ascents for z. Since d_primset[s] flags the elements for which s is a
  descent or imaginary type II, this amounts to requesting that z belong to
  the intersection of the primsets for the various descents in d.
*/
void KLSupport::filter_primitive(BitMap& b, const RankFlags& d) const
{
  for (weyl::Generator s=0; s<rank(); ++s)
    if (d.test(s))
      b &= d_primset[s];
}


/*
  Finds for |x| a primitive element for |d| above it, returning that value, or
  returns |UndefBlock| if a real nonparity case is hit, or (in partial blocks)
  ascent through an undefined complex ascent or Cayley transform is attempted

  Explanation: a primitive element for |d| is one for which all elements in
  |d| are either descents or type II imaginary ascents. So if |x| is not
  primitive, it has an ascent in |d| that is either complex, imaginary type I
  or real nonparity. In the first two cases we replace |x| by the (unique)
  ascended element and continue; in the last case, we return |UndefBlock| (for
  K-L computations, this case implies that $P_{x,y}=0$; the value of
  |UndefBlock| is conveniently larger than any valid BlockElt |y|, so this
  case will be handled effortlessly together with triangularity). It is also
  permissible to pass |x==UndefBlock|, which will be returned immediately.
*/

#if 0 // code disabled because replaced by table look-up
BlockElt
  KLSupport::primitivize(BlockElt x, const RankFlags& d) const
{
  RankFlags a; // good ascents for x that are descents for y

  while (x!=UndefBlock and (a = goodAscentSet(x)&d).any())
  {
    size_t s = a.firstBit();
    DescentStatus::Value v = descentValue(s,x);
    x = v == DescentStatus::RealNonparity ? UndefBlock
      : v == DescentStatus::ComplexAscent ? d_block.cross(s,x)
      : d_block.cayley(s,x).first; // imaginary type I
  }
  return x;
  }
#endif

/******** manipulators *******************************************************/
=======
  {
    auto l_size = (d_block.size()==0 ? 0 : d_block.length(d_block.size()-1))+2;
    d_lengthLess.resize(l_size);
>>>>>>> 338350af

    d_lengthLess[0]=0; // no elements of length<0
    size_t l=0;
    for (BlockElt z=0; z<d_block.size(); ++z) // invariant |d_block.length(z)>=l|
      while (d_block.length(z)>l)
	d_lengthLess[++l]=z;

    // do not forget the last length!
    d_lengthLess[l+1]=d_block.size(); // here $l=\max(lengths(d_block))$
  }

/*
  Fill in the |downset|, |primset|, |descents| and |goodAscent| bitmap/set
  vectors. Here |downset| and |primset| are vectors indexed by a simple
  reflection |s|, and giving a bitmap over all block elements, while
  |descents| and |goodAscent| are vectors indexed by a block element |z| and
  giving a bitset over all simple reflections. This difference is motivated by
  their use: |downset| and |primset| are used to filter bitmaps over the
  entire block according to some set of simple generators, which is easier if
  the data is grouped by generator. In fact the data computed is stored twice:
  one always has |downset[s].isMember(z) == descents[z].test(s)| and
  |primset[s].isMember(z) != good_ascent[z].test(s)|

  The predicate that |s| is a |descent| for |z| is taken in the weak sense
  that |s| belongs to the "tau-invariant" of |z|, in other words, it is a
  complex descent, real parity (type I or type II), or imaginary compact (the
  final case does not actually allow going down). The |goodAscent| bitset for
  |z| holds the non-decents for |z| that are not imaginary type II, so they
  are either complex ascent, imaginary type I or real nonparity. The |primset|
  bitmap for |s| records the block elements |z| for which |s| is not a
  |goodAscent|, in other words it is either a |descent| or imaginary type II.
*/
  size_t size = d_block.size();

  for (weyl::Generator s=0; s<rank(); ++s)
  {
    d_downset[s].set_capacity(size);
    d_primset[s].set_capacity(size);
    for (BlockElt z = 0; z < size; ++z)
    {
      DescentStatus::Value v = descentValue(s,z);
      if (DescentStatus::isDescent(v))
      {
	d_downset[s].insert(z);
	d_primset[s].insert(z);
	d_descent[z].set(s);
      }
      else // ascents
	if (v == DescentStatus::ImaginaryTypeII)
	  d_primset[s].insert(z);  // s is a "bad" ascent
	else
	  d_goodAscent[z].set(s); // good ascent
    }
  }
} // |KLSupport::KLSupport|

/******** accessors **********************************************************/

/*
<<<<<<< HEAD
  Fill in the table |d_prim_index|.

  For each |z| in the block, and each descent set |A|, one can from |z| either
  reach a primitive element |z'| for |A| by following 'C+' or 'i1' ascents in
  |A| , or run into an 'rn' ascent in |A| which aborts the search (because when
  this happens, one has $P_{z,y}=0$ for any |y| for which |descentSet(y)==A|).

  After doing this for any |A| and |z|, we store not |z'|, but its index in the
  list of primitives for |A|, recoreded as |prim_index[z]| below. This avoids
  having to use binary search to locate the polynomial $P_{z',y}$, provided it
  is stored at an offset |prim_index[z]| in the appropriate vector. This does
  mean we will have to store null polynomials at primitive elements to ensure
  everything is at its predicted place, while such (fairly common) polynomials
  could be suppressed when using pairs $(x,P_{x,y})$ and binary search on $x$.
*/

  void KLSupport::fill_prim_index(prim_index_tp& index_vec,RankFlags A) const
  {
    index_vec.resize(d_block.size()); // create slots; we will fill backwards

    BitMap primitives(size()); primitives.fill();
    filter_primitive(primitives,A); // compute all primitive elements for A

    unsigned int prim_count = primitives.size(); // start at high end
    constexpr unsigned int dead_end = -1; // signal no valid primitivization

    for (BlockElt z = d_block.size(); z-->0;)
    {
      auto& dest = index_vec[z]; // the slot to fill during this iteration
      RankFlags a = goodAscentSet(z)&A;
      if (a.none())
      { // then |z| is primitive, record its index
	assert(primitives.isMember(z)); // sanity check
	dest = --prim_count;
      }
      else
      {
	weyl::Generator s = a.firstBit();
	switch (descentValue(s,z))
	{
	case DescentStatus::RealNonparity: dest = dead_end; break;
	case DescentStatus::ComplexAscent:
	  { auto sz=d_block.cross(s,z);
	    dest = sz==UndefBlock ? dead_end : index_vec[sz];
	  } break;
	case DescentStatus::ImaginaryTypeI:
	  { auto sz=d_block.cayley(s,z).first;
	    dest = sz==UndefBlock ? dead_end : index_vec[sz];
	  } break;
	default: assert(false);
	}
      }
    } // |for(z-->0)|
    assert(prim_count==0); // we've seen all primitives
  } // |fill_prim_index|
} // |namespace klsupport|
=======
  Flag in |b|, which is of size |size()|, those block elements which are
  extremal w.r.t. the simple reflections in |d|, i.e., for which all simple
  generators flagged in |d| are descents. Since |d_downset[s]| flags the
  elements for which |s| is a descent, this amounts to requesting that |z|
  belong to the intersection of all the downsets of generators flagged in |d|.
*/
>>>>>>> 338350af

void KLSupport::filter_extremal(BitMap& b, const RankFlags& d)
  const
{
  for (weyl::Generator s=0; s<rank(); ++s)
    if (d.test(s))
      b &= d_downset[s];
}


/*
  Flag in |b|, which is of size |size()|, those block elements which are
  extremal w.r.t. the simple reflections in |d|, i.e., for which all simple
  generators flagged in |d| are either descents or imaginary type II ascents.
  Since |d_primset[s]| flags the elements for which |s| is a descent or
  imaginary type II ascent, this amounts to requesting that |z| belong to the
  intersection of all the primsets of generators flagged in |d|.
*/
void KLSupport::filter_primitive(BitMap& b, const RankFlags& d) const
{
  for (weyl::Generator s=0; s<rank(); ++s)
    if (d.test(s))
      b &= d_primset[s];
}


/*
  Find for |x| a primitive element for |d| above it, returning that value, or
  return |UndefBlock| if a real nonparity case is hit, or (in partial blocks)
  ascent through an undefined complex ascent or Cayley transform is attempted

  A primitive element for |d| is one for which all elements in |d| are either
  descents or type II imaginary ascents. So if |x| is not primitive, it has an
  ascent in |d| that is either complex, imaginary type I or real nonparity. In
  the first two cases we replace |x| by the (unique) ascended element and
  continue; in the last case, we return |UndefBlock| (for K-L computations, this
  case implies that $P_{x,y}=0$; the value of |UndefBlock| is conveniently
  larger than any valid BlockElt |y|, so this case will be handled effortlessly
  together with triangularity). It is also permissible to pass |x==UndefBlock|,
  which will be returned immediately.
*/
BlockElt
  KLSupport::primitivize(BlockElt x, const RankFlags& d) const
{
  RankFlags a; // good ascents for x that are descents for y

  while (x!=UndefBlock and (a = goodAscentSet(x)&d).any())
  {
    size_t s = a.firstBit();
    DescentStatus::Value v = descentValue(s,x);
    x = v == DescentStatus::RealNonparity ? UndefBlock
      : v == DescentStatus::ComplexAscent ? d_block.cross(s,x)
      : d_block.cayley(s,x).first; // imaginary type I
  }
  return x;
}

#ifndef NDEBUG
void KLSupport::check_sub(const KLSupport& sub, const BlockEltList& embed)
{
  assert(sub.rank()==rank());
  for (unsigned i=1; i<embed.size(); ++i)
    assert(embed[i-1]<embed[i]);
  for (BlockElt z=0; z<sub.block().size(); ++z)
  {
    assert(sub.block().length(z)==d_block.length(embed[z]));
    assert(sub.block().descent(z)==d_block.descent(embed[z]));
    for (weyl::Generator s=0; s<d_block.rank(); ++s)
      if (sub.cross(s,z)!=UndefBlock)
	assert(embed[sub.cross(s,z)]==cross(s,embed[z]));
  }
}
#endif

} // |namespace klsupport|

} // |namespace atlas|<|MERGE_RESOLUTION|>--- conflicted
+++ resolved
@@ -39,36 +39,12 @@
 KLSupport::KLSupport(const Block_base& b)
   : d_block(b)
   , d_lengthLess()
-<<<<<<< HEAD
-  , d_prim_index(1ul << rank()) // $2^r$ empty slots, with $r$ (semisimple) rank
-{}
-
-/******** copy, assignment and swap ******************************************/
-
-void KLSupport::swap(KLSupport& other)
-{
-  d_state.swap(other.d_state);
-
-  assert(&d_block==&other.d_block);
-
-  d_descent.swap(other.d_descent);
-  d_goodAscent.swap(other.d_goodAscent);
-  d_downset.swap(other.d_downset);
-  d_primset.swap(other.d_primset);
-  d_lengthLess.swap(other.d_lengthLess);
-  d_prim_index.swap(other.d_prim_index);
-
-}
-
-/******** accessors **********************************************************/
-
-=======
   , d_descent(size())
   , d_goodAscent(size())
   , d_downset(rank())
   , d_primset(rank())
-{
->>>>>>> 338350af
+  , d_prim_index(1ul << rank()) // $2^r$ empty slots, with $r$ (semisimple) rank
+{
 /*
   Make |d_lengthLess| into a vector of size |max(lengths(d_block))+2| such that
   for |0<=l<=max(lengths(d_block))+1|, the |BlockELt| |d_lengthLess[l]| is the
@@ -76,77 +52,9 @@
   are none, as is the case for $l=\max(lengths(d_block))+1)$. In other words,
   |d_lengthLess[l]| counts the elements in |d_block| of length less than |l|.
 */
-<<<<<<< HEAD
-
-void KLSupport::filter_extremal(BitMap& b, const RankFlags& d)
-  const
-{
-  for (weyl::Generator s=0; s<rank(); ++s)
-    if (d.test(s))
-      b &= d_downset[s];
-}
-
-
-/*
-  Primitivize b w.r.t. the values whose descent set is d, i.e.,
-  throw out from b the non-primitive elements with respect to d
-
-  Preconditions: the capacity of b is the size(); d contains rank() flags;
-
-  Explanation: an element z in the block is primitive w.r.t. d, if all the
-  simple generators flagged in d are either descents, or imaginary type II
-  ascents for z. Since d_primset[s] flags the elements for which s is a
-  descent or imaginary type II, this amounts to requesting that z belong to
-  the intersection of the primsets for the various descents in d.
-*/
-void KLSupport::filter_primitive(BitMap& b, const RankFlags& d) const
-{
-  for (weyl::Generator s=0; s<rank(); ++s)
-    if (d.test(s))
-      b &= d_primset[s];
-}
-
-
-/*
-  Finds for |x| a primitive element for |d| above it, returning that value, or
-  returns |UndefBlock| if a real nonparity case is hit, or (in partial blocks)
-  ascent through an undefined complex ascent or Cayley transform is attempted
-
-  Explanation: a primitive element for |d| is one for which all elements in
-  |d| are either descents or type II imaginary ascents. So if |x| is not
-  primitive, it has an ascent in |d| that is either complex, imaginary type I
-  or real nonparity. In the first two cases we replace |x| by the (unique)
-  ascended element and continue; in the last case, we return |UndefBlock| (for
-  K-L computations, this case implies that $P_{x,y}=0$; the value of
-  |UndefBlock| is conveniently larger than any valid BlockElt |y|, so this
-  case will be handled effortlessly together with triangularity). It is also
-  permissible to pass |x==UndefBlock|, which will be returned immediately.
-*/
-
-#if 0 // code disabled because replaced by table look-up
-BlockElt
-  KLSupport::primitivize(BlockElt x, const RankFlags& d) const
-{
-  RankFlags a; // good ascents for x that are descents for y
-
-  while (x!=UndefBlock and (a = goodAscentSet(x)&d).any())
-  {
-    size_t s = a.firstBit();
-    DescentStatus::Value v = descentValue(s,x);
-    x = v == DescentStatus::RealNonparity ? UndefBlock
-      : v == DescentStatus::ComplexAscent ? d_block.cross(s,x)
-      : d_block.cayley(s,x).first; // imaginary type I
-  }
-  return x;
-  }
-#endif
-
-/******** manipulators *******************************************************/
-=======
   {
     auto l_size = (d_block.size()==0 ? 0 : d_block.length(d_block.size()-1))+2;
     d_lengthLess.resize(l_size);
->>>>>>> 338350af
 
     d_lengthLess[0]=0; // no elements of length<0
     size_t l=0;
@@ -203,10 +111,8 @@
   }
 } // |KLSupport::KLSupport|
 
-/******** accessors **********************************************************/
-
-/*
-<<<<<<< HEAD
+
+/*
   Fill in the table |d_prim_index|.
 
   For each |z| in the block, and each descent set |A|, one can from |z| either
@@ -223,57 +129,57 @@
   could be suppressed when using pairs $(x,P_{x,y})$ and binary search on $x$.
 */
 
-  void KLSupport::fill_prim_index(prim_index_tp& index_vec,RankFlags A) const
-  {
-    index_vec.resize(d_block.size()); // create slots; we will fill backwards
-
-    BitMap primitives(size()); primitives.fill();
-    filter_primitive(primitives,A); // compute all primitive elements for A
-
-    unsigned int prim_count = primitives.size(); // start at high end
-    constexpr unsigned int dead_end = -1; // signal no valid primitivization
-
-    for (BlockElt z = d_block.size(); z-->0;)
+void KLSupport::fill_prim_index(prim_index_tp& index_vec,RankFlags A) const
+{
+  index_vec.resize(d_block.size()); // create slots; we will fill backwards
+
+  BitMap primitives(size()); primitives.fill();
+  filter_primitive(primitives,A); // compute all primitive elements for A
+
+  unsigned int prim_count = primitives.size(); // start at high end
+  constexpr unsigned int dead_end = -1; // signal no valid primitivization
+
+  for (BlockElt z = d_block.size(); z-->0;)
+  {
+    auto& dest = index_vec[z]; // the slot to fill during this iteration
+    RankFlags a = goodAscentSet(z)&A;
+    if (a.none())
+    { // then |z| is primitive, record its index
+      assert(primitives.isMember(z)); // sanity check
+      dest = --prim_count;
+    }
+    else
     {
-      auto& dest = index_vec[z]; // the slot to fill during this iteration
-      RankFlags a = goodAscentSet(z)&A;
-      if (a.none())
-      { // then |z| is primitive, record its index
-	assert(primitives.isMember(z)); // sanity check
-	dest = --prim_count;
+      weyl::Generator s = a.firstBit();
+      switch (descentValue(s,z))
+      {
+      case DescentStatus::RealNonparity: dest = dead_end; break;
+      case DescentStatus::ComplexAscent:
+	{ auto sz=d_block.cross(s,z);
+	  dest = sz==UndefBlock ? dead_end : index_vec[sz];
+	} break;
+      case DescentStatus::ImaginaryTypeI:
+	{ auto sz=d_block.cayley(s,z).first;
+	  dest = sz==UndefBlock ? dead_end : index_vec[sz];
+	} break;
+      default: assert(false);
       }
-      else
-      {
-	weyl::Generator s = a.firstBit();
-	switch (descentValue(s,z))
-	{
-	case DescentStatus::RealNonparity: dest = dead_end; break;
-	case DescentStatus::ComplexAscent:
-	  { auto sz=d_block.cross(s,z);
-	    dest = sz==UndefBlock ? dead_end : index_vec[sz];
-	  } break;
-	case DescentStatus::ImaginaryTypeI:
-	  { auto sz=d_block.cayley(s,z).first;
-	    dest = sz==UndefBlock ? dead_end : index_vec[sz];
-	  } break;
-	default: assert(false);
-	}
-      }
-    } // |for(z-->0)|
-    assert(prim_count==0); // we've seen all primitives
-  } // |fill_prim_index|
-} // |namespace klsupport|
-=======
+    }
+  } // |for(z-->0)|
+  assert(prim_count==0); // we've seen all primitives
+} // |fill_prim_index|
+
+/******** accessors **********************************************************/
+
+/*
   Flag in |b|, which is of size |size()|, those block elements which are
   extremal w.r.t. the simple reflections in |d|, i.e., for which all simple
   generators flagged in |d| are descents. Since |d_downset[s]| flags the
   elements for which |s| is a descent, this amounts to requesting that |z|
   belong to the intersection of all the downsets of generators flagged in |d|.
 */
->>>>>>> 338350af
-
-void KLSupport::filter_extremal(BitMap& b, const RankFlags& d)
-  const
+
+void KLSupport::filter_extremal(BitMap& b, const RankFlags& d) const
 {
   for (weyl::Generator s=0; s<rank(); ++s)
     if (d.test(s))
@@ -297,6 +203,7 @@
 }
 
 
+#if 0 // code disabled because replaced by table look-up
 /*
   Find for |x| a primitive element for |d| above it, returning that value, or
   return |UndefBlock| if a real nonparity case is hit, or (in partial blocks)
@@ -327,6 +234,7 @@
   }
   return x;
 }
+#endif // code disabled because replaced by table look-up
 
 #ifndef NDEBUG
 void KLSupport::check_sub(const KLSupport& sub, const BlockEltList& embed)
