--- conflicted
+++ resolved
@@ -40,12 +40,7 @@
   : d_block(b)
   , info()
   , length_stop()
-<<<<<<< HEAD
-  , d_downset(rank(),BitMap(b.size())) // bitmaps are filled below
-  , d_primset(d_downset) // start with a copy; bitmaps filled below too
   , d_prim_index(1ul << rank()) // $2^r$ empty slots, with $r$ (semisimple) rank
-=======
->>>>>>> d5471d08
 {
 /*
   Make |length_stop| into a vector of size |max(lengths(d_block))+2| such that
@@ -111,87 +106,46 @@
   could be suppressed when using pairs $(x,P_{x,y})$ and binary search on $x$.
 */
 
-void KLSupport::fill_prim_index(RankFlags A)
-{
-  prim_index_tp& record=d_prim_index[A.to_ulong()];
+void KLSupport::fill_prim_index(RankFlags descs)
+{
+  prim_index_tp& record=d_prim_index[descs.to_ulong()];
   record.index.resize(d_block.size()); // create slots; we will fill backwards
 
-  BitMap primitives(size()); primitives.fill();
-  filter_primitive(primitives,A); // compute all primitive elements for A
-  record.range = primitives.size();
-
-  unsigned int prim_count = record.range; // start at high end
-  const unsigned int dead_end = record.range; // signal no valid index
-
-  for (BlockElt z = d_block.size(); z-->0;)
-  {
-    auto& dest = record.index[z]; // the slot to fill during this iteration
-    RankFlags a = good_ascent_set(z)&A;
+  unsigned int count = 0; // count primitives seen
+  constexpr unsigned int dead_end = -1; // signals "no valid index" temporarily
+  for (BlockElt x = d_block.size(); x-->0;)
+  {
+    // store index of primitivized |x| among primitives for |RankFlags(descs)|
+    // since |x| is decreasing, initially count _larger_ primitive elements
+    auto& dest = record.index[x]; // the slot to fill during this iteration
+    RankFlags a = good_ascent_set(x) & descs;
     if (a.none())
-    { // then |z| is primitive, record its index
-      assert(primitives.isMember(z)); // sanity check
-      dest = --prim_count;
+    { // then |x| is primitive, record its index
+      dest = count++; // for now, record nr of larger primitives
+      continue;
     }
+
+    const weyl::Generator s = a.firstBit();
+    const auto v = descent_value(s,x);
+    if (v==DescentStatus::RealNonparity)
+      dest = dead_end;
     else
     {
-      weyl::Generator s = a.firstBit();
-      switch (descent_value(s,z))
-      {
-      case DescentStatus::RealNonparity: dest = dead_end; break;
-      case DescentStatus::ComplexAscent:
-	{ auto sz=d_block.cross(s,z);
-	  dest = sz==UndefBlock ? dead_end : record.index[sz];
-	} break;
-      case DescentStatus::ImaginaryTypeI:
-	{ auto sz=d_block.cayley(s,z).first;
-	  dest = sz==UndefBlock ? dead_end : record.index[sz];
-	} break;
-      default: assert(false);
-      }
+      auto sz = d_block.unique_ascent(s,x);
+      dest = sz==UndefBlock ? dead_end : record.index[sz];
     }
-  } // |for(z-->0)|
-  assert(prim_count==0); // we've seen all primitives
+  } // |for(x-->0)|
+
+  record.range = count;
+  const BlockElt last=count-1;
+  for (unsigned int& slot : record.index)
+    slot = slot==dead_end ? record.range : last-slot; // reverse indices
+
 } // |fill_prim_index|
 
 /******** accessors **********************************************************/
 
-<<<<<<< HEAD
-
-/*
-  Flag in |b|, which is of size |size()|, those block elements which are
-  extremal w.r.t. the simple reflections in |d|, i.e., for which all simple
-  generators flagged in |d| are descents. Since |d_downset[s]| flags the
-  elements for which |s| is a descent, this amounts to requesting that |z|
-  belong to the intersection of all the downsets of generators flagged in |d|.
-*/
-
-void KLSupport::filter_extremal(BitMap& b, const RankFlags& d) const
-{
-  for (weyl::Generator s=0; s<rank(); ++s)
-    if (d.test(s))
-      b &= d_downset[s];
-}
-
-
-/*
-  Flag in |b|, which is of size |size()|, those block elements which are
-  extremal w.r.t. the simple reflections in |d|, i.e., for which all simple
-  generators flagged in |d| are either descents or imaginary type II ascents.
-  Since |d_primset[s]| flags the elements for which |s| is a descent or
-  imaginary type II ascent, this amounts to requesting that |z| belong to the
-  intersection of all the primsets of generators flagged in |d|.
-*/
-void KLSupport::filter_primitive(BitMap& b, const RankFlags& d) const
-{
-  for (weyl::Generator s=0; s<rank(); ++s)
-    if (d.test(s))
-      b &= d_primset[s];
-}
-
-
-#if 0 // code disabled because replaced by table look-up
-=======
->>>>>>> d5471d08
+#if 0
 /*
   Find for |x| a primitive element for |d| above it, returning that value, or
   return |d_block.size()| if a real nonparity case is hit, or if (in partial
@@ -232,13 +186,13 @@
   assert(sub.rank()==rank());
   for (unsigned i=1; i<embed.size(); ++i)
     assert(embed[i-1]<embed[i]);
-  for (BlockElt z=0; z<sub.block().size(); ++z)
-  {
-    assert(sub.block().length(z)==d_block.length(embed[z]));
-    assert(sub.block().descent(z)==d_block.descent(embed[z]));
+  for (BlockElt x=0; x<sub.block().size(); ++x)
+  {
+    assert(sub.block().length(x)==d_block.length(embed[x]));
+    assert(sub.block().descent(x)==d_block.descent(embed[x]));
     for (weyl::Generator s=0; s<d_block.rank(); ++s)
-      if (sub.cross(s,z)!=UndefBlock)
-	assert(embed[sub.cross(s,z)]==cross(s,embed[z]));
+      if (sub.cross(s,x)!=UndefBlock)
+	assert(embed[sub.cross(s,x)]==cross(s,embed[x]));
   }
 }
 #endif
