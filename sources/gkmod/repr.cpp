--- conflicted
+++ resolved
@@ -312,10 +312,6 @@
   W.mult(bm.w, W.inverse(loc.w));
   auto ww = W.word(bm.w);
 
-<<<<<<< HEAD
-  assert(bm.integrally_simples == image(root_datum(),ww,loc.integrally_simples));
-=======
->>>>>>> 6d658b13
   compose(bm.simple_pi,Permutation(loc.simple_pi,-1));
 
   transform<true>(ww,srm1); // move back to base
@@ -1547,19 +1543,7 @@
   (const StandardReprMod& srm, BitMap* subset,
    unsigned int int_sys_nr, const block_modifier& bm)
 {
-<<<<<<< HEAD
   common_context ctxt(*this,srm.gamma_lambda(),int_sys_nr,bm);
-=======
-  unsigned int int_sys_nr; block_modifier bm;
-#ifndef NDEBUG
-  auto rp =
-#endif
-    Reduced_param::reduce(*this,srm,int_sys_nr,bm); // set |int_sys| and |bm|
-  assert // we are called to add a block for nothing like what is known before
-    (reduced_hash.find(rp)==reduced_hash.empty);
-
-  common_context ctxt(*this,srm.gamma_lambda());
->>>>>>> 6d658b13
   StandardReprMod::Pooltype pool;
   Mod_hash_tp hash(pool);
   Bruhat_generator gen(hash,ctxt); // object to help generating Bruhat interval
@@ -1699,12 +1683,6 @@
 void Rep_table::add_block (const StandardReprMod& srm,
 			   unsigned int int_sys_nr, const block_modifier& bm)
 {
-<<<<<<< HEAD
-=======
-  unsigned int int_sys_nr; block_modifier bm;
-  auto rp_srm = Reduced_param::reduce(*this,srm,int_sys_nr,bm);
-
->>>>>>> 6d658b13
   BlockElt srm_in_block; // will hold position of |srm| within that block
   sl_list<located_block> temp; // must use temporary singleton
   common_context ctxt(*this,srm.gamma_lambda(),int_sys_nr,bm);
