/*
  This is repr.cpp

  Copyright (C) 2009-2022 Marc van Leeuwen
  part of the Atlas of Lie Groups and Representations

  For license information see the LICENSE file
*/

#include "repr.h"

#include <memory> // for |std::unique_ptr|
#include <cstdlib> // for |std::abs|
#include <cassert>
#include <map> // used in computing |reducibility_points|
#include <iostream> // for progress reports and easier debugging
#include "error.h"

#include "arithmetic.h"
#include "matreduc.h"

#include "tits.h"
#include "kgb.h"	// various methods
#include "blocks.h"	// the |blocks::common_block| class, |dual_involution|
#include "subsystem.h" // |SubSystem| methods
#include "alcoves.h"

#include "kl.h"

#include "ext_block.h"
#include "ext_kl.h"

#include "basic_io.h"   // lookup of |operator<<| instances

namespace atlas {
  namespace repr {

bool StandardRepr::operator== (const StandardRepr& z) const
{ return x_part==z.x_part and y_bits==z.y_bits
  and infinitesimal_char==z.infinitesimal_char;
}

size_t StandardRepr::hashCode(size_t modulus) const
{ size_t hash=
    x_part + 375*y_bits.data().to_ulong()+83*infinitesimal_char.denominator();
  const Ratvec_Numer_t& num=infinitesimal_char.numerator();
  for (unsigned i=0; i<num.size(); ++i)
    hash= 11*(hash&(modulus-1))+num[i];
  return hash &(modulus-1);
}

StandardReprMod StandardReprMod::mod_reduce
  (const Rep_context& rc, const StandardRepr& sr)
{
  KGBElt x = sr.x();
  auto gam_lam=sr.gamma()-rho(rc.root_datum())-rc.lambda_rho(sr);
  rc.involution_table().real_unique(rc.kgb().inv_nr(x),gam_lam);
  return StandardReprMod(x,std::move(gam_lam));
}

StandardReprMod StandardReprMod::build
  (const Rep_context& rc, KGBElt x, RatWeight gam_lam)
{
  rc.involution_table().real_unique(rc.kgb().inv_nr(x),gam_lam);
  return StandardReprMod(x,std::move(gam_lam)); // ctor normalises
}

size_t StandardReprMod::hashCode(size_t modulus) const
{ size_t hash = x_part + 47*gamlam.denominator();
  for (auto entry : gamlam.numerator())
    hash= 11*hash+entry;
  return hash &(modulus-1);
}

codec::codec
  (const InnerClass& ic, InvolutionNbr inv, const int_Matrix& int_simp_coroots)
    : coroots_matrix(int_simp_coroots)
    , diagonal(), in(), out()
{
  const auto image_basis = ic.involution_table().theta_1_image_basis(inv);
  // get image of $-1$ eigenlattice in int-orth quotient, in coroot coordinates
  int_Matrix A = coroots_matrix * image_basis, row,col;
  diagonal=matreduc::diagonalise(A,row,col); // now |diagonal| gives |row*A*col|
  // ensure |diagonal| entries positive, since we shall be reducing modulo them
  if (diagonal.size()>0 and diagonal[0]<0) // only this entry might be negative
  {
    diagonal[0] = -diagonal[0];
    row.rowMultiply(0u,-1); // restablish relation |row*A*col==diagonal|
  }

  auto rank = diagonal.size(); // number of coordinates retained
  in  = std::move(row); // keep full coordinate transform
  out = image_basis * // usage of |col| matrix always followed by |image_basis|
      col.block(0,0,col.n_rows(),rank); // chop off part for final zero entries
}

int_Vector codec::internalise (const RatWeight& gamma) const
{
  auto eval = coroots_matrix * gamma.numerator(); // mat * vec
  if (eval.is_zero())
    return int_Vector(in.n_rows(),0); // maybe save some work here
  for (auto& entry : eval) // now take into account so far igenored denominator
  {
    assert(entry%gamma.denominator()==0);
    entry /= gamma.denominator();
  }
  return in * int_Vector(eval.begin(),eval.end());
}

Reduced_param Reduced_param::reduce
  (const Rep_context& rc, StandardReprMod srm, const RatWeight& gamma,
   locator& loc)
{ // below |int_item| must set |loc| before argument to |transform| is evaluated
  InnerClass& ic = rc.inner_class();
  const auto& integral = ic.int_item(gamma,loc); // sets |loc|
  rc.transform<true>(loc.w,srm);
  const auto codec = integral.data(rc.kgb().inv_nr(srm.x()));
  auto evs = codec.internalise(srm.gamma_lambda());
  unsigned int reduction = 0; // mixed radix representation of remainders
  for (unsigned int i=0; i<codec.diagonal.size(); ++i)
  { auto d = codec.diagonal[i];
    reduction = d*reduction + arithmetic::remainder(evs[i],d);
  }
  return Reduced_param{ srm.x(), loc.int_sys_nr, reduction };
}

Reduced_param Reduced_param::co_reduce
  (const Rep_context& rc, StandardReprMod srm, const locator& loc)
{ rc.transform<true>(loc.w,srm);
  const auto& integral = rc.inner_class().int_item(loc.int_sys_nr);
  const auto codec = integral.data(rc.kgb().inv_nr(srm.x()));
  auto evs = codec.internalise(srm.gamma_lambda());
  unsigned int reduction = 0; // mixed radix representation of remainders
  for (unsigned int i=0; i<codec.diagonal.size(); ++i)
  { auto d = codec.diagonal[i];
    reduction = d*reduction + arithmetic::remainder(evs[i],d);
  }
  return Reduced_param{ srm.x(), loc.int_sys_nr, reduction };
}

size_t Reduced_param::hashCode(size_t modulus) const
{ size_t hash = (2049ull * x + int_sys_nr)*17 + evs_reduced;
  return hash &(modulus-1);
}


Rep_context::Rep_context(RealReductiveGroup &G_R)
  : rd(G_R.root_datum()) // cast to |const|
  , ic(G_R.innerClass()) // keep as non |const|
  , twisted_W(G_R.twistedWeylGroup()) // cast to |const|
  , i_tab(ic.involution_table()) //  cast to |const|
  , KGB_set(G_R.kgb()) // cast to |const|
  , G(G_R) // keep as non |const|
{}

const TwistedInvolution Rep_context::involution_of_Cartan(size_t cn) const
{ return inner_class().involution_of_Cartan(cn); }

// Height is $\max_{w\in W} \< \rho^v*w , (\theta+1)\gamma >$
unsigned int Rep_context::height(Weight theta_plus_1_gamma) const
{
  const auto& rd=root_datum();
  int result = rd.dual_twoRho().dot(rd.make_dominant(theta_plus_1_gamma));
  assert(result>=0); assert(result%2==0);
  return static_cast<unsigned int>(result/2);
}

RatWeight Rep_context::gamma
  (KGBElt x, const Weight& lambda_rho, const RatWeight& nu) const
{
  const InvolutionTable& i_tab = involution_table();
  const RatWeight lambda = rho(root_datum())+lambda_rho;
  const RatWeight diff = lambda - nu;
  const RatWeight theta_diff(i_tab.matrix(kgb().inv_nr(x))*diff.numerator(),
			     diff.denominator()); // theta(lambda-nu)
  return ((lambda+nu+theta_diff)/=2).normalize();
}

const WeightInvolution& Rep_context::theta (const StandardRepr& z) const
{ return involution_table().matrix(kgb().inv_nr(z.x())); }

Weight Rep_context::lambda_rho(const StandardRepr& z) const
{
  const InvolutionNbr i_x = kgb().inv_nr(z.x());
  const InvolutionTable& i_tab = involution_table();
  const WeightInvolution& theta = i_tab.matrix(i_x);


  // recover $\lambda-\rho$ from doubled projections on eigenspaces $\theta$
  const RatWeight gam_rho = z.gamma() - rho(root_datum());
  auto th1_gam_rho_num = // numerator of $(1+\theta)*(\gamma-\rho)$, 64 bits
    gam_rho.numerator() + theta*gam_rho.numerator();

  Weight th1_gam_rho(th1_gam_rho_num.size());
  for (unsigned i=0; i<th1_gam_rho_num.size(); ++i)
  {
    assert(th1_gam_rho_num[i]%gam_rho.denominator()==0);
    th1_gam_rho[i] = th1_gam_rho_num[i]/gam_rho.denominator();
  }

  // the next addition is |Weight::operator+(Weight&&) const &|:
  return ( th1_gam_rho + i_tab.y_lift(i_x,z.y()) ) / 2; // exact division
}

// compute $\gamma-\lambda$ from $(1-\theta)(\gamma-\lambda)=2(\gamma-\lambda)$
RatWeight Rep_context::gamma_lambda
  (InvolutionNbr i_x,  const TorusPart& y_bits, const RatWeight& gamma) const
{
  const InvolutionTable& i_tab = involution_table();
  const WeightInvolution& theta = i_tab.matrix(i_x);

  // |y_lift(i_x,y_bits==(1-theta)*(lambda-rho)|; get |(1-theta)(gamma-lambda)|
  const RatWeight gamma_rho = gamma - rho(root_datum());
  return (gamma_rho-theta*gamma_rho - i_tab.y_lift(i_x,y_bits))
    /static_cast<arithmetic::Numer_t>(2);
}

// compute $\gamma-\lambda-\rho$ from same information; with respect to above,
// change from subtracting |(1-theta)*rho| to adding |(1+theta)*rho|
RatWeight Rep_context::gamma_lambda_rho (const StandardRepr& sr) const
{
  const InvolutionTable& i_tab = involution_table();
  InvolutionNbr i_x = kgb().inv_nr(sr.x());
  const WeightInvolution& theta = i_tab.matrix(i_x);
  const RatWeight& gamma = sr.gamma();

  return (  gamma - theta*gamma
	 + (i_tab.theta_plus_1_rho(i_x) - i_tab.y_lift(i_x,sr.y()))
	 ) /static_cast<arithmetic::Numer_t>(2);
}

RatWeight Rep_context::gamma_0 (const StandardRepr& z) const
{
  const InvolutionTable& i_tab = involution_table();
  const auto& theta = i_tab.matrix(kgb().inv_nr(z.x()));
  return ((z.gamma()+theta*z.gamma())/=2).normalize();
}

RatWeight Rep_context::nu(const StandardRepr& z) const
{
  const InvolutionTable& i_tab = involution_table();
  const auto& theta = i_tab.matrix(kgb().inv_nr(z.x()));
  return ((z.gamma()-theta*z.gamma())/=2).normalize();
}


bool Rep_context::is_parity_at_0(RootNbr i,const StandardRepr& z) const
{
  const RootDatum& rd = root_datum();
  const InvolutionNbr i_x = kgb().inv_nr(z.x());
  const InvolutionTable& i_tab = involution_table();
  const RootNbrSet& real_roots = i_tab.real_roots(i_x);
  assert(real_roots.isMember(i));
  const RootNbrSet non_real_roots = ~real_roots; // the complement

  const Coweight& alpha_hat = rd.coroot(i);

  Weight theta_1_lamrho = i_tab.y_lift(i_x,z.y()); // |(1-theta)*lam_rho|
  int eval = // twice evaluation of |alpha_hat| on |\lambda-\rho_{rea]}|
    alpha_hat.dot(theta_1_lamrho+rd.twoRho(non_real_roots));
  assert (eval%2==0); // because |\lambda-\rho_{rea]}| is integral
  return eval%4!=0;
}

bool Rep_context::is_parity(RootNbr i,const StandardRepr& z) const
{
  assert(involution_table().real_roots(kgb().inv_nr(z.x())).isMember(i));
  RatNum eval = z.gamma().dot_Q(root_datum().coroot(i)).normalize();
  assert(eval.denominator()==1); // must be an integral coroot
  return is_parity_at_0(i,z) == (eval.numerator()%2==0);
}

StandardReprMod Rep_context::inner_twisted(const StandardReprMod& z) const
{
  const auto& delta = inner_class().distinguished();
  return StandardReprMod::build(*this,kgb().twisted(z.x(),delta),
				delta*z.gamma_lambda());
}

/*
   The |evs_reduced| field of a |Reduced_param| encodes the evaluations of the
   value $\gamma-\lambda$ of a parameter on (simply-) integral coroots for
   $\gamma$. However, since $\lambda$ is defined only modulo image lattice of
   $1-\theta$, the |evs_reduced| values are effectively reduced modulo the image
   of that lattice under the integral coroot evaluation map |codec.internalise|.
   It may therefore happen, for two |StandardReprMod| values with the same
   integral system attitude and producing the same |Reduced_param|, that their
   coroot evaluations at some integral roots differ; however the integral coroot
   evaluation of the difference of their $\gamma-\lambda$ must must lie in the
   latter lattice image. The function |theta_1_preimage| makes this explicit:
   given such a difference |diff|, it produces a weight in the image of
   $1-\theta$ that has identical integral coroot evaluations as |diff|.
 */

// fixed choice in |(1-theta)X^*| of element given integral coroots evaluations
// uses idempotence for any |codec| of: (out*.) o (. / diagonal) o internalise
Weight Rep_context::theta_1_preimage (const RatWeight& diff, const codec& cd)
  const
{
  auto eval_v = cd.internalise(diff);
  { unsigned int i;
    for (i=0; i<cd.diagonal.size(); ++i)
    {
      assert(eval_v[i]%cd.diagonal[i]==0);
      eval_v[i]/=cd.diagonal[i];
    }
    for (; i<eval_v.size(); ++i)
      assert(eval_v[i]==0); // trailing entries are zero
    eval_v.resize(cd.diagonal.size()); // truncate them
  }

  return cd.out * eval_v;
} // |theta_1_preimage|

<<<<<<< HEAD
RatWeight Rep_context::offset
  (const StandardReprMod& srm0, const StandardReprMod& srm1) const
{
  const auto& gamlam = srm0.gamma_lambda(); // will also define integral system
  RatWeight result = gamlam - srm1.gamma_lambda();
  auto& ic = inner_class();
  InvolutionNbr inv = kgb().inv_nr(srm0.x());
  unsigned long int int_sys_nr;
  const auto codec = ic.integrality_codec(gamlam,inv,int_sys_nr);
  result -= theta_1_preimage(result,codec);
  assert((codec.coroots_matrix*result).is_zero());
=======
// difference in $\gamma-\lambda$ from |srm0| with respect to that of |srm1|,
// for representatives of |srm0| and |srm1| with identical integral evaluations
RatWeight Rep_context::make_diff_integral_orthogonal
  (const RatWeight& gamlam, const StandardReprMod& srm) const
{
  RatWeight result = gamlam - srm.gamma_lambda();
  if (not result.is_zero()) // optimize out a fairly frequent case
  {
    InvolutionNbr inv = kgb().inv_nr(srm.x());
    const auto cd = inner_class().integrality_codec(srm.gamma_lambda(),inv);
    result -= theta_1_preimage(result,cd); // ensure orthogonal to integ. sys
    assert((cd.coroots_matrix*result).is_zero()); // check that it was done
  }
>>>>>>> 5f86208a
  return result;
} // |make_diff_integral_orthogonal|

/*
   The purpose of |Rep_context::make_relative_to| is to adapt |bm.w| so that
   applying that to the facet of |srm0| returns (up to root translation) the
   facet of |srm1|, and to set |bm.shift| so that in addition if we shift
   |srm0.gamlam| first by |bm.shift| and then multiply by |bm.w| we end up in
   |srm1.gamlam|; see second |Rep_context::sr| where this procedure is applied.
 */
void Rep_context::make_relative_to // adapt information in |bm| relative to rest
(const locator& loc, const StandardReprMod& srm0,
 block_modifier& bm, StandardReprMod srm1) const
{
  const auto& W = Weyl_group();
  W.mult(bm.w, W.inverse(loc.w));

  compose(bm.simple_pi,Permutation(loc.simple_pi,-1));

  transform<true>(bm.w,srm1); // move back to base
  bm.shift = // amount to shift |srm0| by before transforming by |ww| to |srm1|
    make_diff_integral_orthogonal(srm1.gamma_lambda(),srm0);
} // |make_relative_to|

void Rep_context::shift (const RatWeight& amount, StandardReprMod& srm) const
{
  srm.gamlam += amount;
  involution_table().real_unique(kgb().inv_nr(srm.x()),srm.gamlam);
} // |shift|

// |z| standard means (weakly) dominant on the (simply-)imaginary roots
bool Rep_context::is_standard(const StandardRepr& z) const
{
  const RootDatum& rd = root_datum();
  const InvolutionNbr i_x = kgb().inv_nr(z.x());
  const InvolutionTable& i_tab = involution_table();
  const Ratvec_Numer_t& numer = z.gamma().numerator();

  for (unsigned i=0; i<i_tab.imaginary_rank(i_x); ++i)
  {
    const RootNbr alpha = i_tab.imaginary_basis(i_x,i);
    if (rd.coroot(alpha).dot(numer)<0)
      return false;
  }
  return true;
} // |is_standard|

// |z| zero means that no singular simple-imaginary roots are compact; this
// code assumes |is_standard(z)|, namely |gamma| is dominant on imaginary roots
bool Rep_context::is_nonzero(const StandardRepr& z) const
{
  const RootDatum& rd = root_datum();
  const InvolutionNbr i_x = kgb().inv_nr(z.x());
  const InvolutionTable& i_tab = involution_table();
  const Ratvec_Numer_t& numer = z.gamma().numerator();

  for (unsigned i=0; i<i_tab.imaginary_rank(i_x); ++i)
  {
    const RootNbr alpha = i_tab.imaginary_basis(i_x,i);
    if (rd.coroot(alpha).dot(numer)==0 and // simple-imaginary, singular
	not kgb().simple_imaginary_grading(z.x(),alpha)) // and compact
      return false;
  }
  return true;
} // |is_nonzero|

bool Rep_context::is_normal(const StandardRepr& z) const
{
  auto z_normal = z;
  normalise(z_normal);
  return z_normal==z;
} // |is_normal|

// |z| semifinal means that no singular real roots satisfy the parity condition
// no assumptions about the real subsystem, so all real roots must be tested
bool Rep_context::is_semifinal(const StandardRepr& z) const
{
  const RootDatum& rd = root_datum();
  const InvolutionNbr i_x = kgb().inv_nr(z.x());
  const InvolutionTable& i_tab = involution_table();
  const RootNbrSet pos_real = i_tab.real_roots(i_x) & rd.posroot_set();
  const Weight test_wt = i_tab.y_lift(i_x,z.y()) // $(1-\theta)(\lambda-\rho)$
	   + rd.twoRho()-rd.twoRho(pos_real); // replace $\rho$ by $\rho_R$

  for (RootNbrSet::iterator it=pos_real.begin(); it(); ++it)
  {
    const Weight& av = root_datum().coroot(*it);
    if (av.dot(z.gamma().numerator())==0 and
	av.dot(test_wt)%4 !=0) // singular yet odd on shifted lambda
      return false;
  }
  return true;
} // |is_semifinal|

bool Rep_context::is_final(const StandardRepr& z) const
{
  const RootDatum& rd = root_datum();
  const InvolutionTable& i_tab = involution_table();
  const auto& numer = z.gamma().numerator();
  KGBElt x=z.x();
  const InvolutionNbr i_x = kgb().inv_nr(x);

  for (weyl::Generator s=0; s<rd.semisimple_rank(); ++s)
  {
    auto v = rd.simpleCoroot(s).dot(numer);
    if (v<0)
      return false; // unless |gamma| is dominant, we just say "no"
    else if (v==0)
      switch (kgb().status(s,x))
      {
      case gradings::Status::Complex:
	if (kgb().isDescent(s,x))
	  return false;
	break;
      case gradings::Status::ImaginaryCompact:
	return false; // certainly fails |is_nonzero|
      case gradings::Status::Real:
	if (rd.simpleCoroot(s).dot(i_tab.y_lift(i_x,z.y()))%4!=0)
	  return false;
      default: {} // ImaginaryNoncompact is fine
      } // tests on |v|
  } // |for(s)|
  return is_nonzero(z); // check \emph{all} simply-imaginary coroots
} // |is_final|


#if 0
unsigned int Rep_context::orientation_number(StandardRepr z) const
{
  const RootDatum& rd = root_datum();
  const InvolutionTable& i_tab = involution_table();
  const InvolutionNbr i_x = kgb().inv_nr(z.x());
  const RootNbrSet real = i_tab.real_roots(i_x);
  const Permutation& root_inv = i_tab.root_involution(i_x);
  const Ratvec_Numer_t& numer = z.gamma().numerator();
  const arithmetic::Numer_t denom = z.gamma().denominator();
  const Weight test_wt = // representative of a class modulo $2(1-\theta)(X^*)$
    i_tab.y_lift(i_x,z.y()) +rd.twoRho() -rd.twoRho(real);

  unsigned count = 0;

  for (unsigned i=0; i<rd.numPosRoots(); ++i)
  {
    const RootNbr alpha = rd.posRootNbr(i);
    const Coweight& av = root_datum().coroot(alpha);
    const arithmetic::Numer_t num = av.dot(numer);
    if (num%denom!=0) // skip integral roots
    { if (real.isMember(alpha))
      {
	auto eps = av.dot(test_wt)%4==0 ? 0 : denom;
	if ((num>0) == // either positive for gamma and oriented, or neither
	    (arithmetic::remainder(num+eps,2*denom) < denom))
	  ++count;
      }
      else // complex root
      {
	assert(i_tab.complex_roots(i_x).isMember(alpha));
	const RootNbr beta = root_inv[alpha];
	if (i<rd.rt_abs(beta) // consider only first of 2 conjugate coroot pairs
	    and (num>0)!=(root_datum().coroot(beta).dot(numer)>0))
	  ++count;
      }
    }
  }
  return count;
} // |orientation_number|
#else
unsigned int Rep_context::orientation_number(StandardRepr z) const
{
  make_dominant(z);

  const RootDatum& rd = root_datum();
  KGBElt x = z.x();
  const InvolutionTable& i_tab = involution_table();
  const InvolutionNbr i_x = kgb().inv_nr(x);
  RootNbrSet non_int_pos = rd.posroot_set();
  for (RootNbr alpha : integrality_poscoroots(rd,z.gamma()))
    non_int_pos.remove(rd.posRootNbr(alpha));
  const RootNbrSet& real = i_tab.real_roots(i_x);

  unsigned count = 0;

  for (RootNbr alpha : i_tab.complex_roots(i_x) & non_int_pos)
    count += static_cast<unsigned int>(i_tab.complex_is_descent(i_x,alpha));

  assert(count%2==0); // each complex quadruple contibutes either 0 or 2
  count/=2; // we just want to count the contrinuting quadruples

  auto gam_lam_rhoR = // $\gamma-\lambda+\rho_\R$
    z.gamma()-rho(rd)+RatWeight(rd.twoRho(real),2)-lambda_rho(z);
  for (RootNbr alpha : real & non_int_pos)
    if (gam_lam_rhoR.dot_Q(root_datum().coroot(alpha)).floor()%2==0)
      ++count;

  return count;
} // |orientation_number|
#endif

RankFlags Rep_context::singular_simples (const StandardRepr& z) const
{
  const auto& rd=root_datum();
  assert(is_dominant_ratweight(rd,z.infinitesimal_char));
  const auto& numer = z.infinitesimal_char.numerator();
  RankFlags result;
  for (weyl::Generator s=0; s<rd.semisimple_rank(); ++s)
    result.set(s,rd.simpleCoroot(s).dot(numer)==0);
  return result;
}

WeylElt Rep_context::complex_descent_w (KGBElt x, RankFlags singulars) const
{
  const auto& W = Weyl_group();
  WeylElt w;
  { RankFlags::iterator it; // need this explicitly for final |do|-|while| test
    do
      for (it=singulars.begin(); it(); ++it)
	if (kgb().isComplexDescent(*it,x))
	{
	  auto s=*it;
	  x = kgb().cross(s,x);
	  W.mult(w,s); // right multiply
	  break; // out of the loop |for(it)|
	} // |if(isComplexDescent)|
    while (it()); // wait until inner loop runs to completion
  }
  return w;
}

void Rep_context::make_dominant(StandardRepr& z) const
{
  const RootDatum& rd = root_datum();

  // the next 3 variables are not |const|; they're modified in the loop below
  Weight lr = lambda_rho(z);
  KGBElt& x = z.x_part; // the |z.x_part| will be modified in-place
  Ratvec_Numer_t& numer = // and |z.infinitesimal_char| as well
    z.infinitesimal_char.numerator();

  { weyl::Generator s;
    do
      for (s=0; s<rd.semisimple_rank(); ++s)
	if (rd.simpleCoroot(s).dot(numer)<0)
	{
	  int offset; // used to pivot |lr| around $\rho_r-\rho$
	  switch (kgb().status(s,x))
	  {
	  case gradings::Status::Complex: offset = 1; break;
	  case gradings::Status::Real:    offset = 0; break;
	  default: // |s| is an imaginary root; we will not cope with that here
	    throw std::runtime_error("Non standard parameter in make_dominant");
	  }
	  rd.simple_reflect(s,numer); // real or complex reflection of |gamma|
	  rd.simple_reflect(s,lr,offset);
	  x = kgb().cross(s,x);
	  break; // out of the loop |for(s)|
	} // |if(v<0)| and |for(s)|
    while (s<rd.semisimple_rank()); // wait until inner loop runs to completion
  }
  z.y_bits = involution_table().y_pack(kgb().inv_nr(x),lr);
} // |make_dominant|

// apply sequence of cross actions by singular complex simple generators
void Rep_context::complex_crosses (StandardRepr& z, const WeylElt& w) const
{
  const auto& rd = root_datum();
#ifndef NDEBUG
  const InvolutionTable& i_tab = involution_table();
#endif
  auto& x = z.x_part; // directly operate on |x| component inside |z|
  Weight lr = lambda_rho(z);
  // |z.infinitesimal_char| is unchanged by singular reflections

  for (auto s : Weyl_group().word(w))
  {
    assert(rd.simpleCoroot(s).dot(z.gamma().numerator())==0);
    assert(i_tab.is_complex_simple(kgb().inv_nr(x),s));
    x = kgb().cross(s,x);
    rd.simple_reflect(s, lr, 1);
  }

  // reinsert $y$ bits component
  z.y_bits = involution_table().y_pack(kgb().inv_nr(x),lr);
}

// auxiliary: move to canonical involution for (singular) |gens| subgroup of $W$
void Rep_context::to_singular_canonical(RankFlags gens, StandardRepr& z) const
{ // simply-singular coroots are simple, so no need to construct a subsystem
  TwistedInvolution tw = kgb().involution(z.x_part); // copy to be modified
  complex_crosses(z,Weyl_group().element(inner_class().canonicalize(tw,gens)));
  assert(tw == kgb().involution(z.x_part));
}

// make dominant and descend though any singular complex descents
// this is a version of |make_dominant| also doing singular |complex_crosses|
void Rep_context::deform_readjust(StandardRepr& z) const
{
  const RootDatum& rd = root_datum();

  // the following are non-|const|, and modified in the loop below
  Weight lr = lambda_rho(z);
  KGBElt& x = z.x_part; // the |z.x_part| will be modified in-place
  Ratvec_Numer_t& numer = // and |z.infinitesimal_char| as well
    z.infinitesimal_char.numerator();

  { weyl::Generator s;
    do
      for (s=0; s<rd.semisimple_rank(); ++s)
	if (kgb().status(s,x) == gradings::Status::Complex)
	{
	  auto eval = rd.simpleCoroot(s).dot(numer); // needed for sign only
	  if (eval<0)
	  {
	    rd.simple_reflect(s,numer); // real or complex reflection of |gamma|
	    rd.simple_reflect(s,lr,1);
	    x = kgb().cross(s,x);
	    break; // out of the loop |for(s)|
	  }
	else if (eval==0 and kgb().isDescent(s,x))
	{ // here |numer| will be unchanged
	  rd.simple_reflect(s,lr,1);
	  x = kgb().cross(s,x);
	  break; // out of the loop |for(s)|: other complex descents possible
	}
      } // |for(s)|
    while (s<rd.semisimple_rank()); // wait until inner loop runs to completion
  }
  z.y_bits = involution_table().y_pack(kgb().inv_nr(x),lr);
} // |deform_readjust|

// this also ensures a chosen singular-complex minimum when there are multiple
// but that only arises when singular-real descents exist (not so in deformation)
void Rep_context::normalise(StandardRepr& z) const
{
  make_dominant(z);

  RankFlags singulars = singular_simples(z);
  to_singular_canonical(singulars,z);

  complex_crosses(z,complex_descent_w(z.x(),singulars));
} // |normalise|

bool Rep_context::is_fixed (StandardRepr z, const WeightInvolution& delta) const
{
  make_dominant(z);
  to_singular_canonical(singular_simples(z),z);

  return z==twisted(z,delta);
} // |is_fixed|

// equivalence is equality after |make_dominant| and |to_singular_canonical|
bool Rep_context::equivalent(StandardRepr z0, StandardRepr z1) const
{
  if (kgb().Cartan_class(z0.x_part)!=kgb().Cartan_class(z1.x_part))
    return false; // this non-equivalence can be seen before |make_dominant|

  { // preempt failing of |make_dominant| on non standard parameters
    if (not (is_standard(z0) and is_standard(z1)))
      return z0==z1; // strict equality unless both are parameters standard
  }

  make_dominant(z0);
  make_dominant(z1);

  if (z0.infinitesimal_char!=z1.infinitesimal_char)
    return false;

  RankFlags singulars = singular_simples(z0);
  to_singular_canonical(singulars,z0);
  to_singular_canonical(singulars,z1);

  return z0==z1;
} // |Rep_context::equivalent|

StandardRepr Rep_context::scale(StandardRepr z, const RatNum& f) const
{ // we can just replace the |infinitesimal_char|, nothing else changes
  auto image = theta(z)*z.gamma();
  auto diff = z.gamma()-image; // this equals $2\nu(z)$
  z.infinitesimal_char += image;
  z.infinitesimal_char += diff*f; // now we have |(gamma_0(z)+nu(z)*f)*2|
  (z.infinitesimal_char/=2).normalize();
  return z;
} // |Rep_context::scale|


template <bool left_to_right> void Rep_context::transform
  (const WeylElt& w, StandardReprMod& srm) const // here |w| is for |Weyl_group|
{
  const auto& rd = root_datum(); // actions below use unfolded letters
  const auto& kgb = this->kgb();
  KGBElt& x = srm.x_part;
  auto& gln = srm.gamlam.numerator();
  const auto den = srm.gamlam.denominator();
  if (left_to_right)
    for (weyl::Generator s : Weyl_group().word(w))
      switch (kgb.status(s,x))
      {
      case gradings::Status::Complex:
	x = kgb.cross(s,x);
	rd.simple_reflect(s,gln);
	break;
      case gradings::Status::Real:
	rd.simple_reflect(s,gln,den); // affine act with center in $-\rho_R$
	break;
      default: // |s| is an imaginary root; we will not cope with that here
	throw std::runtime_error("Bad Weyl group element SRM transform");
      }
  else
  { auto ww = Weyl_group().word(w);
    for (unsigned i=ww.size(); i-->0; )
    {
      weyl::Generator s = ww[i];
      switch (kgb.status(s,x))
      {
      case gradings::Status::Complex:
	x = kgb.cross(s,x);
	rd.simple_reflect(s,gln);
	break;
      case gradings::Status::Real:
	rd.simple_reflect(s,gln,den); // affine act with center in $-\rho_R$
	break;
      default: // |s| is an imaginary root; we will not cope with that here
	throw std::runtime_error("Bad Weyl group element SRM transform");
      }
    }
  }
  involution_table().real_unique(kgb.inv_nr(x),srm.gamlam); // normalise
} // |Rep_context::transform|

StandardRepr Rep_context::sr_gamma
  (KGBElt x, const Weight& lambda_rho, const RatWeight& gamma) const
{ // we use |lambda_rho| only for its real projection |(theta-1)/2*lambda_rho|
  // indeed there is no dependence within its $(1-\theta)(X^*)$-coset either

  const InvolutionTable& i_tab = involution_table();
  auto i_x = kgb().inv_nr(x);
  const auto& theta = i_tab.matrix(i_x);
  auto th1_gamma_num = // numerator of $(1+\theta)*\gamma$ as 64-bits vector
    gamma.numerator()+theta*gamma.numerator();

  // since $(1+\theta)*\gamma = (1+\theta)*\lambda$ it actually lies in $X^*$
  Weight th1_gamma(th1_gamma_num.size());
  for (unsigned i=0; i<th1_gamma_num.size(); ++i)
  {
    assert(th1_gamma_num[i]%gamma.denominator()==0);
    th1_gamma[i] = th1_gamma_num[i]/gamma.denominator();
  }
#ifndef NDEBUG // check that constructor below builds a valid |StandardRepr|
  {
    Weight image = // $(\theta+1)(\gamma-\rho)$
      th1_gamma-i_tab.theta_plus_1_rho(i_x);
    matreduc::find_solution(theta+1,image); // assert that a solution exists
  }
#endif

  return StandardRepr(x, i_tab.y_pack(i_x,lambda_rho), gamma,
		      height(th1_gamma));
} // |Rep_context::sr_gamma|

// the same, but moving from |gamma|
StandardRepr Rep_context::sr_gamma
  (KGBElt x, const Weight& lambda_rho, RatWeight&& gamma) const
{
  const InvolutionTable& i_tab = involution_table();
  auto i_x = kgb().inv_nr(x);
  const auto& theta = i_tab.matrix(i_x);
  auto th1_gamma_num = // numerator of $(1+\theta)*\gamma$ as 64-bits vector
    gamma.numerator()+theta*gamma.numerator();

  // since $(1+\theta)*\gamma = (1+\theta)*\lambda$ it actually lies in $X^*$
  Weight th1_gamma(th1_gamma_num.size());
  for (unsigned i=0; i<th1_gamma_num.size(); ++i)
  {
    assert(th1_gamma_num[i]%gamma.denominator()==0);
    th1_gamma[i] = th1_gamma_num[i]/gamma.denominator();
  }

  return StandardRepr(x, i_tab.y_pack(i_x,lambda_rho),std::move(gamma),
		      height(th1_gamma));
} // |Rep_context::sr_gamma|

StandardRepr Rep_context::sr
  (const StandardReprMod& srm, const RatWeight& gamma) const
{
  const auto lambda_rho = gamma.integer_diff<int>(gamma_lambda_rho(srm));
  return sr_gamma(srm.x(),lambda_rho,gamma);
} // |Rep_context::sr|

StandardRepr Rep_context::sr
  (StandardReprMod srm, const block_modifier& bm, const RatWeight& gamma)
  const
{
  srm.gamlam += bm.shift; // apply |bm.shift| first
  transform<false>(bm.w,srm); // then apply |bm.w|
  const auto lambda_rho = gamma.integer_diff<int>(gamma_lambda_rho(srm));
  return sr_gamma(srm.x_part,lambda_rho,gamma);
} // |Rep_context::sr|

RatNumList Rep_context::reducibility_points(const StandardRepr& z) const
{
  const RootDatum& rd = root_datum();
  const InvolutionNbr i_x = kgb().inv_nr(z.x());
  const InvolutionTable& i_tab = involution_table();
  const Permutation& theta = i_tab.root_involution(i_x);

  const RatWeight& gamma = z.gamma();
  const Ratvec_Numer_t& numer = gamma.numerator();
  const arithmetic::Numer_t d = gamma.denominator();
  const Weight lam_rho = lambda_rho(z);

  const RootNbrSet pos_real = i_tab.real_roots(i_x) & rd.posroot_set();
  const Weight two_rho_real = rd.twoRho(pos_real);

  // we shall associate to certain numbers $num>0$ a strict lower bound $lwb$
  // for which we shall then later form fractions $(d/num)*k$ for $k>lwb$
  typedef std::map<long,long> table;

  // because of the parity condition, distinguish cases with even and odd $k$
  table odds,evens; // name indicates the parity that $k$ will have

  for (RootNbrSet::iterator it=pos_real.begin(); it(); ++it)
  {
    arithmetic::Numer_t num =
      rd.coroot(*it).dot(numer); // now $\<\alpha^v,\nu>=num/d$ (real $\alpha$)
    if (num!=0)
    {
      long lam_alpha = lam_rho.dot(rd.coroot(*it))+rd.colevel(*it);
      bool do_odd = (lam_alpha+two_rho_real.dot(rd.coroot(*it))/2)%2 ==0;
      (do_odd ? odds : evens).insert(std::make_pair(std::abs(num),0));
    }
  }

  RootNbrSet pos_complex = i_tab.complex_roots(i_x) & rd.posroot_set();
  for (RootNbrSet::iterator it=pos_complex.begin(); it(); ++it)
  {
    RootNbr alpha=*it, beta=theta[alpha];
    arithmetic::Numer_t vala = rd.coroot(alpha).dot(numer);
    arithmetic::Numer_t valb = rd.coroot(beta).dot(numer);
    arithmetic::Numer_t num = vala - valb; // $2\<\alpha^v,\nu>=num/d$ (complex)
    if (num!=0)
    {
      assert((vala+valb)%d==0); // since $\<a+b,\gamma>=\<a+b,\lambda>$
      long lwb =std::abs(vala+valb)/d;
      std::pair<table::iterator,bool> trial = // try insert |lwb| as |num| value
	(lwb%2==0 ? evens : odds).insert(std::make_pair(std::abs(num),lwb));
      if (not trial.second and lwb<trial.first->second)
	trial.first->second=lwb; // if not new, maybe lower the old bound value
    }
  }

  std::set<RatNum> fracs;

  for (table::iterator it= evens.begin(); it!=evens.end(); ++it)
    for (long s= d*(it->second+2); s<=it->first; s+=2*d)
      fracs.insert(RatNum(s,it->first));

  for (table::iterator it= odds.begin(); it!=odds.end(); ++it)
    for (long s= it->second==0 ? d : d*(it->second+2); s<=it->first; s+=2*d)
      fracs.insert(RatNum(s,it->first));

  return RatNumList(fracs.begin(),fracs.end());
} // |Rep_context::reducibility_points|


StandardRepr Rep_context::cross(weyl::Generator s, StandardRepr z) const
{
  make_dominant(z);
  const RootDatum& rd = root_datum();
  const auto& i_tab = involution_table();
  const KGB& kgb = this->kgb();
  const RatWeight& gamma = z.gamma(); // now get the infinitesimal character
  const SubSystem& subsys = SubSystem::integral(rd,gamma);

  const auto refl = subsys.reflection(s);
  const KGBElt new_x = kgb.cross(refl,z.x());
  RootNbrSet pos_neg = pos_to_neg(rd,refl);
  pos_neg &= i_tab.real_roots(kgb.inv_nr(z.x())); // only real roots for |z|
  RatWeight gamma_lambda = this->gamma_lambda(z);
  gamma_lambda -= root_sum(rd,pos_neg); // correction for $\rho_r$'s
  rd.reflect(subsys.parent_nr_simple(s),gamma_lambda.numerator());

  const Weight lambda_rho = gamma.integer_diff<int>(gamma_lambda+rho(rd));
  return sr_gamma(new_x,lambda_rho,gamma);
} // |Rep_context::cross|

StandardRepr Rep_context::cross(const Weight& alpha, StandardRepr z) const
{
  // this method does not apply or require any form of making |z| dominant first
  const RootDatum& rd = root_datum();
  KGBElt x= z.x_part;
  InvolutionNbr i_x = kgb().inv_nr(x);
  const InvolutionTable& i_tab = involution_table();

  const RatWeight& gamma=z.infinitesimal_char; // integrally dominant
  const RootNbr rt = rd.root_index(alpha);
  if (rt==rd.numRoots())
    throw std::runtime_error("Not a root");
  // the following test ensures that the |integer_diff| below won't fail
  if (rd.coroot(rt).dot(gamma.numerator())%gamma.denominator()!=0)
    throw std::runtime_error("Not an integral root");

  RatWeight gam_lam_shifted = gamma_lambda(z) +
    RatWeight(rd.twoRho(i_tab.real_roots(i_x)),2); // shift by $\rho_\R$
  Ratvec_Numer_t& lambda_numer = gam_lam_shifted.numerator();

  // transform |x|, |i_x|, and |gam_lam_shifted|, reflecting them by |alpha|
  i_x = kgb().inv_nr( x = kgb().cross(rd.reflection_word(rt),x) );
  rd.reflect(rt,lambda_numer);

  // shift back by $\rho_\R$ at (now) destination |i_x|
  gam_lam_shifted -= RatWeight(rd.twoRho(i_tab.real_roots(i_x)),2);

  const Weight lambda_rho = gamma.integer_diff<int>(gam_lam_shifted+rho(rd));
  return sr_gamma(x,lambda_rho,gamma);
} // |Rep_context::cross|

StandardRepr Rep_context::Cayley(weyl::Generator s, StandardRepr z) const
{
  make_dominant(z);
  const RootDatum& rd = root_datum();
  const auto& i_tab = involution_table();
  const KGB& kgb = this->kgb();
  const RatWeight& gamma = z.gamma(); // now get the infinitesimal character
  const SubSystem& subsys = SubSystem::integral(rd,gamma);
  const auto parent_s = subsys.parent_nr_simple(s);

  const auto& conj = subsys.to_simple(s); // word in full system
  const KGBElt conj_x = kgb.cross(conj,z.x());
  RootNbrSet pos_neg = pos_to_neg(rd,conj);
  RatWeight gamma_lambda = this->gamma_lambda(z);
  const Coweight& alpha_hat = rd.coroot(parent_s);
  KGBElt new_x;

  if (kgb.status(subsys.simple(s),conj_x)==
      gradings::Status::ImaginaryNoncompact)
  {
    new_x = kgb.cross(kgb.cayley(subsys.simple(s),conj_x),conj);

    const RootNbrSet& upstairs_real_roots = i_tab.real_roots(kgb.inv_nr(new_x));
    RootNbrSet real_flip = upstairs_real_roots;
    real_flip ^= i_tab.real_roots(kgb.inv_nr(z.x())); // remove downstairs reals

    pos_neg &= real_flip; // posroots that change real status and map to negative
    gamma_lambda += root_sum(rd,pos_neg); // correction of $\rho_r$'s

    // correct in case the parity condition fails for our raised |gamma_lambda|
    const int rho_r_corr = // integer since alpha is among |upstairs_real_roots|
      alpha_hat.dot(rd.twoRho(upstairs_real_roots))/2;
    const int eval = gamma_lambda.dot(alpha_hat);
    if ((eval+rho_r_corr)%2==0) // parity condition says it should be 1
      gamma_lambda += RatWeight(rd.root(parent_s),2); // add half-alpha
  }
  else
  {
    const auto& real_roots = i_tab.real_roots(kgb.inv_nr(z.x()));
    if (not real_roots.isMember(parent_s))
      throw error::Cayley_error();
    const int eval = gamma_lambda.dot(alpha_hat);
    const int rho_r_corr = alpha_hat.dot(rd.twoRho(real_roots))/2;
    if ((eval+rho_r_corr)%2==0) // then |s| is real nonparity at |z|
      throw error::Cayley_error();

    new_x = kgb.cross(kgb.inverseCayley(subsys.simple(s),conj_x).first,conj);

    const RootNbrSet real_flip = real_roots^i_tab.real_roots(kgb.inv_nr(new_x));
    pos_neg &= real_flip; // posroots that change real status and map to negative
    gamma_lambda += root_sum(rd,pos_neg); // correction of $\rho_r$'s
    // now |gamma_lambda| is still in the $X^*$-coset of $\gamma-\rho$; it might
    // not be in the $-1$ eigenspace for |new_x|, but |sr_gamma| projects to it
  }

  const Weight lambda_rho = gamma.integer_diff<int>(gamma_lambda+rho(rd));
  return sr_gamma(new_x,lambda_rho,gamma);
} // |Rep_context::Cayley|

/*
  Compute shift in |lambda| component of parameter for Cayley transform by a
  non-simple root $\alpha$, from involutions |theta_down| to |theta_up|, where
  |to_simple| left-conjugates root $\alpha$ to some simple root.

  Curiously, this appears to depend only on $\theta$ \emph{upstairs} and the
  conjugating element |to_simple|; an explanation is needed here. It seems to
  be because \emph{all} upstairs real roots becoming negative by the necessary
  conjugation will be downstairs complex roots (so contribute to the shift).

  Sum of positive real roots becoming negative at $\theta'=^{to\_simple}\theta$
*/
Weight Cayley_shift (const InnerClass& G,
		     InvolutionNbr theta_upstairs, // at the more split Cartan
		     const WeylWord& to_simple)
{ const RootDatum& rd=G.root_datum();
  const InvolutionTable& i_tab = G.involution_table();
  RootNbrSet S = pos_to_neg(rd,to_simple) & i_tab.real_roots(theta_upstairs);
  return root_sum(rd,S);
} // |Cayley_shift|

// a method used to ensure |z| is integrally dominant, used by |any_Cayley|
WeylWord // for |subsys|
Rep_context::make_dominant(StandardRepr& z,const SubSystem& subsys) const
{
  const RootDatum& rd = root_datum();
  KGBElt& x= z.x_part; // thiss component will be modified in place
  InvolutionNbr i_x = kgb().inv_nr(x);
  const InvolutionTable& i_tab = involution_table();

  // the following are non-|const|, and modified in the loop below
  Weight lambda2_shifted = (lambda_rho(z)*=2)
    + rd.twoRho() - rd.twoRho(i_tab.real_roots(i_x));
  Ratvec_Numer_t& gamma_num = z.infinitesimal_char.numerator();

  sl_list<weyl::Generator> result;
  { weyl::Generator s;
    do
    {
      for (s=0; s<subsys.rank(); ++s)
      {
	RootNbr alpha = subsys.parent_nr_simple(s);
	arithmetic::Numer_t v=rd.coroot(alpha).dot(gamma_num);
	if (v<0)
	{
	  if (i_tab.imaginary_roots(i_x).isMember(alpha))
	    throw std::runtime_error
	      ("Cannot make non-standard parameter integrally dominant");
	  result.push_back(s);

	  // reflect |gamma| by |alpha|
	  gamma_num.subtract(rd.root(alpha).begin(),v);
	  i_x = kgb().inv_nr( x = kgb().cross(rd.reflection_word(alpha),x) );
	  rd.reflect(alpha,lambda2_shifted);
	  break; // out of the loop |for(s)|
	} // |if(v<0)|
      } // |for(s)|
    }
    while (s<subsys.rank()); // wait until inner loop runs to completion
  }
  lambda2_shifted -= rd.twoRho() - rd.twoRho(i_tab.real_roots(i_x)); // unshift
  z.y_bits=i_tab.y_pack(i_x,lambda2_shifted/2); // insert modified bits into |z|
  return { result.to_vector() }; // convert to |WeylWord|
} // |Rep_context::make_dominant| (integrally)

StandardRepr Rep_context::any_Cayley(const Weight& alpha, StandardRepr z) const
{
  const RootDatum& rd = root_datum();
  const KGB& kgb = this->kgb();
  const InvolutionTable& i_tab = involution_table();
  const SubSystem& subsys = SubSystem::integral(rd,z.infinitesimal_char);

  // prepare: move to a situation with integrally dominant infinitesimal char.
  WeylWord w=make_dominant(z,subsys);
  KGBElt x= z.x_part; // take a working copy; don't disturb |z|
  Weight lr = lambda_rho(z); // use at end to build new parameter
  const RatWeight& infin_char=z.infinitesimal_char; // constant from here on

  // check the root argument, and if OK make the corresponding move to above
  RootNbr rt = subsys.from_parent(rd.root_index(alpha)); // |subsys| numbering
  if (rt == RootNbr(-1)) // either not a root at all or not in subsystem
    throw std::runtime_error("Not an integral root");
  // apply the integrally-dominant-making $W$ element |w| (in |subsys|) to |rt|:
  rt = subsys.permuted_root(rt,w); // now we've got the root to do Cayley by
  const RootNbr n_alpha = subsys.to_parent(rt); // for modified |alpha|

  rt = subsys.rt_abs(rt); // interpret as index of a positive root
  weyl::Generator s=subsys.simple(rt);
  WeylWord ww = subsys.to_simple(rt);
  // neither |alpha| nor |rt| will be used beyond thus point

  // now do the Cayley transform proper, with most work for handling |x|
  bool ascent; // whether forward Cayley, so that we can locate "upstairs"
  const InvolutionNbr inv0= kgb.inv_nr(x); // initial involution

  x = kgb.cross(ww,x);
  switch (kgb.status(s,x))
  {
  case gradings::Status::ImaginaryNoncompact:
    x = kgb.cayley(s,x); ascent=true; break;
  case gradings::Status::Real: // find out (at inv0) whether root is parity
    { Weight rho2_diff = rd.twoRho() - rd.twoRho(i_tab.real_roots(inv0));
      RatWeight parity_vector = // compute this at the \emph{original} x
	infin_char - lr - RatWeight(std::move(rho2_diff),2);
      if (parity_vector.dot(rd.coroot(n_alpha))%2!=0)
      { // then |alpha| was parity
	x = kgb.inverseCayley(s,x).first; // do inverse Cayley from |inv0|
	ascent=false;
	break;
      }
      // else FALL THROUGH
    }
  default: // |ImaginaryCompact| or |Complex|
    throw error::Cayley_error();
  }
  x = kgb.cross(x,ww); // finally cross back

  lr += // apply shift depending on distance from being simply-real upstairs
    Cayley_shift(inner_class(),ascent ? kgb.inv_nr(x) : inv0,ww);
  z = sr_gamma(x,lr,infin_char);

  return z;
} // |Rep_context::any_Cayley|

StandardRepr Rep_context::inner_twisted(StandardRepr z) const
{
  make_dominant(z);
  return twisted(z,inner_class().distinguished());
}

StandardRepr Rep_context::twisted
  (StandardRepr z, const WeightInvolution& delta) const
{
  assert(is_dominant(z)); // this is necessary to interpret |z.x()| correctly
  const auto& i_tab = involution_table();
  const InvolutionNbr i_x0 = kgb().inv_nr(z.x());
  z.x_part = kgb().twisted(z.x_part,delta);
  const InvolutionNbr i_x1 =  kgb().inv_nr(z.x()); // destination involution
  z.y_bits = i_tab.y_act(i_x0,i_x1,z.y_bits,delta);
  z.infinitesimal_char = delta*z.infinitesimal_char;
  return z;
}


bool StandardRepr::operator<(const StandardRepr& s) const
{
  if (height()!=s.height()) // order by increasing height first
    return height()<s.height();
  if (x()!=s.x()) // then order by decreasing numeric value of |x|
    return x()>s.x(); // (height tends to change in opposite sense to |x|)
  if (y()!=s.y()) // then order by increasing internal value of |y|
    return y()<s.y(); // uses |SmallBitVector::operator<|, internal comparison

  // finally in rare cases individual components of |gamma| need comparison
  auto r_vec = s.gamma().numerator()*gamma().denominator(); // cross multiply
  auto s_vec = gamma().numerator()*s.gamma().denominator(); // cross multiply

  return r_vec<s_vec;
}

SR_poly Rep_context::scale(const poly& P, const RatNum& f) const
{
  poly result;
  for (const auto& term : P)
  {
    auto finals_term = finals_for(scale(term.first,f));
    for (auto it = finals_term.begin(); not finals_term.at_end(it); ++it)
      result.add_term(std::move(it->first),term.second*it->second);
  }
  return result;
}

K_repr::K_type_pol Rep_context::scale_0(const poly& P) const
{
  K_repr::K_type_pol result;
  for (auto it=P.begin(); it!=P.end(); ++it)
  { auto z=it->first; // take a copy for modification
    auto finals = finals_for(scale_0(z)); // a |simple_list| of K-type terms
    for (auto it=finals.begin(); not finals.at_end(it); ++it)
      result.add_term(std::move(it->first),Split_integer(it->second));
  }
  return result;
}

using sr_term = std::pair<StandardRepr,int>;
using sr_term_list = simple_list<sr_term>;

// insert (add) a new term into list |L|, assumed sorted decreasingly
void insert_into(sr_term_list& L, StandardRepr&& z, int coef)
{ auto it = L.begin();
  while (not L.at_end(it))
    if (z < it->first)
      ++it; // skip higher terms
    else if (it->first < z) // then we are looking at lower terms
      break; // so break loop and insert before those lower terms
    else  // matching term; operate on coefficient
    { if ((it->second += coef) == 0)
        L.erase(it);
      return; // whether by coefficient update or erasure, we are done
    }
  L.insert(it,std::make_pair(std::move(z),coef));
}

sr_term_list Rep_context::finals_for(StandardRepr z) const
{
  const RootDatum& rd = root_datum();

  sr_term_list result, to_do;
  to_do.emplace_front(std::move(z),1);

  do
  {
    KGBElt x = to_do.front().first.x();
    Weight lr = lambda_rho(to_do.front().first);
#ifndef NDEBUG
    auto height = to_do.front().first.height();
#endif
    RatWeight gamma = std::move(to_do.front().first.infinitesimal_char);
    auto coef = to_do.front().second;
    to_do.pop_front();

  restart:
    for (weyl::Generator s=0; s<rd.semisimple_rank(); ++s)
      // as |break| from loop is not available within |switch|, use |goto| below
    { auto eval = // morally evaluation coroot at |gamma|, but only sign matters
	rd.simpleCoroot(s).dot(gamma.numerator());
      if (eval>0)
	continue; // when strictly dominant, nothing to do for |s|
      switch (kgb().status(s,x))
      {
      case gradings::Status::ImaginaryCompact:
	if (eval==0)
	  goto drop; // singular imaginary compact |s|, parameter is zero
	rd.simple_reflect(s,lr,1); // $-\rho$-based reflection
	rd.simple_reflect(s,gamma.numerator());
	coef = -coef;
	goto restart;
      case gradings::Status::ImaginaryNoncompact:
	if (eval==0)
	  continue; // nothing to do for singular nci generator |s|
	{ // |eval<0|: reflect, and also add Cayley transform terms
	  KGBElt sx = kgb().cross(s,x);
	  KGBElt Cx = kgb().cayley(s,x);
	  StandardRepr t1 = sr_gamma(Cx,lr,gamma);
	  assert( t1.height() < height );
	  insert_into(to_do,std::move(t1),coef);
	  if (sx==x) // then type 2 Cayley
	  {
	    StandardRepr t2 = sr_gamma(Cx,lr+rd.simpleRoot(s),gamma);
	    assert( t2.height() < height );
	    insert_into(to_do,std::move(t2),coef);
	  }
	  x = sx; // after testing we can update |x| for nci cross action
	  rd.simple_reflect(s,lr,1); // $-\rho$-based reflection
	  rd.simple_reflect(s,gamma.numerator());
	  coef = -coef; // reflect, negate, and continue with modified values
	  goto restart;
	}
      case gradings::Status::Complex:
	if (eval==0 and not kgb().isDescent(s,x))
	  continue; // nothing to do for singular complex ascent
	// now we are either not dominant for |s|, or a complex ascent
	x = kgb().cross(s,x);
	rd.simple_reflect(s,lr,1); // $-\rho$-based reflection
	rd.simple_reflect(s,gamma.numerator());
	// keep |coef| unchanged here
	goto restart;
      case gradings::Status::Real:
	if (eval==0) // singular real root
	{ auto eval_lr = rd.simpleCoroot(s).dot(lr);
	  if (eval_lr%2 == 0) // whether non-parity
	    continue; // nothing to do for a (singular) real nonparity root
	  // now $\alpha_s$ is parity real root: replace by inverse Cayley(s)
	  // |kgb()| can distinguish type 1 and type 2
	  lr -= rd.simpleRoot(s)*((eval_lr+1)/2); // project to wall for |s|
	  assert( rd.simpleCoroot(s).dot(lr) == -1 );
	  const KGBEltPair Cxs = kgb().inverseCayley(s,x);
	  if (Cxs.second!=UndefKGB)
	    insert_into(to_do,sr_gamma(Cxs.second,lr,gamma),coef);
	  insert_into(to_do,sr_gamma(Cxs.first,lr,std::move(gamma)),coef);
	  goto drop; // we have rewritten |current|, don't contribute it
	} // (singular real root)
	// |x = kgb().cross(s,x)|; real roots act trivially on KGB elements
	rd.simple_reflect(s,lr); // $0$-based reflection of $\lambda-\rho$
	rd.simple_reflect(s,gamma.numerator());
	// keep |coef| unchanged here
	goto restart;
      } // |switch|
    } // |for(s)|
    // if loop terminates, then contribute modified, now final, parameter
    result.emplace_front(sr_gamma(x,lr,gamma),coef);
  drop: {} // when jumping here, proceed without contributing
  }
  while (not to_do.empty());
  return result;
} // |Rep_context::finals_for| StandardRepr

SR_poly Rep_context::expand_final (StandardRepr z) const
{
  auto terms = finals_for(std::move(z));
  poly result;
  for (auto it=terms.begin(); not terms.at_end(it); ++it)
    result.add_term(std::move(it->first),Split_integer(it->second));
  return result;
} // |Rep_context::expand_final|


bool deformation_unit::operator!=(const deformation_unit& another) const
{
  if (sample.x()!=another.sample.x() or
      sample.height()!=another.sample.height() or
      sample.y().data()!=another.sample.y().data())
    return true; // easy tests for difference

  auto& i_tab = rc.involution_table();
  const auto& kgb = rc.kgb();
  InvolutionNbr inv_nr = kgb.inv_nr(sample.x());

  {
    const int_Matrix& theta = i_tab.matrix(inv_nr);
    const auto gamma_diff_num =
      (sample.gamma()-another.sample.gamma()).numerator();
    if (not (theta*gamma_diff_num+gamma_diff_num).is_zero())
      return true; // difference in the free part of $\lambda$ spotted
  }

  const auto& rd = rc.root_datum();
  const auto& g0=sample.gamma();
  const auto& g1=another.sample.gamma();
  const auto& num0 = g0.numerator();
  const auto& num1 = g1.numerator();
  const auto d0 = g0.denominator(), d1 = g1.denominator(); // convert to signed

  { RootNbrSet complex_posroots = rd.posroot_set() & i_tab.complex_roots(inv_nr);
    for (auto it=complex_posroots.begin(); it(); ++it)
      if (i_tab.complex_is_descent(inv_nr,*it))
	if (arithmetic::divide(rd.coroot(*it).dot(num0),d0) !=
	    arithmetic::divide(rd.coroot(*it).dot(num1),d1))
	  return true; // distinct integer part of evaluation poscoroot found
  }
  {
    const RootNbrSet real_posroots = rd.posroot_set() & i_tab.real_roots(inv_nr);
    auto lambda_rho_real2 =
      rc.lambda_rho(sample)*2-rd.twoRho(rd.posroot_set()^real_posroots);
    for (auto it=real_posroots.begin(); it(); ++it)
    {
      const auto& alpha_v= rd.coroot(*it);
      if (alpha_v.dot(lambda_rho_real2)%4!=0) // whether parity at |gamma==0|
      { // when parity at 0, compare integer quotients of evaluations by 2
	if (arithmetic::divide(alpha_v.dot(num0),2*d0) !=
	    arithmetic::divide(alpha_v.dot(num1),2*d1))
	  return true; // distinct integer part of evaluation on poscoroot found
      }
      else // nonparity at 0, so shift division cut-off by 1
	if (arithmetic::divide(alpha_v.dot(num0)+d0,2*d0) !=
	    arithmetic::divide(alpha_v.dot(num1)+d1,2*d1))
	  return true; // distinct integer part of evaluation on poscoroot found
    }
  }

  return false; // if no differences detected, consider |another| as equivalent
}

size_t deformation_unit::hashCode(size_t modulus) const
{
  auto& i_tab = rc.involution_table();
  const auto& kgb = rc.kgb();
  InvolutionNbr inv_nr = kgb.inv_nr(sample.x());

  size_t hash = 17*sample.x() + 89*sample.y().data().to_ulong();
  const int_Matrix& theta = i_tab.matrix(inv_nr);
  const auto& g = sample.gamma();
  const auto& num = g.numerator();
  const auto denom = g.denominator();
  // take into account free part of $\lambda$
  for (auto c : (theta*num+num)/denom) // over temporary |arithmetic::Numer_t|
    hash = 21*hash + c;

  const auto& rd = rc.root_datum();
  { RootNbrSet complex_posroots = rd.posroot_set() & i_tab.complex_roots(inv_nr);
    for (auto it=complex_posroots.begin(); it(); ++it)
      if (i_tab.complex_is_descent(inv_nr,*it))
	hash = 5*hash + arithmetic::divide(rd.coroot(*it).dot(num),denom);
  }
  {
    const RootNbrSet real_posroots = rd.posroot_set() & i_tab.real_roots(inv_nr);
    auto lambda_rho_real2 =
      rc.lambda_rho(sample)*2-rd.twoRho(rd.posroot_set()^real_posroots);
    for (auto it=real_posroots.begin(); it(); ++it)
    {
      const auto& alpha_v= rd.coroot(*it);
      const auto shift = alpha_v.dot(lambda_rho_real2)%4==0 ? denom : 0;
      hash = 7*hash + arithmetic::divide(alpha_v.dot(num)+shift,2*denom);
    }
  }

  return hash&(modulus-1);
}

//				|block_modifier| methods

block_modifier::block_modifier (const common_block& b)
{
  int_sys_nr = -1; // for local use only; no |common_context|, |Reduced_param|
  clear(b.rank(), b.root_datum().rank()); // set |w|, |simple_pi|
  const auto simply_ints = b.simply_ints();
  simp_int.assign(simply_ints.begin(),simply_ints.end()); // convert to list
}

// when a block is relative to itself, we remove all modifiations
void block_modifier::clear (unsigned int block_rank, unsigned int rd_rank)
{
  // |int_sys_nr| not changed, maybe remains undefined
  w = WeylElt();
  // |int_simp| is not relative; it remains
  simple_pi = Permutation(block_rank,1); // reset to identity
  shift = RatWeight(rd_rank);
}

//				|Rep_table| methods


Rep_table::Rep_table(RealReductiveGroup &G)
: Rep_context(G)
, pool(), alcove_hash(pool)
, reduced_pool(), reduced_hash(reduced_pool)
, K_type_pool(), K_type_hash(K_type_pool)
, KL_poly_pool{KLPol(),KLPol(KLCoeff(1))}, KL_poly_hash(KL_poly_pool)
, poly_pool{ext_kl::Pol(0),ext_kl::Pol(1)}, poly_hash(poly_pool)
, block_list(), place()
{}
Rep_table::~Rep_table() = default;

unsigned short Rep_table::length(StandardRepr sr)
{
  make_dominant(sr); // length should not change in equivalence class
  BlockElt z;
  block_modifier bm; // unused, but obligatory as argument
  auto & block = lookup(sr,z,bm); // construct partial block
  return block.length(z);
}


using Mod_hash_tp = HashTable<StandardReprMod,BlockElt>;

// an auxialry structure needed to hash |unsigned long| to shorter |BlockElt|
struct ulong_entry
{ unsigned long val;
  ulong_entry(unsigned long n) : val(n) {}
  typedef std::vector<ulong_entry> Pooltype;
  bool operator != (ulong_entry x) const { return val!=x.val;  }
  size_t hashCode(size_t modulus) const { return (5*val)&(modulus-1); }
};


//	|Rep_table| helper class |Bruhat_generator|, and its methods

class Rep_table::Bruhat_generator
{
  Mod_hash_tp& mod_hash;
  const common_context& ctxt;
  std::vector<simple_list<BlockElt> > predecessors;
public:
  Bruhat_generator (Mod_hash_tp& hash, const common_context& ctxt)
    : mod_hash(hash),ctxt(ctxt), predecessors() {}

  bool in_interval (const StandardReprMod& srm) const
  { return mod_hash.find(srm)!=mod_hash.empty; }
  const simple_list<BlockElt>& covered(BlockElt n) const
  { return predecessors.at(n); }
  void block_below(const StandardReprMod& srm);
}; // |class Rep_table::Bruhat_generator|


void Rep_table::Bruhat_generator::block_below (const StandardReprMod& srm)
{
  if (mod_hash.find(srm)!=mod_hash.empty) // then |srm| was seen earlier
    return; // nothing new

  const auto rank = ctxt.subsys().rank();
  sl_list<BlockElt> pred; // list of elements covered by z
  // invariant: |block_below| has been called for every element in |pred|

  weyl::Generator s; // a complex or real type 1 descent to be found, if exists
  for (s=0; s<rank; ++s)
  {
    std::pair<gradings::Status::Value,bool> stat=ctxt.status(s,srm.x());
    if (not stat.second)
      continue; // ignore imaginary, complex ascent or real (potentially) type 2
    if (stat.first==gradings::Status::Complex)
    { // complex descent
      const StandardReprMod sz = ctxt.cross(s,srm);
      block_below(sz); // recursion
      pred.push_back(mod_hash.find(sz)); // |mod_hash.find| after |block_below|
      break; // we shall add $s$-ascents of predecessors of |sz| below
    }
    else if (stat.first==gradings::Status::Real and ctxt.is_parity(s,srm))
    { // |z| has a type 1 real descent at |s|
      const StandardReprMod sz0 = ctxt.down_Cayley(s,srm);
      const StandardReprMod sz1 = ctxt.cross(s,sz0);
      block_below(sz0); // recursion
      block_below(sz1); // recursion
      pred.push_back(mod_hash.find(sz0)); // |mod_hash.find| after |block_below|
      pred.push_back(mod_hash.find(sz1));
      break; // we shall add $s$-ascents of predecessors of |sz_inx| below
    } // |if (real type 1)|

  } // |for (s)|

  // if above loop performed a |break| it found complex or real type 1 descent
  if (s==rank) // otherwise, the only descents are real type 2, if any
  {
    while (s-->0) // we reverse the loop just because |s==rank| already
      if (ctxt.status(s,srm.x()).first==gradings::Status::Real and
	  ctxt.is_parity(s,srm))
      {
	const auto sz = ctxt.down_Cayley(s,srm);
	block_below(sz); // recursion
	pred.push_back(mod_hash.find(sz));
      }
  }
  else // a complex or real type 1 descent |sz==pred.front()| for |s| was found
  { // add |s|-ascents for elements covered by |sz|
    const auto pred_sz = predecessors.at(pred.front());
    for (auto it = pred_sz.begin(); not pred.at_end(it); ++it)
    {
      const BlockElt p = *it; // sequence number of a predecessor of |sz|
      const StandardReprMod& zp = mod_hash[p];
      std::pair<gradings::Status::Value,bool> stat = ctxt.status(s,zp.x());
      switch (stat.first)
      {
      case gradings::Status::Real: case gradings::Status::ImaginaryCompact:
	break; // nothing to do without ascent
      case gradings::Status::Complex:
	if (not stat.second) // complex ascent
	{
	  const StandardReprMod szp = ctxt.cross(s,zp);
	  block_below(szp); // recursion
	  pred.push_back(mod_hash.find(szp));
	} // |if(complex ascent)
	break;
      case gradings::Status::ImaginaryNoncompact:
	{
	  const StandardReprMod szp = ctxt.up_Cayley(s,zp);
	  block_below(szp); // recursion
	  pred.push_back(mod_hash.find(szp));
	  if (not stat.second) // then nci type 2
	  {
	    const StandardReprMod szp1 = ctxt.cross(s,szp);
	    block_below(szp1); // recursion
	    pred.push_back(mod_hash.find(szp1));
	  }
	}
	break;
      } // |switch(status(s,conj_x))|
    } // |for (it)|
  } // |if (s<rank)|

  const auto h = mod_hash.match(srm); // now generate sequence number for |srm|
  assert(h==predecessors.size()); ndebug_use(h);
  predecessors.push_back(pred.undress()); // store |pred| at |h|
} // |Rep_table::Bruhat_generator::block_below|

sl_list<StandardReprMod> Rep_table::Bruhat_below
  (const common_context& ctxt, const StandardReprMod& init) const
{
  StandardReprMod::Pooltype pool;
  Mod_hash_tp hash(pool);
  Bruhat_generator gen(hash,ctxt); // object to help generating Bruhat interval
  gen.block_below(init); // generate Bruhat interval below |srm| into |pool|
  return sl_list<StandardReprMod>(pool.begin(),pool.end());
} // |Rep_table::Bruhat_below|

// A structure used in |Rep_table::add_block_below| and |Rep_table::add_block|
// For each sub_block, record |block| pointer, entry element, |block_modifier|
// DO NOT record iterator into |block_list| which might get invalidated,
// access of iterator to |bp| through |place[h]| will be checked and corrected
struct sub_triple {
  common_block* bp; unsigned long h; block_modifier bm;
  sub_triple(common_block* bp, unsigned long h, block_modifier bm)
    : bp(bp),h(h),bm(std::move(bm)) {}
};

blocks::common_block& Rep_table::add_block_below
  (const StandardReprMod& srm, BitMap* subset, const block_modifier& bm)
{
  common_context ctxt(*this,bm);
  StandardReprMod::Pooltype pool;
  Mod_hash_tp hash(pool);
  Bruhat_generator gen(hash,ctxt); // object to help generating Bruhat interval
  gen.block_below(srm); // generate Bruhat interval below |srm| into |pool|

  // traverse elements in new interval and collect known blocks containing any
  const size_t place_limit = place.size(); // needs fixing before the loop
  sl_list<sub_triple> sub_blocks;
  for (const StandardReprMod& elt : pool) // run over interval just generated
    append_block_containing(elt,place_limit,bm, sub_blocks); // defined below

  // adapt elements for all |sub_blocks|, and extend |pool| if necessary
  size_t limit = pool.size(); // limit of generated Bruhat interval
  for (auto sub : sub_blocks)
    for (BlockElt z=0; z<sub.bp->size(); ++z)
    { StandardReprMod rep = sub.bp->representative(z);
      shift(sub.bm.shift,rep);
      transform<false>(sub.bm.w,rep); // transform towards our new block
      hash.match(rep); // if new, add it to |pool|, beyond the |limit| marker
    }

  sl_list<StandardReprMod> // the partial |common_block| constructor needs this
    elements(pool.begin(),pool.end()); // convert container

  sl_list<located_block> temp; // must use temporary singleton
  auto& block = temp.emplace_back // construct block and get a reference
    (std::piecewise_construct,
     std::tuple<const common_context&,sl_list<StandardReprMod>&>
     (ctxt,elements), // arguments of partial |common_block| constructor
     std::tuple<const block_modifier&>(bm)
    ) .first;

  *subset=BitMap(block.size()); // this bitmap will be exported via |subset|
  sl_list<std::pair<BlockElt,BlockEltList> > partial_Hasse_diagram;
  for (unsigned int i=0; i<limit; ++i)
  {
    BlockElt i_z = block.lookup(pool[i]); // index of element |i| in new block
    subset->insert(i_z); // mark |z| as element ot the Bruhat interval
    const simple_list<BlockElt>& covered = gen.covered(i);

    BlockEltList row; // we will convert |covered| into this |row|
    row.reserve(containers::length(covered));
    for (auto it=covered.begin(); not covered.at_end(it); ++it)
    {
      const BlockElt y = block.lookup(pool[*it]); // get relative number
      assert(y!=UndefBlock);
      row.push_back(y); // store covering relation in |Hasse_diagram|
    }
    partial_Hasse_diagram.emplace_back(i_z,row);
  }

  block.set_Bruhat(std::move(partial_Hasse_diagram));
  // remainder of Hasse diagram will be imported from swallowed sub-blocks

  swallow_blocks_and_append(sub_blocks, block,bm, temp); // defined below
  return block;
} // |Rep_table::add_block_below|

// add a full block, still taking take to absorb any existing partial blocks
void Rep_table::add_block (const StandardReprMod& srm, const block_modifier& bm)
{
  BlockElt srm_in_block; // will hold position of |srm| within that block
  sl_list<located_block> temp; // must use temporary singleton
  common_context ctxt(*this,bm);
  auto& block = temp.emplace_back // build full block in place and take reference
    (std::piecewise_construct,
     std::tuple<const common_context&,const StandardReprMod&,BlockElt&>
     (ctxt,srm,srm_in_block), // arguments of full |common_block| constructor
     std::tuple<const block_modifier&>(bm)
    ) .first;

  const size_t place_limit = place.size();

  sl_list<sub_triple> sub_blocks;
  for (BlockElt z=0; z<block.size(); ++z)
    append_block_containing // defined below
      (block.representative(z),place_limit,bm, sub_blocks);

  swallow_blocks_and_append(sub_blocks, block,bm, temp); // defined below
}// |Rep_table::add_block|


void Rep_table::append_block_containing // appending is to final argument
  (const StandardReprMod& elt, size_t place_limit, const locator& block_loc,
   sl_list<sub_triple>& sub_blocks)
{
  auto h = reduced_hash.match(Reduced_param::co_reduce(*this,elt,block_loc));
  if (h==place.size()) // block element has new reduced hash value
    place.emplace_back(bl_it(),-1); // create slot; both fields filled later
  else if (h<place_limit) // then a similar parameter was known
  { // record block pointer and offset of |elt| from its buddy in |sub_blocks|
    common_block* sub = &place[h].first->first;
    auto hit = [sub] (const sub_triple& tri)->bool { return tri.bp==sub; };
    if (std::none_of(sub_blocks.begin(),sub_blocks.end(),hit))
    {
      block_modifier sub_to_new;
      static_cast<locator&>(sub_to_new) = block_loc; // copy locator
      const locator& sub_loc = place[h].first->second; // attitude of |sub|
      make_relative_to(sub_loc,sub->representative(place[h].second),
		       sub_to_new,elt);
      assert(sub->is_integral_orthogonal(sub_to_new.shift));
      sub_blocks.emplace_back(sub,h,sub_to_new);
    }
  }
} // |Rep_table::add_block_containing|

void Rep_table::swallow_blocks_and_append
  (const sl_list<sub_triple>& subs,
   common_block& block, const block_modifier& bm,
   sl_list<located_block>& temp)
{
  // swallow |embeddings|, and remove them from |block_list|
  for (const auto& sub : subs) // swallow sub-blocks
  {
    auto& sub_block = *sub.bp;
    BlockEltList embed; embed.reserve(sub_block.size()); // translation array
    for (BlockElt z=0; z<sub_block.size(); ++z)
    {
      StandardReprMod rep = sub.bp->representative(z);
      shift(sub.bm.shift,rep);
      transform<false>(sub.bm.w,rep); // transform towards our new block
      const BlockElt z_rel = block.lookup(rep);
      assert(z_rel!=UndefBlock); // our block is full, lookup should work
      embed.push_back(z_rel);
    }

    block.swallow(std::move(sub_block), sub.bm,embed,
		  &KL_poly_hash,&poly_hash);
    block_erase(place[sub.h].first); // remove |sub| while correcting iterators
  }

  // only after |block_erase| upheavals is it safe to link in the new block
  // also, it can only go to the end of the list, to not invalidate any iterators
  const auto new_block_it=block_list.end(); // iterator for new block elements
  block_list.splice(new_block_it,temp,temp.begin()); // link in |block| at end

  // now make sure for all |elements| that |place| fields are set for new block
  for (BlockElt z=block.size(); z-->0; )
  { // by using reverse iteration, least elt with same |h| defines |place[h]|
#ifndef NDEBUG
    { const auto& gamlam = block.representative(z).gamma_lambda();
      for (RootNbr alpha : block.simply_ints())
	gamlam.dot(root_datum().coroot(alpha)); // asserts it is integral
    }
#endif
    auto rp =
      Reduced_param::co_reduce(*this,block.representative(z),bm);
    auto h = reduced_hash.find(rp);
    assert(h!=reduced_hash.empty);
    place[h] = std::make_pair(new_block_it,z);
  }
} // |Rep_table::swallow_blocks_and_append|

// erase node in |block_list| after |pos|, avoiding dangling iterators in |place|
void Rep_table::block_erase (bl_it pos)
{ /* since |sl_list<..>| iterators are attached to node in the list preceding the
     one where dereferencing the iterator will lead, erasing at |pos| will
     invalidate iterators accessing the next node (if any), which can be found
     from elements in the block of that next node; their iterators must be
     replaced by |pos|, which itself remains a valid iterator after erasure.
   */
  assert (not block_list.at_end(pos));
  const auto next_pos = std::next(pos); // this iterator will become invalid
  if (not block_list.at_end(next_pos))
  { // then make sure in |place| instances of |next_pos| are replaced by |pos|
#if 0 // place indices could be found from |block| below, but no longer possible
    const auto& block = next_pos->first; // its elements would link to |next_pos|
    for (BlockElt z=0; z<block.size(); ++z)
    {
      auto seq = find_reduced_hash(block.representative(z)); // now invalid
      assert(seq<place.size()); // all elements in |block_list| must have |place|
      if (place[seq].first==next_pos) // could be false if |block| was swallowed
	place[seq].first=pos; // replace iterator that is about to be invalidated
    }
#else // so we instead just run through all entries in |place| to check
    for (auto& entry : place)
      if (entry.first==next_pos)
	entry.first=pos;
#endif
  }
  block_list.erase(pos);
} // |Rep_table::block_erase|


blocks::common_block& Rep_table::lookup_full_block
  (StandardRepr& sr,BlockElt& z, block_modifier& bm)
{
  make_dominant(sr); // without this we would not be in any valid block
  auto srm = StandardReprMod::mod_reduce(*this,sr); // modulo $X^*$
  auto rp = Reduced_param::reduce(*this,srm,sr.gamma(),bm);

  auto h = reduced_hash.find(rp);
  if (h==reduced_hash.empty or not place[h].first->first.is_full()) // then
  { // generate a new full block (possibly swallowing older ones)
    add_block(srm,bm);
    h = reduced_hash.find(rp); // block containing |srm| is now present
  }
  assert(h<place.size());

  auto& block_loc = *place[h].first;
  auto& block = block_loc.first;
  assert(block.is_full());
  auto stored_srm = block.representative(z = place[h].second);
  make_relative_to(block_loc.second,stored_srm, bm,srm);
  return block;
} // |Rep_table::lookup_full_block|

blocks::common_block& Rep_table::lookup
  (StandardRepr& sr,BlockElt& which, block_modifier& bm)
{
  normalise(sr); // gives a valid block, and smallest partial block

  auto srm = StandardReprMod::mod_reduce(*this,sr); // modulo $X^*$
  auto rp = Reduced_param::reduce(*this,srm,sr.gamma(),bm);

  assert(reduced_hash.size()==place.size()); // should be in sync at this point
  auto h = reduced_hash.find(rp); // look up modulo $X^*+integral^\perp$
  if (h!=reduced_hash.empty) // then we have found our family of blocks
  {
    assert(h<place.size());
    auto& block_loc = *place[h].first;
    auto& block = block_loc.first;
    auto stored_srm = block.representative(which = place[h].second);
    make_relative_to(block_loc.second,stored_srm, bm,srm);
    return block; // use block of related |StandardReprMod| as ours
  }

  BitMap subset;
  auto& block = add_block_below(srm,&subset,bm);
  which = last(subset);
  assert(block.representative(which)==srm); // we should find |srm| here
  bm.clear(block.rank(),root_datum().rank()); // we are relative to ourselves
  return block;
} // |Rep_table::lookup|

/* In the following type the second component is a multiplicity so we are
   dealing with a sparse representation of polynomials with |BlockElt|
   exponents. This is intended for the expansion of non-final elements into
   final ones; we expect few, relative to the block size, terms per polynomial
*/
using BlockElt_term =  std::pair<BlockElt,int>;
using BlockElt_pol = sl_list<BlockElt_term>;

// addition of polynomials whose elements are sorted by increasing |BlockElt|
BlockElt_pol combine (BlockElt_pol a, BlockElt_pol b) // by value
{ a.merge(std::move(b), // comparison of |BlockElt_term| values:
	  [](const BlockElt_term& x, const BlockElt_term& y)
	    { return x.first<y.first; });
  // now any like terms are neigbours, combine them whenever this occurs
  for (auto it=a.begin(); not a.at_end(it); ++it)
  {
    auto it1=std::next(it);
    if (not a.at_end(it1) and it->first==it1->first)
    {
      it->second += it1->second; // accumulate towards first ot the terms
      a.erase(it1); // then erase the second; next |++it| correctly executes
    }
  }
  return a;
}

BlockElt_pol flip (int sign, BlockElt_pol list) // by value
{ if (sign!=1)
    for (auto& p : list)
      p.second *= sign;
  return list;
}

/*
  Expand block elements up to and including |y| into final ones for the
  |singular| system, for |common_block| (no twist is involved in expansion)
*/
std::vector<BlockElt_pol> contributions
  (Block_base& block, RankFlags singular, BlockElt y)
{
  std::vector<BlockElt_pol> result(y+1); // initally every |result[z]| is empty
  for (BlockElt z=0; z<=y; ++z) // compute in |result[z]| the finals for |z|
  {
    const DescentStatus& desc=block.descent(z);
    auto it=singular.begin(); // iterate over singular |weyl::Generator|s
    for ( ; it(); ++it)
      if (DescentStatus::isDescent(desc[*it])) // then |z| is not final
      {
	switch (desc[*it])
	{
	case DescentStatus::ComplexDescent:
	  result[z]=result[block.cross(*it,z)]; // copy from unique descent
	  break;
	case DescentStatus::RealTypeII:
	  result[z]=result[block.inverseCayley(*it,z).first]; // unique descent
	  break;
	case descents::DescentStatus::RealTypeI:
	  {
	    BlockEltPair iC=block.inverseCayley(*it,z);
	    result[z]= combine(result[iC.first],result[iC.second]);
	  }
	default:
	  break; // leave |result[z]| empty in |ImaginaryCompact| case
	}
	// having found one singular descent, we ignore any other ones
	break; // not final, |break| effectively |continue|s outer loop on |z|
      } // loop over singular descent generators
    if (not it()) // then previous loop ran to completion
      result[z].emplace_front(z,1); // record singleton contribution to ourselves
    // the fact that |result[z].front()==z| also identifies |z| as "final"
  } // |for(z)|
  return result;
} // |contributions|


// Expand block elements up to |y| into final ones for |singular| system.
// Being for an |ext_block|, the expansion involves signs (twisted case)
std::vector<BlockElt_pol> contributions
  (const ext_block::ext_block& eblock, RankFlags singular_orbits,
   BlockElt y) // where to stop computing contributions
{
  std::vector<BlockElt_pol> result(y+1); // each|result[z]| is initially empty
  for (BlockElt z=0; z<=y; ++z)
  {
    auto s = eblock.first_descent_among(singular_orbits,z);
    if (s==eblock.rank()) // then this is an extended final element
      result[z].emplace_front(z,1); // record unit contribution to ourselves
    else
    {
      auto type=eblock.descent_type(s,z);
      if (is_like_compact(type))
	continue; // no descents, |z| represents zero; leave |result[z]| empty
      int sign = eblock.l(z,eblock.some_scent(s,z)) // true link length change
	==2 ? -1 : 1; // due to October surprise
      if (has_double_image(type)) // 1r1f, 2r11
      { auto pair = eblock.Cayleys(s,z);
	result[z] = combine
	  ( flip(sign*eblock.epsilon(s,pair.first,z),result[pair.first]),
	    flip(sign*eblock.epsilon(s,pair.second,z),result[pair.second]));
      }
      else
      { auto x = eblock.some_scent(s,z);
	result[z] = flip(sign*eblock.epsilon(s,x,z),result[x]);
      }
    }
  }
  return result;
} // |contributions|, extended block

sl_list<std::pair<StandardRepr,int> > Rep_table::deformation_terms
  ( blocks::common_block& block, const BlockElt y,
    const block_modifier& bm, const RatWeight& gamma)
{ assert(y<block.size()); // and |y| is final, see |assert| below
  assert(is_dominant_ratweight(root_datum(),gamma));

  sl_list<std::pair<StandardRepr,int> > result;
  if (block.length(y)==0)
    return result; // easy case, null result

  std::vector<BlockElt_pol> contrib =
    contributions(block,block.singular(bm,gamma),y);
  sl_list<BlockElt> finals;
  for (BlockElt z=0; z<contrib.size(); ++z)
    if (not contrib[z].empty() and contrib[z].front().first==z)
      finals.push_front(z); // accumulate in reverse order

  assert(not finals.empty() and finals.front()==y); // otherwise don't call us
  const kl::KL_table& kl_tab =
    block.kl_tab(&KL_poly_hash,y+1); // fill silently up to |y|

  std::unique_ptr<unsigned int[]> index // a sparse array, map final to position
    (new unsigned int [block.size()]); // unlike |std::vector| do not initialise

  unsigned pos=0;
  for (auto z : finals)
    index[z]=pos++;

  // since we evaluate at $s=-1$ eventually, we can use integer coefficients
  std::vector<int> acc(finals.size(),0);
  std::vector<int> remainder(finals.size(),0); // coeff.s by |survivor| position
  remainder.front()=1; // we initialised remainder = 1*sr_y
  auto y_parity=block.length(y)%2;

  pos=0;
  // basically |for(BlockElt z:finals)|, but |pos| needs increment on |continue|
  for (auto it=finals.begin(); not finals.at_end(it); ++it,++pos)
  {
    const int c_cur = remainder[pos]; // coefficient of |z| in |remainder|
    if (c_cur==0)
      continue;
    const BlockElt z=*it; // element |pos| of |finals|; value decreases in loop
    const bool contribute = block.length(z)%2!=y_parity;
    for (BlockElt x=z+1; x-->0; ) // for |x| from |z| down to |0| inclusive
    {
      const kl::KLPol& pol = kl_tab.KL_pol(x,z); // regular KL polynomial
      int eval = 0;
      for (polynomials::Degree d=pol.size(); d-->0; )
	eval = static_cast<int>(pol[d]) - eval; // evaluate at $q = -1$
      if (eval==0)
	continue; // polynomials with $-1$ as root do not contribute; skip
      if ((block.length(z)-block.length(x))%2!=0) // when |l(z)-l(x)| odd
	eval=-eval; // flip sign (do alternating sum of KL column at |-1|)
      for (auto jt=contrib[x].wcbegin(); not contrib[x].at_end(jt); ++jt)
      {
	auto j=index[jt->first]; // position where |P(x,z)| contributes
	assert(j>=pos); // triangularity of KLV polynomials
	int c =c_cur*eval*jt->second;
	remainder[j] -= c;
	if (contribute) // optimisation will apply loop unswitching to this test
	  acc[j] += c; // here we contribute
      }
    }
    assert(remainder[pos]==0); // check relation of being inverse
  }

/*
   Transform coefficients of |acc| to polynomial |result|, taking into account
   the differences of |orientation_number| values between |y| and (current) |x|.

   The following could be done inside the previous loop at the end of its body,
   since |acc[pos]| has its definitive value after the iteration for |pos|.
   However we keep loops separate to maybe increase locality of the one above.
*/
  {
    const unsigned int orient_y = orientation_number(block.sr(y,bm,gamma));

    auto it=finals.begin();
    for (const int c : acc) // accumulator |acc| runs parallel to |finals|
    {
      const auto z = *it; ++it;
      if (c!=0) // test must follow |++it| !
      {
	const auto sr_z = block.sr(z,bm,gamma);
	auto coef = c*arithmetic::exp_i(orient_y-orientation_number(sr_z));
	result.emplace_back(sr_z,coef);
      }
    }
    assert(it==finals.end());
  }

  return result;
} // |deformation_terms|, common block version

sl_list<SR_poly::value_type> Rep_table::block_deformation_to_height
  (StandardRepr p, SR_poly& queue, level height_bound)
{
  BlockElt start; block_modifier bm;
  auto& block = lookup_full_block(p,start,bm); // also makes |p| dominant
  const auto& gamma = p.gamma();
  assert(is_dominant_ratweight(root_datum(),gamma));
  auto dual_block = blocks::Bare_block::dual(block);
  kl::KL_table& kl_tab = dual_block.kl_tab(nullptr,1);
  // create KL table only minimally filled

  // now fill remainder up to height; prepare for restriction to this subset
  BitMap retained(block.size());
  sl_list<std::pair<const StandardRepr,Split_integer> > result;
  for (BlockElt z=0; z<block.size(); ++z)
  { StandardRepr q = sr(block.representative(z),bm,gamma);
    if (retained.set_to(z,q.height()<=height_bound))
    {
      auto it = queue.find(q);
      if (it==queue.end())
	result.emplace_back(std::move(q),Split_integer(0));
      else
      {
	result.emplace_back(std::move(q),it->second); // push |(q,queue[q])|
	queue.erase(it); // and remove that term it from the |queue|
      }
    }
    else
      kl_tab.plug_hole(block.size()-1-z); // not interested in this parameter
  }
  kl_tab.fill(); // fill whole table; we might go beyond |size()-1-start|

  int_Vector value_at_minus_1;
  value_at_minus_1.reserve(kl_tab.pol_store().size());
  for (auto& entry : kl_tab.pol_store())
  { int val = 0;
    for (unsigned d=entry.size(); d-->0;)
      val = static_cast<int>(entry[d])-val; // Horner evaluate polynomial at -1
    value_at_minus_1.push_back(val);
  }

  const RankFlags singular = block.singular(bm,gamma); // singular simple coroots
  auto it = result.begin();
  for (auto elt: retained) // don't increment |it| here
    if (block.survives(elt,singular))
      ++it;
    else
    { retained.remove(elt);
      assert(it->second.is_zero()); // |queue| cannot have non final parameter
      result.erase(it); // drop term; |it| now points to next term
    }
  result.reverse(); // we shall need to traverse elements downwards in |block|

  // viewed from |block|, the |kl_tab| is lower triangular
  // build its transpose, restricted to |retained|, and evaluated at $q=-1$
  int_Matrix Q_mat (result.size()); // initialise to identity matrix
  unsigned int i=0,j;
  unsigned int const top=block.size()-1;
  for (auto it=retained.begin(); it(); ++it,++i)
    for (auto jt=(j=i+1,std::next(it)); jt(); ++jt,++j)
      Q_mat(i,j) = value_at_minus_1[kl_tab.KL_pol_index(top-*jt,top-*it)];

  int_Matrix signed_P = inverse_upper_triangular(Q_mat);
  BitMap odd_length(signed_P.n_rows());
  { unsigned int i=0;
    for (const BlockElt z : retained)
      odd_length.set_to(i++,block.length(z)%2!=0);
  }

  matrix::Vector<Split_integer> coef(signed_P.n_rows());
  auto pos = result.size()-1;
  for (auto it=result.begin(); not result.at_end(it); ++it,--pos)
    if (not it->second.is_zero())
    { coef.assign(pos,Split_integer(0));
      // compute into |coef| the product of columns of |signed_P| with parity
      // opposite to |pos| with corresponding entries of column |pos| of |Q_mat|
      for (auto j : (odd_length.isMember(pos) ? ~odd_length : odd_length))
      { if (j>=pos)
	  break;
	for (unsigned i=0; i<=j; ++i)
	  coef[i] += signed_P(i,j)*Q_mat(j,pos);
      }
      { auto our_orient = orientation_number(it->first);
	auto j = pos-1;
	for (auto jt = std::next(it); not result.at_end(jt); ++jt,--j)
	{ coef[j] *= it->second;
	  auto diff = our_orient - orientation_number(jt->first);
	  assert(diff%2==0);
	  coef[j].times_1_s();
	  if (diff%4!=0)
	    coef[j].times_s(); // equivalently |coef[j].negate|
	  jt->second += coef[j]; // contribute coefficient to result
	}
      }
  }

  return result;
} // |Rep_table::block_deformation_to_height|

// compute and return sum of KL polynomials at $s$ for final parameter |sr|
SR_poly Rep_table::KL_column_at_s(StandardRepr sr) // |sr| must be final
{
  normalise(sr); // implies that |sr| it will appear at the top of its own block
  assert(is_final(sr));

  BlockElt z; block_modifier bm;
  auto& block = lookup(sr,z,bm);
  assert((involution_table().matrix(kgb().inv_nr(block.x(z)))*bm.shift+bm.shift)
	 .is_zero());

  const auto& gamma=sr.gamma();
  std::vector<BlockElt_pol> contrib =
    contributions(block,block.singular(bm,gamma),z);
  assert(contrib.size()==z+1 and contrib[z].front().first==z);

  const kl::KL_table& kl_tab =
    block.kl_tab(&KL_poly_hash,z+1); // fill silently up to |z|

  SR_poly result;
  auto z_length=block.length(z);
  for (BlockElt x=z+1; x-->0; )
  {
    const kl::KLPol& pol = kl_tab.KL_pol(x,z); // regular KL polynomial
    if (pol.is_zero())
      continue;
    Split_integer eval(0);
    for (polynomials::Degree d=pol.size(); d-->0; )
      eval.times_s() += static_cast<int>(pol[d]); // evaluate at $q = s$
    // no test here, nonzero KL polynomials have nonzero evaluation at $q=1$

    if ((z_length-block.length(x))%2!=0) // when |l(z)-l(x)| odd
      eval.negate(); // flip sign (do alternating sum of KL column at |s|)
    for (const auto& pair : contrib[x])
      result.add_term(block.sr(pair.first,bm,gamma),eval*pair.second);
  }

  return result;
} // |Rep_table::KL_column_at_s|

SR_poly Rep_table::KL_column_at_s_to_height (StandardRepr p, level height_bound)
{
  normalise(p); // implies that |p| it will appear at the top of its own block
  assert(is_final(p));

  BlockElt z; block_modifier bm;
  auto& block = lookup_full_block(p,z,bm); // also makes |p| dominant

  const auto& gamma = p.gamma();
  assert(is_dominant_ratweight(root_datum(),gamma));
  auto dual_block = blocks::Bare_block::dual(block);
  kl::KL_table& kl_tab = dual_block.kl_tab(nullptr,1);
  // create KL table only minimally filled

  // now fill remainder up to height; prepare for restriction to this subset
  BitMap retained(block.size());

  for (BlockElt x=0; x<block.size(); ++x)
  { StandardRepr q = sr(block.representative(x),bm,gamma);
    if (not retained.set_to(x,q.height()<=height_bound))
      kl_tab.plug_hole(block.size()-1-x); // not interested in this parameter
  }
  kl_tab.fill(); // fill whole table; we might go beyond |size()-1-start|

  const RankFlags singular = block.singular(bm,gamma); // singular simple coroots
  for (auto elt: retained) // don't increment |it| here
    if (not block.survives(elt,singular))
      retained.remove(elt); // at the dual (Q) side we just ignore non-finals

  assert(retained.isMember(z)); // since |p| was final

  matrix::Vector<Split_integer> value_at_s;
  value_at_s.reserve(kl_tab.pol_store().size());
  for (auto& entry : kl_tab.pol_store())
  { Split_integer val (0);
    for (unsigned d=entry.size(); d-->0;)
      val.times_s() += static_cast<int>(entry[d]); // Horner evaluate at s
    value_at_s.push_back(val);
  }


  // viewed from |block|, the |kl_tab| is lower triangular
  // build its transpose, restricted to |retained|, and evaluated at $q=-1$
  matrix::Matrix<Split_integer> Q_mat (retained.size()); // initialise identity
  { unsigned int i=0,j; unsigned int const top=block.size()-1;
    for (auto it=retained.begin(); it(); ++it,++i)
      for (auto jt=(j=i+1,std::next(it)); jt(); ++jt,++j)
	Q_mat(i,j) = value_at_s[kl_tab.KL_pol_index(top-*jt,top-*it)];
  }

  auto signed_P = inverse_upper_triangular(Q_mat);
  // with signs in place, the alternating sum is obtained without any effort

  SR_poly result;
  { const unsigned int j = retained.position(z); // final column
    auto it = retained.begin();
    for (unsigned int i=0; i<=j; ++i,++it)
      result.add_term(block.sr(*it,bm,gamma),signed_P(i,j));
  }

  return result;
} // |Rep_table::KL_column_at_s_to_height|

// maybe compute and return column of KL table for block element |z|
simple_list<std::pair<BlockElt,kl::KLPol> >
  Rep_table::KL_column(common_block& block, BlockElt z)
{
  const kl::KL_table& kl_tab =
    block.kl_tab(&KL_poly_hash,z+1); // fill silently up to |z|

  simple_list<std::pair<BlockElt,kl::KLPol> > result;
  for (BlockElt x=z+1; x-->0; )
  {
    const kl::KLPol& pol = kl_tab.KL_pol(x,z); // regular KL polynomial
    if (not pol.is_zero())
      result.emplace_front(x,pol);
  }

  return result;
} // |Rep_table::KL_column|


const K_type_poly& Rep_table::deformation(StandardRepr z)
// that |z| is dominant and final is a precondition assured in the recursion
// for more general |z|, do the preconditioning outside the recursion
{
  assert(is_final(z));
  if (z.gamma().denominator() > (1LL<<rank()))
    z = weyl::alcove_center(*this,z);
  RatNumList rp=reducibility_points(z);

  deformation_unit zn(*this,z);
  { // look up if deformation formula for |z| is already known and stored
    unsigned long h=alcove_hash.find(zn);
    if (h!=alcove_hash.empty and pool[h].has_deformation_formula())
      return pool[h].def_formula();
  }

  K_type_poly result {std::less<K_type_nr>()};
  {
    auto base_pol = finals_for(scale_0(z)); // a $\Z$-linear combin. of K-types
    for (auto it=base_pol.begin(); not base_pol.at_end(it); ++it)
    {
      K_type_nr h = K_type_hash.match(std::move(it->first));
      result.add_term(h,Split_integer(it->second)); // purely integer coefficient
    }
  }

  for (unsigned i=rp.size(); i-->0; )
  {
    auto zi = scale(z,rp[i]);
    deform_readjust(zi); // necessary to ensure the following |assert| will hold
    assert(is_final(zi)); // ensures that |deformation_terms| won't refuse
    BlockElt new_z; block_modifier bm;
    auto& block = lookup(zi,new_z,bm);
    assert((involution_table().matrix(kgb().inv_nr(block.x(new_z)))*bm.shift
	    +bm.shift).is_zero());
    auto dt = deformation_terms(block,new_z,bm,zi.gamma());
    for (auto& term : dt)
    {
      const auto& def = deformation(term.first); // recursion
      result.add_multiple
	(def,Split_integer(term.second,-term.second)); // $(1-s)*c$
    }
  }

  const auto h = alcove_hash.match(std::move(zn)); // allocate a slot in |pool|
  return pool[h].set_deformation_formula(std::move(result).flatten());
} // |Rep_table::deformation|


// basic computation of twisted KL column sum, no tabulation of the result
SR_poly twisted_KL_sum
( ext_block::ext_block& eblock, BlockElt y, const blocks::common_block& parent,
  const RatWeight& gamma) // infinitesimal character, possibly singular
{
  // compute cumulated KL polynomials $P_{x,y}$ with $x\leq y$ survivors

  // start with computing twisted KL polynomials for the entire block
  std::vector<ext_kl::Pol> pool;
  ext_KL_hash_Table hash(pool,4);
  ext_kl::KL_table twisted_KLV(eblock,&hash);
  twisted_KLV.fill_columns(y+1); // fill table up to |y| inclusive

  // make a copy of |pool| in which polynomials have been evaluated as |s|
  std::vector<Split_integer> pool_at_s; pool_at_s.reserve(pool.size());
  for (unsigned i=0; i<pool.size(); ++i)
    if (pool[i].is_zero())
      pool_at_s.push_back(Split_integer(0,0));
    else
    { const auto& P = pool[i];
      auto d=P.degree();
      Split_integer eval(P[d]);
      while (d-->0)
	eval.times_s()+=static_cast<int>(P[d]);
      pool_at_s.push_back(eval);
    }

  RankFlags singular_orbits; // flag singulars among orbits
  { const RankFlags simple_is_singular = parent.singular(gamma);
    for (weyl::Generator s=0; s<eblock.rank(); ++s)
      singular_orbits.set(s,simple_is_singular[eblock.orbit(s).s0]);
  }

  auto contrib = contributions(eblock,singular_orbits,y);

  SR_poly result;
  const unsigned int parity = eblock.length(y)%2;
  for (BlockElt x=0; x<=y; ++x)
  { const auto& p = twisted_KLV.KL_pol_index(x,y);
    Split_integer eval = p.second ? -pool_at_s[p.first] : pool_at_s[p.first];
    if (eblock.length(x)%2!=parity) // flip sign at odd length difference
      eval = -eval;
    for (const auto& pair : contrib[x])
      result.add_term(parent.sr(eblock.z(pair.first),gamma), eval*pair.second);
  }

  return result;
} // |twisted_KL_sum|

// compute and return sum of KL polynomials at $s$ for final parameter |z|
// since |delta| need not be the inner class involution, no storage is done
SR_poly twisted_KL_column_at_s
  (const Rep_context& rc, StandardRepr z, const WeightInvolution& delta)
  // |z| must be delta-fixed, nonzero and final
{
  rc.normalise(z);
  if (not rc.is_final(z))
    throw std::runtime_error("Parameter is not final");
  auto zm = StandardReprMod::mod_reduce(rc,z);
  BlockElt entry;
  common_context ctxt(rc,z.gamma());
  blocks::common_block block(ctxt,zm,entry); // build full block
  auto eblock = block.extended_block(delta);
  return twisted_KL_sum(eblock,eblock.element(entry),block,z.gamma());
} // |twisted_KL_column_at_s|

// look up or compute and return the alternating sum of twisted KL polynomials
// at the inner class involution for final parameter |z|, evaluated at $q=s$
SR_poly Rep_table::twisted_KL_column_at_s(StandardRepr sr)
  // |z| must be inner-class-twist-fixed, nonzero and final
{
  normalise(sr);
  assert(is_final(sr) and sr==inner_twisted(sr));
  BlockElt y0; block_modifier bm;
  auto& block = lookup(sr,y0,bm);
  auto& eblock = block.extended_block(bm,&poly_hash);

  RankFlags singular_orbits; // flag singulars among orbits for |eblock|
  { // the components |s0|, |s1| in said orbits index transformed simply int set
    RankFlags simple_is_singular; // so using |block.singular| is wrong here
    const RootDatum& rd = root_datum();
    const auto& num = sr.gamma().numerator();
    unsigned int s=0; // runs over simply integral indices of transformed |block|
    for (RootNbr alpha : bm.simp_int) // these are in increasing order
      simple_is_singular.set(s++,rd.coroot(alpha).dot(num)==0);
    singular_orbits = // fold singularity information to |eblock| generators
      ext_block::reduce_to(eblock.folded_generators(),simple_is_singular);
  }

  const BlockElt y = eblock.element(y0);
  auto contrib = contributions(eblock,singular_orbits,y);

  sl_list<BlockElt> finals; // these have numbering for |eblock|!
  for (BlockElt z=0; z<=y; ++z)
    if (not contrib[z].empty() and contrib[z].front().first==z)
      finals.push_front(z); // accumulate in reverse order

  const auto& kl_tab = eblock.kl_table(y+1,&poly_hash);

  SR_poly result;
  const auto& gamma=sr.gamma();
  const RatWeight gamma_rho = gamma-rho(block.root_datum());
  auto y_length=block.length(y0);

  for (BlockElt x=y+1; x-->0; )
  {
    const auto& pol = kl_tab.P(x,y); // twisted KL polynomial
    if (pol.is_zero())
      continue;
    Split_integer eval(0);
    for (polynomials::Degree d=pol.size(); d-->0; )
      eval.times_s() += pol[d]; // evaluate at $q = s$

    if ((y_length-block.length(eblock.z(x)))%2!=0) // when |l(y)-l(x)| odd
      eval.negate(); // flip sign (do alternating sum of KL column at |s|)
    for (const auto& pair : contrib[x])
      result.add_term(block.sr(eblock.z(pair.first),bm,gamma),eval*pair.second);
  }

  return result;
} // |Rep_table::twisted_KL_column_at_s|

sl_list<std::pair<StandardRepr,int> >
Rep_table::twisted_deformation_terms
    (blocks::common_block& block, ext_block::ext_block& eblock,
     BlockElt y, // in numbering of |block|, not |eblock|
     RankFlags singular_orbits, const block_modifier& bm, const RatWeight& gamma)
{
  assert(eblock.is_present(y));
  const BlockElt y_index = eblock.element(y);

  sl_list<std::pair<StandardRepr,int> > result;
  if (block.length(y)==0)
    return result; // easy case, null result

  auto contrib = repr::contributions(eblock,singular_orbits,y_index);
  sl_list<BlockElt> finals; // these have numbering for |eblock|!
  for (BlockElt z=0; z<contrib.size(); ++z)
    if (not contrib[z].empty() and contrib[z].front().first==z)
      finals.push_front(z); // accumulate in reverse order

  const auto& kl_tab = eblock.kl_table(y_index+1,&poly_hash);

  std::vector<int> pool_at_minus_1; // evaluations at $q=-1$ of KL polynomials
  {
    const auto& pool=kl_tab.polys();
    pool_at_minus_1.reserve(pool.size());
    for (const auto& pol: pool)
    {
      int eval=0;
      for (unsigned i=pol.degree()+1; i-->0; )
	eval = pol[i]-eval;
      pool_at_minus_1.push_back(eval);
    }
  }

  std::unique_ptr<unsigned int[]> index // a sparse array, map final to position
    (new unsigned int [eblock.size()]); // unlike |std::vector| do not initialise

  unsigned pos=0;
  for (auto z : finals)
    index[z]=pos++;

  // since we evaluate at $s=-1$ eventually, we can use integer coefficients
  std::vector<int> acc(finals.size(),0);
  std::vector<int> remainder(finals.size(),0); // coeff.s by |survivor| position
  remainder.front()=1; // we initialised remainder = 1*sr_y
  auto y_parity=block.length(y)%2;

  pos=0;
  // basically |for(BlockElt z:finals)|, but |pos| needs increment on |continue|
  for (auto it=finals.begin(); not finals.at_end(it); ++it,++pos)
  {
    const int c_cur = remainder[pos]; // coefficient of |z| in |remainder|
    if (c_cur==0)
      continue;
    const BlockElt z=*it; // element |pos| of |finals|; value decreases in loop
    const bool contribute = block.length(eblock.z(z))%2!=y_parity;
    for (auto x : kl_tab.nonzero_column(z))
    {
      auto p = kl_tab.KL_pol_index(x,z); // pair (index,negate_p)
      if (pool_at_minus_1[p.first]==0)
	continue; // polynomials with $-1$ as root do not contribute; skip
      const int val_xz = p.second!= // XOR stored sign with length diff. parity
	((block.length(eblock.z(x))-block.length(eblock.z(z)))%2!=0)
	? -pool_at_minus_1[p.first] : pool_at_minus_1[p.first];
      for (auto jt=contrib[x].wcbegin(); not contrib[x].at_end(jt); ++jt)
      {
	auto j=index[jt->first]; // position where |P(x,z)| contributes
	assert(j>=pos); // triangularity of KLV polynomials
	int c =c_cur*val_xz*jt->second;
	remainder[j] -= c;
	if (contribute) // optimisation will apply loop unswitching to this test
	  acc[j] += c; // here we contribute
      }
    }
    assert(remainder[pos]==0); // check relation of being inverse
  }
  {
    const unsigned int orient_y = orientation_number(block.sr(y,bm,gamma));

    auto it=acc.begin();
    for (const int f : finals) // accumulator |acc| runs parallel to |finals|
    {
      const int c = *it++;
      if (c==0)
	continue;
      const auto sr_z =
	block.sr(eblock.z(f),bm,gamma); // renumber |f| to |block|

      auto coef = c*arithmetic::exp_i(orient_y-orientation_number(sr_z));
      result.emplace_back(sr_z,coef);
    }
    assert(it==acc.end());
  }

  return result;
} // |twisted_deformation_terms(blocks::common_block&,...)|

#if 0
SR_poly Rep_table::twisted_deformation_terms (unsigned long sr_hash)
{ // the |StandardRepr| |hash[sr_hash]| is necessarily delta-fixed and final
  SR_poly result;
  SR_poly remainder(hash[sr_hash]);
  auto y_parity=lengths[sr_hash]%2;

  while(not remainder.empty())
  {
    auto const& leading = *remainder.cbegin(); // least term is leading term
    auto h=hash.find(leading.first); // highest term of |remainder|
    assert(h!=hash.empty); // we remain within the already tabled parameters
    auto c_cur = leading.second;
    const SR_poly& KL_cur = twisted_KLV_list[h];
    remainder.add_multiple(KL_cur,-c_cur);
    assert(remainder.empty() or hash.find(remainder.cbegin()->first)!=h);
    if (lengths[h]%2!=y_parity)
      result.add_multiple(KL_cur,c_cur);
  }
  unsigned int orient_y = orientation_number(hash[sr_hash]);
  for (auto& term : result)
  {
    unsigned int orient_express=orient_y-orientation_number(term.first);
    (term.second*= arithmetic::exp_i(orient_express)).times_1_s();
  }

  return result;
} // |twisted_deformation_terms|, version without block
#endif

const K_type_poly& Rep_table::twisted_deformation(StandardRepr z, bool& flip)
{
  assert(is_final(z));
  assert(is_delta_fixed(z));
  if (z.gamma().denominator() > (1LL<<rank()))
    z = weyl::alcove_center(*this,z);
  const auto& delta = inner_class().distinguished();

  RatNumList rp=reducibility_points(z);
  flip = false; // ensure no flip is recorded when shrink wrapping is not done
  if (not rp.empty() and rp.back()!=RatNum(1,1))
  { // shrink wrap toward $\nu=0$ to get useful parameter to store result for
    const RatNum f=rp.back();
    std::pair<StandardRepr,bool> p =
      ext_block::scaled_extended_finalise(*this,z,delta,f);
    z = p.first; flip=p.second;
    for (auto& a : rp)
      a/=f; // rescale reducibility points to new parameter |z|
    assert(rp.back()==RatNum(1,1)); // should make first reduction at |z|
    // here we continue, with |flip| recording whether we already flipped
  }

  deformation_unit zu(*this,z);
  { // if formula for |z| is stored, return it; caller multiplies by |s^flip|
    const auto h=alcove_hash.find(zu);
    if (h!=alcove_hash.empty and pool[h].has_twisted_deformation_formula())
      return pool[h].twisted_def_formula();
  }

  K_type_poly result { std::less<K_type_nr>() };
  { // initialise |result| to restriction of |z| expanded to finals
    auto z_K = ext_block::extended_restrict_to_K(*this,z,delta);
    // the following loop reorders terms by |std::less<K_type_nr>|
    for (auto&& term : z_K) // convert |K_repr::K_type_pol| to |K_type_poly|
      result.add_term(K_type_hash.match(std::move(term.first)),term.second);
  }

  // compute the deformation terms at all reducibility points
  for (unsigned i=rp.size(); i-->0; )
  {
    std::pair<StandardRepr,bool> p =
      ext_block::scaled_extended_finalise(*this,z,delta,rp[i]);
    StandardRepr zi = std::move(p.first);
    const bool flip_p = p.second;
    BlockElt index; block_modifier bm;
    auto& block = lookup(zi,index, bm);

#ifndef NDEBUG
    {
      auto rep = block.representative(index);
      shift(bm.shift,rep);
      transform<false>(bm.w,rep);
      assert(rep==StandardReprMod::mod_reduce(*this,zi));
    }
#endif
    auto& eblock = block.extended_block(bm,&poly_hash);

    RankFlags singular_orbits; // flag singulars among orbits
    { // those orbits' components |s0|, |s1| index transformed simply int set
      RankFlags simple_is_singular; // so using |block.singular| is wrong here
      const RootDatum& rd = root_datum();
      const auto& num = zi.gamma().numerator();
      unsigned int s=0; // runs over transformed |block| simply integral indices
      for (RootNbr alpha : bm.simp_int) // these are in increasing order
	simple_is_singular.set(s++,rd.coroot(alpha).dot(num)==0);
      singular_orbits = // fold singularity information to |eblock| generators
	ext_block::reduce_to(eblock.folded_generators(),simple_is_singular);
    }
    { RankFlags simple_is_singular = block.singular(bm,zi.gamma());
      // which simply integrals of |block| are integral at |inv(bm.w)*zui.gamma|
      Permutation inv(bm.simple_pi,-1);
      for (weyl::Generator s=0; s<eblock.rank(); ++s)
	singular_orbits.set(s,simple_is_singular[inv[eblock.orbit(s).s0]]);
    }

    auto terms = twisted_deformation_terms(block,eblock,index,
					   singular_orbits,bm,zi.gamma());
    for (auto&& term : terms)
    { bool flip_def;
      const auto& def =
	twisted_deformation(std::move(term.first),flip_def); // recursion
      result.add_multiple
	(def,
	 flip_p!=flip_def ? Split_integer(-term.second,term.second)
			  : Split_integer(term.second,-term.second)
	 );
    }
  }

  const auto h = alcove_hash.match(std::move(zu));  // find or allocate a slot

  return pool[h].set_twisted_deformation_formula(std::move(result).flatten());

} // |Rep_table::twisted_deformation (StandardRepr z)|

K_repr::K_type_pol export_K_type_pol(const Rep_table& rt,const K_type_poly& P)
{
  K_repr::K_type_pol::poly result; // an instance of |std::vector|
  result.reserve(P.size());
  for (const auto& term : P)
    result.emplace_back(rt.stored_K_type(term.first),term.second);
  return { std::move(result), true }; // sort, convert to |K_repr::K_type_poly|
}

//			|common_context| methods

common_context::common_context (const Rep_context& rc, const RatWeight& gamma)
: rep_con(rc)
, simp_int(integrality_simples(rc.root_datum(),gamma))
, sub(rc.root_datum(),simp_int)
{} // |common_context::common_context|

common_context::common_context
  (const Rep_context& rc, const block_modifier& bm)
: rep_con(rc)
, simp_int(rc.inner_class().int_item(bm.int_sys_nr).image_simples(bm.w))
, sub(rc.root_datum(),simp_int) // construct and store image subsystem
{} // |common_context::common_context|

std::pair<gradings::Status::Value,bool>
  common_context::status(weyl::Generator s, KGBElt x) const
{
  const auto& conj = sub.to_simple(s); // word in full system
  KGBElt conj_x = kgb().cross(conj,x);
  const auto t=sub.simple(s);
  const auto stat = kgb().status(t,conj_x);
  return std::make_pair(stat,
			stat==gradings::Status::Real
			? kgb().isDoubleCayleyImage(t,conj_x) // real type 1
			: stat==gradings::Status::Complex
			? kgb().isDescent(t,conj_x)
			: conj_x!=kgb().cross(t,conj_x)); // nc imaginary type 1
}

StandardReprMod common_context::cross
    (weyl::Generator s, const StandardReprMod& z) const
{
  const auto& full_datum = full_root_datum();
  const auto& refl = sub.reflection(s); // reflection word in full system
  const KGBElt new_x = kgb().cross(refl,z.x());
  RatWeight gamma_lambda = z.gamma_lambda(); // take modifiable copy

  const auto& i_tab = involution_table();
  RootNbrSet pos_neg = pos_to_neg(full_datum,refl);
  pos_neg &= i_tab.real_roots(kgb().inv_nr(z.x())); // only real roots for |z|
  gamma_lambda -= root_sum(full_datum,pos_neg); // correction for $\rho_r$'s
  subsys().simple_reflect(s,gamma_lambda.numerator()); // integrally simple
  return repr::StandardReprMod::build(rc(),new_x,gamma_lambda);
}

// whether integrally simple root |s|, supposed real, is parity for |z|
bool common_context::is_parity
    (weyl::Generator s, const StandardReprMod& z) const
{
  const auto& full_datum = full_root_datum();
  const auto& i_tab = involution_table();
  const auto& real_roots = i_tab.real_roots(kgb().inv_nr(z.x()));
  assert(real_roots.isMember(sub.parent_nr_simple(s)));
  const Coweight& alpha_hat = subsys().simple_coroot(s);
  const int eval = z.gamma_lambda().dot(alpha_hat);
  const int rho_r_corr = alpha_hat.dot(full_datum.twoRho(real_roots))/2;
  return (eval+rho_r_corr)%2!=0;
}

StandardReprMod common_context::down_Cayley
    (weyl::Generator s, const StandardReprMod& z) const
{
  assert(is_parity(s,z)); // which also asserts that |z| is real for |s|
  const auto& full_datum = full_root_datum();
  const auto& conj = sub.to_simple(s); // word in full system
  const KGBElt conj_x = kgb().cross(conj,z.x());
  const KGBElt new_x =
    kgb().cross(kgb().inverseCayley(sub.simple(s),conj_x).first,conj);
  RatWeight gamma_lambda = z.gamma_lambda(); // will be shifted below

  const auto& i_tab = involution_table();
  RootNbrSet pos_neg = pos_to_neg(full_datum,conj);
  RootNbrSet real_flip = i_tab.real_roots(kgb().inv_nr(z.x()));
  real_flip ^= i_tab.real_roots(kgb().inv_nr(new_x));
  pos_neg &= real_flip; // posroots that change real status and map to negative
  gamma_lambda += root_sum(full_datum,pos_neg); // correction of $\rho_r$'s
  return repr::StandardReprMod::build(rc(),new_x,gamma_lambda);
}

StandardReprMod common_context::up_Cayley
    (weyl::Generator s, const StandardReprMod& z) const
{
  const auto& full_datum = full_root_datum();
  const auto& conj = sub.to_simple(s); // word in full system
  const KGBElt conj_x = kgb().cross(conj,z.x());
  assert(kgb().status(sub.simple(s),conj_x)==
	 gradings::Status::ImaginaryNoncompact);
  const auto new_x = kgb().cross(kgb().cayley(sub.simple(s),conj_x),conj);
  RatWeight gamma_lambda = z.gamma_lambda(); // will be shifted below

  const auto& i_tab = involution_table();
  const RootNbrSet& upstairs_real_roots = i_tab.real_roots(kgb().inv_nr(new_x));
  RootNbrSet real_flip = upstairs_real_roots;
  real_flip ^= i_tab.real_roots(kgb().inv_nr(z.x())); // remove downstairs reals

  RootNbrSet pos_neg = pos_to_neg(full_datum,conj);
  pos_neg &= real_flip; // posroots that change real status and map to negative
  gamma_lambda += root_sum(full_datum,pos_neg); // correction of $\rho_r$'s

  // correct in case the parity condition fails for our raised |gamma_lambda|
  const Coweight& alpha_hat = subsys().simple_coroot(s);
  const int rho_r_corr = // integer since alpha is among |upstairs_real_roots|
    alpha_hat.dot(full_datum.twoRho(upstairs_real_roots))/2;
  const int eval = gamma_lambda.dot(alpha_hat);
  if ((eval+rho_r_corr)%2==0) // parity condition says it should be 1
    gamma_lambda += RatWeight(subsys().simple_root(s),2); // add half-alpha

  return repr::StandardReprMod::build(rc(),new_x,gamma_lambda);
}


Weight Rep_context::to_simple_shift
  (InvolutionNbr theta, InvolutionNbr theta_p, RootNbrSet S) const
{ const InvolutionTable& i_tab = involution_table();
  S &= (i_tab.real_roots(theta) ^i_tab.real_roots(theta_p));
  return root_sum(root_datum(),S);
}


//			|Ext_rep_context| methods

Ext_rep_context::Ext_rep_context
  (const Rep_context& rc, const WeightInvolution& delta)
    : rep_con(rc)
    , d_delta(delta)
    , pi_delta(rc.root_datum().rootPermutation(delta))
    , delta_fixed_roots(fixed_points(pi_delta))
    , twist()
{
  const RootDatum& rd = rc.root_datum();
  for (weyl::Generator s=0; s<rd.semisimple_rank(); ++s)
    twist[s] = rd.simpleRootIndex(delta_of(rd.simpleRootNbr(s)));

} // |Ext_rep_context::Ext_rep_context|

Ext_rep_context::Ext_rep_context (const repr::Rep_context& rc)
  : Ext_rep_context(rc, rc.inner_class().distinguished()) {}


bool Ext_rep_context::is_very_complex
  (InvolutionNbr theta, RootNbr alpha) const
{ const auto& i_tab = rep_con.involution_table();
  const auto& rd = root_datum();
  assert (rd.is_posroot(alpha)); // this is a precondition
  auto image = i_tab.root_involution(theta,alpha);
  make_positive(rd,image);
  return image!=alpha and image!=delta_of(alpha);
}

/*
  For the conjugation to simple scenario, we compute a set of positive roots
  that become negative under an element of $W^\delta$ that makes the
  integrally-simple root(s) in question simple. From this set |S|, and the
  involutions at both ends of the link in the block, the function |shift_flip|
  computes whether an additional flip is to be added to the link.

  This comes from an action of |delta| on a certain top wedge product of
  root spaces, and the formula below tells whether that action is by $-1$.
*/
bool Ext_rep_context::shift_flip
  (InvolutionNbr theta, InvolutionNbr theta_p, RootNbrSet S) const
{ S.andnot(delta_fixed()); // $\delta$-fixed roots won't contribute

  unsigned count=0; // will count 2-element |delta|-orbit elements
  for (auto it=S.begin(); it(); ++it)
    if (is_very_complex(theta,*it) != is_very_complex(theta_p,*it) and
	not root_datum().sum_is_root(*it,delta_of(*it)))
      ++count;

  assert(count%2==0); // since |pos_to_neg| is supposed to be $\delta$-stable
  return count%4!=0;
}

  } // |namespace repr|
} // |namespace atlas|<|MERGE_RESOLUTION|>--- conflicted
+++ resolved
@@ -312,19 +312,6 @@
   return cd.out * eval_v;
 } // |theta_1_preimage|
 
-<<<<<<< HEAD
-RatWeight Rep_context::offset
-  (const StandardReprMod& srm0, const StandardReprMod& srm1) const
-{
-  const auto& gamlam = srm0.gamma_lambda(); // will also define integral system
-  RatWeight result = gamlam - srm1.gamma_lambda();
-  auto& ic = inner_class();
-  InvolutionNbr inv = kgb().inv_nr(srm0.x());
-  unsigned long int int_sys_nr;
-  const auto codec = ic.integrality_codec(gamlam,inv,int_sys_nr);
-  result -= theta_1_preimage(result,codec);
-  assert((codec.coroots_matrix*result).is_zero());
-=======
 // difference in $\gamma-\lambda$ from |srm0| with respect to that of |srm1|,
 // for representatives of |srm0| and |srm1| with identical integral evaluations
 RatWeight Rep_context::make_diff_integral_orthogonal
@@ -338,7 +325,6 @@
     result -= theta_1_preimage(result,cd); // ensure orthogonal to integ. sys
     assert((cd.coroots_matrix*result).is_zero()); // check that it was done
   }
->>>>>>> 5f86208a
   return result;
 } // |make_diff_integral_orthogonal|
 
