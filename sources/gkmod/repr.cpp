/*
  This is repr.cpp

  Copyright (C) 2009-2022 Marc van Leeuwen
  part of the Atlas of Lie Groups and Representations

  For license information see the LICENSE file
*/

#include "repr.h"

#include <memory> // for |std::unique_ptr|
#include <cstdlib> // for |std::abs|
#include <cassert>
#include <map> // used in computing |reducibility_points|
#include <iostream> // for progress reports and easier debugging
#include "error.h"

#include "arithmetic.h"
#include "matreduc.h"

#include "tits.h"
#include "kgb.h"	// various methods
#include "blocks.h"	// the |blocks::common_block| class, |dual_involution|
#include "subsystem.h" // |SubSystem| methods
#include "alcoves.h"

#include "kl.h"

#include "ext_block.h"
#include "ext_kl.h"

#include "basic_io.h"   // lookup of |operator<<| instances

namespace atlas {
  namespace repr {

bool StandardRepr::operator== (const StandardRepr& z) const
{ return x_part==z.x_part and y_bits==z.y_bits
  and infinitesimal_char==z.infinitesimal_char;
}

size_t StandardRepr::hashCode(size_t modulus) const
{ size_t hash=
    x_part + 375*y_bits.data().to_ulong()+83*infinitesimal_char.denominator();
  const Ratvec_Numer_t& num=infinitesimal_char.numerator();
  for (unsigned i=0; i<num.size(); ++i)
    hash= 11*(hash&(modulus-1))+num[i];
  return hash &(modulus-1);
}

StandardReprMod StandardReprMod::mod_reduce
  (const Rep_context& rc, const StandardRepr& sr)
{
  KGBElt x = sr.x();
  auto gam_lam=sr.gamma()-rho(rc.root_datum())-rc.lambda_rho(sr);
  rc.involution_table().real_unique(rc.kgb().inv_nr(x),gam_lam);
  return StandardReprMod(x,std::move(gam_lam));
}

StandardReprMod StandardReprMod::build
  (const Rep_context& rc, KGBElt x, RatWeight gam_lam)
{
  rc.involution_table().real_unique(rc.kgb().inv_nr(x),gam_lam);
  return StandardReprMod(x,std::move(gam_lam)); // ctor normalises
}

size_t StandardReprMod::hashCode(size_t modulus) const
{ size_t hash = x_part + 47*gamlam.denominator();
  for (auto entry : gamlam.numerator())
    hash= 11*hash+entry;
  return hash &(modulus-1);
}

codec::codec
  (const InnerClass& ic, InvolutionNbr inv, const int_Matrix& int_simp_coroots)
    : coroots_matrix(int_simp_coroots)
    , diagonal(), in(), out()
{
  const auto image_basis = ic.involution_table().theta_1_image_basis(inv);

  // image in int-orth quotient of $-1$ eigenlattice, using coroot coordinates
  int_Matrix A = coroots_matrix * image_basis, row,col;

  diagonal=matreduc::diagonalise(A,row,col); // now |diagonal| gives |row*A*col|
  // ensure |diagonal| entries positive, since we shall be reducing modulo them
  if (diagonal.size()>0 and diagonal[0]<0) // only this entry might be negative
  {
    diagonal[0] = -diagonal[0];
    row.rowMultiply(0u,-1); // restablish relation |row*A*col==diagonal|
  }

  auto rank = diagonal.size(); // number of coordinates retained
  in  = std::move(row); // keep full coordinate transform
  out = image_basis * // usage of |col| matrix always followed by |image_basis|
      col.block(0,0,col.n_rows(),rank); // chop off part for final zero entries
}

int_Vector codec::internalise (const RatWeight& gamma) const
{
  auto eval = coroots_matrix * gamma.numerator(); // mat * vec -> vec (long)
  if (eval.is_zero())
    return int_Vector(in.n_rows(),0); // maybe save some work here
  for (auto& entry : eval) // denominator was ignored so far; divide by it now
  {
    assert(entry%gamma.denominator()==0);
    entry /= gamma.denominator();
  }
  return in * int_Vector(eval.begin(),eval.end());
}

// here |gamma| determines alcove |loc|; result set from |srm| at fund. alcove
Reduced_param Reduced_param::reduce
  (const Rep_context& rc, StandardReprMod srm, const RatWeight& gamma,
   locator& loc)
{ // below |int_item| must set |loc| before argument to |transform| is evaluated
  InnerClass& ic = rc.inner_class();
  const auto& integral = ic.int_item(gamma,loc); // completely sets |loc|
  rc.transform<true>(loc.w,srm); // move |srm| towards fundamental alcove
  const auto codec = integral.data(rc.kgb().inv_nr(srm.x()));
  auto evs = codec.internalise(srm.gamma_lambda());
  unsigned int reduction = 0; // mixed radix representation of remainders
  for (unsigned int i=0; i<codec.diagonal.size(); ++i)
  { auto d = codec.diagonal[i];
    reduction = d*reduction + arithmetic::remainder(evs[i],d);
  }
  return Reduced_param{ srm.x(), loc.int_syst_nr, reduction };
}

// here |loc| determines alcove, and is unchanged; otherwise like |reduce|
Reduced_param Reduced_param::co_reduce
  (const Rep_context& rc, StandardReprMod srm, const locator& loc)
{ rc.transform<true>(loc.w,srm);
  const auto& integral = rc.inner_class().int_item(loc.int_syst_nr);
  const auto codec = integral.data(rc.kgb().inv_nr(srm.x()));
  auto evs = codec.internalise(srm.gamma_lambda());
  unsigned int reduction = 0; // mixed radix representation of remainders
  for (unsigned int i=0; i<codec.diagonal.size(); ++i)
  { auto d = codec.diagonal[i];
    reduction = d*reduction + arithmetic::remainder(evs[i],d);
  }
  return Reduced_param{ srm.x(), loc.int_syst_nr, reduction };
}

size_t Reduced_param::hashCode(size_t modulus) const
{ size_t hash = (2049ull * x + int_sys_nr)*17 + evs_reduced;
  return hash &(modulus-1);
}


Rep_context::Rep_context(RealReductiveGroup &G_R)
  : rd(G_R.root_datum()) // cast to |const|
  , ic(G_R.innerClass()) // keep as non |const|
  , twisted_W(G_R.twistedWeylGroup()) // cast to |const|
  , i_tab(ic.involution_table()) //  cast to |const|
  , KGB_set(G_R.kgb()) // cast to |const|
  , G(G_R) // keep as non |const|
{}

const TwistedInvolution Rep_context::involution_of_Cartan(size_t cn) const
{ return inner_class().involution_of_Cartan(cn); }

// Height is $\max_{w\in W} \< \rho^v*w , (\theta+1)\gamma >$
unsigned int Rep_context::height(Weight theta_plus_1_gamma) const
{
  const auto& rd=root_datum();
  int result = rd.dual_twoRho().dot(rd.make_dominant(theta_plus_1_gamma));
  assert(result>=0); assert(result%2==0);
  return static_cast<unsigned int>(result/2);
}

RatWeight Rep_context::gamma
  (KGBElt x, const Weight& lambda_rho, const RatWeight& nu) const
{
  const InvolutionTable& i_tab = involution_table();
  const RatWeight lambda = rho(root_datum())+lambda_rho;
  const RatWeight diff = lambda - nu;
  const RatWeight theta_diff(i_tab.matrix(kgb().inv_nr(x))*diff.numerator(),
			     diff.denominator()); // theta(lambda-nu)
  return ((lambda+nu+theta_diff)/=2).normalize();
}

const WeightInvolution& Rep_context::theta (const StandardRepr& z) const
{ return involution_table().matrix(kgb().inv_nr(z.x())); }

Weight Rep_context::lambda_rho(const StandardRepr& z) const
{
  const InvolutionNbr i_x = kgb().inv_nr(z.x());
  const InvolutionTable& i_tab = involution_table();
  const WeightInvolution& theta = i_tab.matrix(i_x);


  // recover $\lambda-\rho$ from doubled projections on eigenspaces $\theta$
  const RatWeight gam_rho = z.gamma() - rho(root_datum());
  auto th1_gam_rho_num = // numerator of $(1+\theta)*(\gamma-\rho)$, 64 bits
    gam_rho.numerator() + theta*gam_rho.numerator();

  Weight th1_gam_rho(th1_gam_rho_num.size());
  for (unsigned i=0; i<th1_gam_rho_num.size(); ++i)
  {
    assert(th1_gam_rho_num[i]%gam_rho.denominator()==0);
    th1_gam_rho[i] = th1_gam_rho_num[i]/gam_rho.denominator();
  }

  // the next addition is |Weight::operator+(Weight&&) const &|:
  return ( th1_gam_rho + i_tab.y_lift(i_x,z.y()) ) / 2; // exact division
}

// compute $\gamma-\lambda$ from $(1-\theta)(\gamma-\lambda)=2(\gamma-\lambda)$
RatWeight Rep_context::gamma_lambda
  (InvolutionNbr i_x,  const TorusPart& y_bits, const RatWeight& gamma) const
{
  const InvolutionTable& i_tab = involution_table();
  const WeightInvolution& theta = i_tab.matrix(i_x);

  // |y_lift(i_x,y_bits==(1-theta)*(lambda-rho)|; get |(1-theta)(gamma-lambda)|
  const RatWeight gamma_rho = gamma - rho(root_datum());
  return (gamma_rho-theta*gamma_rho - i_tab.y_lift(i_x,y_bits))
    /static_cast<arithmetic::Numer_t>(2);
}

// compute $\gamma-\lambda-\rho$ from same information; with respect to above,
// change from subtracting |(1-theta)*rho| to adding |(1+theta)*rho|
RatWeight Rep_context::gamma_lambda_rho (const StandardRepr& sr) const
{
  const InvolutionTable& i_tab = involution_table();
  InvolutionNbr i_x = kgb().inv_nr(sr.x());
  const WeightInvolution& theta = i_tab.matrix(i_x);
  const RatWeight& gamma = sr.gamma();

  return (  gamma - theta*gamma
	 + (i_tab.theta_plus_1_rho(i_x) - i_tab.y_lift(i_x,sr.y()))
	 ) /static_cast<arithmetic::Numer_t>(2);
}

RatWeight Rep_context::gamma_0 (const StandardRepr& z) const
{
  const InvolutionTable& i_tab = involution_table();
  const auto& theta = i_tab.matrix(kgb().inv_nr(z.x()));
  return ((z.gamma()+theta*z.gamma())/=2).normalize();
}

RatWeight Rep_context::nu(const StandardRepr& z) const
{
  const InvolutionTable& i_tab = involution_table();
  const auto& theta = i_tab.matrix(kgb().inv_nr(z.x()));
  return ((z.gamma()-theta*z.gamma())/=2).normalize();
}


bool Rep_context::is_parity_at_0(RootNbr i,const StandardRepr& z) const
{
  const RootDatum& rd = root_datum();
  const InvolutionNbr i_x = kgb().inv_nr(z.x());
  const InvolutionTable& i_tab = involution_table();
  const RootNbrSet& real_roots = i_tab.real_roots(i_x);
  assert(real_roots.isMember(i));
  const RootNbrSet non_real_roots = ~real_roots; // the complement

  const Coweight& alpha_hat = rd.coroot(i);

  Weight theta_1_lamrho = i_tab.y_lift(i_x,z.y()); // |(1-theta)*lam_rho|
  int eval = // twice evaluation of |alpha_hat| on |\lambda-\rho_{rea]}|
    alpha_hat.dot(theta_1_lamrho+rd.twoRho(non_real_roots));
  assert (eval%2==0); // because |\lambda-\rho_{rea]}| is integral
  return eval%4!=0;
}

bool Rep_context::is_parity(RootNbr i,const StandardRepr& z) const
{
  assert(involution_table().real_roots(kgb().inv_nr(z.x())).isMember(i));
  RatNum eval = z.gamma().dot_Q(root_datum().coroot(i)).normalize();
  assert(eval.denominator()==1); // must be an integral coroot
  return is_parity_at_0(i,z) == (eval.numerator()%2==0);
}

StandardReprMod Rep_context::inner_twisted(const StandardReprMod& z) const
{
  const auto& delta = inner_class().distinguished();
  return StandardReprMod::build(*this,kgb().twisted(z.x(),delta),
				delta*z.gamma_lambda());
}

/*
   The |evs_reduced| field of a |Reduced_param| encodes the evaluations of the
   value $\gamma-\lambda$ of a parameter on (simply-) integral coroots for
   $\gamma$. However, since $\lambda$ is defined only modulo image lattice of
   $1-\theta$, the |evs_reduced| values are effectively reduced modulo the image
   of that lattice under the integral coroot evaluation map |codec.internalise|.
   It may therefore happen, for two |StandardReprMod| values with the same
   integral system attitude and producing the same |Reduced_param|, that their
   coroot evaluations at some integral roots differ; however the integral coroot
   evaluation of the difference of their $\gamma-\lambda$ must must lie in the
   latter lattice image. The function |theta_1_preimage| makes this explicit:
   given such a difference |diff|, it produces a weight in the image of
   $1-\theta$ that has identical integral coroot evaluations as |diff|.
 */

// fixed choice in |(1-theta)X^*| of element given integral coroots evaluations
// uses idempotence for any |codec| of: (out*.) o (. / diagonal) o internalise
Weight Rep_context::theta_1_preimage (const RatWeight& diff, const codec& cd)
  const
{
  auto eval_v = cd.internalise(diff);
  { unsigned int i;
    for (i=0; i<cd.diagonal.size(); ++i)
    {
      assert(eval_v[i]%cd.diagonal[i]==0);
      eval_v[i]/=cd.diagonal[i];
    }
    for (; i<eval_v.size(); ++i)
      assert(eval_v[i]==0); // trailing entries are zero
    eval_v.resize(cd.diagonal.size()); // truncate them
  }

  return cd.out * eval_v;
} // |theta_1_preimage|

// difference in $\gamma-\lambda$ from |srm0| with respect to that of |srm1|,
// for representatives of |srm0| and |srm1| with identical integral evaluations
RatWeight Rep_context::make_diff_integral_orthogonal
  (const RatWeight& gamlam, const StandardReprMod& srm) const
{
  RatWeight result = gamlam - srm.gamma_lambda();
  if (not result.is_zero()) // optimize out a fairly frequent case
  {
    InvolutionNbr inv = kgb().inv_nr(srm.x());
    const auto cd = inner_class().integrality_codec(srm.gamma_lambda(),inv);
    result -= theta_1_preimage(result,cd); // ensure orthogonal to integ. sys
    assert((cd.coroots_matrix*result).is_zero()); // check that it was done
  }
  return result;
} // |make_diff_integral_orthogonal|

/*
   The purpose of |Rep_context::make_relative_to| is to adapt |loc1.w| so that
   applying that to the facet of |srm0| (which has attitude |loc0|) returns (up
   to root translation) the facet of |srm1|, and to return the necessary initial
   shift to |srm0.gamlam| so that after multiplying by |loc1.w| we end up in
   |srm1.gamlam|; see second |Rep_context::sr| where this procedure is applied.

   The permutation |loc1.simple_pi| of simply imaginary roots (due to sorting
   them after applying |w|) is also made relative to |srm0|.
 */
block_modifier Rep_context::make_relative_to
  (const StandardReprMod& srm0, const locator&  loc0,
         StandardReprMod  srm1,       locator&& loc1) const
{
  const auto& W = Weyl_group();
  W.mult(loc1.w, W.inverse(loc0.w));

  compose(loc1.simple_pi,Permutation(loc0.simple_pi,-1));

  transform<true>(loc1.w,srm1); // move back to base
  return block_modifier
    (make_diff_integral_orthogonal(srm1.gamma_lambda(),srm0),std::move(loc1));
} // |make_relative_to|

void Rep_context::shift (const RatWeight& amount, StandardReprMod& srm) const
{
  srm.gamlam += amount;
  involution_table().real_unique(kgb().inv_nr(srm.x()),srm.gamlam);
} // |shift|

// |z| standard means (weakly) dominant on the (simply-)imaginary roots
bool Rep_context::is_standard(const StandardRepr& z) const
{
  const RootDatum& rd = root_datum();
  const InvolutionNbr i_x = kgb().inv_nr(z.x());
  const InvolutionTable& i_tab = involution_table();
  const Ratvec_Numer_t& numer = z.gamma().numerator();

  for (unsigned i=0; i<i_tab.imaginary_rank(i_x); ++i)
  {
    const RootNbr alpha = i_tab.imaginary_basis(i_x,i);
    if (rd.coroot(alpha).dot(numer)<0)
      return false;
  }
  return true;
} // |is_standard|

// |z| zero means that no singular simple-imaginary roots are compact; this
// code assumes |is_standard(z)|, namely |gamma| is dominant on imaginary roots
bool Rep_context::is_nonzero(const StandardRepr& z) const
{
  const RootDatum& rd = root_datum();
  const InvolutionNbr i_x = kgb().inv_nr(z.x());
  const InvolutionTable& i_tab = involution_table();
  const Ratvec_Numer_t& numer = z.gamma().numerator();

  for (unsigned i=0; i<i_tab.imaginary_rank(i_x); ++i)
  {
    const RootNbr alpha = i_tab.imaginary_basis(i_x,i);
    if (rd.coroot(alpha).dot(numer)==0 and // simple-imaginary, singular
	not kgb().simple_imaginary_grading(z.x(),alpha)) // and compact
      return false;
  }
  return true;
} // |is_nonzero|

bool Rep_context::is_normal(const StandardRepr& z) const
{
  auto z_normal = z;
  normalise(z_normal);
  return z_normal==z;
} // |is_normal|

// |z| semifinal means that no singular real roots satisfy the parity condition
// no assumptions about the real subsystem, so all real roots must be tested
bool Rep_context::is_semifinal(const StandardRepr& z) const
{
  const RootDatum& rd = root_datum();
  const InvolutionNbr i_x = kgb().inv_nr(z.x());
  const InvolutionTable& i_tab = involution_table();
  const RootNbrSet pos_real = i_tab.real_roots(i_x) & rd.posroot_set();
  const Weight test_wt = i_tab.y_lift(i_x,z.y()) // $(1-\theta)(\lambda-\rho)$
	   + rd.twoRho()-rd.twoRho(pos_real); // replace $\rho$ by $\rho_R$

  for (RootNbrSet::iterator it=pos_real.begin(); it(); ++it)
  {
    const Weight& av = root_datum().coroot(*it);
    if (av.dot(z.gamma().numerator())==0 and
	av.dot(test_wt)%4 !=0) // singular yet odd on shifted lambda
      return false;
  }
  return true;
} // |is_semifinal|

bool Rep_context::is_final(const StandardRepr& z) const
{
  const RootDatum& rd = root_datum();
  const InvolutionTable& i_tab = involution_table();
  const auto& numer = z.gamma().numerator();
  KGBElt x=z.x();
  const InvolutionNbr i_x = kgb().inv_nr(x);

  for (weyl::Generator s=0; s<rd.semisimple_rank(); ++s)
  {
    auto v = rd.simpleCoroot(s).dot(numer);
    if (v<0)
      return false; // unless |gamma| is dominant, we just say "no"
    else if (v==0)
      switch (kgb().status(s,x))
      {
      case gradings::Status::Complex:
	if (kgb().isDescent(s,x))
	  return false;
	break;
      case gradings::Status::ImaginaryCompact:
	return false; // certainly fails |is_nonzero|
      case gradings::Status::Real:
	if (rd.simpleCoroot(s).dot(i_tab.y_lift(i_x,z.y()))%4!=0)
	  return false;
      default: {} // ImaginaryNoncompact is fine
      } // tests on |v|
  } // |for(s)|
  return is_nonzero(z); // check \emph{all} simply-imaginary coroots
} // |is_final|


#if 0
unsigned int Rep_context::orientation_number(StandardRepr z) const
{
  const RootDatum& rd = root_datum();
  const InvolutionTable& i_tab = involution_table();
  const InvolutionNbr i_x = kgb().inv_nr(z.x());
  const RootNbrSet real = i_tab.real_roots(i_x);
  const Permutation& root_inv = i_tab.root_involution(i_x);
  const Ratvec_Numer_t& numer = z.gamma().numerator();
  const arithmetic::Numer_t denom = z.gamma().denominator();
  const Weight test_wt = // representative of a class modulo $2(1-\theta)(X^*)$
    i_tab.y_lift(i_x,z.y()) +rd.twoRho() -rd.twoRho(real);

  unsigned count = 0;

  for (unsigned i=0; i<rd.numPosRoots(); ++i)
  {
    const RootNbr alpha = rd.posRootNbr(i);
    const Coweight& av = root_datum().coroot(alpha);
    const arithmetic::Numer_t num = av.dot(numer);
    if (num%denom!=0) // skip integral roots
    { if (real.isMember(alpha))
      {
	auto eps = av.dot(test_wt)%4==0 ? 0 : denom;
	if ((num>0) == // either positive for gamma and oriented, or neither
	    (arithmetic::remainder(num+eps,2*denom) < denom))
	  ++count;
      }
      else // complex root
      {
	assert(i_tab.complex_roots(i_x).isMember(alpha));
	const RootNbr beta = root_inv[alpha];
	if (i<rd.rt_abs(beta) // consider only first of 2 conjugate coroot pairs
	    and (num>0)!=(root_datum().coroot(beta).dot(numer)>0))
	  ++count;
      }
    }
  }
  return count;
} // |orientation_number|
#else
unsigned int Rep_context::orientation_number(StandardRepr z) const
{
  make_dominant(z);

  const RootDatum& rd = root_datum();
  KGBElt x = z.x();
  const InvolutionTable& i_tab = involution_table();
  const InvolutionNbr i_x = kgb().inv_nr(x);
  RootNbrSet non_int_pos = rd.posroot_set();
  for (RootNbr alpha : integrality_poscoroots(rd,z.gamma()))
    non_int_pos.remove(rd.posRootNbr(alpha));
  const RootNbrSet& real = i_tab.real_roots(i_x);

  unsigned count = 0;

  for (RootNbr alpha : i_tab.complex_roots(i_x) & non_int_pos)
    count += static_cast<unsigned int>(i_tab.complex_is_descent(i_x,alpha));

  assert(count%2==0); // each complex quadruple contibutes either 0 or 2
  count/=2; // we just want to count the contrinuting quadruples

  auto gam_lam_rhoR = // $\gamma-\lambda+\rho_\R$
    z.gamma()-rho(rd)+RatWeight(rd.twoRho(real),2)-lambda_rho(z);
  for (RootNbr alpha : real & non_int_pos)
    if (gam_lam_rhoR.dot_Q(root_datum().coroot(alpha)).floor()%2==0)
      ++count;

  return count;
} // |orientation_number|
#endif

RankFlags Rep_context::singular_simples (const StandardRepr& z) const
{
  const auto& rd=root_datum();
  assert(is_dominant_ratweight(rd,z.infinitesimal_char));
  const auto& numer = z.infinitesimal_char.numerator();
  RankFlags result;
  for (weyl::Generator s=0; s<rd.semisimple_rank(); ++s)
    result.set(s,rd.simpleCoroot(s).dot(numer)==0);
  return result;
}

WeylElt Rep_context::complex_descent_w (KGBElt x, RankFlags singulars) const
{
  const auto& W = Weyl_group();
  WeylElt w;
  { RankFlags::iterator it; // need this explicitly for final |do|-|while| test
    do
      for (it=singulars.begin(); it(); ++it)
	if (kgb().isComplexDescent(*it,x))
	{
	  auto s=*it;
	  x = kgb().cross(s,x);
	  W.mult(w,s); // right multiply
	  break; // out of the loop |for(it)|
	} // |if(isComplexDescent)|
    while (it()); // wait until inner loop runs to completion
  }
  return w;
}

void Rep_context::make_dominant(StandardRepr& z) const
{
  const RootDatum& rd = root_datum();

  // the next 3 variables are not |const|; they're modified in the loop below
  Weight lr = lambda_rho(z);
  KGBElt& x = z.x_part; // the |z.x_part| will be modified in-place
  Ratvec_Numer_t& numer = // and |z.infinitesimal_char| as well
    z.infinitesimal_char.numerator();

  { weyl::Generator s;
    do
      for (s=0; s<rd.semisimple_rank(); ++s)
	if (rd.simpleCoroot(s).dot(numer)<0)
	{
	  int offset; // used to pivot |lr| around $\rho_r-\rho$
	  switch (kgb().status(s,x))
	  {
	  case gradings::Status::Complex: offset = 1; break;
	  case gradings::Status::Real:    offset = 0; break;
	  default: // |s| is an imaginary root; we will not cope with that here
	    throw std::runtime_error("Non standard parameter in make_dominant");
	  }
	  rd.simple_reflect(s,numer); // real or complex reflection of |gamma|
	  rd.simple_reflect(s,lr,offset);
	  x = kgb().cross(s,x);
	  break; // out of the loop |for(s)|
	} // |if(v<0)| and |for(s)|
    while (s<rd.semisimple_rank()); // wait until inner loop runs to completion
  }
  z.y_bits = involution_table().y_pack(kgb().inv_nr(x),lr);
} // |make_dominant|

// apply sequence of cross actions by singular complex simple generators
void Rep_context::complex_crosses (StandardRepr& z, const WeylElt& w) const
{
  const auto& rd = root_datum();
#ifndef NDEBUG
  const InvolutionTable& i_tab = involution_table();
#endif
  auto& x = z.x_part; // directly operate on |x| component inside |z|
  Weight lr = lambda_rho(z);
  // |z.infinitesimal_char| is unchanged by singular reflections

  for (auto s : Weyl_group().word(w))
  {
    assert(rd.simpleCoroot(s).dot(z.gamma().numerator())==0);
    assert(i_tab.is_complex_simple(kgb().inv_nr(x),s));
    x = kgb().cross(s,x);
    rd.simple_reflect(s, lr, 1);
  }

  // reinsert $y$ bits component
  z.y_bits = involution_table().y_pack(kgb().inv_nr(x),lr);
}

// auxiliary: move to canonical involution for (singular) |gens| subgroup of $W$
void Rep_context::to_singular_canonical(RankFlags gens, StandardRepr& z) const
{ // simply-singular coroots are simple, so no need to construct a subsystem
  TwistedInvolution tw = kgb().involution(z.x_part); // copy to be modified
  complex_crosses(z,Weyl_group().element(inner_class().canonicalize(tw,gens)));
  assert(tw == kgb().involution(z.x_part));
}

/*  Make dominant and descend though any singular complex descents

    This is a version of |finals_for| below, limited to complex transformations.
    It is used only in the deformation algorithm (whence the name), where from
    the context it is clear that |z.gamma()| remains dominant for non-complex
    simple roots; we can do with just modifying a single parameter |z| here.
*/
void Rep_context::deform_readjust(StandardRepr& z) const
{
  const RootDatum& rd = root_datum();

  // the following are non-|const|, and modified in the loop below
  Weight lr = lambda_rho(z);
  KGBElt& x = z.x_part; // the |z.x_part| will be modified in-place
  Ratvec_Numer_t& numer = // and |z.infinitesimal_char| as well
    z.infinitesimal_char.numerator();

  { weyl::Generator s;
    do
      for (s=0; s<rd.semisimple_rank(); ++s)
	if (kgb().status(s,x) == gradings::Status::Complex)
	{
	  auto eval = rd.simpleCoroot(s).dot(numer); // needed for sign only
	  if (eval<0)
	  {
	    rd.simple_reflect(s,numer); // complex reflection of |gamma|
	    rd.simple_reflect(s,lr,1);
	    x = kgb().cross(s,x);
	    break; // out of the loop |for(s)|
	  }
	  else if (eval==0 and kgb().isDescent(s,x))
	  { // here |numer| will be unchanged
	    rd.simple_reflect(s,lr,1);
	    x = kgb().cross(s,x);
	    break; // out of the loop |for(s)|: other complex descents possible
	  }
      } // |for(s)|
    while (s<rd.semisimple_rank()); // wait until inner loop runs to completion
  }
  z.y_bits = involution_table().y_pack(kgb().inv_nr(x),lr);
} // |deform_readjust|

// this also ensures a chosen singular-complex minimum when there are multiple
// but that only arises when singular-real descents exist (not so in deformation)
void Rep_context::normalise(StandardRepr& z) const
{
  make_dominant(z);

  RankFlags singulars = singular_simples(z);
  to_singular_canonical(singulars,z);

  complex_crosses(z,complex_descent_w(z.x(),singulars));
} // |normalise|

bool Rep_context::is_fixed (StandardRepr z, const WeightInvolution& delta) const
{
  make_dominant(z);
  to_singular_canonical(singular_simples(z),z);

  return z==twisted(z,delta);
} // |is_fixed|

// equivalence is equality after |make_dominant| and |to_singular_canonical|
bool Rep_context::equivalent(StandardRepr z0, StandardRepr z1) const
{
  if (kgb().Cartan_class(z0.x_part)!=kgb().Cartan_class(z1.x_part))
    return false; // this non-equivalence can be seen before |make_dominant|

  { // preempt failing of |make_dominant| on non standard parameters
    if (not (is_standard(z0) and is_standard(z1)))
      return z0==z1; // strict equality unless both are parameters standard
  }

  make_dominant(z0);
  make_dominant(z1);

  if (z0.infinitesimal_char!=z1.infinitesimal_char)
    return false;

  RankFlags singulars = singular_simples(z0);
  to_singular_canonical(singulars,z0);
  to_singular_canonical(singulars,z1);

  return z0==z1;
} // |Rep_context::equivalent|

StandardRepr Rep_context::scale(StandardRepr z, const RatNum& f) const
{ // we can just replace the |infinitesimal_char|, nothing else changes
  auto image = theta(z)*z.gamma();
  auto diff = z.gamma()-image; // this equals $2\nu(z)$
  z.infinitesimal_char += image;
  z.infinitesimal_char += diff*f; // now we have |(gamma_0(z)+nu(z)*f)*2|
  (z.infinitesimal_char/=2).normalize();
  return z;
} // |Rep_context::scale|


// transform |srm| into equivalent by |w|; act by complex and real actions only
template <bool left_to_right> void Rep_context::transform
  (const WeylElt& w, StandardReprMod& srm) const // here |w| is for |Weyl_group|
{
  const auto& rd = root_datum(); // actions below use unfolded letters
  const auto& kgb = this->kgb();
  KGBElt& x = srm.x_part;
  auto& gln = srm.gamlam.numerator();
  const auto den = srm.gamlam.denominator();
  if (left_to_right)
    for (weyl::Generator s : Weyl_group().word(w))
      switch (kgb.status(s,x))
      {
      case gradings::Status::Complex:
	x = kgb.cross(s,x);
	rd.simple_reflect(s,gln);
	break;
      case gradings::Status::Real:
	rd.simple_reflect(s,gln,den); // affine act with center in $-\rho_R$
	break;
      default: // |s| is an imaginary root; we will not cope with that here
	throw std::runtime_error("Bad Weyl group element SRM transform");
      }
  else
  { auto ww = Weyl_group().word(w);
    for (unsigned i=ww.size(); i-->0; )
    {
      weyl::Generator s = ww[i];
      switch (kgb.status(s,x))
      {
      case gradings::Status::Complex:
	x = kgb.cross(s,x);
	rd.simple_reflect(s,gln);
	break;
      case gradings::Status::Real:
	rd.simple_reflect(s,gln,den); // affine act with center in $-\rho_R$
	break;
      default: // |s| is an imaginary root; we will not cope with that here
	throw std::runtime_error("Bad Weyl group element SRM transform");
      }
    }
  }
  involution_table().real_unique(kgb.inv_nr(x),srm.gamlam); // normalise
} // |Rep_context::transform|

StandardRepr Rep_context::sr_gamma
  (KGBElt x, const Weight& lambda_rho, const RatWeight& gamma) const
{ // we use |lambda_rho| only for its real projection |(theta-1)/2*lambda_rho|
  // indeed there is no dependence within its $(1-\theta)(X^*)$-coset either

  const InvolutionTable& i_tab = involution_table();
  auto i_x = kgb().inv_nr(x);
  const auto& theta = i_tab.matrix(i_x);
  auto th1_gamma_num = // numerator of $(1+\theta)*\gamma$ as 64-bits vector
    gamma.numerator()+theta*gamma.numerator();

  // since $(1+\theta)*\gamma = (1+\theta)*\lambda$ it actually lies in $X^*$
  Weight th1_gamma(th1_gamma_num.size());
  for (unsigned i=0; i<th1_gamma_num.size(); ++i)
  {
    assert(th1_gamma_num[i]%gamma.denominator()==0);
    th1_gamma[i] = th1_gamma_num[i]/gamma.denominator();
  }
#ifndef NDEBUG // check that constructor below builds a valid |StandardRepr|
  {
    Weight image = // $(\theta+1)(\gamma-\rho)$
      th1_gamma-i_tab.theta_plus_1_rho(i_x);
    matreduc::find_solution(theta+1,image); // assert that a solution exists
  }
#endif

  return StandardRepr(x, i_tab.y_pack(i_x,lambda_rho), gamma,
		      height(th1_gamma));
} // |Rep_context::sr_gamma|

// the same, but moving from |gamma|
StandardRepr Rep_context::sr_gamma
  (KGBElt x, const Weight& lambda_rho, RatWeight&& gamma) const
{
  const InvolutionTable& i_tab = involution_table();
  auto i_x = kgb().inv_nr(x);
  const auto& theta = i_tab.matrix(i_x);
  auto th1_gamma_num = // numerator of $(1+\theta)*\gamma$ as 64-bits vector
    gamma.numerator()+theta*gamma.numerator();

  // since $(1+\theta)*\gamma = (1+\theta)*\lambda$ it actually lies in $X^*$
  Weight th1_gamma(th1_gamma_num.size());
  for (unsigned i=0; i<th1_gamma_num.size(); ++i)
  {
    assert(th1_gamma_num[i]%gamma.denominator()==0);
    th1_gamma[i] = th1_gamma_num[i]/gamma.denominator();
  }

  return StandardRepr(x, i_tab.y_pack(i_x,lambda_rho),std::move(gamma),
		      height(th1_gamma));
} // |Rep_context::sr_gamma|

StandardRepr Rep_context::sr
  (const StandardReprMod& srm, const RatWeight& gamma) const
{
  const auto lambda_rho = gamma.integer_diff<int>(gamma_lambda_rho(srm));
  return sr_gamma(srm.x(),lambda_rho,gamma);
} // |Rep_context::sr|

StandardRepr Rep_context::sr
  (StandardReprMod srm, const block_modifier& bm, const RatWeight& gamma)
  const
{
  srm.gamlam += bm.shift; // apply |bm.shift| first
  transform<false>(bm.w,srm); // then apply |bm.w|
  const auto lambda_rho = gamma.integer_diff<int>(gamma_lambda_rho(srm));
  return sr_gamma(srm.x_part,lambda_rho,gamma);
} // |Rep_context::sr|

RatNumList Rep_context::reducibility_points(const StandardRepr& z) const
{
  const RootDatum& rd = root_datum();
  const InvolutionNbr i_x = kgb().inv_nr(z.x());
  const InvolutionTable& i_tab = involution_table();
  const Permutation& theta = i_tab.root_involution(i_x);

  const RatWeight& gamma = z.gamma();
  const Ratvec_Numer_t& numer = gamma.numerator();
  const arithmetic::Numer_t d = gamma.denominator();
  const Weight lam_rho = lambda_rho(z);

  const RootNbrSet pos_real = i_tab.real_roots(i_x) & rd.posroot_set();
  const Weight two_rho_real = rd.twoRho(pos_real);

  // we shall associate to certain numbers $num>0$ a strict lower bound $lwb$
  // for which we shall then later form fractions $(d/num)*k$ for $k>lwb$
  typedef std::map<long,long> table;

  // because of the parity condition, distinguish cases with even and odd $k$
  table odds,evens; // name indicates the parity that $k$ will have

  for (RootNbrSet::iterator it=pos_real.begin(); it(); ++it)
  {
    arithmetic::Numer_t num =
      rd.coroot(*it).dot(numer); // now $\<\alpha^v,\nu>=num/d$ (real $\alpha$)
    if (num!=0)
    {
      long lam_alpha = lam_rho.dot(rd.coroot(*it))+rd.colevel(*it);
      bool do_odd = (lam_alpha+two_rho_real.dot(rd.coroot(*it))/2)%2 ==0;
      (do_odd ? odds : evens).insert(std::make_pair(std::abs(num),0));
    }
  }

  RootNbrSet pos_complex = i_tab.complex_roots(i_x) & rd.posroot_set();
  for (RootNbrSet::iterator it=pos_complex.begin(); it(); ++it)
  {
    RootNbr alpha=*it, beta=theta[alpha];
    arithmetic::Numer_t vala = rd.coroot(alpha).dot(numer);
    arithmetic::Numer_t valb = rd.coroot(beta).dot(numer);
    arithmetic::Numer_t num = vala - valb; // $2\<\alpha^v,\nu>=num/d$ (complex)
    if (num!=0)
    {
      assert((vala+valb)%d==0); // since $\<a+b,\gamma>=\<a+b,\lambda>$
      long lwb =std::abs(vala+valb)/d;
      std::pair<table::iterator,bool> trial = // try insert |lwb| as |num| value
	(lwb%2==0 ? evens : odds).insert(std::make_pair(std::abs(num),lwb));
      if (not trial.second and lwb<trial.first->second)
	trial.first->second=lwb; // if not new, maybe lower the old bound value
    }
  }

  std::set<RatNum> fracs;

  for (table::iterator it= evens.begin(); it!=evens.end(); ++it)
    for (long s= d*(it->second+2); s<=it->first; s+=2*d)
      fracs.insert(RatNum(s,it->first));

  for (table::iterator it= odds.begin(); it!=odds.end(); ++it)
    for (long s= it->second==0 ? d : d*(it->second+2); s<=it->first; s+=2*d)
      fracs.insert(RatNum(s,it->first));

  return RatNumList(fracs.begin(),fracs.end());
} // |Rep_context::reducibility_points|


StandardRepr Rep_context::cross(weyl::Generator s, StandardRepr z) const
{
  make_dominant(z);
  const RootDatum& rd = root_datum();
  const auto& i_tab = involution_table();
  const KGB& kgb = this->kgb();
  const RatWeight& gamma = z.gamma(); // now get the infinitesimal character
  const SubSystem& subsys = SubSystem::integral(rd,gamma);

  const auto refl = subsys.reflection(s);
  const KGBElt new_x = kgb.cross(refl,z.x());
  RootNbrSet pos_neg = pos_to_neg(rd,refl);
  pos_neg &= i_tab.real_roots(kgb.inv_nr(z.x())); // only real roots for |z|
  RatWeight gamma_lambda = this->gamma_lambda(z);
  gamma_lambda -= root_sum(rd,pos_neg); // correction for $\rho_r$'s
  rd.reflect(subsys.parent_nr_simple(s),gamma_lambda.numerator());

  const Weight lambda_rho = gamma.integer_diff<int>(gamma_lambda+rho(rd));
  return sr_gamma(new_x,lambda_rho,gamma);
} // |Rep_context::cross|

StandardRepr Rep_context::cross(const Weight& alpha, StandardRepr z) const
{
  // this method does not apply or require any form of making |z| dominant first
  const RootDatum& rd = root_datum();
  KGBElt x= z.x_part;
  InvolutionNbr i_x = kgb().inv_nr(x);
  const InvolutionTable& i_tab = involution_table();

  const RatWeight& gamma=z.infinitesimal_char; // integrally dominant
  const RootNbr rt = rd.root_index(alpha);
  if (rt==rd.numRoots())
    throw std::runtime_error("Not a root");
  // the following test ensures that the |integer_diff| below won't fail
  if (rd.coroot(rt).dot(gamma.numerator())%gamma.denominator()!=0)
    throw std::runtime_error("Not an integral root");

  RatWeight gam_lam_shifted = gamma_lambda(z) +
    RatWeight(rd.twoRho(i_tab.real_roots(i_x)),2); // shift by $\rho_\R$
  Ratvec_Numer_t& lambda_numer = gam_lam_shifted.numerator();

  // transform |x|, |i_x|, and |gam_lam_shifted|, reflecting them by |alpha|
  i_x = kgb().inv_nr( x = kgb().cross(rd.reflection_word(rt),x) );
  rd.reflect(rt,lambda_numer);

  // shift back by $\rho_\R$ at (now) destination |i_x|
  gam_lam_shifted -= RatWeight(rd.twoRho(i_tab.real_roots(i_x)),2);

  const Weight lambda_rho = gamma.integer_diff<int>(gam_lam_shifted+rho(rd));
  return sr_gamma(x,lambda_rho,gamma);
} // |Rep_context::cross|

StandardRepr Rep_context::Cayley(weyl::Generator s, StandardRepr z) const
{
  make_dominant(z);
  const RootDatum& rd = root_datum();
  const auto& i_tab = involution_table();
  const KGB& kgb = this->kgb();
  const RatWeight& gamma = z.gamma(); // now get the infinitesimal character
  const SubSystem& subsys = SubSystem::integral(rd,gamma);
  const auto parent_s = subsys.parent_nr_simple(s);

  const auto& conj = subsys.to_simple(s); // word in full system
  const KGBElt conj_x = kgb.cross(conj,z.x());
  RootNbrSet pos_neg = pos_to_neg(rd,conj);
  RatWeight gamma_lambda = this->gamma_lambda(z);
  const Coweight& alpha_hat = rd.coroot(parent_s);
  KGBElt new_x;

  if (kgb.status(subsys.simple(s),conj_x)==
      gradings::Status::ImaginaryNoncompact)
  {
    new_x = kgb.cross(kgb.cayley(subsys.simple(s),conj_x),conj);

    const RootNbrSet& upstairs_real_roots = i_tab.real_roots(kgb.inv_nr(new_x));
    RootNbrSet real_flip = upstairs_real_roots;
    real_flip ^= i_tab.real_roots(kgb.inv_nr(z.x())); // remove downstairs reals

    pos_neg &= real_flip; // posroots that change real status and map to negative
    gamma_lambda += root_sum(rd,pos_neg); // correction of $\rho_r$'s

    // correct in case the parity condition fails for our raised |gamma_lambda|
    const int rho_r_corr = // integer since alpha is among |upstairs_real_roots|
      alpha_hat.dot(rd.twoRho(upstairs_real_roots))/2;
    const int eval = gamma_lambda.dot(alpha_hat);
    if ((eval+rho_r_corr)%2==0) // parity condition says it should be 1
      gamma_lambda += RatWeight(rd.root(parent_s),2); // add half-alpha
  }
  else
  {
    const auto& real_roots = i_tab.real_roots(kgb.inv_nr(z.x()));
    if (not real_roots.isMember(parent_s))
      throw error::Cayley_error();
    const int eval = gamma_lambda.dot(alpha_hat);
    const int rho_r_corr = alpha_hat.dot(rd.twoRho(real_roots))/2;
    if ((eval+rho_r_corr)%2==0) // then |s| is real nonparity at |z|
      throw error::Cayley_error();

    new_x = kgb.cross(kgb.inverseCayley(subsys.simple(s),conj_x).first,conj);

    const RootNbrSet real_flip = real_roots^i_tab.real_roots(kgb.inv_nr(new_x));
    pos_neg &= real_flip; // posroots that change real status and map to negative
    gamma_lambda += root_sum(rd,pos_neg); // correction of $\rho_r$'s
    // now |gamma_lambda| is still in the $X^*$-coset of $\gamma-\rho$; it might
    // not be in the $-1$ eigenspace for |new_x|, but |sr_gamma| projects to it
  }

  const Weight lambda_rho = gamma.integer_diff<int>(gamma_lambda+rho(rd));
  return sr_gamma(new_x,lambda_rho,gamma);
} // |Rep_context::Cayley|

/*
  Compute shift in |lambda| component of parameter for Cayley transform by a
  non-simple root $\alpha$, from involutions |theta_down| to |theta_up|, where
  |to_simple| left-conjugates root $\alpha$ to some simple root.

  Curiously, this appears to depend only on $\theta$ \emph{upstairs} and the
  conjugating element |to_simple|; an explanation is needed here. It seems to
  be because \emph{all} upstairs real roots becoming negative by the necessary
  conjugation will be downstairs complex roots (so contribute to the shift).

  Sum of positive real roots becoming negative at $\theta'=^{to\_simple}\theta$
*/
Weight Cayley_shift (const InnerClass& G,
		     InvolutionNbr theta_upstairs, // at the more split Cartan
		     const WeylWord& to_simple)
{ const RootDatum& rd=G.root_datum();
  const InvolutionTable& i_tab = G.involution_table();
  RootNbrSet S = pos_to_neg(rd,to_simple) & i_tab.real_roots(theta_upstairs);
  return root_sum(rd,S);
} // |Cayley_shift|

// a method used to ensure |z| is integrally dominant, used by |any_Cayley|
WeylWord // for |subsys|
Rep_context::make_dominant(StandardRepr& z,const SubSystem& subsys) const
{
  const RootDatum& rd = root_datum();
  KGBElt& x= z.x_part; // thiss component will be modified in place
  InvolutionNbr i_x = kgb().inv_nr(x);
  const InvolutionTable& i_tab = involution_table();

  // the following are non-|const|, and modified in the loop below
  Weight lambda2_shifted = (lambda_rho(z)*=2)
    + rd.twoRho() - rd.twoRho(i_tab.real_roots(i_x));
  Ratvec_Numer_t& gamma_num = z.infinitesimal_char.numerator();

  sl_list<weyl::Generator> result;
  { weyl::Generator s;
    do
    {
      for (s=0; s<subsys.rank(); ++s)
      {
	RootNbr alpha = subsys.parent_nr_simple(s);
	arithmetic::Numer_t v=rd.coroot(alpha).dot(gamma_num);
	if (v<0)
	{
	  if (i_tab.imaginary_roots(i_x).isMember(alpha))
	    throw std::runtime_error
	      ("Cannot make non-standard parameter integrally dominant");
	  result.push_back(s);

	  // reflect |gamma| by |alpha|
	  gamma_num.subtract(rd.root(alpha).begin(),v);
	  i_x = kgb().inv_nr( x = kgb().cross(rd.reflection_word(alpha),x) );
	  rd.reflect(alpha,lambda2_shifted);
	  break; // out of the loop |for(s)|
	} // |if(v<0)|
      } // |for(s)|
    }
    while (s<subsys.rank()); // wait until inner loop runs to completion
  }
  lambda2_shifted -= rd.twoRho() - rd.twoRho(i_tab.real_roots(i_x)); // unshift
  z.y_bits=i_tab.y_pack(i_x,lambda2_shifted/2); // insert modified bits into |z|
  return { result.to_vector() }; // convert to |WeylWord|
} // |Rep_context::make_dominant| (integrally)

StandardRepr Rep_context::any_Cayley(const Weight& alpha, StandardRepr z) const
{
  const RootDatum& rd = root_datum();
  const KGB& kgb = this->kgb();
  const InvolutionTable& i_tab = involution_table();
  const SubSystem& subsys = SubSystem::integral(rd,z.infinitesimal_char);

  // prepare: move to a situation with integrally dominant infinitesimal char.
  WeylWord w=make_dominant(z,subsys);
  KGBElt x= z.x_part; // take a working copy; don't disturb |z|
  Weight lr = lambda_rho(z); // use at end to build new parameter
  const RatWeight& infin_char=z.infinitesimal_char; // constant from here on

  // check the root argument, and if OK make the corresponding move to above
  RootNbr rt = subsys.from_parent(rd.root_index(alpha)); // |subsys| numbering
  if (rt == RootNbr(-1)) // either not a root at all or not in subsystem
    throw std::runtime_error("Not an integral root");
  // apply the integrally-dominant-making $W$ element |w| (in |subsys|) to |rt|:
  rt = subsys.permuted_root(rt,w); // now we've got the root to do Cayley by
  const RootNbr n_alpha = subsys.to_parent(rt); // for modified |alpha|

  rt = subsys.rt_abs(rt); // interpret as index of a positive root
  weyl::Generator s=subsys.simple(rt);
  WeylWord ww = subsys.to_simple(rt);
  // neither |alpha| nor |rt| will be used beyond thus point

  // now do the Cayley transform proper, with most work for handling |x|
  bool ascent; // whether forward Cayley, so that we can locate "upstairs"
  const InvolutionNbr inv0= kgb.inv_nr(x); // initial involution

  x = kgb.cross(ww,x);
  switch (kgb.status(s,x))
  {
  case gradings::Status::ImaginaryNoncompact:
    x = kgb.cayley(s,x); ascent=true; break;
  case gradings::Status::Real: // find out (at inv0) whether root is parity
    { Weight rho2_diff = rd.twoRho() - rd.twoRho(i_tab.real_roots(inv0));
      RatWeight parity_vector = // compute this at the \emph{original} x
	infin_char - lr - RatWeight(std::move(rho2_diff),2);
      if (parity_vector.dot(rd.coroot(n_alpha))%2!=0)
      { // then |alpha| was parity
	x = kgb.inverseCayley(s,x).first; // do inverse Cayley from |inv0|
	ascent=false;
	break;
      }
      // else FALL THROUGH
    }
  default: // |ImaginaryCompact| or |Complex|
    throw error::Cayley_error();
  }
  x = kgb.cross(x,ww); // finally cross back

  lr += // apply shift depending on distance from being simply-real upstairs
    Cayley_shift(inner_class(),ascent ? kgb.inv_nr(x) : inv0,ww);
  z = sr_gamma(x,lr,infin_char);

  return z;
} // |Rep_context::any_Cayley|

StandardRepr Rep_context::inner_twisted(StandardRepr z) const
{
  make_dominant(z);
  return twisted(z,inner_class().distinguished());
}

StandardRepr Rep_context::twisted
  (StandardRepr z, const WeightInvolution& delta) const
{
  assert(is_dominant(z)); // this is necessary to interpret |z.x()| correctly
  const auto& i_tab = involution_table();
  const InvolutionNbr i_x0 = kgb().inv_nr(z.x());
  z.x_part = kgb().twisted(z.x_part,delta);
  const InvolutionNbr i_x1 =  kgb().inv_nr(z.x()); // destination involution
  z.y_bits = i_tab.y_act(i_x0,i_x1,z.y_bits,delta);
  z.infinitesimal_char = delta*z.infinitesimal_char;
  return z;
}


bool StandardRepr::operator<(const StandardRepr& s) const
{
  if (height()!=s.height()) // order by increasing height first
    return height()<s.height();
  if (x()!=s.x()) // then order by decreasing numeric value of |x|
    return x()>s.x(); // (height tends to change in opposite sense to |x|)
  if (y()!=s.y()) // then order by increasing internal value of |y|
    return y()<s.y(); // uses |SmallBitVector::operator<|, internal comparison

  // finally in rare cases individual components of |gamma| need comparison
  auto r_vec = s.gamma().numerator()*gamma().denominator(); // cross multiply
  auto s_vec = gamma().numerator()*s.gamma().denominator(); // cross multiply

  return r_vec<s_vec;
}

SR_poly Rep_context::scale(const SR_poly& P, const RatNum& f) const
{
  SR_poly result;
  for (const auto& term : P)
  {
    auto finals_term = finals_for(scale(term.first,f));
    for (auto it = finals_term.begin(); not finals_term.at_end(it); ++it)
      result.add_term(std::move(it->first),term.second*it->second);
  }
  return result;
}

K_type_poly Rep_context::scale_0(const SR_poly& P) const
{
  K_type_poly result;
  for (auto it=P.begin(); it!=P.end(); ++it)
  { auto z=it->first; // take a copy for modification
    auto finals = finals_for(scale_0(z)); // a |simple_list| of K-type terms
    for (auto it=finals.begin(); not finals.at_end(it); ++it)
      result.add_term(std::move(it->first),Split_integer(it->second));
  }
  return result;
}

using sr_term = std::pair<StandardRepr,int>;
using sr_term_list = simple_list<sr_term>;

// convert |z| into increasing list of final parameters, maybe with multiplicity
sr_term_list Rep_context::finals_for(StandardRepr z) const
{
  const RootDatum& rd = root_datum();

  containers::queue<sr_term> to_do;
  to_do.emplace(std::move(z),1);

  sr_term_list result;
  do
  {
    KGBElt x = to_do.front().first.x();
    Weight lr = lambda_rho(to_do.front().first);
#ifndef NDEBUG
    auto height = to_do.front().first.height();
#endif
    RatWeight gamma = std::move(to_do.front().first.infinitesimal_char);
    auto coef = to_do.front().second; // always |1| or |-1|
    to_do.pop();

  restart:
    for (weyl::Generator s=0; s<rd.semisimple_rank(); ++s)
      // as |break| from loop is not available within |switch|, use |goto| below
    { auto eval = // morally evaluation coroot at |gamma|, but only sign matters
	rd.simpleCoroot(s).dot(gamma.numerator());
      if (eval>0)
	continue; // when strictly dominant, nothing to do for |s|
      switch (kgb().status(s,x))
      {
      case gradings::Status::ImaginaryCompact:
	if (eval==0)
	  goto drop; // singular imaginary compact |s|, parameter is zero
	rd.simple_reflect(s,lr,1); // $-\rho$-based reflection
	rd.simple_reflect(s,gamma.numerator());
	coef = -coef;
	goto restart;
      case gradings::Status::ImaginaryNoncompact:
	if (eval==0)
	  continue; // nothing to do for singular nci generator |s|
	{ // |eval<0|: reflect, and also add Cayley transform terms
	  KGBElt sx = kgb().cross(s,x);
	  KGBElt Cx = kgb().cayley(s,x);
	  StandardRepr t1 = sr_gamma(Cx,lr,gamma);
	  assert( t1.height() < height );
	  to_do.emplace(std::move(t1),coef);
	  if (sx==x) // then type 2 Cayley
	  {
	    StandardRepr t2 = sr_gamma(Cx,lr+rd.simpleRoot(s),gamma);
	    assert( t2.height() < height );
	    to_do.emplace(std::move(t2),coef);
	  }
	  x = sx; // after testing we can update |x| for nci cross action
	  rd.simple_reflect(s,lr,1); // $-\rho$-based reflection
	  rd.simple_reflect(s,gamma.numerator());
	  coef = -coef; // reflect, negate, and continue with modified values
	  goto restart;
	}
      case gradings::Status::Complex:
	if (eval==0 and not kgb().isDescent(s,x))
	  continue; // nothing to do for singular complex ascent
	// now we are either not dominant for |s|, or a complex ascent
	x = kgb().cross(s,x);
	rd.simple_reflect(s,lr,1); // $-\rho$-based reflection
	rd.simple_reflect(s,gamma.numerator());
	// keep |coef| unchanged here
	goto restart;
      case gradings::Status::Real:
	if (eval==0) // singular real root
	{ auto eval_lr = rd.simpleCoroot(s).dot(lr);
	  if (eval_lr%2 == 0) // whether non-parity
	    continue; // nothing to do for a (singular) real nonparity root
	  // now $\alpha_s$ is parity real root: replace by inverse Cayley(s)
	  // |kgb()| can distinguish type 1 and type 2
	  lr -= rd.simpleRoot(s)*((eval_lr+1)/2); // project to wall for |s|
	  assert( rd.simpleCoroot(s).dot(lr) == -1 );
	  const KGBEltPair Cxs = kgb().inverseCayley(s,x);
	  to_do.emplace(sr_gamma(Cxs.first,lr,std::move(gamma)),coef);
	  if (Cxs.second!=UndefKGB)
	    to_do.emplace(sr_gamma(Cxs.second,lr,gamma),coef);
	  goto drop; // we have rewritten |current|, don't contribute it
	} // (singular real root)
	// |x = kgb().cross(s,x)|; real roots act trivially on KGB elements
	rd.simple_reflect(s,lr); // $0$-based reflection of $\lambda-\rho$
	rd.simple_reflect(s,gamma.numerator());
	// keep |coef| unchanged here
	goto restart;
      } // |switch|
    } // |for(s)|

    // if loop terminates, then contribute modified, now final, parameter
    // do this while keeping the list |result| in increasing order
    {
      z = sr_gamma(x,lr,gamma); // temporarily reuse emptied parameter variable
      auto it = result.begin();
      while (not result.at_end(it))
	if (z < it->first)
	  ++it; // skip lower terms
	else if (it->first < z) // then we are looking at higher terms
	  break; // so break loop and insert before those higher terms
	else  // matching term; operate on coefficient
	{ if ((it->second += coef) == 0)
	    result.erase(it);
	  goto drop; // whether by coefficient update or erasure, we are done
	}
      result.insert(it,std::make_pair(std::move(z),coef));
    }

  drop: {} // when jumping here, proceed without contributing
  }
  while (not to_do.empty());
  return result;
} // |Rep_context::finals_for| a |StandardRepr|

// function to consert |finals_for| output to |SR_poly| for Atlas user
SR_poly Rep_context::expand_final (StandardRepr z) const
{
  auto terms = finals_for(std::move(z));
  SR_poly result;
  for (auto it=terms.begin(); not terms.at_end(it); ++it)
    result.add_term(std::move(it->first),Split_integer(it->second));
  return result;
} // |Rep_context::expand_final|


bool deformation_unit::operator!=(const deformation_unit& another) const
{
  if (sample.x()!=another.sample.x() or
      sample.height()!=another.sample.height() or
      sample.y().data()!=another.sample.y().data())
    return true; // easy tests for difference

  auto& i_tab = rt.involution_table();
  const auto& kgb = rt.kgb();
  InvolutionNbr inv_nr = kgb.inv_nr(sample.x());

  {
    const int_Matrix& theta = i_tab.matrix(inv_nr);
    const auto gamma_diff_num =
      (sample.gamma()-another.sample.gamma()).numerator();
    if (not (theta*gamma_diff_num+gamma_diff_num).is_zero())
      return true; // difference in the free part of $\lambda$ spotted
  }

  const auto& rd = rt.root_datum();
  const auto& g0=sample.gamma();
  const auto& g1=another.sample.gamma();
  const auto& num0 = g0.numerator();
  const auto& num1 = g1.numerator();
  const auto d0 = g0.denominator(), d1 = g1.denominator(); // convert to signed

  { RootNbrSet complex_posroots = rd.posroot_set() & i_tab.complex_roots(inv_nr);
    for (auto it=complex_posroots.begin(); it(); ++it)
      if (i_tab.complex_is_descent(inv_nr,*it))
	if (arithmetic::divide(rd.coroot(*it).dot(num0),d0) !=
	    arithmetic::divide(rd.coroot(*it).dot(num1),d1))
	  return true; // distinct integer part of evaluation poscoroot found
  }
  {
    const RootNbrSet real_posroots = rd.posroot_set() & i_tab.real_roots(inv_nr);
    auto lambda_rho_real2 =
      rt.lambda_rho(sample)*2-rd.twoRho(rd.posroot_set()^real_posroots);
    for (auto it=real_posroots.begin(); it(); ++it)
    {
      const auto& alpha_v= rd.coroot(*it);
      if (alpha_v.dot(lambda_rho_real2)%4!=0) // whether parity at |gamma==0|
      { // when parity at 0, compare integer quotients of evaluations by 2
	if (arithmetic::divide(alpha_v.dot(num0),2*d0) !=
	    arithmetic::divide(alpha_v.dot(num1),2*d1))
	  return true; // distinct integer part of evaluation on poscoroot found
      }
      else // nonparity at 0, so shift division cut-off by 1
	if (arithmetic::divide(alpha_v.dot(num0)+d0,2*d0) !=
	    arithmetic::divide(alpha_v.dot(num1)+d1,2*d1))
	  return true; // distinct integer part of evaluation on poscoroot found
    }
  }

  return false; // if no differences detected, consider |another| as equivalent
} // |deformation_unit::operator!=|

size_t deformation_unit::hashCode(size_t modulus) const
{
  auto& i_tab = rt.involution_table();
  const auto& kgb = rt.kgb();
  InvolutionNbr inv_nr = kgb.inv_nr(sample.x());

  size_t hash = 17*sample.x() + 89*sample.y().data().to_ulong();
  const int_Matrix& theta = i_tab.matrix(inv_nr);
  const auto& g = sample.gamma();
  const auto& num = g.numerator();
  const auto denom = g.denominator();
  // take into account free part of $\lambda$
  for (auto c : (theta*num+num)/denom) // over temporary |arithmetic::Numer_t|
    hash = 21*hash + c;

  const auto& rd = rt.root_datum();
  { RootNbrSet complex_posroots = rd.posroot_set() & i_tab.complex_roots(inv_nr);
    for (auto it=complex_posroots.begin(); it(); ++it)
      if (i_tab.complex_is_descent(inv_nr,*it))
	hash = 5*hash + arithmetic::divide(rd.coroot(*it).dot(num),denom);
  }
  {
    const RootNbrSet real_posroots = rd.posroot_set() & i_tab.real_roots(inv_nr);
    auto lambda_rho_real2 =
      rt.lambda_rho(sample)*2-rd.twoRho(rd.posroot_set()^real_posroots);
    for (auto it=real_posroots.begin(); it(); ++it)
    {
      const auto& alpha_v= rd.coroot(*it);
      const auto shift = alpha_v.dot(lambda_rho_real2)%4==0 ? denom : 0;
      hash = 7*hash + arithmetic::divide(alpha_v.dot(num)+shift,2*denom);
    }
  }

  return hash&(modulus-1);
} // |deformation_unit::hashCode|

void deformation_unit::set_LKTs()
{
  const Rep_context& rc = rt;
  auto finals = rc.finals_for(rc.scale_0(sample));
  KT_nr_pol::poly LKTs; LKTs.reserve(length(finals));
  for (auto it=finals.begin(); not finals.at_end(it); ++it)
    LKTs.emplace_back(rt.match(std::move(it->first)),it->second);
  lowest_K_types = KT_nr_pol(std::move(LKTs),true);
}



//			  |block_modifier| methods

/* When |b| was custom built for a parameter (no looking up), the modifications
   due to our storing blocks at fundamental alcove only are not needed. So that
   we can nonetheless use functions that want to apply such transformations,
   this constructor sets the modifier so that they will be no-ops.
*/
block_modifier::block_modifier (const common_block& b)
  : shift(RatWeight(b.root_datum().rank()))
  , w()
  , simp_int(b.simply_ints())
  , simple_pi(b.rank(),1)
{
}


//				|Rep_table| methods


Rep_table::Rep_table(RealReductiveGroup &G)
: Rep_context(G)
, pool(), alcove_hash(pool)
, reduced_pool(), reduced_hash(reduced_pool)
, K_type_pool(), K_type_hash(K_type_pool)
, KL_poly_pool{KLPol(),KLPol(KLCoeff(1))}, KL_poly_hash(KL_poly_pool)
, poly_pool{ext_kl::Pol(0),ext_kl::Pol(1)}, poly_hash(poly_pool)
, block_list(), place()
{}
Rep_table::~Rep_table() = default;

unsigned short Rep_table::length(StandardRepr sr)
{
  make_dominant(sr); // length should not change in equivalence class
  BlockElt z;
  block_modifier bm; // unused, but obligatory as argument
  auto & block = lookup(sr,z,bm); // construct partial block
  return block.length(z);
}


/* Add a full block, while taking care to absorb any existing contained partial
   blocks.
   A more complicated "partial block" function |add_block_below| is defined below
*/
void Rep_table::add_block (const StandardReprMod& srm, const locator& loc)
{
  sl_list<located_block> singleton; // we must use this temporary singleton
#if 0
  { // this code shows our intention but will not compile:
    common_context ctxt(*this,loc);
    singleton.emplace_back(common_block(ctxt,srm),loc);
    // that fails because no |std::pair| constructor matches
  }
  auto& block = singleton.front().first; // pick up reference to moved block
#else // so instead we shall construct the block directly into the pair
  auto& block = singleton.emplace_back // build full block in place, take its ref
    (std::piecewise_construct, // indicates constructiion, not passing, of args
     std::tuple<const common_context&,const StandardReprMod&>
     (common_context(*this,loc),srm), // arguments of full |common_block| ctor
     std::tuple<const locator&>(loc) // single |locator&| argument
    ) .first;
#endif

  // record current boundary of "old" |place| values, before adding any
  const size_t place_limit = place.size();

  sl_list<sub_triple> sub_blocks;
  for (BlockElt z=0; z<block.size(); ++z)
    append_block_containing // defined below
      (block.representative(z),place_limit,loc, sub_blocks);

  swallow_then_append_singleton // defined below
    (sub_blocks,loc, std::move(singleton));
}// |Rep_table::add_block|


using Mod_hash_tp = HashTable<StandardReprMod,BlockElt>;

// an auxialry structure needed to hash |unsigned long| to shorter |BlockElt|
struct ulong_entry
{ unsigned long val;
  ulong_entry(unsigned long n) : val(n) {}
  typedef std::vector<ulong_entry> Pooltype;
  bool operator != (ulong_entry x) const { return val!=x.val;  }
  size_t hashCode(size_t modulus) const { return (5*val)&(modulus-1); }
};


//	|Rep_table| helper class |Bruhat_generator|, and its methods

class Rep_table::Bruhat_generator
{
  Mod_hash_tp& mod_hash;
  const common_context& ctxt;
  std::vector<simple_list<BlockElt> > predecessors;
public:
  Bruhat_generator (Mod_hash_tp& hash, const common_context& ctxt)
    : mod_hash(hash),ctxt(ctxt), predecessors() {}

  bool in_interval (const StandardReprMod& srm) const
  { return mod_hash.find(srm)!=mod_hash.empty; }
  const simple_list<BlockElt>& covered(BlockElt n) const
  { return predecessors.at(n); }

  // compute |predecessors| up to |srm|
  void block_below(const StandardReprMod& srm);
}; // |class Rep_table::Bruhat_generator|


void Rep_table::Bruhat_generator::block_below (const StandardReprMod& srm)
{
  if (mod_hash.find(srm)!=mod_hash.empty) // then |srm| was seen earlier
    return; // nothing new

  const auto rank = ctxt.subsys().rank();
  sl_list<BlockElt> pred; // list of elements covered by z
  // invariant: |block_below| has been called for every element in |pred|

  weyl::Generator s; // a complex or real type 1 descent to be found, if exists
  for (s=0; s<rank; ++s)
  {
    std::pair<gradings::Status::Value,bool> stat=ctxt.status(s,srm.x());
    if (not stat.second)
      continue; // ignore imaginary, complex ascent or real (potentially) type 2
    if (stat.first==gradings::Status::Complex)
    { // complex descent
      const StandardReprMod sz = ctxt.cross(s,srm);
      block_below(sz); // recursion
      pred.push_back(mod_hash.find(sz)); // |mod_hash.find| after |block_below|
      break; // we shall add $s$-ascents of predecessors of |sz| below
    }
    else if (stat.first==gradings::Status::Real and ctxt.is_parity(s,srm))
    { // |z| has a type 1 real descent at |s|
      const StandardReprMod sz0 = ctxt.down_Cayley(s,srm);
      const StandardReprMod sz1 = ctxt.cross(s,sz0);
      block_below(sz0); // recursion
      block_below(sz1); // recursion
      pred.push_back(mod_hash.find(sz0)); // |mod_hash.find| after |block_below|
      pred.push_back(mod_hash.find(sz1));
      break; // we shall add $s$-ascents of predecessors of |sz_inx| below
    } // |if (real type 1)|

  } // |for (s)|

  // if above loop performed a |break| it found complex or real type 1 descent
  if (s==rank) // otherwise, the only descents are real type 2, if any
  {
    while (s-->0) // we reverse the loop just because |s==rank| already
      if (ctxt.status(s,srm.x()).first==gradings::Status::Real and
	  ctxt.is_parity(s,srm))
      {
	const auto sz = ctxt.down_Cayley(s,srm);
	block_below(sz); // recursion
	pred.push_back(mod_hash.find(sz));
      }
  }
  else // a complex or real type 1 descent |sz==pred.front()| for |s| was found
  { // add |s|-ascents for elements covered by |sz|
    const auto pred_sz = predecessors.at(pred.front());
    for (auto it = pred_sz.begin(); not pred.at_end(it); ++it)
    {
      const BlockElt p = *it; // sequence number of a predecessor of |sz|
      const StandardReprMod& zp = mod_hash[p];
      std::pair<gradings::Status::Value,bool> stat = ctxt.status(s,zp.x());
      switch (stat.first)
      {
      case gradings::Status::Real: case gradings::Status::ImaginaryCompact:
	break; // nothing to do without ascent
      case gradings::Status::Complex:
	if (not stat.second) // complex ascent
	{
	  const StandardReprMod szp = ctxt.cross(s,zp);
	  block_below(szp); // recursion
	  pred.push_back(mod_hash.find(szp));
	} // |if(complex ascent)
	break;
      case gradings::Status::ImaginaryNoncompact:
	{
	  const StandardReprMod szp = ctxt.up_Cayley(s,zp);
	  block_below(szp); // recursion
	  pred.push_back(mod_hash.find(szp));
	  if (not stat.second) // then nci type 2
	  {
	    const StandardReprMod szp1 = ctxt.cross(s,szp);
	    block_below(szp1); // recursion
	    pred.push_back(mod_hash.find(szp1));
	  }
	}
	break;
      } // |switch(status(s,conj_x))|
    } // |for (it)|
  } // |if (s<rank)|

  const auto h = mod_hash.match(srm); // now generate sequence number for |srm|
  assert(h==predecessors.size()); ndebug_use(h);
  predecessors.push_back(pred.undress()); // store |pred| at |h|
} // |Rep_table::Bruhat_generator::block_below|

sl_list<StandardReprMod> Rep_table::Bruhat_below
  (const common_context& ctxt, const StandardReprMod& init) const
{
  StandardReprMod::Pooltype pool;
  Mod_hash_tp hash(pool);
  Bruhat_generator gen(hash,ctxt); // object to help generating Bruhat interval
  gen.block_below(init); // generate Bruhat interval below |srm| into |pool|
  return sl_list<StandardReprMod>(pool.begin(),pool.end());
} // |Rep_table::Bruhat_below|

// A structure used in |Rep_table::add_block_below| and |Rep_table::add_block|
// For each sub_block, record |block| pointer, entry element, |block_modifier|
// DO NOT record iterator into |block_list| which might get invalidated,
// access of iterator to |bp| through |place[h]| will be checked and corrected
struct sub_triple {
  common_block* bp; unsigned long h; block_modifier bm;
  sub_triple(common_block* bp, unsigned long h, block_modifier&& bm)
    : bp(bp),h(h),bm(std::move(bm)) {}
};

blocks::common_block& Rep_table::add_block_below
  (const StandardReprMod& srm, BitMap* subset, const locator& loc)
{
  common_context ctxt(*this,loc);
  StandardReprMod::Pooltype pool;
  Mod_hash_tp hash(pool);
  Bruhat_generator gen(hash,ctxt); // object to help generating Bruhat interval
  gen.block_below(srm); // generate Bruhat interval below |srm| into |pool|

  // traverse elements in new interval and collect known blocks containing any
  const size_t place_limit = place.size(); // record this before the loop runs
  sl_list<sub_triple> sub_blocks;
  for (const StandardReprMod& elt : pool) // run over interval just generated
    append_block_containing(elt,place_limit,loc, sub_blocks); // defined below

  // adapt elements for all |sub_blocks|, and extend |pool| if necessary
  size_t limit = pool.size(); // limit of generated Bruhat interval
  for (const auto& sub : sub_blocks)
    for (BlockElt z=0; z<sub.bp->size(); ++z)
    { StandardReprMod rep = sub.bp->representative(z);
      shift(sub.bm.shift,rep);
      transform<false>(sub.bm.w,rep); // transform towards our new block
      hash.match(rep); // if new, add it to |pool|, beyond the |limit| marker
    }

  sl_list<StandardReprMod> // the partial |common_block| constructor needs this
    elements(pool.begin(),pool.end()); // convert container

  // a |located_block| is a pair of a |common_block| and a |locator|
  sl_list<located_block> temp; // must use temporary singleton
  auto& block = temp.emplace_back // construct partial block and get a reference
    (std::piecewise_construct,
     std::tuple<const common_context&,sl_list<StandardReprMod>&>
     (ctxt,elements), // arguments of partial |common_block| constructor
     std::tuple<const locator&>(loc) // |locator| copy constructor
    ) .first;

  *subset=BitMap(block.size()); // this bitmap will be exported via |subset|
  sl_list<std::pair<BlockElt,BlockEltList> > partial_Hasse_diagram;
  for (unsigned int i=0; i<limit; ++i)
  {
    BlockElt i_z = block.lookup(pool[i]); // index of element |i| in new block
    subset->insert(i_z); // mark |z| as element ot the Bruhat interval
    const simple_list<BlockElt>& covered = gen.covered(i);

    BlockEltList row; // we will convert |covered| into this |row|
    row.reserve(containers::length(covered));
    for (auto it=covered.begin(); not covered.at_end(it); ++it)
    {
      const BlockElt y = block.lookup(pool[*it]); // get relative number
      assert(y!=UndefBlock);
      row.push_back(y); // store covering relation in |Hasse_diagram|
    }
    partial_Hasse_diagram.emplace_back(i_z,row);
  }

  block.set_Bruhat(std::move(partial_Hasse_diagram));
  // remainder of Hasse diagram will be imported from swallowed sub-blocks

  swallow_then_append_singleton // defined below
    (sub_blocks,loc, std::move(temp));
  return block;
} // |Rep_table::add_block_below|


/* Ensure the reduced hash code of |elt| is known in |place|, but if that was
   already the case, append block of |elt| to |sub_blocks| (unless it is already
   on the list).
*/
void Rep_table::append_block_containing
  (const StandardReprMod& elt, size_t place_limit, locator block_loc,
   sl_list<sub_triple>& sub_blocks)
{
  auto h = reduced_hash.match(Reduced_param::co_reduce(*this,elt,block_loc));
  if (h==place.size()) // block element has new reduced hash value
    place.emplace_back(bl_it(),-1); // create slot; both fields filled later
  else if (h<place_limit) // then a similar parameter was known
  { // record block pointer and offset of |elt| from its buddy in |sub_blocks|
    common_block* sub = &place[h].first->first;
    auto hit = [sub] (const sub_triple& tri)->bool { return tri.bp==sub; };
    if (std::none_of(sub_blocks.begin(),sub_blocks.end(),hit))
    { // now we must actually add a block to |sub_blocks|
      const locator& sub_loc = place[h].first->second; // attitude of |sub|
      block_modifier bm =
	make_relative_to(sub->representative(place[h].second),sub_loc,
			 elt,std::move(block_loc));
      assert(sub->is_integral_orthogonal(bm.shift));
      sub_blocks.emplace_back(sub,h,std::move(bm));
    }
  }
} // |Rep_table::append_block_containing|

// after incorporating data from |subs|, append |tail| singleton to |this->block_list|
void Rep_table::swallow_then_append_singleton
  (const sl_list<sub_triple>& subs, const locator& loc,
   sl_list<located_block>&& tail)
{
  assert(tail.size()==1);
  common_block& block = tail.front().first;

  // swallow |subs|, and remove them from |block_list| array using |block_erase|
  for (const auto& sub : subs) // swallow sub-blocks
  {
    auto& sub_block = *sub.bp;
    BlockEltList embed; embed.reserve(sub_block.size()); // translation array
    for (BlockElt z=0; z<sub_block.size(); ++z)
    {
      StandardReprMod rep = sub.bp->representative(z);
      shift(sub.bm.shift,rep); // apply initial shift to |rep|
      transform<false>(sub.bm.w,rep); // transform towards our new block
      const BlockElt z_rel = block.lookup(rep);
      assert(z_rel!=UndefBlock); // our block is full, lookup should work
      embed.push_back(z_rel); // record the number of the block element found
    }

    block.swallow // incorporate the stored information for |sub_block|
      (std::move(sub_block), sub.bm,embed, &KL_poly_hash,&poly_hash);
    block_erase(place[sub.h].first); // remove |sub| while correcting iterators
  }

  // only after the |block_erase| upheavals are past is linking in the new block safe
  // also, it can only go to the end of the list, to not invalidate any iterators
  const auto new_block_it=block_list.end(); // this will point to new block
  block_list.splice(new_block_it,tail,tail.begin()); // link in |block| at end

  // now make sure for all |elements| that |place| fields are set for new block
  for (BlockElt z=block.size(); z-->0; )
  { // by using reverse iteration, least elt with same |h| defines |place[h]|
#ifndef NDEBUG
    { const auto& gamlam = block.representative(z).gamma_lambda();
      for (RootNbr alpha : block.simply_ints())
	gamlam.dot(root_datum().coroot(alpha)); // asserts it is integral
    }
#endif
    auto rp =
      Reduced_param::co_reduce(*this,block.representative(z),loc);
    auto h = reduced_hash.find(rp);
    assert(h!=reduced_hash.empty);
    place[h] = std::make_pair(new_block_it,z);
  }
} // |Rep_table::swallow_blocks_and_append|

// erase node in |block_list| after |pos|, avoiding dangling iterators in |place|
void Rep_table::block_erase (bl_it pos)
{ /* since |sl_list<..>| iterators are attached to node in the list preceding the
     one where dereferencing the iterator will lead, erasing at |pos| will
     invalidate iterators accessing the next node (if any), which can be found
     from elements in the block of that next node; their iterators must be
     replaced by |pos|, which itself remains a valid iterator after erasure.
   */
  assert (not block_list.at_end(pos));
  const auto next_pos = std::next(pos); // this iterator will become invalid
  if (not block_list.at_end(next_pos))
  { // then make sure in |place| instances of |next_pos| are replaced by |pos|
#if 0 // place indices could be found from |block| below, but no longer possible
    const auto& block = next_pos->first; // its elements would link to |next_pos|
    for (BlockElt z=0; z<block.size(); ++z)
    {
      auto seq = find_reduced_hash(block.representative(z)); // now invalid
      assert(seq<place.size()); // all elements in |block_list| must have |place|
      if (place[seq].first==next_pos) // could be false if |block| was swallowed
	place[seq].first=pos; // replace iterator that is about to be invalidated
    }
#else // so we instead just run through all entries in |place| to check
    for (auto& entry : place)
      if (entry.first==next_pos)
	entry.first=pos;
#endif
  }
  block_list.erase(pos);
} // |Rep_table::block_erase|


blocks::common_block& Rep_table::lookup_full_block
  (StandardRepr& sr,BlockElt& which, block_modifier& bm)
{
  make_dominant(sr); // without this we would not be in any valid block
  auto srm = StandardReprMod::mod_reduce(*this,sr); // modulo $X^*$
  locator loc;
  auto rp = Reduced_param::reduce(*this,srm,sr.gamma(),loc); // sets |loc|

  auto h = reduced_hash.find(rp);
  if (h!=reduced_hash.empty and place[h].first->first.is_full()) // then
  { // then we can return a looked-up block, suitably modified
    auto& block_loc = *place[h].first;
    auto& block = block_loc.first;
    assert(block.is_full());
    auto stored_srm = block.representative(which = place[h].second);
    bm = make_relative_to(stored_srm,block_loc.second, srm,std::move(loc));
    return block; // use block of related |StandardReprMod| as ours
  }

  // now we must first add the full block for |srm|
  add_block(srm,loc);
  h = reduced_hash.find(rp); // block containing |srm| is now present
  assert(h<place.size());
  which = place[h].second;

  auto& block = place[h].first->first;
  assert(block.is_full());
  assert(block.representative(which)==srm); // we should find |srm| here
  bm = block_modifier(block); // we are relative to ourselves
  return block;
} // |Rep_table::lookup_full_block|

blocks::common_block& Rep_table::lookup
  (StandardRepr& sr,BlockElt& which, block_modifier& bm)
{
  normalise(sr); // gives a valid block, and smallest partial block

  auto srm = StandardReprMod::mod_reduce(*this,sr); // modulo $X^*$
  locator loc;
  auto rp = Reduced_param::reduce(*this,srm,sr.gamma(),loc); // sets |loc|

  assert(reduced_hash.size()==place.size()); // should be in sync at this point
  auto h = reduced_hash.find(rp); // look up modulo $X^*+integral^\perp$
  if (h!=reduced_hash.empty) // then we have found our family of blocks
  {
    assert(h<place.size());
    auto& block_loc = *place[h].first;
    auto& block = block_loc.first;
    auto stored_srm = block.representative(which = place[h].second);
    bm = make_relative_to(stored_srm,block_loc.second, srm,std::move(loc));
    return block; // use block of related |StandardReprMod| as ours
  }

  BitMap subset;
  auto& block = add_block_below(srm,&subset,loc);
  which = last(subset);
  assert(block.representative(which)==srm); // we should find |srm| here
  bm = block_modifier(block); // we are relative to ourselves
  return block;
} // |Rep_table::lookup|

/* In the following type the second component is a multiplicity so we are
   dealing with a sparse representation of polynomials with |BlockElt|
   exponents. This is intended for the expansion of non-final elements into
   final ones; we expect few, relative to the block size, terms per polynomial
*/
using BlockElt_term =  std::pair<BlockElt,int>;
using BlockElt_pol = sl_list<BlockElt_term>;

// addition of polynomials whose elements are sorted by increasing |BlockElt|
BlockElt_pol combine (BlockElt_pol a, BlockElt_pol b) // by value
{ a.merge(std::move(b), // comparison of |BlockElt_term| values:
	  [](const BlockElt_term& x, const BlockElt_term& y)
	    { return x.first<y.first; });
  // now any like terms are neigbours, combine them whenever this occurs
  for (auto it=a.begin(); not a.at_end(it); ++it)
  {
    auto it1=std::next(it);
    if (not a.at_end(it1) and it->first==it1->first)
    {
      it->second += it1->second; // accumulate towards first ot the terms
      a.erase(it1); // then erase the second; next |++it| correctly executes
    }
  }
  return a;
}

BlockElt_pol flip (int sign, BlockElt_pol list) // by value
{ if (sign!=1)
    for (auto& p : list)
      p.second *= sign;
  return list;
}

/*
  Expand block elements up to and including |y| into final ones for the
  |singular| system, for |common_block| (no twist is involved in expansion)
*/
std::vector<BlockElt_pol> contributions
  (Block_base& block, RankFlags singular, BlockElt y)
{
  std::vector<BlockElt_pol> result(y+1); // initally every |result[z]| is empty
  for (BlockElt z=0; z<=y; ++z) // compute in |result[z]| the finals for |z|
  {
    const DescentStatus& desc=block.descent(z);
    auto it=singular.begin(); // iterate over singular |weyl::Generator|s
    for ( ; it(); ++it)
      if (DescentStatus::isDescent(desc[*it])) // then |z| is not final
      {
	switch (desc[*it])
	{
	case DescentStatus::ComplexDescent:
	  result[z]=result[block.cross(*it,z)]; // copy from unique descent
	  break;
	case DescentStatus::RealTypeII:
	  result[z]=result[block.inverseCayley(*it,z).first]; // unique descent
	  break;
	case descents::DescentStatus::RealTypeI:
	  {
	    BlockEltPair iC=block.inverseCayley(*it,z);
	    result[z]= combine(result[iC.first],result[iC.second]);
	  }
	default:
	  break; // leave |result[z]| empty in |ImaginaryCompact| case
	}
	// having found one singular descent, we ignore any other ones
	break; // not final, |break| effectively |continue|s outer loop on |z|
      } // loop over singular descent generators
    if (not it()) // then previous loop ran to completion
      result[z].emplace_front(z,1); // record singleton contribution to ourselves
    // the fact that |result[z].front().first==z| also identifies |z| as "final"
  } // |for(z)|
  return result;
} // |contributions|


// Expand block elements up to |y| into final ones for |singular| system.
// Being for an |ext_block|, the expansion involves signs (twisted case)
std::vector<BlockElt_pol> contributions
  (const ext_block::ext_block& eblock, RankFlags singular_orbits,
   BlockElt y) // where to stop computing contributions
{
  std::vector<BlockElt_pol> result(y+1); // each|result[z]| is initially empty
  for (BlockElt z=0; z<=y; ++z)
  {
    auto s = eblock.first_descent_among(singular_orbits,z);
    if (s==eblock.rank()) // then this is an extended final element
      result[z].emplace_front(z,1); // record unit contribution to ourselves
    else
    {
      auto type=eblock.descent_type(s,z);
      if (is_like_compact(type))
	continue; // no descents, |z| represents zero; leave |result[z]| empty
      int sign = eblock.l(z,eblock.some_scent(s,z)) // true link length change
	==2 ? -1 : 1; // due to October surprise
      if (has_double_image(type)) // 1r1f, 2r11
      { auto pair = eblock.Cayleys(s,z);
	result[z] = combine
	  ( flip(sign*eblock.epsilon(s,pair.first,z),result[pair.first]),
	    flip(sign*eblock.epsilon(s,pair.second,z),result[pair.second]));
      }
      else
      { auto x = eblock.some_scent(s,z);
	result[z] = flip(sign*eblock.epsilon(s,x,z),result[x]);
      }
    }
  }
  return result;
} // |contributions|, extended block

sl_list<std::pair<StandardRepr,int> > Rep_table::deformation_terms
  ( blocks::common_block& block, const BlockElt y,
    const block_modifier& bm, const RatWeight& gamma)
{ assert(y<block.size()); // and |y| is final, see |assert| below
  assert(is_dominant_ratweight(root_datum(),gamma));

  sl_list<std::pair<StandardRepr,int> > result;
  if (block.length(y)==0)
    return result; // easy case, null result

  std::vector<BlockElt_pol> contrib = // precompute to-final mapping up to |y|
    contributions(block,block.singular(bm,gamma),y);
  sl_list<BlockElt> finals;
  for (BlockElt z=0; z<contrib.size(); ++z)
    if (not contrib[z].empty() and contrib[z].front().first==z)
      finals.push_front(z); // extract the final block elements in reverse order

  assert(not finals.empty() and finals.front()==y); // otherwise don't call us
  const kl::KL_table& kl_tab =
    block.kl_tab(&KL_poly_hash,y+1); // fill silently up to |y|

  std::unique_ptr<unsigned int[]> index // a sparse array, map final to position
    (new unsigned int [block.size()]); // unlike |std::vector| do not initialise

  unsigned pos=0;
  for (auto z : finals)
    index[z]=pos++;

  // since we evaluate at $s=-1$ eventually, we can use integer coefficients
  std::vector<int> acc(finals.size(),0);
  std::vector<int> remainder(finals.size(),0); // coeff.s by |finals| position
  remainder.front()=1; // we initialised remainder = 1*sr_y
  auto y_parity=block.length(y)%2;

  pos=0;
  // basically |for(BlockElt z:finals)|, but |pos| needs increment on |continue|
  for (auto it=finals.begin(); not finals.at_end(it); ++it,++pos)
  {
    const int c_cur = remainder[pos]; // coefficient of |z| in |remainder|
    if (c_cur==0)
      continue;
    const BlockElt z=*it; // element |pos| of |finals|; value decreases in loop
    const bool contribute = block.length(z)%2!=y_parity;
    for (BlockElt x=z+1; x-->0; ) // for |x| from |z| down to |0| inclusive
    {
      const kl::KLPol& pol = kl_tab.KL_pol(x,z); // regular KL polynomial
      int eval = 0;
      for (polynomials::Degree d=pol.size(); d-->0; )
	eval = static_cast<int>(pol[d]) - eval; // evaluate at $q = -1$
      if (eval==0)
	continue; // polynomials with $-1$ as root do not contribute; skip
      if ((block.length(z)-block.length(x))%2!=0) // when |l(z)-l(x)| odd
	eval=-eval; // flip sign (do alternating sum of KL column at |-1|)
      for (auto jt=contrib[x].wcbegin(); not contrib[x].at_end(jt); ++jt)
      {
	auto j=index[jt->first]; // position where |P(x,z)| contributes
	assert(j>=pos); // triangularity of KLV polynomials
	int c =c_cur*eval*jt->second;
	remainder[j] -= c;
	if (contribute) // optimisation will apply loop unswitching to this test
	  acc[j] += c; // here we contribute
      }
    }
    assert(remainder[pos]==0); // check relation of being inverse
  }

/*
   Transform coefficients of |acc| to polynomial |result|, taking into account
   the differences of |orientation_number| values between |y| and (current) |x|.

   The following could be done inside the previous loop at the end of its body,
   since |acc[pos]| has its definitive value after the iteration for |pos|.
   However we keep loops separate to maybe increase locality of the one above.
*/
  {
    const unsigned int orient_y = orientation_number(block.sr(y,bm,gamma));

    auto it=finals.begin();
    for (const int c : acc) // accumulator |acc| runs parallel to |finals|
    {
      const auto z = *it; ++it;
      if (c!=0) // test must follow |++it| !
      {
	const auto sr_z = block.sr(z,bm,gamma);
	auto coef = c*arithmetic::exp_i(orient_y-orientation_number(sr_z));
	result.emplace_back(sr_z,coef);
      }
    }
    assert(it==finals.end());
  }

  return result;
} // |deformation_terms|, common block version

// a function trying to take advantage of a height bound; its milage varies
sl_list<SR_poly::value_type> Rep_table::block_deformation_to_height
  (StandardRepr p, SR_poly& queue, level height_bound)
{
  BlockElt start; block_modifier bm;
  auto& block = lookup_full_block(p,start,bm); // also makes |p| dominant
  const auto& gamma = p.gamma();
  assert(is_dominant_ratweight(root_datum(),gamma));
  auto dual_block = blocks::Bare_block::dual(block);
  kl::KL_table& kl_tab = dual_block.kl_tab(nullptr,1);
  // create KL table only minimally filled

  // now fill remainder up to height; prepare for restriction to this subset
  BitMap retained(block.size());
  sl_list<std::pair<const StandardRepr,Split_integer> > result;
  for (BlockElt z=0; z<block.size(); ++z)
  { StandardRepr q = sr(block.representative(z),bm,gamma);
    if (retained.set_to(z,q.height()<=height_bound))
    {
      auto it = queue.find(q);
      if (it==queue.end())
	result.emplace_back(std::move(q),Split_integer(0));
      else
      {
	result.emplace_back(std::move(q),it->second); // push |(q,queue[q])|
	queue.erase(it); // and remove that term it from the |queue|
      }
    }
    else
      kl_tab.plug_hole(block.size()-1-z); // not interested in this parameter
  }
  kl_tab.fill(); // fill whole table; we might go beyond |size()-1-start|

  int_Vector value_at_minus_1;
  value_at_minus_1.reserve(kl_tab.pol_store().size());
  for (auto& entry : kl_tab.pol_store())
  { int val = 0;
    for (unsigned d=entry.size(); d-->0;)
      val = static_cast<int>(entry[d])-val; // Horner evaluate polynomial at -1
    value_at_minus_1.push_back(val);
  }

  const RankFlags singular = block.singular(bm,gamma); // singular simple coroots
  auto it = result.begin();
  for (auto elt: retained) // don't increment |it| here
    if (block.survives(elt,singular))
      ++it;
    else
    { retained.remove(elt);
      assert(it->second.is_zero()); // |queue| cannot have non final parameter
      result.erase(it); // drop term; |it| now points to next term
    }
  result.reverse(); // we shall need to traverse elements downwards in |block|

  // viewed from |block|, the |kl_tab| is lower triangular
  // build its transpose, restricted to |retained|, and evaluated at $q=-1$
  int_Matrix Q_mat (result.size()); // initialise to identity matrix
  unsigned int i=0,j;
  unsigned int const top=block.size()-1;
  for (auto it=retained.begin(); it(); ++it,++i)
    for (auto jt=(j=i+1,std::next(it)); jt(); ++jt,++j)
      Q_mat(i,j) = value_at_minus_1[kl_tab.KL_pol_index(top-*jt,top-*it)];

  int_Matrix signed_P = inverse_upper_triangular(Q_mat);
  BitMap odd_length(signed_P.n_rows());
  { unsigned int i=0;
    for (const BlockElt z : retained)
      odd_length.set_to(i++,block.length(z)%2!=0);
  }

  matrix::Vector<Split_integer> coef(signed_P.n_rows());
  auto pos = result.size()-1;
  for (auto it=result.begin(); not result.at_end(it); ++it,--pos)
    if (not it->second.is_zero())
    { coef.assign(pos,Split_integer(0));
      // compute into |coef| the product of columns of |signed_P| with parity
      // opposite to |pos| with corresponding entries of column |pos| of |Q_mat|
      for (auto j : (odd_length.isMember(pos) ? ~odd_length : odd_length))
      { if (j>=pos)
	  break;
	for (unsigned i=0; i<=j; ++i)
	  coef[i] += signed_P(i,j)*Q_mat(j,pos);
      }
      { auto our_orient = orientation_number(it->first);
	auto j = pos-1;
	for (auto jt = std::next(it); not result.at_end(jt); ++jt,--j)
	{ coef[j] *= it->second;
	  auto diff = our_orient - orientation_number(jt->first);
	  assert(diff%2==0);
	  coef[j].times_1_s();
	  if (diff%4!=0)
	    coef[j].times_s(); // equivalently |coef[j].negate|
	  jt->second += coef[j]; // contribute coefficient to result
	}
      }
  }

  return result;
} // |Rep_table::block_deformation_to_height|

// compute and return sum of KL polynomials at $s$ for final parameter |sr|
SR_poly Rep_table::KL_column_at_s(StandardRepr sr) // |sr| must be final
{
  normalise(sr); // implies that |sr| it will appear at the top of its own block
  assert(is_final(sr));

  BlockElt z; block_modifier bm;
  auto& block = lookup(sr,z,bm);
  assert((involution_table().matrix(kgb().inv_nr(block.x(z)))*bm.shift+bm.shift)
	 .is_zero());

  const auto& gamma=sr.gamma();
  std::vector<BlockElt_pol> contrib =
    contributions(block,block.singular(bm,gamma),z);
  assert(contrib.size()==z+1 and contrib[z].front().first==z);

  const kl::KL_table& kl_tab =
    block.kl_tab(&KL_poly_hash,z+1); // fill silently up to |z|

  SR_poly result;
  auto z_length=block.length(z);
  for (BlockElt x=z+1; x-->0; )
  {
    const kl::KLPol& pol = kl_tab.KL_pol(x,z); // regular KL polynomial
    if (pol.is_zero())
      continue;
    Split_integer eval(0);
    for (polynomials::Degree d=pol.size(); d-->0; )
      eval.times_s() += static_cast<int>(pol[d]); // evaluate at $q = s$
    // no test here, nonzero KL polynomials have nonzero evaluation at $q=1$

    if ((z_length-block.length(x))%2!=0) // when |l(z)-l(x)| odd
      eval.negate(); // flip sign (do alternating sum of KL column at |s|)
    for (const auto& pair : contrib[x])
      result.add_term(block.sr(pair.first,bm,gamma),eval*pair.second);
  }

  return result;
} // |Rep_table::KL_column_at_s|

SR_poly Rep_table::KL_column_at_s_to_height (StandardRepr p, level height_bound)
{
  normalise(p); // implies that |p| it will appear at the top of its own block
  assert(is_final(p));

  SR_poly result;
  if (p.height()>height_bound)
    return result;

  BlockElt z; block_modifier bm;
  auto& block = lookup_full_block(p,z,bm); // also makes |p| dominant

  const auto& gamma = p.gamma();
  assert(is_dominant_ratweight(root_datum(),gamma));
  auto dual_block = blocks::Bare_block::dual(block);
  kl::KL_table& kl_tab = dual_block.kl_tab(nullptr,1);
  // create KL table only minimally filled

  // now fill remainder up to height; prepare for restriction to this subset
  BitMap retained(block.size());

  for (BlockElt x=0; x<block.size(); ++x)
  { StandardRepr q = sr(block.representative(x),bm,gamma);
    if (not retained.set_to(x,q.height()<=height_bound))
      kl_tab.plug_hole(block.size()-1-x); // not interested in this parameter
  }
  kl_tab.fill(); // fill whole table; we might go beyond |size()-1-start|

  const RankFlags singular = block.singular(bm,gamma); // singular simple coroots
  for (auto elt: retained) // don't increment |it| here
    if (not block.survives(elt,singular))
      retained.remove(elt); // at the dual (Q) side we just ignore non-finals

  assert(retained.isMember(z)); // since |p| was final

  matrix::Vector<Split_integer> value_at_s;
  value_at_s.reserve(kl_tab.pol_store().size());
  for (auto& entry : kl_tab.pol_store())
  { Split_integer val (0);
    for (unsigned d=entry.size(); d-->0;)
      val.times_s() += static_cast<int>(entry[d]); // Horner evaluate at s
    value_at_s.push_back(val);
  }


  // viewed from |block|, the |kl_tab| is lower triangular
  // build its transpose, restricted to |retained|, and evaluated at $q=-1$
  matrix::Matrix<Split_integer> Q_mat (retained.size()); // initialise identity
  { unsigned int i=0,j; unsigned int const top=block.size()-1;
    for (auto it=retained.begin(); it(); ++it,++i)
      for (auto jt=(j=i+1,std::next(it)); jt(); ++jt,++j)
	Q_mat(i,j) = value_at_s[kl_tab.KL_pol_index(top-*jt,top-*it)];
  }

  auto signed_P = inverse_upper_triangular(Q_mat);
  // with signs in place, the alternating sum is obtained without any effort

  { const unsigned int j = retained.position(z); // final column
    auto it = retained.begin();
    for (unsigned int i=0; i<=j; ++i,++it)
      result.add_term(block.sr(*it,bm,gamma),signed_P(i,j));
  }

  return result;
} // |Rep_table::KL_column_at_s_to_height|

// maybe compute, and in any case return column of KL table for block element |z|
simple_list<std::pair<BlockElt,kl::KLPol> >
  Rep_table::KL_column(common_block& block, BlockElt y)
{
  const kl::KL_table& kl_tab =
    block.kl_tab(&KL_poly_hash,y+1); // fill silently up to |z|

  simple_list<std::pair<BlockElt,kl::KLPol> > result;
  for (BlockElt x=y+1; x-->0; )
  {
    const kl::KLPol& pol = kl_tab.KL_pol(x,y); // regular KL polynomial
    if (not pol.is_zero())
      result.emplace_front(x,pol);
  }

  return result;
} // |Rep_table::KL_column|


const deformation_unit& Rep_table::deformation(const StandardRepr& z)
{
  assert(is_final(z));

  auto h=alcove_hash.match(deformation_unit(*this,z));
  {
    deformation_unit& result = pool[h];
    if (result.has_def_contrib())
      return result;
  }

  interpreter::check_interrupt(); // make this recursive function interruptible

  KT_nr_pol P;
  // now we must compute and set |result.def_contrib| before returning
  RatNumList rp=reducibility_points(z);
  // working towards $\nu=0$ might improve chances for reusage of early results:
  for (unsigned i=rp.size(); i-->0; )
  {
    StandardRepr zi = scale(z,rp[i]);
    deform_readjust(zi); // necessary to ensure the following |assert| will hold
    assert(is_final(zi)); // ensures that |deformation_terms| won't refuse
    BlockElt new_z; block_modifier bm;
    auto& block = lookup(zi,new_z,bm);
    assert((involution_table().matrix(kgb().inv_nr(block.x(new_z)))*bm.shift
	    +bm.shift).is_zero());
    for (auto& term : deformation_terms(block,new_z,bm,zi.gamma()))
    {
      const deformation_unit& def = deformation(term.first); // recursion
      P.add_multiple(def.LKTs(),term.second);
      P.add_multiple(def.deformation_contribution(),2*term.second);
    }
  }

  pool[h].set_def_contrib(std::move(P));
  return pool[h];
} // |Rep_table::deformation|

K_type_nr_poly Rep_table::full_deformation(StandardRepr z)
// that |z| is dominant and final is a precondition assured in the recursion
// for more general |z|, do the preconditioning outside the recursion
{
  assert(is_final(z));
  if (z.gamma().denominator() > (1LL<<rank()))
    z = weyl::alcove_center(*this,z);

  K_type_nr_poly result;
  auto& du = deformation(z);
  result = K_type_nr_poly::convert(du.LKTs());
  result.add_multiple(du.deformation_contribution(),Split_integer(1,-1));
  return result;
} // |Rep_table::full_deformation|


// basic computation of twisted KL column sum, no tabulation of the result
SR_poly twisted_KL_sum
( ext_block::ext_block& eblock, BlockElt y, const blocks::common_block& parent,
  const RatWeight& gamma) // infinitesimal character, possibly singular
{
  // compute cumulated KL polynomials $P_{x,y}$ with $x\leq y$ survivors

  // start with computing twisted KL polynomials for the entire block
  std::vector<ext_kl::Pol> pool;
  ext_KL_hash_Table hash(pool,4);
  ext_kl::KL_table twisted_KLV(eblock,&hash);
  twisted_KLV.fill_columns(y+1); // fill table up to |y| inclusive

  // make a copy of |pool| in which polynomials have been evaluated as |s|
  std::vector<Split_integer> pool_at_s; pool_at_s.reserve(pool.size());
  for (unsigned i=0; i<pool.size(); ++i)
    if (pool[i].is_zero())
      pool_at_s.push_back(Split_integer(0,0));
    else
    { const auto& P = pool[i];
      auto d=P.degree();
      Split_integer eval(P[d]);
      while (d-->0)
	eval.times_s()+=static_cast<int>(P[d]);
      pool_at_s.push_back(eval);
    }

  RankFlags singular_orbits; // flag singulars among orbits
  { const RankFlags simple_is_singular = parent.singular(gamma);
    for (weyl::Generator s=0; s<eblock.rank(); ++s)
      singular_orbits.set(s,simple_is_singular[eblock.orbit(s).s0]);
  }

  auto contrib = contributions(eblock,singular_orbits,y);

  SR_poly result;
  const unsigned int parity = eblock.length(y)%2;
  for (BlockElt x=0; x<=y; ++x)
  { const auto& p = twisted_KLV.KL_pol_index(x,y);
    Split_integer eval = p.second ? -pool_at_s[p.first] : pool_at_s[p.first];
    if (eblock.length(x)%2!=parity) // flip sign at odd length difference
      eval = -eval;
    for (const auto& pair : contrib[x])
      result.add_term(parent.sr(eblock.z(pair.first),gamma), eval*pair.second);
  }

  return result;
} // |twisted_KL_sum|

// Compute and return sum of KL polynomials at $s$ for final parameter |z|
// (since |delta| need not be the inner class involution, no storage is done).
SR_poly twisted_KL_column_at_s
  (const Rep_context& rc, StandardRepr z, const WeightInvolution& delta)
  // |z| must be delta-fixed, nonzero and final
{
  rc.normalise(z);
  if (not rc.is_final(z))
    throw std::runtime_error("Parameter is not final");
  auto zm = StandardReprMod::mod_reduce(rc,z);
  common_context ctxt(rc,z.gamma());
  blocks::common_block block(ctxt,zm); // build full block
  auto eblock = block.extended_block(delta);
  return twisted_KL_sum(eblock,eblock.element(block.lookup(zm)),block,z.gamma());
} // |twisted_KL_column_at_s|

// Look up or compute and return the alternating sum of twisted KL polynomials
// at the inner class involution for final parameter |z|, evaluated at $q=s$
SR_poly Rep_table::twisted_KL_column_at_s(StandardRepr sr)
  // |z| must be inner-class-twist-fixed, nonzero and final
{
  normalise(sr);
  assert(is_final(sr) and sr==inner_twisted(sr));
  BlockElt y0; block_modifier bm;
  auto& block = lookup(sr,y0,bm);
  auto& eblock = block.extended_block(bm,&poly_hash);
/* At this point integral roots for |block| through |bm| are in |bm.simp_int|,
   ordered; the |eblock.folded_generators()| are orbits in |bm.simp_int|
*/
  RankFlags singular_orbits; // flag singulars among orbits for |eblock|
  { // the components |s0|, |s1| in said orbits index transformed simply int set
    RankFlags simple_is_singular; // so using |block.singular| is wrong here
    const RootDatum& rd = root_datum();
    const auto& num = sr.gamma().numerator();
    unsigned int s=0; // runs over simply integral indices of transformed |block|
    for (RootNbr alpha : bm.simp_int) // these are in increasing order
      simple_is_singular.set(s++,rd.coroot(alpha).dot(num)==0);
    singular_orbits = // fold singularity information to |eblock| generators
      ext_block::reduce_to(eblock.folded_generators(),simple_is_singular);
  }

  const BlockElt y = eblock.element(y0);
  auto contrib = contributions(eblock,singular_orbits,y);

  sl_list<BlockElt> finals; // these have numbering for |eblock|!
  for (BlockElt z=0; z<=y; ++z)
    if (not contrib[z].empty() and contrib[z].front().first==z)
      finals.push_front(z); // accumulate in reverse order

  const auto& kl_tab = eblock.kl_table(&poly_hash,y+1);

  SR_poly result;
  const auto& gamma=sr.gamma();
  const RatWeight gamma_rho = gamma-rho(block.root_datum());
  auto y_length=block.length(y0);

  for (BlockElt x=y+1; x-->0; )
  {
    const auto& pol = kl_tab.P(x,y); // twisted KL polynomial
    if (pol.is_zero())
      continue;
    Split_integer eval(0);
    for (polynomials::Degree d=pol.size(); d-->0; )
      eval.times_s() += pol[d]; // evaluate at $q = s$

    if ((y_length-block.length(eblock.z(x)))%2!=0) // when |l(y)-l(x)| odd
      eval.negate(); // flip sign (do alternating sum of KL column at |s|)
    for (const auto& pair : contrib[x])
      result.add_term(block.sr(eblock.z(pair.first),bm,gamma),eval*pair.second);
  }

  return result;
} // |Rep_table::twisted_KL_column_at_s|

sl_list<std::pair<StandardRepr,int> > Rep_table::twisted_deformation_terms
    (blocks::common_block& block, ext_block::ext_block& eblock,
     BlockElt y, // in numbering of |block|, not |eblock|
     const block_modifier& bm, const RatWeight& gamma)
{
  assert(eblock.is_present(y));
  const BlockElt y_index = eblock.element(y);

  sl_list<std::pair<StandardRepr,int> > result;
  if (block.length(y)==0)
    return result; // easy case, null result

  RankFlags singular_orbits; // flag singulars among orbits
  { // those orbits' components |s0|, |s1| index transformed simply int set
    RankFlags simple_is_singular; // so using |block.singular| is wrong here
    const RootDatum& rd = root_datum();
    const auto& num = gamma.numerator();
    unsigned int s=0; // runs over transformed |block| simply integral indices
    for (RootNbr alpha : bm.simp_int) // these are in increasing order
      simple_is_singular.set(s++,rd.coroot(alpha).dot(num)==0);
    singular_orbits = // fold singularity information to |eblock| generators
      ext_block::reduce_to(eblock.folded_generators(),simple_is_singular);
  }


  auto contrib = repr::contributions(eblock,singular_orbits,y_index);
  sl_list<BlockElt> finals; // these have numbering for |eblock|!
  for (BlockElt z=0; z<contrib.size(); ++z)
    if (not contrib[z].empty() and contrib[z].front().first==z)
      finals.push_front(z); // accumulate in reverse order

  const auto& kl_tab = eblock.kl_table(&poly_hash,y_index+1);

  std::vector<int> pool_at_minus_1; // evaluations at $q=-1$ of KL polynomials
  {
    const auto& pool=kl_tab.polys();
    pool_at_minus_1.reserve(pool.size());
    for (const auto& pol: pool)
    {
      int eval=0;
      for (unsigned i=pol.degree()+1; i-->0; )
	eval = pol[i]-eval;
      pool_at_minus_1.push_back(eval);
    }
  }

  std::unique_ptr<unsigned int[]> index // a sparse array, map final to position
    (new unsigned int [eblock.size()]); // unlike |std::vector| do not initialise

  unsigned pos=0;
  for (auto z : finals)
    index[z]=pos++;

  // since we evaluate at $s=-1$ eventually, we can use integer coefficients
  std::vector<int> acc(finals.size(),0);
  std::vector<int> remainder(finals.size(),0); // coeff.s by |survivor| position
  remainder.front()=1; // we initialised remainder = 1*sr_y
  auto y_parity=block.length(y)%2;

  pos=0;
  // basically |for(BlockElt z:finals)|, but |pos| needs increment on |continue|
  for (auto it=finals.begin(); not finals.at_end(it); ++it,++pos)
  {
    const int c_cur = remainder[pos]; // coefficient of |z| in |remainder|
    if (c_cur==0)
      continue;
    const BlockElt z=*it; // element |pos| of |finals|; value decreases in loop
    const bool contribute = block.length(eblock.z(z))%2!=y_parity;
    for (auto x : kl_tab.nonzero_column(z))
    {
      auto p = kl_tab.KL_pol_index(x,z); // pair (index,negate_p)
      if (pool_at_minus_1[p.first]==0)
	continue; // polynomials with $-1$ as root do not contribute; skip
      const int val_xz = p.second!= // XOR stored sign with length diff. parity
	((block.length(eblock.z(x))-block.length(eblock.z(z)))%2!=0)
	? -pool_at_minus_1[p.first] : pool_at_minus_1[p.first];
      for (auto jt=contrib[x].wcbegin(); not contrib[x].at_end(jt); ++jt)
      {
	auto j=index[jt->first]; // position where |P(x,z)| contributes
	assert(j>=pos); // triangularity of KLV polynomials
	int c =c_cur*val_xz*jt->second;
	remainder[j] -= c;
	if (contribute) // optimisation will apply loop unswitching to this test
	  acc[j] += c; // here we contribute
      }
    }
    assert(remainder[pos]==0); // check relation of being inverse
  }
  {
    const unsigned int orient_y = orientation_number(block.sr(y,bm,gamma));

    auto it=acc.begin();
    for (const int f : finals) // accumulator |acc| runs parallel to |finals|
    {
      const int c = *it++;
      if (c==0)
	continue;
      const auto sr_z =
	block.sr(eblock.z(f),bm,gamma); // renumber |f| to |block|

      auto coef = c*arithmetic::exp_i(orient_y-orientation_number(sr_z));
      result.emplace_back(sr_z,coef);
    }
    assert(it==acc.end());
  }

  return result;
} // |twisted_deformation_terms(blocks::common_block&,...)|

#if 0
SR_poly Rep_table::twisted_deformation_terms (unsigned long sr_hash)
{ // the |StandardRepr| |hash[sr_hash]| is necessarily delta-fixed and final
  SR_poly result;
  SR_poly remainder(hash[sr_hash]);
  auto y_parity=lengths[sr_hash]%2;

  while(not remainder.empty())
  {
    auto const& leading = *remainder.cbegin(); // least term is leading term
    auto h=hash.find(leading.first); // highest term of |remainder|
    assert(h!=hash.empty); // we remain within the already tabled parameters
    auto c_cur = leading.second;
    const SR_poly& KL_cur = twisted_KLV_list[h];
    remainder.add_multiple(KL_cur,-c_cur);
    assert(remainder.empty() or hash.find(remainder.cbegin()->first)!=h);
    if (lengths[h]%2!=y_parity)
      result.add_multiple(KL_cur,c_cur);
  }
  unsigned int orient_y = orientation_number(hash[sr_hash]);
  for (auto& term : result)
  {
    unsigned int orient_express=orient_y-orientation_number(term.first);
    (term.second*= arithmetic::exp_i(orient_express)).times_1_s();
  }

  return result;
} // |twisted_deformation_terms|, version without block
#endif

const deformation_unit&
  Rep_table::twisted_deformation(const StandardRepr& z, bool& flip)
{
  assert(is_final(z));
  assert(is_delta_fixed(z));
  const auto& delta = inner_class().distinguished();

  auto h = alcove_hash.match(deformation_unit(*this,z));
  if (pool[h].has_twdef_contrib())
  {
    Ext_rep_context ctxt(*this,delta);
    auto E =
      ext_block::shifted_default_extension(ctxt,z,pool[h].sample.gamma());
    flip ^= not ext_block::is_default(E); // switch |flip| if not default
    return pool[h];
  }

<<<<<<< HEAD
  deformation_unit zu(*this,z);
  { // if formula for |z| is stored, return it; caller multiplies by |s^flip|
    const auto h=alcove_hash.find(zu);
    if (h!=alcove_hash.empty and pool[h].has_twisted_deformation_formula())
    {
      Ext_rep_context ctxt(*this,delta);
      auto E =
	ext_block::shifted_default_extension(ctxt,z,pool[h].sample.gamma());
      flip = flip==ext_block::is_default(E); // flip |flip| if not default
      return pool[h].twisted_def_formula();
    }
=======
  KT_nr_pol P { std::less<K_type_nr>() }; // order terms using |K_type_hash|
  { // compute the LKTs with possible sign flips, using |extended_restrict_to_K|
    auto z_K = ext_block::extended_restrict_to_K(*this,z,delta);
    for (auto&& term : z_K) // look up K-types, map coefs to |int|, and reorder
      P.add_term(K_type_hash.match(std::move(term.first)),
		 term.second.s_to_minus_1());
    pool[h].set_LKTs_at_minus_1(std::move(P));
>>>>>>> dca8b023
  }

  interpreter::check_interrupt(); // make this recursive function interruptible
  P.clear(); // ensure we restart correctly at 0
  RatNumList rp=reducibility_points(z);

  // compute the deformation terms at all reducibility points
  for (unsigned i=rp.size(); i-->0; )
  {
    std::pair<StandardRepr,bool> p =
      ext_block::scaled_extended_finalise(*this,z,delta,rp[i]);
    StandardRepr zi = std::move(p.first);
    BlockElt index; block_modifier bm;
    auto& block = lookup(zi,index, bm);

#ifndef NDEBUG
    {
      auto rep = block.representative(index);
      shift(bm.shift,rep);
      transform<false>(bm.w,rep);
      assert(rep==StandardReprMod::mod_reduce(*this,zi));
    }
#endif
    auto& eblock = block.extended_block(bm,&poly_hash);

    for (auto&& term :
	   twisted_deformation_terms(block,eblock,index,bm,zi.gamma()))
    {
      bool flip_def=p.second; // initialise to flip from scaling |z| by |rp[i]|
      const auto& def =
	twisted_deformation(std::move(term.first),flip_def); // recursion
      if (flip_def) term.second = -term.second;
      P.add_multiple(def.LKTs_at_minus_1(),term.second);
      P.add_multiple(def.twisted_deformation_contribution(),2*term.second);
    }
  } // |for(i)|

  pool[h].set_twisted_contribution(std::move(P));
  return pool[h];

} // |Rep_table::twisted_deformation (StandardRepr z)|


K_type_nr_poly Rep_table::twisted_full_deformation(StandardRepr z)
{
  assert(is_final(z));
  assert(is_delta_fixed(z));
  if (z.gamma().denominator() > (1LL<<rank()))
    z = weyl::alcove_center(*this,z);

  K_type_nr_poly result { std::less<K_type_nr>() };
  bool flipper=false;
  auto& du = twisted_deformation(z,flipper);
  result.add_multiple(du.LKTs(),Split_integer(1,1));
  result.add_multiple(du.LKTs_at_minus_1(),
		      flipper ? Split_integer(-1,1) : Split_integer(1,-1));
  {
    auto halve = [](Split_integer c) -> Split_integer
      { assert(c.e()%2==0 and c.s()%2==0);
	return Split_integer(c.e()/2,c.s()/2);
      };
    result.map_coefficents(halve);
  }

  result.add_multiple(du.twisted_deformation_contribution(),
		      Split_integer(1,-1));
  return result;
} // |Rep_table::twisted_full_deformation (StandardRepr z)|

K_type_poly export_K_type_pol(const Rep_table& rt,const K_type_nr_poly& P)
{
  K_type_poly::poly result; // an instance of |std::vector|
  result.reserve(P.size());
  for (const auto& term : P)
    result.emplace_back(rt.stored_K_type(term.first),term.second);
  return { std::move(result), true }; // sort, convert to |K_type_poly|
}

//			|common_context| methods

common_context::common_context (const Rep_context& rc, const RatWeight& gamma)
: rep_con(rc)
, simply_int(rootdata::integrality_simples(rc.root_datum(),gamma))
, sub(rc.root_datum(),simply_int)
{} // |common_context::common_context|

// constructor for block defined by |loc| that was set by |Reduced_param::reduce|
common_context::common_context
  (const Rep_context& rc, const locator& loc)
: rep_con(rc)
, simply_int(rc.inner_class().int_item(loc.int_syst_nr).image_simples(loc.w))
, sub(rc.root_datum(),simply_int) // construct and store image subsystem
{} // |common_context::common_context|

std::pair<gradings::Status::Value,bool>
  common_context::status(weyl::Generator s, KGBElt x) const
{
  const auto& conj = sub.to_simple(s); // word in full system
  KGBElt conj_x = kgb().cross(conj,x);
  const auto t=sub.simple(s);
  const auto stat = kgb().status(t,conj_x);
  return std::make_pair(stat,
			stat==gradings::Status::Real
			? kgb().isDoubleCayleyImage(t,conj_x) // real type 1
			: stat==gradings::Status::Complex
			? kgb().isDescent(t,conj_x)
			: conj_x!=kgb().cross(t,conj_x)); // nc imaginary type 1
}

StandardReprMod common_context::cross
    (weyl::Generator s, const StandardReprMod& z) const
{
  const auto& full_datum = full_root_datum();
  const auto& refl = sub.reflection(s); // reflection word in full system
  const KGBElt new_x = kgb().cross(refl,z.x());
  RatWeight gamma_lambda = z.gamma_lambda(); // take modifiable copy

  const auto& i_tab = involution_table();
  RootNbrSet pos_neg = pos_to_neg(full_datum,refl);
  pos_neg &= i_tab.real_roots(kgb().inv_nr(z.x())); // only real roots for |z|
  gamma_lambda -= root_sum(full_datum,pos_neg); // correction for $\rho_r$'s
  subsys().simple_reflect(s,gamma_lambda.numerator()); // integrally simple
  return repr::StandardReprMod::build(rc(),new_x,gamma_lambda);
}

// whether integrally simple root |s|, supposed real, is parity for |z|
bool common_context::is_parity
    (weyl::Generator s, const StandardReprMod& z) const
{
  const auto& full_datum = full_root_datum();
  const auto& i_tab = involution_table();
  const auto& real_roots = i_tab.real_roots(kgb().inv_nr(z.x()));
  assert(real_roots.isMember(sub.parent_nr_simple(s)));
  const Coweight& alpha_hat = subsys().simple_coroot(s);
  const int eval = z.gamma_lambda().dot(alpha_hat);
  const int rho_r_corr = alpha_hat.dot(full_datum.twoRho(real_roots))/2;
  return (eval+rho_r_corr)%2!=0;
}

StandardReprMod common_context::down_Cayley
    (weyl::Generator s, const StandardReprMod& z) const
{
  assert(is_parity(s,z)); // which also asserts that |z| is real for |s|
  const auto& full_datum = full_root_datum();
  const auto& conj = sub.to_simple(s); // word in full system
  const KGBElt conj_x = kgb().cross(conj,z.x());
  const KGBElt new_x =
    kgb().cross(kgb().inverseCayley(sub.simple(s),conj_x).first,conj);
  RatWeight gamma_lambda = z.gamma_lambda(); // will be shifted below

  const auto& i_tab = involution_table();
  RootNbrSet pos_neg = pos_to_neg(full_datum,conj);
  RootNbrSet real_flip = i_tab.real_roots(kgb().inv_nr(z.x()));
  real_flip ^= i_tab.real_roots(kgb().inv_nr(new_x));
  pos_neg &= real_flip; // posroots that change real status and map to negative
  gamma_lambda += root_sum(full_datum,pos_neg); // correction of $\rho_r$'s
  return repr::StandardReprMod::build(rc(),new_x,gamma_lambda);
}

StandardReprMod common_context::up_Cayley
    (weyl::Generator s, const StandardReprMod& z) const
{
  const auto& full_datum = full_root_datum();
  const auto& conj = sub.to_simple(s); // word in full system
  const KGBElt conj_x = kgb().cross(conj,z.x());
  assert(kgb().status(sub.simple(s),conj_x)==
	 gradings::Status::ImaginaryNoncompact);
  const auto new_x = kgb().cross(kgb().cayley(sub.simple(s),conj_x),conj);
  RatWeight gamma_lambda = z.gamma_lambda(); // will be shifted below

  const auto& i_tab = involution_table();
  const RootNbrSet& upstairs_real_roots = i_tab.real_roots(kgb().inv_nr(new_x));
  RootNbrSet real_flip = upstairs_real_roots;
  real_flip ^= i_tab.real_roots(kgb().inv_nr(z.x())); // remove downstairs reals

  RootNbrSet pos_neg = pos_to_neg(full_datum,conj);
  pos_neg &= real_flip; // posroots that change real status and map to negative
  gamma_lambda += root_sum(full_datum,pos_neg); // correction of $\rho_r$'s

  // correct in case the parity condition fails for our raised |gamma_lambda|
  const Coweight& alpha_hat = subsys().simple_coroot(s);
  const int rho_r_corr = // integer since alpha is among |upstairs_real_roots|
    alpha_hat.dot(full_datum.twoRho(upstairs_real_roots))/2;
  const int eval = gamma_lambda.dot(alpha_hat);
  if ((eval+rho_r_corr)%2==0) // parity condition says it should be 1
    gamma_lambda += RatWeight(subsys().simple_root(s),2); // add half-alpha

  return repr::StandardReprMod::build(rc(),new_x,gamma_lambda);
}


Weight Rep_context::to_simple_shift
  (InvolutionNbr theta, InvolutionNbr theta_p, RootNbrSet S) const
{ const InvolutionTable& i_tab = involution_table();
  S &= (i_tab.real_roots(theta) ^i_tab.real_roots(theta_p));
  return root_sum(root_datum(),S);
}


//			|Ext_rep_context| methods

Ext_rep_context::Ext_rep_context
  (const Rep_context& rc, const WeightInvolution& delta)
    : rep_con(rc)
    , d_delta(delta)
    , pi_delta(rc.root_datum().rootPermutation(delta))
    , delta_fixed_roots(fixed_points(pi_delta))
    , twist()
{
  const RootDatum& rd = rc.root_datum();
  for (weyl::Generator s=0; s<rd.semisimple_rank(); ++s)
    twist[s] = rd.simpleRootIndex(delta_of(rd.simpleRootNbr(s)));

} // |Ext_rep_context::Ext_rep_context|

Ext_rep_context::Ext_rep_context (const repr::Rep_context& rc)
  : Ext_rep_context(rc, rc.inner_class().distinguished()) {}


bool Ext_rep_context::is_very_complex
  (InvolutionNbr theta, RootNbr alpha) const
{ const auto& i_tab = rep_con.involution_table();
  const auto& rd = root_datum();
  assert (rd.is_posroot(alpha)); // this is a precondition
  auto image = i_tab.root_involution(theta,alpha);
  make_positive(rd,image);
  return image!=alpha and image!=delta_of(alpha);
}

/*
  For the conjugation to simple scenario, we compute a set of positive roots
  that become negative under an element of $W^\delta$ that makes the
  integrally-simple root(s) in question simple. From this set |S|, and the
  involutions at both ends of the link in the block, the function |shift_flip|
  computes whether an additional flip is to be added to the link.

  This comes from an action of |delta| on a certain top wedge product of
  root spaces, and the formula below tells whether that action is by $-1$.
*/
bool Ext_rep_context::shift_flip
  (InvolutionNbr theta, InvolutionNbr theta_p, RootNbrSet S) const
{ S.andnot(delta_fixed()); // $\delta$-fixed roots won't contribute

  unsigned count=0; // will count 2-element |delta|-orbit elements
  for (auto it=S.begin(); it(); ++it)
    if (is_very_complex(theta,*it) != is_very_complex(theta_p,*it) and
	not root_datum().sum_is_root(*it,delta_of(*it)))
      ++count;

  assert(count%2==0); // since |pos_to_neg| is supposed to be $\delta$-stable
  return count%4!=0;
}

  } // |namespace repr|
} // |namespace atlas|<|MERGE_RESOLUTION|>--- conflicted
+++ resolved
@@ -2640,19 +2640,6 @@
     return pool[h];
   }
 
-<<<<<<< HEAD
-  deformation_unit zu(*this,z);
-  { // if formula for |z| is stored, return it; caller multiplies by |s^flip|
-    const auto h=alcove_hash.find(zu);
-    if (h!=alcove_hash.empty and pool[h].has_twisted_deformation_formula())
-    {
-      Ext_rep_context ctxt(*this,delta);
-      auto E =
-	ext_block::shifted_default_extension(ctxt,z,pool[h].sample.gamma());
-      flip = flip==ext_block::is_default(E); // flip |flip| if not default
-      return pool[h].twisted_def_formula();
-    }
-=======
   KT_nr_pol P { std::less<K_type_nr>() }; // order terms using |K_type_hash|
   { // compute the LKTs with possible sign flips, using |extended_restrict_to_K|
     auto z_K = ext_block::extended_restrict_to_K(*this,z,delta);
@@ -2660,7 +2647,6 @@
       P.add_term(K_type_hash.match(std::move(term.first)),
 		 term.second.s_to_minus_1());
     pool[h].set_LKTs_at_minus_1(std::move(P));
->>>>>>> dca8b023
   }
 
   interpreter::check_interrupt(); // make this recursive function interruptible
