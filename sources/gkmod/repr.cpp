/*
  This is repr.cpp

  Copyright (C) 2009-2022 Marc van Leeuwen
  part of the Atlas of Lie Groups and Representations

  For license information see the LICENSE file
*/

#include "repr.h"

#include <memory> // for |std::unique_ptr|
#include <cstdlib> // for |std::abs|
#include <cassert>
#include <map> // used in computing |reducibility_points|
#include <iostream> // for progress reports and easier debugging
#include "error.h"

#include "arithmetic.h"
#include "matreduc.h"

#include "tits.h"
#include "kgb.h"	// various methods
#include "blocks.h"	// the |blocks::common_block| class, |dual_involution|
#include "subsystem.h" // |SubSystem| methods
#include "alcoves.h"

#include "kl.h"

#include "ext_block.h"
#include "ext_kl.h"

#include "basic_io.h"   // lookup of |operator<<| instances

namespace atlas {
  namespace repr {

bool StandardRepr::operator== (const StandardRepr& z) const
{ return x_part==z.x_part and y_bits==z.y_bits
  and infinitesimal_char==z.infinitesimal_char;
}

size_t StandardRepr::hashCode(size_t modulus) const
{ size_t hash=
    x_part + 375*y_bits.data().to_ulong()+83*infinitesimal_char.denominator();
  const Ratvec_Numer_t& num=infinitesimal_char.numerator();
  for (unsigned i=0; i<num.size(); ++i)
    hash= 11*(hash&(modulus-1))+num[i];
  return hash &(modulus-1);
}

StandardReprMod StandardReprMod::mod_reduce
  (const Rep_context& rc, const StandardRepr& sr)
{
  KGBElt x = sr.x();
  auto gam_lam=sr.gamma()-rho(rc.root_datum())-rc.lambda_rho(sr);
  rc.involution_table().real_unique(rc.kgb().inv_nr(x),gam_lam);
  return StandardReprMod(x,std::move(gam_lam));
}

StandardReprMod StandardReprMod::build
  (const Rep_context& rc, KGBElt x, RatWeight gam_lam)
{
  rc.involution_table().real_unique(rc.kgb().inv_nr(x),gam_lam);
  return StandardReprMod(x,std::move(gam_lam)); // ctor normalises
}

size_t StandardReprMod::hashCode(size_t modulus) const
{ size_t hash = x_part + 47*gamlam.denominator();
  for (auto entry : gamlam.numerator())
    hash= 11*hash+entry;
  return hash &(modulus-1);
}

codec::codec
  (const InnerClass& ic, InvolutionNbr inv, const int_Matrix& int_simp_coroots)
    : coroots_matrix(int_simp_coroots)
    , diagonal(), in(), out()
{
  const auto image_basis = ic.involution_table().theta_1_image_basis(inv);
  // get image of $-1$ eigenlattice in int-orth quotient, in coroot coordinates
  int_Matrix A = coroots_matrix * image_basis, row,col;
  diagonal=matreduc::diagonalise(A,row,col); // now |diagonal| gives |row*A*col|
  // ensure |diagonal| entries positive, since we shall be reducing modulo them
  if (diagonal.size()>0 and diagonal[0]<0) // only this entry might be negative
  {
    diagonal[0] = -diagonal[0];
    row.rowMultiply(0u,-1); // restablish relation |row*A*col==diagonal|
  }

  auto rank = diagonal.size(); // number of coordinates retained
  in  = std::move(row); // keep full coordinate transform
  out = image_basis * // usage of |col| matrix always followed by |image_basis|
      col.block(0,0,col.n_rows(),rank); // chop off part for final zero entries
}

int_Vector codec::internalise (const RatWeight& gamma) const
{
  auto eval = coroots_matrix * gamma.numerator(); // mat * vec
  if (eval.is_zero())
    return int_Vector(in.n_rows(),0); // maybe save some work here
  for (auto& entry : eval) // now take into account so far igenored denominator
  {
    assert(entry%gamma.denominator()==0);
    entry /= gamma.denominator();
  }
  return in * int_Vector(eval.begin(),eval.end());
}

Reduced_param Reduced_param::reduce
  (const Rep_context& rc, StandardReprMod srm, const RatWeight& gamma,
   locator& loc)
{ // below |int_item| must set |loc| before argument to |transform| is evaluated
  InnerClass& ic = rc.inner_class();
  const auto& integral = ic.int_item(gamma,loc); // sets |loc|
  rc.transform<true>(loc.w,srm);
  const auto codec = integral.data(rc.kgb().inv_nr(srm.x()));
  auto evs = codec.internalise(srm.gamma_lambda());
  unsigned int reduction = 0; // mixed radix representation of remainders
  for (unsigned int i=0; i<codec.diagonal.size(); ++i)
  { auto d = codec.diagonal[i];
    reduction = d*reduction + arithmetic::remainder(evs[i],d);
  }
  return Reduced_param{ srm.x(), loc.int_sys_nr, reduction };
}

Reduced_param Reduced_param::co_reduce
  (const Rep_context& rc, StandardReprMod srm, const locator& loc)
{ rc.transform<true>(loc.w,srm);
  const auto& integral = rc.inner_class().int_item(loc.int_sys_nr);
  const auto codec = integral.data(rc.kgb().inv_nr(srm.x()));
  auto evs = codec.internalise(srm.gamma_lambda());
  unsigned int reduction = 0; // mixed radix representation of remainders
  for (unsigned int i=0; i<codec.diagonal.size(); ++i)
  { auto d = codec.diagonal[i];
    reduction = d*reduction + arithmetic::remainder(evs[i],d);
  }
  return Reduced_param{ srm.x(), loc.int_sys_nr, reduction };
}

size_t Reduced_param::hashCode(size_t modulus) const
{ size_t hash = (2049ull * x + int_sys_nr)*17 + evs_reduced;
  return hash &(modulus-1);
}


Rep_context::Rep_context(RealReductiveGroup &G_R)
  : rd(G_R.root_datum()) // cast to |const|
  , ic(G_R.innerClass()) // keep as non |const|
  , twisted_W(G_R.twistedWeylGroup()) // cast to |const|
  , i_tab(ic.involution_table()) //  cast to |const|
  , KGB_set(G_R.kgb()) // cast to |const|
  , G(G_R) // keep as non |const|
{}

const TwistedInvolution Rep_context::involution_of_Cartan(size_t cn) const
{ return inner_class().involution_of_Cartan(cn); }

// Height is $\max_{w\in W} \< \rho^v*w , (\theta+1)\gamma >$
unsigned int Rep_context::height(Weight theta_plus_1_gamma) const
{
  const auto& rd=root_datum();
  int result = rd.dual_twoRho().dot(rd.make_dominant(theta_plus_1_gamma));
  assert(result>=0); assert(result%2==0);
  return static_cast<unsigned int>(result/2);
}

RatWeight Rep_context::gamma
  (KGBElt x, const Weight& lambda_rho, const RatWeight& nu) const
{
  const InvolutionTable& i_tab = involution_table();
  const RatWeight lambda = rho(root_datum())+lambda_rho;
  const RatWeight diff = lambda - nu;
  const RatWeight theta_diff(i_tab.matrix(kgb().inv_nr(x))*diff.numerator(),
			     diff.denominator()); // theta(lambda-nu)
  return ((lambda+nu+theta_diff)/=2).normalize();
}

const WeightInvolution& Rep_context::theta (const StandardRepr& z) const
{ return involution_table().matrix(kgb().inv_nr(z.x())); }

Weight Rep_context::lambda_rho(const StandardRepr& z) const
{
  const InvolutionNbr i_x = kgb().inv_nr(z.x());
  const InvolutionTable& i_tab = involution_table();
  const WeightInvolution& theta = i_tab.matrix(i_x);


  // recover $\lambda-\rho$ from doubled projections on eigenspaces $\theta$
  const RatWeight gam_rho = z.gamma() - rho(root_datum());
  auto th1_gam_rho_num = // numerator of $(1+\theta)*(\gamma-\rho)$, 64 bits
    gam_rho.numerator() + theta*gam_rho.numerator();

  Weight th1_gam_rho(th1_gam_rho_num.size());
  for (unsigned i=0; i<th1_gam_rho_num.size(); ++i)
  {
    assert(th1_gam_rho_num[i]%gam_rho.denominator()==0);
    th1_gam_rho[i] = th1_gam_rho_num[i]/gam_rho.denominator();
  }

  // the next addition is |Weight::operator+(Weight&&) const &|:
  return ( th1_gam_rho + i_tab.y_lift(i_x,z.y()) ) / 2; // exact division
}

// compute $\gamma-\lambda$ from $(1-\theta)(\gamma-\lambda)=2(\gamma-\lambda)$
RatWeight Rep_context::gamma_lambda
  (InvolutionNbr i_x,  const TorusPart& y_bits, const RatWeight& gamma) const
{
  const InvolutionTable& i_tab = involution_table();
  const WeightInvolution& theta = i_tab.matrix(i_x);

  // |y_lift(i_x,y_bits==(1-theta)*(lambda-rho)|; get |(1-theta)(gamma-lambda)|
  const RatWeight gamma_rho = gamma - rho(root_datum());
  return (gamma_rho-theta*gamma_rho - i_tab.y_lift(i_x,y_bits))
    /static_cast<arithmetic::Numer_t>(2);
}

// compute $\gamma-\lambda-\rho$ from same information; with respect to above,
// change from subtracting |(1-theta)*rho| to adding |(1+theta)*rho|
RatWeight Rep_context::gamma_lambda_rho (const StandardRepr& sr) const
{
  const InvolutionTable& i_tab = involution_table();
  InvolutionNbr i_x = kgb().inv_nr(sr.x());
  const WeightInvolution& theta = i_tab.matrix(i_x);
  const RatWeight& gamma = sr.gamma();

  return (  gamma - theta*gamma
	 + (i_tab.theta_plus_1_rho(i_x) - i_tab.y_lift(i_x,sr.y()))
	 ) /static_cast<arithmetic::Numer_t>(2);
}

RatWeight Rep_context::gamma_0 (const StandardRepr& z) const
{
  const InvolutionTable& i_tab = involution_table();
  const auto& theta = i_tab.matrix(kgb().inv_nr(z.x()));
  return ((z.gamma()+theta*z.gamma())/=2).normalize();
}

RatWeight Rep_context::nu(const StandardRepr& z) const
{
  const InvolutionTable& i_tab = involution_table();
  const auto& theta = i_tab.matrix(kgb().inv_nr(z.x()));
  return ((z.gamma()-theta*z.gamma())/=2).normalize();
}


bool Rep_context::is_parity_at_0(RootNbr i,const StandardRepr& z) const
{
  const RootDatum& rd = root_datum();
  const InvolutionNbr i_x = kgb().inv_nr(z.x());
  const InvolutionTable& i_tab = involution_table();
  const RootNbrSet& real_roots = i_tab.real_roots(i_x);
  assert(real_roots.isMember(i));
  const RootNbrSet non_real_roots = ~real_roots; // the complement

  const Coweight& alpha_hat = rd.coroot(i);

  Weight theta_1_lamrho = i_tab.y_lift(i_x,z.y()); // |(1-theta)*lam_rho|
  int eval = // twice evaluation of |alpha_hat| on |\lambda-\rho_{rea]}|
    alpha_hat.dot(theta_1_lamrho+rd.twoRho(non_real_roots));
  assert (eval%2==0); // because |\lambda-\rho_{rea]}| is integral
  return eval%4!=0;
}

bool Rep_context::is_parity(RootNbr i,const StandardRepr& z) const
{
  assert(involution_table().real_roots(kgb().inv_nr(z.x())).isMember(i));
  RatNum eval = z.gamma().dot_Q(root_datum().coroot(i)).normalize();
  assert(eval.denominator()==1); // must be an integral coroot
  return is_parity_at_0(i,z) == (eval.numerator()%2==0);
}

StandardReprMod Rep_context::inner_twisted(const StandardReprMod& z) const
{
  const auto& delta = inner_class().distinguished();
  return StandardReprMod::build(*this,kgb().twisted(z.x(),delta),
				delta*z.gamma_lambda());
}

/*
   The |evs_reduced| field of a |Reduced_param| encodes the evaluations of the
   value $\gamma-\lambda$ of a parameter on (simply-) integral coroots for
   $\gamma$. However, since $\lambda$ is defined only modulo image lattice of
   $1-\theta$, the |evs_reduced| values are effectively reduced modulo the image
   of that lattice under the integral coroot evaluation map |codec.internalise|.
   It may therefore happen, for two |StandardReprMod| values with the same
   integral system attitude and producing the same |Reduced_param|, that their
   coroot evaluations at some integral roots differ; however the integral coroot
   evaluation of the difference of their $\gamma-\lambda$ must must lie in the
   latter lattice image. The function |theta_1_preimage| makes this explicit:
   given such a difference |diff|, it produces a weight in the image of
   $1-\theta$ that has identical integral coroot evaluations as |diff|.
 */

// fixed choice in |(1-theta)X^*| of element given integral coroots evaluations
// uses idempotence for any |codec| of: (out*.) o (. / diagonal) o internalise
Weight Rep_context::theta_1_preimage (const RatWeight& diff, const codec& cd)
  const
{
  auto eval_v = cd.internalise(diff);
  { unsigned int i;
    for (i=0; i<cd.diagonal.size(); ++i)
    {
      assert(eval_v[i]%cd.diagonal[i]==0);
      eval_v[i]/=cd.diagonal[i];
    }
    for (; i<eval_v.size(); ++i)
      assert(eval_v[i]==0); // trailing entries are zero
    eval_v.resize(cd.diagonal.size()); // truncate them
  }

  return cd.out * eval_v;
} // |theta_1_preimage|

// difference in $\gamma-\lambda$ from |srm0| with respect to that of |srm1|,
// for representatives of |srm0| and |srm1| with identical integral evaluations
RatWeight Rep_context::make_diff_integral_orthogonal
  (const RatWeight& gamlam, const StandardReprMod& srm) const
{
  RatWeight result = gamlam - srm.gamma_lambda();
  if (not result.is_zero()) // optimize out a fairly frequent case
  {
    InvolutionNbr inv = kgb().inv_nr(srm.x());
    const auto cd = inner_class().integrality_codec(srm.gamma_lambda(),inv);
    result -= theta_1_preimage(result,cd); // ensure orthogonal to integ. sys
    assert((cd.coroots_matrix*result).is_zero()); // check that it was done
  }
  return result;
} // |make_diff_integral_orthogonal|

/*
   The purpose of |Rep_context::make_relative_to| is to adapt |bm.w| so that
   applying that to the facet of |srm0| returns (up to root translation) the
   facet of |srm1|, and to set |bm.shift| so that in addition if we shift
   |srm0.gamlam| first by |bm.shift| and then multiply by |bm.w| we end up in
   |srm1.gamlam|; see second |Rep_context::sr| where this procedure is applied.
 */
void Rep_context::make_relative_to // adapt information in |bm| relative to rest
(const locator& loc, const StandardReprMod& srm0,
 block_modifier& bm, StandardReprMod srm1) const
{
  const auto& W = Weyl_group();
  W.mult(bm.w, W.inverse(loc.w));

  compose(bm.simple_pi,Permutation(loc.simple_pi,-1));

  transform<true>(bm.w,srm1); // move back to base
  bm.shift = // amount to shift |srm0| by before transforming by |ww| to |srm1|
    make_diff_integral_orthogonal(srm1.gamma_lambda(),srm0);
} // |make_relative_to|

void Rep_context::shift (const RatWeight& amount, StandardReprMod& srm) const
{
  srm.gamlam += amount;
  involution_table().real_unique(kgb().inv_nr(srm.x()),srm.gamlam);
} // |shift|

// |z| standard means (weakly) dominant on the (simply-)imaginary roots
bool Rep_context::is_standard(const StandardRepr& z) const
{
  const RootDatum& rd = root_datum();
  const InvolutionNbr i_x = kgb().inv_nr(z.x());
  const InvolutionTable& i_tab = involution_table();
  const Ratvec_Numer_t& numer = z.gamma().numerator();

  for (unsigned i=0; i<i_tab.imaginary_rank(i_x); ++i)
  {
    const RootNbr alpha = i_tab.imaginary_basis(i_x,i);
    if (rd.coroot(alpha).dot(numer)<0)
      return false;
  }
  return true;
} // |is_standard|

// |z| zero means that no singular simple-imaginary roots are compact; this
// code assumes |is_standard(z)|, namely |gamma| is dominant on imaginary roots
bool Rep_context::is_nonzero(const StandardRepr& z) const
{
  const RootDatum& rd = root_datum();
  const InvolutionNbr i_x = kgb().inv_nr(z.x());
  const InvolutionTable& i_tab = involution_table();
  const Ratvec_Numer_t& numer = z.gamma().numerator();

  for (unsigned i=0; i<i_tab.imaginary_rank(i_x); ++i)
  {
    const RootNbr alpha = i_tab.imaginary_basis(i_x,i);
    if (rd.coroot(alpha).dot(numer)==0 and // simple-imaginary, singular
	not kgb().simple_imaginary_grading(z.x(),alpha)) // and compact
      return false;
  }
  return true;
} // |is_nonzero|

bool Rep_context::is_normal(const StandardRepr& z) const
{
  auto z_normal = z;
  normalise(z_normal);
  return z_normal==z;
} // |is_normal|

// |z| semifinal means that no singular real roots satisfy the parity condition
// no assumptions about the real subsystem, so all real roots must be tested
bool Rep_context::is_semifinal(const StandardRepr& z) const
{
  const RootDatum& rd = root_datum();
  const InvolutionNbr i_x = kgb().inv_nr(z.x());
  const InvolutionTable& i_tab = involution_table();
  const RootNbrSet pos_real = i_tab.real_roots(i_x) & rd.posroot_set();
  const Weight test_wt = i_tab.y_lift(i_x,z.y()) // $(1-\theta)(\lambda-\rho)$
	   + rd.twoRho()-rd.twoRho(pos_real); // replace $\rho$ by $\rho_R$

  for (RootNbrSet::iterator it=pos_real.begin(); it(); ++it)
  {
    const Weight& av = root_datum().coroot(*it);
    if (av.dot(z.gamma().numerator())==0 and
	av.dot(test_wt)%4 !=0) // singular yet odd on shifted lambda
      return false;
  }
  return true;
} // |is_semifinal|

bool Rep_context::is_final(const StandardRepr& z) const
{
  const RootDatum& rd = root_datum();
  const InvolutionTable& i_tab = involution_table();
  const auto& numer = z.gamma().numerator();
  KGBElt x=z.x();
  const InvolutionNbr i_x = kgb().inv_nr(x);

  for (weyl::Generator s=0; s<rd.semisimple_rank(); ++s)
  {
    auto v = rd.simpleCoroot(s).dot(numer);
    if (v<0)
      return false; // unless |gamma| is dominant, we just say "no"
    else if (v==0)
      switch (kgb().status(s,x))
      {
      case gradings::Status::Complex:
	if (kgb().isDescent(s,x))
	  return false;
	break;
      case gradings::Status::ImaginaryCompact:
	return false; // certainly fails |is_nonzero|
      case gradings::Status::Real:
	if (rd.simpleCoroot(s).dot(i_tab.y_lift(i_x,z.y()))%4!=0)
	  return false;
      default: {} // ImaginaryNoncompact is fine
      } // tests on |v|
  } // |for(s)|
  return is_nonzero(z); // check \emph{all} simply-imaginary coroots
} // |is_final|


#if 0
unsigned int Rep_context::orientation_number(StandardRepr z) const
{
  const RootDatum& rd = root_datum();
  const InvolutionTable& i_tab = involution_table();
  const InvolutionNbr i_x = kgb().inv_nr(z.x());
  const RootNbrSet real = i_tab.real_roots(i_x);
  const Permutation& root_inv = i_tab.root_involution(i_x);
  const Ratvec_Numer_t& numer = z.gamma().numerator();
  const arithmetic::Numer_t denom = z.gamma().denominator();
  const Weight test_wt = // representative of a class modulo $2(1-\theta)(X^*)$
    i_tab.y_lift(i_x,z.y()) +rd.twoRho() -rd.twoRho(real);

  unsigned count = 0;

  for (unsigned i=0; i<rd.numPosRoots(); ++i)
  {
    const RootNbr alpha = rd.posRootNbr(i);
    const Coweight& av = root_datum().coroot(alpha);
    const arithmetic::Numer_t num = av.dot(numer);
    if (num%denom!=0) // skip integral roots
    { if (real.isMember(alpha))
      {
	auto eps = av.dot(test_wt)%4==0 ? 0 : denom;
	if ((num>0) == // either positive for gamma and oriented, or neither
	    (arithmetic::remainder(num+eps,2*denom) < denom))
	  ++count;
      }
      else // complex root
      {
	assert(i_tab.complex_roots(i_x).isMember(alpha));
	const RootNbr beta = root_inv[alpha];
	if (i<rd.rt_abs(beta) // consider only first of 2 conjugate coroot pairs
	    and (num>0)!=(root_datum().coroot(beta).dot(numer)>0))
	  ++count;
      }
    }
  }
  return count;
} // |orientation_number|
#else
unsigned int Rep_context::orientation_number(StandardRepr z) const
{
  make_dominant(z);

  const RootDatum& rd = root_datum();
  KGBElt x = z.x();
  const InvolutionTable& i_tab = involution_table();
  const InvolutionNbr i_x = kgb().inv_nr(x);
  RootNbrSet non_int_pos = rd.posroot_set();
  for (RootNbr alpha : integrality_poscoroots(rd,z.gamma()))
    non_int_pos.remove(rd.posRootNbr(alpha));
  const RootNbrSet& real = i_tab.real_roots(i_x);

  unsigned count = 0;

  for (RootNbr alpha : i_tab.complex_roots(i_x) & non_int_pos)
    count += static_cast<unsigned int>(i_tab.complex_is_descent(i_x,alpha));

  assert(count%2==0); // each complex quadruple contibutes either 0 or 2
  count/=2; // we just want to count the contrinuting quadruples

  auto gam_lam_rhoR = // $\gamma-\lambda+\rho_\R$
    z.gamma()-rho(rd)+RatWeight(rd.twoRho(real),2)-lambda_rho(z);
  for (RootNbr alpha : real & non_int_pos)
    if (gam_lam_rhoR.dot_Q(root_datum().coroot(alpha)).floor()%2==0)
      ++count;

  return count;
} // |orientation_number|
#endif

RankFlags Rep_context::singular_simples (const StandardRepr& z) const
{
  const auto& rd=root_datum();
  assert(is_dominant_ratweight(rd,z.infinitesimal_char));
  const auto& numer = z.infinitesimal_char.numerator();
  RankFlags result;
  for (weyl::Generator s=0; s<rd.semisimple_rank(); ++s)
    result.set(s,rd.simpleCoroot(s).dot(numer)==0);
  return result;
}

WeylElt Rep_context::complex_descent_w (KGBElt x, RankFlags singulars) const
{
  const auto& W = Weyl_group();
  WeylElt w;
  { RankFlags::iterator it; // need this explicitly for final |do|-|while| test
    do
      for (it=singulars.begin(); it(); ++it)
	if (kgb().isComplexDescent(*it,x))
	{
	  auto s=*it;
	  x = kgb().cross(s,x);
	  W.mult(w,s); // right multiply
	  break; // out of the loop |for(it)|
	} // |if(isComplexDescent)|
    while (it()); // wait until inner loop runs to completion
  }
  return w;
}

void Rep_context::make_dominant(StandardRepr& z) const
{
  const RootDatum& rd = root_datum();

  // the next 3 variables are not |const|; they're modified in the loop below
  Weight lr = lambda_rho(z);
  KGBElt& x = z.x_part; // the |z.x_part| will be modified in-place
  Ratvec_Numer_t& numer = // and |z.infinitesimal_char| as well
    z.infinitesimal_char.numerator();

  { weyl::Generator s;
    do
      for (s=0; s<rd.semisimple_rank(); ++s)
	if (rd.simpleCoroot(s).dot(numer)<0)
	{
	  int offset; // used to pivot |lr| around $\rho_r-\rho$
	  switch (kgb().status(s,x))
	  {
	  case gradings::Status::Complex: offset = 1; break;
	  case gradings::Status::Real:    offset = 0; break;
	  default: // |s| is an imaginary root; we will not cope with that here
	    throw std::runtime_error("Non standard parameter in make_dominant");
	  }
	  rd.simple_reflect(s,numer); // real or complex reflection of |gamma|
	  rd.simple_reflect(s,lr,offset);
	  x = kgb().cross(s,x);
	  break; // out of the loop |for(s)|
	} // |if(v<0)| and |for(s)|
    while (s<rd.semisimple_rank()); // wait until inner loop runs to completion
  }
  z.y_bits = involution_table().y_pack(kgb().inv_nr(x),lr);
} // |make_dominant|

// apply sequence of cross actions by singular complex simple generators
void Rep_context::complex_crosses (StandardRepr& z, const WeylElt& w) const
{
  const auto& rd = root_datum();
#ifndef NDEBUG
  const InvolutionTable& i_tab = involution_table();
#endif
  auto& x = z.x_part; // directly operate on |x| component inside |z|
  Weight lr = lambda_rho(z);
  // |z.infinitesimal_char| is unchanged by singular reflections

  for (auto s : Weyl_group().word(w))
  {
    assert(rd.simpleCoroot(s).dot(z.gamma().numerator())==0);
    assert(i_tab.is_complex_simple(kgb().inv_nr(x),s));
    x = kgb().cross(s,x);
    rd.simple_reflect(s, lr, 1);
  }

  // reinsert $y$ bits component
  z.y_bits = involution_table().y_pack(kgb().inv_nr(x),lr);
}

// auxiliary: move to canonical involution for (singular) |gens| subgroup of $W$
void Rep_context::to_singular_canonical(RankFlags gens, StandardRepr& z) const
{ // simply-singular coroots are simple, so no need to construct a subsystem
  TwistedInvolution tw = kgb().involution(z.x_part); // copy to be modified
  complex_crosses(z,Weyl_group().element(inner_class().canonicalize(tw,gens)));
  assert(tw == kgb().involution(z.x_part));
}

// make dominant and descend though any singular complex descents
// this is a version of |make_dominant| also doing singular |complex_crosses|
void Rep_context::deform_readjust(StandardRepr& z) const
{
  const RootDatum& rd = root_datum();

  // the following are non-|const|, and modified in the loop below
  Weight lr = lambda_rho(z);
  KGBElt& x = z.x_part; // the |z.x_part| will be modified in-place
  Ratvec_Numer_t& numer = // and |z.infinitesimal_char| as well
    z.infinitesimal_char.numerator();

  { weyl::Generator s;
    do
      for (s=0; s<rd.semisimple_rank(); ++s)
	if (kgb().status(s,x) == gradings::Status::Complex)
	{
	  auto eval = rd.simpleCoroot(s).dot(numer); // needed for sign only
	  if (eval<0)
	  {
	    rd.simple_reflect(s,numer); // real or complex reflection of |gamma|
	    rd.simple_reflect(s,lr,1);
	    x = kgb().cross(s,x);
	    break; // out of the loop |for(s)|
	  }
	else if (eval==0 and kgb().isDescent(s,x))
	{ // here |numer| will be unchanged
	  rd.simple_reflect(s,lr,1);
	  x = kgb().cross(s,x);
	  break; // out of the loop |for(s)|: other complex descents possible
	}
      } // |for(s)|
    while (s<rd.semisimple_rank()); // wait until inner loop runs to completion
  }
  z.y_bits = involution_table().y_pack(kgb().inv_nr(x),lr);
} // |deform_readjust|

// this also ensures a chosen singular-complex minimum when there are multiple
// but that only arises when singular-real descents exist (not so in deformation)
void Rep_context::normalise(StandardRepr& z) const
{
  make_dominant(z);

  RankFlags singulars = singular_simples(z);
  to_singular_canonical(singulars,z);

  complex_crosses(z,complex_descent_w(z.x(),singulars));
} // |normalise|

bool Rep_context::is_fixed (StandardRepr z, const WeightInvolution& delta) const
{
  make_dominant(z);
  to_singular_canonical(singular_simples(z),z);

  return z==twisted(z,delta);
} // |is_fixed|

// equivalence is equality after |make_dominant| and |to_singular_canonical|
bool Rep_context::equivalent(StandardRepr z0, StandardRepr z1) const
{
  if (kgb().Cartan_class(z0.x_part)!=kgb().Cartan_class(z1.x_part))
    return false; // this non-equivalence can be seen before |make_dominant|

  { // preempt failing of |make_dominant| on non standard parameters
    if (not (is_standard(z0) and is_standard(z1)))
      return z0==z1; // strict equality unless both are parameters standard
  }

  make_dominant(z0);
  make_dominant(z1);

  if (z0.infinitesimal_char!=z1.infinitesimal_char)
    return false;

  RankFlags singulars = singular_simples(z0);
  to_singular_canonical(singulars,z0);
  to_singular_canonical(singulars,z1);

  return z0==z1;
} // |Rep_context::equivalent|

StandardRepr Rep_context::scale(StandardRepr z, const RatNum& f) const
{ // we can just replace the |infinitesimal_char|, nothing else changes
  auto image = theta(z)*z.gamma();
  auto diff = z.gamma()-image; // this equals $2\nu(z)$
  z.infinitesimal_char += image;
  z.infinitesimal_char += diff*f; // now we have |(gamma_0(z)+nu(z)*f)*2|
  (z.infinitesimal_char/=2).normalize();
  return z;
} // |Rep_context::scale|


template <bool left_to_right> void Rep_context::transform
  (const WeylElt& w, StandardReprMod& srm) const // here |w| is for |Weyl_group|
{
  const auto& rd = root_datum(); // actions below use unfolded letters
  const auto& kgb = this->kgb();
  KGBElt& x = srm.x_part;
  auto& gln = srm.gamlam.numerator();
  const auto den = srm.gamlam.denominator();
  if (left_to_right)
    for (weyl::Generator s : Weyl_group().word(w))
      switch (kgb.status(s,x))
      {
      case gradings::Status::Complex:
	x = kgb.cross(s,x);
	rd.simple_reflect(s,gln);
	break;
      case gradings::Status::Real:
	rd.simple_reflect(s,gln,den); // affine act with center in $-\rho_R$
	break;
      default: // |s| is an imaginary root; we will not cope with that here
	throw std::runtime_error("Bad Weyl group element SRM transform");
      }
  else
  { auto ww = Weyl_group().word(w);
    for (unsigned i=ww.size(); i-->0; )
    {
      weyl::Generator s = ww[i];
      switch (kgb.status(s,x))
      {
      case gradings::Status::Complex:
	x = kgb.cross(s,x);
	rd.simple_reflect(s,gln);
	break;
      case gradings::Status::Real:
	rd.simple_reflect(s,gln,den); // affine act with center in $-\rho_R$
	break;
      default: // |s| is an imaginary root; we will not cope with that here
	throw std::runtime_error("Bad Weyl group element SRM transform");
      }
    }
  }
  involution_table().real_unique(kgb.inv_nr(x),srm.gamlam); // normalise
} // |Rep_context::transform|

StandardRepr Rep_context::sr_gamma
  (KGBElt x, const Weight& lambda_rho, const RatWeight& gamma) const
{ // we use |lambda_rho| only for its real projection |(theta-1)/2*lambda_rho|
  // indeed there is no dependence within its $(1-\theta)(X^*)$-coset either

  const InvolutionTable& i_tab = involution_table();
  auto i_x = kgb().inv_nr(x);
  const auto& theta = i_tab.matrix(i_x);
  auto th1_gamma_num = // numerator of $(1+\theta)*\gamma$ as 64-bits vector
    gamma.numerator()+theta*gamma.numerator();

  // since $(1+\theta)*\gamma = (1+\theta)*\lambda$ it actually lies in $X^*$
  Weight th1_gamma(th1_gamma_num.size());
  for (unsigned i=0; i<th1_gamma_num.size(); ++i)
  {
    assert(th1_gamma_num[i]%gamma.denominator()==0);
    th1_gamma[i] = th1_gamma_num[i]/gamma.denominator();
  }
#ifndef NDEBUG // check that constructor below builds a valid |StandardRepr|
  {
    Weight image = // $(\theta+1)(\gamma-\rho)$
      th1_gamma-i_tab.theta_plus_1_rho(i_x);
    matreduc::find_solution(theta+1,image); // assert that a solution exists
  }
#endif

  return StandardRepr(x, i_tab.y_pack(i_x,lambda_rho), gamma,
		      height(th1_gamma));
} // |Rep_context::sr_gamma|

// the same, but moving from |gamma|
StandardRepr Rep_context::sr_gamma
  (KGBElt x, const Weight& lambda_rho, RatWeight&& gamma) const
{
  const InvolutionTable& i_tab = involution_table();
  auto i_x = kgb().inv_nr(x);
  const auto& theta = i_tab.matrix(i_x);
  auto th1_gamma_num = // numerator of $(1+\theta)*\gamma$ as 64-bits vector
    gamma.numerator()+theta*gamma.numerator();

  // since $(1+\theta)*\gamma = (1+\theta)*\lambda$ it actually lies in $X^*$
  Weight th1_gamma(th1_gamma_num.size());
  for (unsigned i=0; i<th1_gamma_num.size(); ++i)
  {
    assert(th1_gamma_num[i]%gamma.denominator()==0);
    th1_gamma[i] = th1_gamma_num[i]/gamma.denominator();
  }

  return StandardRepr(x, i_tab.y_pack(i_x,lambda_rho),std::move(gamma),
		      height(th1_gamma));
} // |Rep_context::sr_gamma|

StandardRepr Rep_context::sr
  (const StandardReprMod& srm, const RatWeight& gamma) const
{
  const auto lambda_rho = gamma.integer_diff<int>(gamma_lambda_rho(srm));
  return sr_gamma(srm.x(),lambda_rho,gamma);
} // |Rep_context::sr|

StandardRepr Rep_context::sr
  (StandardReprMod srm, const block_modifier& bm, const RatWeight& gamma)
  const
{
  srm.gamlam += bm.shift; // apply |bm.shift| first
  transform<false>(bm.w,srm); // then apply |bm.w|
  const auto lambda_rho = gamma.integer_diff<int>(gamma_lambda_rho(srm));
  return sr_gamma(srm.x_part,lambda_rho,gamma);
} // |Rep_context::sr|

RatNumList Rep_context::reducibility_points(const StandardRepr& z) const
{
  const RootDatum& rd = root_datum();
  const InvolutionNbr i_x = kgb().inv_nr(z.x());
  const InvolutionTable& i_tab = involution_table();
  const Permutation& theta = i_tab.root_involution(i_x);

  const RatWeight& gamma = z.gamma();
  const Ratvec_Numer_t& numer = gamma.numerator();
  const arithmetic::Numer_t d = gamma.denominator();
  const Weight lam_rho = lambda_rho(z);

  const RootNbrSet pos_real = i_tab.real_roots(i_x) & rd.posroot_set();
  const Weight two_rho_real = rd.twoRho(pos_real);

  // we shall associate to certain numbers $num>0$ a strict lower bound $lwb$
  // for which we shall then later form fractions $(d/num)*k$ for $k>lwb$
  typedef std::map<long,long> table;

  // because of the parity condition, distinguish cases with even and odd $k$
  table odds,evens; // name indicates the parity that $k$ will have

  for (RootNbrSet::iterator it=pos_real.begin(); it(); ++it)
  {
    arithmetic::Numer_t num =
      rd.coroot(*it).dot(numer); // now $\<\alpha^v,\nu>=num/d$ (real $\alpha$)
    if (num!=0)
    {
      long lam_alpha = lam_rho.dot(rd.coroot(*it))+rd.colevel(*it);
      bool do_odd = (lam_alpha+two_rho_real.dot(rd.coroot(*it))/2)%2 ==0;
      (do_odd ? odds : evens).insert(std::make_pair(std::abs(num),0));
    }
  }

  RootNbrSet pos_complex = i_tab.complex_roots(i_x) & rd.posroot_set();
  for (RootNbrSet::iterator it=pos_complex.begin(); it(); ++it)
  {
    RootNbr alpha=*it, beta=theta[alpha];
    arithmetic::Numer_t vala = rd.coroot(alpha).dot(numer);
    arithmetic::Numer_t valb = rd.coroot(beta).dot(numer);
    arithmetic::Numer_t num = vala - valb; // $2\<\alpha^v,\nu>=num/d$ (complex)
    if (num!=0)
    {
      assert((vala+valb)%d==0); // since $\<a+b,\gamma>=\<a+b,\lambda>$
      long lwb =std::abs(vala+valb)/d;
      std::pair<table::iterator,bool> trial = // try insert |lwb| as |num| value
	(lwb%2==0 ? evens : odds).insert(std::make_pair(std::abs(num),lwb));
      if (not trial.second and lwb<trial.first->second)
	trial.first->second=lwb; // if not new, maybe lower the old bound value
    }
  }

  std::set<RatNum> fracs;

  for (table::iterator it= evens.begin(); it!=evens.end(); ++it)
    for (long s= d*(it->second+2); s<=it->first; s+=2*d)
      fracs.insert(RatNum(s,it->first));

  for (table::iterator it= odds.begin(); it!=odds.end(); ++it)
    for (long s= it->second==0 ? d : d*(it->second+2); s<=it->first; s+=2*d)
      fracs.insert(RatNum(s,it->first));

  return RatNumList(fracs.begin(),fracs.end());
} // |Rep_context::reducibility_points|


StandardRepr Rep_context::cross(weyl::Generator s, StandardRepr z) const
{
  make_dominant(z);
  const RootDatum& rd = root_datum();
  const auto& i_tab = involution_table();
  const KGB& kgb = this->kgb();
  const RatWeight& gamma = z.gamma(); // now get the infinitesimal character
  const SubSystem& subsys = SubSystem::integral(rd,gamma);

  const auto refl = subsys.reflection(s);
  const KGBElt new_x = kgb.cross(refl,z.x());
  RootNbrSet pos_neg = pos_to_neg(rd,refl);
  pos_neg &= i_tab.real_roots(kgb.inv_nr(z.x())); // only real roots for |z|
  RatWeight gamma_lambda = this->gamma_lambda(z);
  gamma_lambda -= root_sum(rd,pos_neg); // correction for $\rho_r$'s
  rd.reflect(subsys.parent_nr_simple(s),gamma_lambda.numerator());

  const Weight lambda_rho = gamma.integer_diff<int>(gamma_lambda+rho(rd));
  return sr_gamma(new_x,lambda_rho,gamma);
} // |Rep_context::cross|

StandardRepr Rep_context::cross(const Weight& alpha, StandardRepr z) const
{
  // this method does not apply or require any form of making |z| dominant first
  const RootDatum& rd = root_datum();
  KGBElt x= z.x_part;
  InvolutionNbr i_x = kgb().inv_nr(x);
  const InvolutionTable& i_tab = involution_table();

  const RatWeight& gamma=z.infinitesimal_char; // integrally dominant
  const RootNbr rt = rd.root_index(alpha);
  if (rt==rd.numRoots())
    throw std::runtime_error("Not a root");
  // the following test ensures that the |integer_diff| below won't fail
  if (rd.coroot(rt).dot(gamma.numerator())%gamma.denominator()!=0)
    throw std::runtime_error("Not an integral root");

  RatWeight gam_lam_shifted = gamma_lambda(z) +
    RatWeight(rd.twoRho(i_tab.real_roots(i_x)),2); // shift by $\rho_\R$
  Ratvec_Numer_t& lambda_numer = gam_lam_shifted.numerator();

  // transform |x|, |i_x|, and |gam_lam_shifted|, reflecting them by |alpha|
  i_x = kgb().inv_nr( x = kgb().cross(rd.reflection_word(rt),x) );
  rd.reflect(rt,lambda_numer);

  // shift back by $\rho_\R$ at (now) destination |i_x|
  gam_lam_shifted -= RatWeight(rd.twoRho(i_tab.real_roots(i_x)),2);

  const Weight lambda_rho = gamma.integer_diff<int>(gam_lam_shifted+rho(rd));
  return sr_gamma(x,lambda_rho,gamma);
} // |Rep_context::cross|

StandardRepr Rep_context::Cayley(weyl::Generator s, StandardRepr z) const
{
  make_dominant(z);
  const RootDatum& rd = root_datum();
  const auto& i_tab = involution_table();
  const KGB& kgb = this->kgb();
  const RatWeight& gamma = z.gamma(); // now get the infinitesimal character
  const SubSystem& subsys = SubSystem::integral(rd,gamma);
  const auto parent_s = subsys.parent_nr_simple(s);

  const auto& conj = subsys.to_simple(s); // word in full system
  const KGBElt conj_x = kgb.cross(conj,z.x());
  RootNbrSet pos_neg = pos_to_neg(rd,conj);
  RatWeight gamma_lambda = this->gamma_lambda(z);
  const Coweight& alpha_hat = rd.coroot(parent_s);
  KGBElt new_x;

  if (kgb.status(subsys.simple(s),conj_x)==
      gradings::Status::ImaginaryNoncompact)
  {
    new_x = kgb.cross(kgb.cayley(subsys.simple(s),conj_x),conj);

    const RootNbrSet& upstairs_real_roots = i_tab.real_roots(kgb.inv_nr(new_x));
    RootNbrSet real_flip = upstairs_real_roots;
    real_flip ^= i_tab.real_roots(kgb.inv_nr(z.x())); // remove downstairs reals

    pos_neg &= real_flip; // posroots that change real status and map to negative
    gamma_lambda += root_sum(rd,pos_neg); // correction of $\rho_r$'s

    // correct in case the parity condition fails for our raised |gamma_lambda|
    const int rho_r_corr = // integer since alpha is among |upstairs_real_roots|
      alpha_hat.dot(rd.twoRho(upstairs_real_roots))/2;
    const int eval = gamma_lambda.dot(alpha_hat);
    if ((eval+rho_r_corr)%2==0) // parity condition says it should be 1
      gamma_lambda += RatWeight(rd.root(parent_s),2); // add half-alpha
  }
  else
  {
    const auto& real_roots = i_tab.real_roots(kgb.inv_nr(z.x()));
    if (not real_roots.isMember(parent_s))
      throw error::Cayley_error();
    const int eval = gamma_lambda.dot(alpha_hat);
    const int rho_r_corr = alpha_hat.dot(rd.twoRho(real_roots))/2;
    if ((eval+rho_r_corr)%2==0) // then |s| is real nonparity at |z|
      throw error::Cayley_error();

    new_x = kgb.cross(kgb.inverseCayley(subsys.simple(s),conj_x).first,conj);

    const RootNbrSet real_flip = real_roots^i_tab.real_roots(kgb.inv_nr(new_x));
    pos_neg &= real_flip; // posroots that change real status and map to negative
    gamma_lambda += root_sum(rd,pos_neg); // correction of $\rho_r$'s
    // now |gamma_lambda| is still in the $X^*$-coset of $\gamma-\rho$; it might
    // not be in the $-1$ eigenspace for |new_x|, but |sr_gamma| projects to it
  }

  const Weight lambda_rho = gamma.integer_diff<int>(gamma_lambda+rho(rd));
  return sr_gamma(new_x,lambda_rho,gamma);
} // |Rep_context::Cayley|

/*
  Compute shift in |lambda| component of parameter for Cayley transform by a
  non-simple root $\alpha$, from involutions |theta_down| to |theta_up|, where
  |to_simple| left-conjugates root $\alpha$ to some simple root.

  Curiously, this appears to depend only on $\theta$ \emph{upstairs} and the
  conjugating element |to_simple|; an explanation is needed here. It seems to
  be because \emph{all} upstairs real roots becoming negative by the necessary
  conjugation will be downstairs complex roots (so contribute to the shift).

  Sum of positive real roots becoming negative at $\theta'=^{to\_simple}\theta$
*/
Weight Cayley_shift (const InnerClass& G,
		     InvolutionNbr theta_upstairs, // at the more split Cartan
		     const WeylWord& to_simple)
{ const RootDatum& rd=G.root_datum();
  const InvolutionTable& i_tab = G.involution_table();
  RootNbrSet S = pos_to_neg(rd,to_simple) & i_tab.real_roots(theta_upstairs);
  return root_sum(rd,S);
} // |Cayley_shift|

// a method used to ensure |z| is integrally dominant, used by |any_Cayley|
WeylWord // for |subsys|
Rep_context::make_dominant(StandardRepr& z,const SubSystem& subsys) const
{
  const RootDatum& rd = root_datum();
  KGBElt& x= z.x_part; // thiss component will be modified in place
  InvolutionNbr i_x = kgb().inv_nr(x);
  const InvolutionTable& i_tab = involution_table();

  // the following are non-|const|, and modified in the loop below
  Weight lambda2_shifted = (lambda_rho(z)*=2)
    + rd.twoRho() - rd.twoRho(i_tab.real_roots(i_x));
  Ratvec_Numer_t& gamma_num = z.infinitesimal_char.numerator();

  sl_list<weyl::Generator> result;
  { weyl::Generator s;
    do
    {
      for (s=0; s<subsys.rank(); ++s)
      {
	RootNbr alpha = subsys.parent_nr_simple(s);
	arithmetic::Numer_t v=rd.coroot(alpha).dot(gamma_num);
	if (v<0)
	{
	  if (i_tab.imaginary_roots(i_x).isMember(alpha))
	    throw std::runtime_error
	      ("Cannot make non-standard parameter integrally dominant");
	  result.push_back(s);

	  // reflect |gamma| by |alpha|
	  gamma_num.subtract(rd.root(alpha).begin(),v);
	  i_x = kgb().inv_nr( x = kgb().cross(rd.reflection_word(alpha),x) );
	  rd.reflect(alpha,lambda2_shifted);
	  break; // out of the loop |for(s)|
	} // |if(v<0)|
      } // |for(s)|
    }
    while (s<subsys.rank()); // wait until inner loop runs to completion
  }
  lambda2_shifted -= rd.twoRho() - rd.twoRho(i_tab.real_roots(i_x)); // unshift
  z.y_bits=i_tab.y_pack(i_x,lambda2_shifted/2); // insert modified bits into |z|
  return { result.to_vector() }; // convert to |WeylWord|
} // |Rep_context::make_dominant| (integrally)

StandardRepr Rep_context::any_Cayley(const Weight& alpha, StandardRepr z) const
{
  const RootDatum& rd = root_datum();
  const KGB& kgb = this->kgb();
  const InvolutionTable& i_tab = involution_table();
  const SubSystem& subsys = SubSystem::integral(rd,z.infinitesimal_char);

  // prepare: move to a situation with integrally dominant infinitesimal char.
  WeylWord w=make_dominant(z,subsys);
  KGBElt x= z.x_part; // take a working copy; don't disturb |z|
  Weight lr = lambda_rho(z); // use at end to build new parameter
  const RatWeight& infin_char=z.infinitesimal_char; // constant from here on

  // check the root argument, and if OK make the corresponding move to above
  RootNbr rt = subsys.from_parent(rd.root_index(alpha)); // |subsys| numbering
  if (rt == RootNbr(-1)) // either not a root at all or not in subsystem
    throw std::runtime_error("Not an integral root");
  // apply the integrally-dominant-making $W$ element |w| (in |subsys|) to |rt|:
  rt = subsys.permuted_root(rt,w); // now we've got the root to do Cayley by
  const RootNbr n_alpha = subsys.to_parent(rt); // for modified |alpha|

  rt = subsys.rt_abs(rt); // interpret as index of a positive root
  weyl::Generator s=subsys.simple(rt);
  WeylWord ww = subsys.to_simple(rt);
  // neither |alpha| nor |rt| will be used beyond thus point

  // now do the Cayley transform proper, with most work for handling |x|
  bool ascent; // whether forward Cayley, so that we can locate "upstairs"
  const InvolutionNbr inv0= kgb.inv_nr(x); // initial involution

  x = kgb.cross(ww,x);
  switch (kgb.status(s,x))
  {
  case gradings::Status::ImaginaryNoncompact:
    x = kgb.cayley(s,x); ascent=true; break;
  case gradings::Status::Real: // find out (at inv0) whether root is parity
    { Weight rho2_diff = rd.twoRho() - rd.twoRho(i_tab.real_roots(inv0));
      RatWeight parity_vector = // compute this at the \emph{original} x
	infin_char - lr - RatWeight(std::move(rho2_diff),2);
      if (parity_vector.dot(rd.coroot(n_alpha))%2!=0)
      { // then |alpha| was parity
	x = kgb.inverseCayley(s,x).first; // do inverse Cayley from |inv0|
	ascent=false;
	break;
      }
      // else FALL THROUGH
    }
  default: // |ImaginaryCompact| or |Complex|
    throw error::Cayley_error();
  }
  x = kgb.cross(x,ww); // finally cross back

  lr += // apply shift depending on distance from being simply-real upstairs
    Cayley_shift(inner_class(),ascent ? kgb.inv_nr(x) : inv0,ww);
  z = sr_gamma(x,lr,infin_char);

  return z;
} // |Rep_context::any_Cayley|

StandardRepr Rep_context::inner_twisted(StandardRepr z) const
{
  make_dominant(z);
  return twisted(z,inner_class().distinguished());
}

StandardRepr Rep_context::twisted
  (StandardRepr z, const WeightInvolution& delta) const
{
  assert(is_dominant(z)); // this is necessary to interpret |z.x()| correctly
  const auto& i_tab = involution_table();
  const InvolutionNbr i_x0 = kgb().inv_nr(z.x());
  z.x_part = kgb().twisted(z.x_part,delta);
  const InvolutionNbr i_x1 =  kgb().inv_nr(z.x()); // destination involution
  z.y_bits = i_tab.y_act(i_x0,i_x1,z.y_bits,delta);
  z.infinitesimal_char = delta*z.infinitesimal_char;
  return z;
}


bool StandardRepr::operator<(const StandardRepr& s) const
{
  if (height()!=s.height()) // order by increasing height first
    return height()<s.height();
  if (x()!=s.x()) // then order by decreasing numeric value of |x|
    return x()>s.x(); // (height tends to change in opposite sense to |x|)
  if (y()!=s.y()) // then order by increasing internal value of |y|
    return y()<s.y(); // uses |SmallBitVector::operator<|, internal comparison

  // finally in rare cases individual components of |gamma| need comparison
  auto r_vec = s.gamma().numerator()*gamma().denominator(); // cross multiply
  auto s_vec = gamma().numerator()*s.gamma().denominator(); // cross multiply

  return r_vec<s_vec;
}

SR_poly Rep_context::scale(const poly& P, const RatNum& f) const
{
  poly result;
  for (const auto& term : P)
  {
    auto finals_term = finals_for(scale(term.first,f));
    for (auto it = finals_term.begin(); not finals_term.at_end(it); ++it)
      result.add_term(std::move(it->first),term.second*it->second);
  }
  return result;
}

K_repr::K_type_pol Rep_context::scale_0(const poly& P) const
{
  K_repr::K_type_pol result;
  for (auto it=P.begin(); it!=P.end(); ++it)
  { auto z=it->first; // take a copy for modification
    auto finals = finals_for(scale_0(z)); // a |simple_list| of K-type terms
    for (auto it=finals.begin(); not finals.at_end(it); ++it)
      result.add_term(std::move(it->first),Split_integer(it->second));
  }
  return result;
}

using sr_term = std::pair<StandardRepr,int>;
using sr_term_list = simple_list<sr_term>;

// insert (add) a new term into list |L|, assumed sorted decreasingly
void insert_into(sr_term_list& L, StandardRepr&& z, int coef)
{ auto it = L.begin();
  while (not L.at_end(it))
    if (z < it->first)
      ++it; // skip higher terms
    else if (it->first < z) // then we are looking at lower terms
      break; // so break loop and insert before those lower terms
    else  // matching term; operate on coefficient
    { if ((it->second += coef) == 0)
        L.erase(it);
      return; // whether by coefficient update or erasure, we are done
    }
  L.insert(it,std::make_pair(std::move(z),coef));
}

sr_term_list Rep_context::finals_for(StandardRepr z) const
{
  const RootDatum& rd = root_datum();

  sr_term_list result, to_do;
  to_do.emplace_front(std::move(z),1);

  do
  {
    KGBElt x = to_do.front().first.x();
    Weight lr = lambda_rho(to_do.front().first);
#ifndef NDEBUG
    auto height = to_do.front().first.height();
#endif
    RatWeight gamma = std::move(to_do.front().first.infinitesimal_char);
    auto coef = to_do.front().second;
    to_do.pop_front();

  restart:
    for (weyl::Generator s=0; s<rd.semisimple_rank(); ++s)
      // as |break| from loop is not available within |switch|, use |goto| below
    { auto eval = // morally evaluation coroot at |gamma|, but only sign matters
	rd.simpleCoroot(s).dot(gamma.numerator());
      if (eval>0)
	continue; // when strictly dominant, nothing to do for |s|
      switch (kgb().status(s,x))
      {
      case gradings::Status::ImaginaryCompact:
	if (eval==0)
	  goto drop; // singular imaginary compact |s|, parameter is zero
	rd.simple_reflect(s,lr,1); // $-\rho$-based reflection
	rd.simple_reflect(s,gamma.numerator());
	coef = -coef;
	goto restart;
      case gradings::Status::ImaginaryNoncompact:
	if (eval==0)
	  continue; // nothing to do for singular nci generator |s|
	{ // |eval<0|: reflect, and also add Cayley transform terms
	  KGBElt sx = kgb().cross(s,x);
	  KGBElt Cx = kgb().cayley(s,x);
	  StandardRepr t1 = sr_gamma(Cx,lr,gamma);
	  assert( t1.height() < height );
	  insert_into(to_do,std::move(t1),coef);
	  if (sx==x) // then type 2 Cayley
	  {
	    StandardRepr t2 = sr_gamma(Cx,lr+rd.simpleRoot(s),gamma);
	    assert( t2.height() < height );
	    insert_into(to_do,std::move(t2),coef);
	  }
	  x = sx; // after testing we can update |x| for nci cross action
	  rd.simple_reflect(s,lr,1); // $-\rho$-based reflection
	  rd.simple_reflect(s,gamma.numerator());
	  coef = -coef; // reflect, negate, and continue with modified values
	  goto restart;
	}
      case gradings::Status::Complex:
	if (eval==0 and not kgb().isDescent(s,x))
	  continue; // nothing to do for singular complex ascent
	// now we are either not dominant for |s|, or a complex ascent
	x = kgb().cross(s,x);
	rd.simple_reflect(s,lr,1); // $-\rho$-based reflection
	rd.simple_reflect(s,gamma.numerator());
	// keep |coef| unchanged here
	goto restart;
      case gradings::Status::Real:
	if (eval==0) // singular real root
	{ auto eval_lr = rd.simpleCoroot(s).dot(lr);
	  if (eval_lr%2 == 0) // whether non-parity
	    continue; // nothing to do for a (singular) real nonparity root
	  // now $\alpha_s$ is parity real root: replace by inverse Cayley(s)
	  // |kgb()| can distinguish type 1 and type 2
	  lr -= rd.simpleRoot(s)*((eval_lr+1)/2); // project to wall for |s|
	  assert( rd.simpleCoroot(s).dot(lr) == -1 );
	  const KGBEltPair Cxs = kgb().inverseCayley(s,x);
	  if (Cxs.second!=UndefKGB)
	    insert_into(to_do,sr_gamma(Cxs.second,lr,gamma),coef);
	  insert_into(to_do,sr_gamma(Cxs.first,lr,std::move(gamma)),coef);
	  goto drop; // we have rewritten |current|, don't contribute it
	} // (singular real root)
	// |x = kgb().cross(s,x)|; real roots act trivially on KGB elements
	rd.simple_reflect(s,lr); // $0$-based reflection of $\lambda-\rho$
	rd.simple_reflect(s,gamma.numerator());
	// keep |coef| unchanged here
	goto restart;
      } // |switch|
    } // |for(s)|
    // if loop terminates, then contribute modified, now final, parameter
    result.emplace_front(sr_gamma(x,lr,gamma),coef);
  drop: {} // when jumping here, proceed without contributing
  }
  while (not to_do.empty());
  return result;
} // |Rep_context::finals_for| StandardRepr

SR_poly Rep_context::expand_final (StandardRepr z) const
{
  auto terms = finals_for(std::move(z));
  poly result;
  for (auto it=terms.begin(); not terms.at_end(it); ++it)
    result.add_term(std::move(it->first),Split_integer(it->second));
  return result;
} // |Rep_context::expand_final|


bool deformation_unit::operator!=(const deformation_unit& another) const
{
  if (sample.x()!=another.sample.x() or
      sample.height()!=another.sample.height() or
      sample.y().data()!=another.sample.y().data())
    return true; // easy tests for difference

  auto& i_tab = rc.involution_table();
  const auto& kgb = rc.kgb();
  InvolutionNbr inv_nr = kgb.inv_nr(sample.x());

  {
    const int_Matrix& theta = i_tab.matrix(inv_nr);
    const auto gamma_diff_num =
      (sample.gamma()-another.sample.gamma()).numerator();
    if (not (theta*gamma_diff_num+gamma_diff_num).is_zero())
      return true; // difference in the free part of $\lambda$ spotted
  }

  const auto& rd = rc.root_datum();
  const auto& g0=sample.gamma();
  const auto& g1=another.sample.gamma();
  const auto& num0 = g0.numerator();
  const auto& num1 = g1.numerator();
  const auto d0 = g0.denominator(), d1 = g1.denominator(); // convert to signed

  { RootNbrSet complex_posroots = rd.posroot_set() & i_tab.complex_roots(inv_nr);
    for (auto it=complex_posroots.begin(); it(); ++it)
      // if (i_tab.complex_is_descent(inv_nr,*it))
	if (arithmetic::divide(rd.coroot(*it).dot(num0),d0) !=
	    arithmetic::divide(rd.coroot(*it).dot(num1),d1))
	  return true; // distinct integer part of evaluation poscoroot found
  }
  {
    const RootNbrSet real_posroots = rd.posroot_set() & i_tab.real_roots(inv_nr);
    auto lambda_rho_real2 =
      rc.lambda_rho(sample)*2-rd.twoRho(rd.posroot_set()^real_posroots);
    for (auto it=real_posroots.begin(); it(); ++it)
    {
      const auto& alpha_v= rd.coroot(*it);
      if (alpha_v.dot(lambda_rho_real2)%4!=0) // whether parity at |gamma==0|
      { // when parity at 0, compare integer quotients of evaluations by 2
	if (arithmetic::divide(alpha_v.dot(num0),2*d0) !=
	    arithmetic::divide(alpha_v.dot(num1),2*d1))
	  return true; // distinct integer part of evaluation on poscoroot found
      }
      else // nonparity at 0, so shift division cut-off by 1
	if (arithmetic::divide(alpha_v.dot(num0)+d0,2*d0) !=
	    arithmetic::divide(alpha_v.dot(num1)+d1,2*d1))
	  return true; // distinct integer part of evaluation on poscoroot found
    }
  }

  return false; // if no differences detected, consider |another| as equivalent
}

size_t deformation_unit::hashCode(size_t modulus) const
{
  auto& i_tab = rc.involution_table();
  const auto& kgb = rc.kgb();
  InvolutionNbr inv_nr = kgb.inv_nr(sample.x());

  size_t hash = 17*sample.x() + 89*sample.y().data().to_ulong();
  const int_Matrix& theta = i_tab.matrix(inv_nr);
  const auto& g = sample.gamma();
  const auto& num = g.numerator();
  const auto denom = g.denominator();
  // take into account free part of $\lambda$
  for (auto c : (theta*num+num)/denom) // over temporary |arithmetic::Numer_t|
    hash = 21*hash + c;

  const auto& rd = rc.root_datum();
  { RootNbrSet complex_posroots = rd.posroot_set() & i_tab.complex_roots(inv_nr);
    for (auto it=complex_posroots.begin(); it(); ++it)
      if (i_tab.complex_is_descent(inv_nr,*it))
	hash = 5*hash + arithmetic::divide(rd.coroot(*it).dot(num),denom);
  }
  {
    const RootNbrSet real_posroots = rd.posroot_set() & i_tab.real_roots(inv_nr);
    auto lambda_rho_real2 =
      rc.lambda_rho(sample)*2-rd.twoRho(rd.posroot_set()^real_posroots);
    for (auto it=real_posroots.begin(); it(); ++it)
    {
      const auto& alpha_v= rd.coroot(*it);
      const auto shift = alpha_v.dot(lambda_rho_real2)%4==0 ? denom : 0;
      hash = 7*hash + arithmetic::divide(alpha_v.dot(num)+shift,2*denom);
    }
  }

  return hash&(modulus-1);
}

//				|block_modifier| methods

block_modifier::block_modifier (const common_block& b)
{
  int_sys_nr = -1; // for local use only; no |common_context|, |Reduced_param|
  clear(b.rank(), b.root_datum().rank()); // set |w|, |simple_pi|
  const auto simply_ints = b.simply_ints();
  simp_int.assign(simply_ints.begin(),simply_ints.end()); // convert to list
}

// when a block is relative to itself, we remove all modifiations
void block_modifier::clear (unsigned int block_rank, unsigned int rd_rank)
{
  // |int_sys_nr| not changed, maybe remains undefined
  w = WeylElt();
  // |int_simp| is not relative; it remains
  simple_pi = Permutation(block_rank,1); // reset to identity
  shift = RatWeight(rd_rank);
}

//				|Rep_table| methods


Rep_table::Rep_table(RealReductiveGroup &G)
: Rep_context(G)
, pool(), alcove_hash(pool)
, reduced_pool(), reduced_hash(reduced_pool)
, K_type_pool(), K_type_hash(K_type_pool)
, KL_poly_pool{KLPol(),KLPol(KLCoeff(1))}, KL_poly_hash(KL_poly_pool)
, poly_pool{ext_kl::Pol(0),ext_kl::Pol(1)}, poly_hash(poly_pool)
, block_list(), place()
{}
Rep_table::~Rep_table() = default;

unsigned short Rep_table::length(StandardRepr sr)
{
  make_dominant(sr); // length should not change in equivalence class
  BlockElt z;
  block_modifier bm; // unused, but obligatory as argument
  auto & block = lookup(sr,z,bm); // construct partial block
  return block.length(z);
}


using Mod_hash_tp = HashTable<StandardReprMod,BlockElt>;

// an auxialry structure needed to hash |unsigned long| to shorter |BlockElt|
struct ulong_entry
{ unsigned long val;
  ulong_entry(unsigned long n) : val(n) {}
  typedef std::vector<ulong_entry> Pooltype;
  bool operator != (ulong_entry x) const { return val!=x.val;  }
  size_t hashCode(size_t modulus) const { return (5*val)&(modulus-1); }
};


//	|Rep_table| helper class |Bruhat_generator|, and its methods

class Rep_table::Bruhat_generator
{
  Mod_hash_tp& mod_hash;
  const common_context& ctxt;
  std::vector<simple_list<BlockElt> > predecessors;
public:
  Bruhat_generator (Mod_hash_tp& hash, const common_context& ctxt)
    : mod_hash(hash),ctxt(ctxt), predecessors() {}

  bool in_interval (const StandardReprMod& srm) const
  { return mod_hash.find(srm)!=mod_hash.empty; }
  const simple_list<BlockElt>& covered(BlockElt n) const
  { return predecessors.at(n); }
  void block_below(const StandardReprMod& srm);
}; // |class Rep_table::Bruhat_generator|


void Rep_table::Bruhat_generator::block_below (const StandardReprMod& srm)
{
  if (mod_hash.find(srm)!=mod_hash.empty) // then |srm| was seen earlier
    return; // nothing new

  const auto rank = ctxt.subsys().rank();
  sl_list<BlockElt> pred; // list of elements covered by z
  // invariant: |block_below| has been called for every element in |pred|

  weyl::Generator s; // a complex or real type 1 descent to be found, if exists
  for (s=0; s<rank; ++s)
  {
    std::pair<gradings::Status::Value,bool> stat=ctxt.status(s,srm.x());
    if (not stat.second)
      continue; // ignore imaginary, complex ascent or real (potentially) type 2
    if (stat.first==gradings::Status::Complex)
    { // complex descent
      const StandardReprMod sz = ctxt.cross(s,srm);
      block_below(sz); // recursion
      pred.push_back(mod_hash.find(sz)); // |mod_hash.find| after |block_below|
      break; // we shall add $s$-ascents of predecessors of |sz| below
    }
    else if (stat.first==gradings::Status::Real and ctxt.is_parity(s,srm))
    { // |z| has a type 1 real descent at |s|
      const StandardReprMod sz0 = ctxt.down_Cayley(s,srm);
      const StandardReprMod sz1 = ctxt.cross(s,sz0);
      block_below(sz0); // recursion
      block_below(sz1); // recursion
      pred.push_back(mod_hash.find(sz0)); // |mod_hash.find| after |block_below|
      pred.push_back(mod_hash.find(sz1));
      break; // we shall add $s$-ascents of predecessors of |sz_inx| below
    } // |if (real type 1)|

  } // |for (s)|

  // if above loop performed a |break| it found complex or real type 1 descent
  if (s==rank) // otherwise, the only descents are real type 2, if any
  {
    while (s-->0) // we reverse the loop just because |s==rank| already
      if (ctxt.status(s,srm.x()).first==gradings::Status::Real and
	  ctxt.is_parity(s,srm))
      {
	const auto sz = ctxt.down_Cayley(s,srm);
	block_below(sz); // recursion
	pred.push_back(mod_hash.find(sz));
      }
  }
  else // a complex or real type 1 descent |sz==pred.front()| for |s| was found
  { // add |s|-ascents for elements covered by |sz|
    const auto pred_sz = predecessors.at(pred.front());
    for (auto it = pred_sz.begin(); not pred.at_end(it); ++it)
    {
      const BlockElt p = *it; // sequence number of a predecessor of |sz|
      const StandardReprMod& zp = mod_hash[p];
      std::pair<gradings::Status::Value,bool> stat = ctxt.status(s,zp.x());
      switch (stat.first)
      {
      case gradings::Status::Real: case gradings::Status::ImaginaryCompact:
	break; // nothing to do without ascent
      case gradings::Status::Complex:
	if (not stat.second) // complex ascent
	{
	  const StandardReprMod szp = ctxt.cross(s,zp);
	  block_below(szp); // recursion
	  pred.push_back(mod_hash.find(szp));
	} // |if(complex ascent)
	break;
      case gradings::Status::ImaginaryNoncompact:
	{
	  const StandardReprMod szp = ctxt.up_Cayley(s,zp);
	  block_below(szp); // recursion
	  pred.push_back(mod_hash.find(szp));
	  if (not stat.second) // then nci type 2
	  {
	    const StandardReprMod szp1 = ctxt.cross(s,szp);
	    block_below(szp1); // recursion
	    pred.push_back(mod_hash.find(szp1));
	  }
	}
	break;
      } // |switch(status(s,conj_x))|
    } // |for (it)|
  } // |if (s<rank)|

  const auto h = mod_hash.match(srm); // now generate sequence number for |srm|
  assert(h==predecessors.size()); ndebug_use(h);
  predecessors.push_back(pred.undress()); // store |pred| at |h|
} // |Rep_table::Bruhat_generator::block_below|

sl_list<StandardReprMod> Rep_table::Bruhat_below
  (const common_context& ctxt, const StandardReprMod& init) const
{
  StandardReprMod::Pooltype pool;
  Mod_hash_tp hash(pool);
  Bruhat_generator gen(hash,ctxt); // object to help generating Bruhat interval
  gen.block_below(init); // generate Bruhat interval below |srm| into |pool|
  return sl_list<StandardReprMod>(pool.begin(),pool.end());
} // |Rep_table::Bruhat_below|

// A structure used in |Rep_table::add_block_below| and |Rep_table::add_block|
// For each sub_block, record |block| pointer, entry element, |block_modifier|
// DO NOT record iterator into |block_list| which might get invalidated,
// access of iterator to |bp| through |place[h]| will be checked and corrected
struct sub_triple {
  common_block* bp; unsigned long h; block_modifier bm;
  sub_triple(common_block* bp, unsigned long h, block_modifier bm)
    : bp(bp),h(h),bm(std::move(bm)) {}
};

blocks::common_block& Rep_table::add_block_below
  (const StandardReprMod& srm, BitMap* subset, const block_modifier& bm)
{
  common_context ctxt(*this,bm);
  StandardReprMod::Pooltype pool;
  Mod_hash_tp hash(pool);
  Bruhat_generator gen(hash,ctxt); // object to help generating Bruhat interval
  gen.block_below(srm); // generate Bruhat interval below |srm| into |pool|

  // traverse elements in new interval and collect known blocks containing any
  const size_t place_limit = place.size(); // needs fixing before the loop
  sl_list<sub_triple> sub_blocks;
  for (const StandardReprMod& elt : pool) // run over interval just generated
    append_block_containing(elt,place_limit,bm, sub_blocks); // defined below

  // adapt elements for all |sub_blocks|, and extend |pool| if necessary
  size_t limit = pool.size(); // limit of generated Bruhat interval
  for (auto sub : sub_blocks)
    for (BlockElt z=0; z<sub.bp->size(); ++z)
    { StandardReprMod rep = sub.bp->representative(z);
      shift(sub.bm.shift,rep);
      transform<false>(sub.bm.w,rep); // transform towards our new block
      hash.match(rep); // if new, add it to |pool|, beyond the |limit| marker
    }

  sl_list<StandardReprMod> // the partial |common_block| constructor needs this
    elements(pool.begin(),pool.end()); // convert container

  sl_list<located_block> temp; // must use temporary singleton
  auto& block = temp.emplace_back // construct block and get a reference
    (std::piecewise_construct,
     std::tuple<const common_context&,sl_list<StandardReprMod>&>
     (ctxt,elements), // arguments of partial |common_block| constructor
     std::tuple<const block_modifier&>(bm)
    ) .first;

  *subset=BitMap(block.size()); // this bitmap will be exported via |subset|
  sl_list<std::pair<BlockElt,BlockEltList> > partial_Hasse_diagram;
  for (unsigned int i=0; i<limit; ++i)
  {
    BlockElt i_z = block.lookup(pool[i]); // index of element |i| in new block
    subset->insert(i_z); // mark |z| as element ot the Bruhat interval
    const simple_list<BlockElt>& covered = gen.covered(i);

    BlockEltList row; // we will convert |covered| into this |row|
    row.reserve(containers::length(covered));
    for (auto it=covered.begin(); not covered.at_end(it); ++it)
    {
      const BlockElt y = block.lookup(pool[*it]); // get relative number
      assert(y!=UndefBlock);
      row.push_back(y); // store covering relation in |Hasse_diagram|
    }
    partial_Hasse_diagram.emplace_back(i_z,row);
  }

  block.set_Bruhat(std::move(partial_Hasse_diagram));
  // remainder of Hasse diagram will be imported from swallowed sub-blocks

  swallow_blocks_and_append(sub_blocks, block,bm, temp); // defined below
  return block;
} // |Rep_table::add_block_below|

// add a full block, still taking take to absorb any existing partial blocks
void Rep_table::add_block (const StandardReprMod& srm, const block_modifier& bm)
{
  BlockElt srm_in_block; // will hold position of |srm| within that block
  sl_list<located_block> temp; // must use temporary singleton
  common_context ctxt(*this,bm);
  auto& block = temp.emplace_back // build full block in place and take reference
    (std::piecewise_construct,
     std::tuple<const common_context&,const StandardReprMod&,BlockElt&>
     (ctxt,srm,srm_in_block), // arguments of full |common_block| constructor
     std::tuple<const block_modifier&>(bm)
    ) .first;

  const size_t place_limit = place.size();

  sl_list<sub_triple> sub_blocks;
  for (BlockElt z=0; z<block.size(); ++z)
    append_block_containing // defined below
      (block.representative(z),place_limit,bm, sub_blocks);

  swallow_blocks_and_append(sub_blocks, block,bm, temp); // defined below
}// |Rep_table::add_block|


void Rep_table::append_block_containing // appending is to final argument
  (const StandardReprMod& elt, size_t place_limit, const locator& block_loc,
   sl_list<sub_triple>& sub_blocks)
{
  auto h = reduced_hash.match(Reduced_param::co_reduce(*this,elt,block_loc));
  if (h==place.size()) // block element has new reduced hash value
    place.emplace_back(bl_it(),-1); // create slot; both fields filled later
  else if (h<place_limit) // then a similar parameter was known
  { // record block pointer and offset of |elt| from its buddy in |sub_blocks|
    common_block* sub = &place[h].first->first;
    auto hit = [sub] (const sub_triple& tri)->bool { return tri.bp==sub; };
    if (std::none_of(sub_blocks.begin(),sub_blocks.end(),hit))
    {
      block_modifier sub_to_new;
      static_cast<locator&>(sub_to_new) = block_loc; // copy locator
      const locator& sub_loc = place[h].first->second; // attitude of |sub|
      make_relative_to(sub_loc,sub->representative(place[h].second),
		       sub_to_new,elt);
      assert(sub->is_integral_orthogonal(sub_to_new.shift));
      sub_blocks.emplace_back(sub,h,sub_to_new);
    }
  }
} // |Rep_table::add_block_containing|

void Rep_table::swallow_blocks_and_append
  (const sl_list<sub_triple>& subs,
   common_block& block, const block_modifier& bm,
   sl_list<located_block>& temp)
{
  // swallow |embeddings|, and remove them from |block_list|
  for (const auto& sub : subs) // swallow sub-blocks
  {
    auto& sub_block = *sub.bp;
    BlockEltList embed; embed.reserve(sub_block.size()); // translation array
    for (BlockElt z=0; z<sub_block.size(); ++z)
    {
      StandardReprMod rep = sub.bp->representative(z);
      shift(sub.bm.shift,rep);
      transform<false>(sub.bm.w,rep); // transform towards our new block
      const BlockElt z_rel = block.lookup(rep);
      assert(z_rel!=UndefBlock); // our block is full, lookup should work
      embed.push_back(z_rel);
    }

    block.swallow(std::move(sub_block), sub.bm,embed,
		  &KL_poly_hash,&poly_hash);
    block_erase(place[sub.h].first); // remove |sub| while correcting iterators
  }

  // only after |block_erase| upheavals is it safe to link in the new block
  // also, it can only go to the end of the list, to not invalidate any iterators
  const auto new_block_it=block_list.end(); // iterator for new block elements
  block_list.splice(new_block_it,temp,temp.begin()); // link in |block| at end

  // now make sure for all |elements| that |place| fields are set for new block
  for (BlockElt z=block.size(); z-->0; )
  { // by using reverse iteration, least elt with same |h| defines |place[h]|
#ifndef NDEBUG
    { const auto& gamlam = block.representative(z).gamma_lambda();
      for (RootNbr alpha : block.simply_ints())
	gamlam.dot(root_datum().coroot(alpha)); // asserts it is integral
    }
#endif
    auto rp =
      Reduced_param::co_reduce(*this,block.representative(z),bm);
    auto h = reduced_hash.find(rp);
    assert(h!=reduced_hash.empty);
    place[h] = std::make_pair(new_block_it,z);
  }
} // |Rep_table::swallow_blocks_and_append|

// erase node in |block_list| after |pos|, avoiding dangling iterators in |place|
void Rep_table::block_erase (bl_it pos)
{ /* since |sl_list<..>| iterators are attached to node in the list preceding the
     one where dereferencing the iterator will lead, erasing at |pos| will
     invalidate iterators accessing the next node (if any), which can be found
     from elements in the block of that next node; their iterators must be
     replaced by |pos|, which itself remains a valid iterator after erasure.
   */
  assert (not block_list.at_end(pos));
  const auto next_pos = std::next(pos); // this iterator will become invalid
  if (not block_list.at_end(next_pos))
  { // then make sure in |place| instances of |next_pos| are replaced by |pos|
#if 0 // place indices could be found from |block| below, but no longer possible
    const auto& block = next_pos->first; // its elements would link to |next_pos|
    for (BlockElt z=0; z<block.size(); ++z)
    {
      auto seq = find_reduced_hash(block.representative(z)); // now invalid
      assert(seq<place.size()); // all elements in |block_list| must have |place|
      if (place[seq].first==next_pos) // could be false if |block| was swallowed
	place[seq].first=pos; // replace iterator that is about to be invalidated
    }
#else // so we instead just run through all entries in |place| to check
    for (auto& entry : place)
      if (entry.first==next_pos)
	entry.first=pos;
#endif
  }
  block_list.erase(pos);
} // |Rep_table::block_erase|


blocks::common_block& Rep_table::lookup_full_block
  (StandardRepr& sr,BlockElt& z, block_modifier& bm)
{
  make_dominant(sr); // without this we would not be in any valid block
  auto srm = StandardReprMod::mod_reduce(*this,sr); // modulo $X^*$
  auto rp = Reduced_param::reduce(*this,srm,sr.gamma(),bm);

  auto h = reduced_hash.find(rp);
  if (h==reduced_hash.empty or not place[h].first->first.is_full()) // then
  { // generate a new full block (possibly swallowing older ones)
    add_block(srm,bm);
    h = reduced_hash.find(rp); // block containing |srm| is now present
  }
  assert(h<place.size());

  auto& block_loc = *place[h].first;
  auto& block = block_loc.first;
  assert(block.is_full());
  auto stored_srm = block.representative(z = place[h].second);
  make_relative_to(block_loc.second,stored_srm, bm,srm);
  return block;
} // |Rep_table::lookup_full_block|

blocks::common_block& Rep_table::lookup
  (StandardRepr& sr,BlockElt& which, block_modifier& bm)
{
  normalise(sr); // gives a valid block, and smallest partial block

  auto srm = StandardReprMod::mod_reduce(*this,sr); // modulo $X^*$
  auto rp = Reduced_param::reduce(*this,srm,sr.gamma(),bm);

  assert(reduced_hash.size()==place.size()); // should be in sync at this point
  auto h = reduced_hash.find(rp); // look up modulo $X^*+integral^\perp$
  if (h!=reduced_hash.empty) // then we have found our family of blocks
  {
    assert(h<place.size());
    auto& block_loc = *place[h].first;
    auto& block = block_loc.first;
    auto stored_srm = block.representative(which = place[h].second);
    make_relative_to(block_loc.second,stored_srm, bm,srm);
    return block; // use block of related |StandardReprMod| as ours
  }

  BitMap subset;
  auto& block = add_block_below(srm,&subset,bm);
  which = last(subset);
  assert(block.representative(which)==srm); // we should find |srm| here
  bm.clear(block.rank(),root_datum().rank()); // we are relative to ourselves
  return block;
} // |Rep_table::lookup|

/* In the following type the second component is a multiplicity so we are
   dealing with a sparse representation of polynomials with |BlockElt|
   exponents. This is intended for the expansion of non-final elements into
   final ones; we expect few, relative to the block size, terms per polynomial
*/
using BlockElt_term =  std::pair<BlockElt,int>;
using BlockElt_pol = sl_list<BlockElt_term>;

// addition of polynomials whose elements are sorted by increasing |BlockElt|
BlockElt_pol combine (BlockElt_pol a, BlockElt_pol b) // by value
{ a.merge(std::move(b), // comparison of |BlockElt_term| values:
	  [](const BlockElt_term& x, const BlockElt_term& y)
	    { return x.first<y.first; });
  // now any like terms are neigbours, combine them whenever this occurs
  for (auto it=a.begin(); not a.at_end(it); ++it)
  {
    auto it1=std::next(it);
    if (not a.at_end(it1) and it->first==it1->first)
    {
      it->second += it1->second; // accumulate towards first ot the terms
      a.erase(it1); // then erase the second; next |++it| correctly executes
    }
  }
  return a;
}

BlockElt_pol flip (int sign, BlockElt_pol list) // by value
{ if (sign!=1)
    for (auto& p : list)
      p.second *= sign;
  return list;
}

/*
  Expand block elements up to and including |y| into final ones for the
  |singular| system, for |common_block| (no twist is involved in expansion)
*/
std::vector<BlockElt_pol> contributions
  (Block_base& block, RankFlags singular, BlockElt y)
{
  std::vector<BlockElt_pol> result(y+1); // initally every |result[z]| is empty
  for (BlockElt z=0; z<=y; ++z) // compute in |result[z]| the finals for |z|
  {
    const DescentStatus& desc=block.descent(z);
    auto it=singular.begin(); // iterate over singular |weyl::Generator|s
    for ( ; it(); ++it)
      if (DescentStatus::isDescent(desc[*it])) // then |z| is not final
      {
	switch (desc[*it])
	{
	case DescentStatus::ComplexDescent:
	  result[z]=result[block.cross(*it,z)]; // copy from unique descent
	  break;
	case DescentStatus::RealTypeII:
	  result[z]=result[block.inverseCayley(*it,z).first]; // unique descent
	  break;
	case descents::DescentStatus::RealTypeI:
	  {
	    BlockEltPair iC=block.inverseCayley(*it,z);
	    result[z]= combine(result[iC.first],result[iC.second]);
	  }
	default:
	  break; // leave |result[z]| empty in |ImaginaryCompact| case
	}
	// having found one singular descent, we ignore any other ones
	break; // not final, |break| effectively |continue|s outer loop on |z|
      } // loop over singular descent generators
    if (not it()) // then previous loop ran to completion
      result[z].emplace_front(z,1); // record singleton contribution to ourselves
    // the fact that |result[z].front()==z| also identifies |z| as "final"
  } // |for(z)|
  return result;
} // |contributions|


// Expand block elements up to |y| into final ones for |singular| system.
// Being for an |ext_block|, the expansion involves signs (twisted case)
std::vector<BlockElt_pol> contributions
  (const ext_block::ext_block& eblock, RankFlags singular_orbits,
   BlockElt y) // where to stop computing contributions
{
  std::vector<BlockElt_pol> result(y+1); // each|result[z]| is initially empty
  for (BlockElt z=0; z<=y; ++z)
  {
    auto s = eblock.first_descent_among(singular_orbits,z);
    if (s==eblock.rank()) // then this is an extended final element
      result[z].emplace_front(z,1); // record unit contribution to ourselves
    else
    {
      auto type=eblock.descent_type(s,z);
      if (is_like_compact(type))
	continue; // no descents, |z| represents zero; leave |result[z]| empty
      int sign = eblock.l(z,eblock.some_scent(s,z)) // true link length change
	==2 ? -1 : 1; // due to October surprise
      if (has_double_image(type)) // 1r1f, 2r11
      { auto pair = eblock.Cayleys(s,z);
	result[z] = combine
	  ( flip(sign*eblock.epsilon(s,pair.first,z),result[pair.first]),
	    flip(sign*eblock.epsilon(s,pair.second,z),result[pair.second]));
      }
      else
      { auto x = eblock.some_scent(s,z);
	result[z] = flip(sign*eblock.epsilon(s,x,z),result[x]);
      }
    }
  }
  return result;
} // |contributions|, extended block

sl_list<std::pair<StandardRepr,int> > Rep_table::deformation_terms
  ( blocks::common_block& block, const BlockElt y,
    const block_modifier& bm, const RatWeight& gamma)
{ assert(y<block.size()); // and |y| is final, see |assert| below
  assert(is_dominant_ratweight(root_datum(),gamma));

  sl_list<std::pair<StandardRepr,int> > result;
  if (block.length(y)==0)
    return result; // easy case, null result

  std::vector<BlockElt_pol> contrib =
    contributions(block,block.singular(bm,gamma),y);
  sl_list<BlockElt> finals;
  for (BlockElt z=0; z<contrib.size(); ++z)
    if (not contrib[z].empty() and contrib[z].front().first==z)
      finals.push_front(z); // accumulate in reverse order

  assert(not finals.empty() and finals.front()==y); // otherwise don't call us
  const kl::KL_table& kl_tab =
    block.kl_tab(&KL_poly_hash,y+1); // fill silently up to |y|

  std::unique_ptr<unsigned int[]> index // a sparse array, map final to position
    (new unsigned int [block.size()]); // unlike |std::vector| do not initialise

  unsigned pos=0;
  for (auto z : finals)
    index[z]=pos++;

  // since we evaluate at $s=-1$ eventually, we can use integer coefficients
  std::vector<int> acc(finals.size(),0);
  std::vector<int> remainder(finals.size(),0); // coeff.s by |survivor| position
  remainder.front()=1; // we initialised remainder = 1*sr_y
  auto y_parity=block.length(y)%2;

  pos=0;
  // basically |for(BlockElt z:finals)|, but |pos| needs increment on |continue|
  for (auto it=finals.begin(); not finals.at_end(it); ++it,++pos)
  {
    const int c_cur = remainder[pos]; // coefficient of |z| in |remainder|
    if (c_cur==0)
      continue;
    const BlockElt z=*it; // element |pos| of |finals|; value decreases in loop
    const bool contribute = block.length(z)%2!=y_parity;
    for (BlockElt x=z+1; x-->0; ) // for |x| from |z| down to |0| inclusive
    {
      const kl::KLPol& pol = kl_tab.KL_pol(x,z); // regular KL polynomial
      int eval = 0;
      for (polynomials::Degree d=pol.size(); d-->0; )
	eval = static_cast<int>(pol[d]) - eval; // evaluate at $q = -1$
      if (eval==0)
	continue; // polynomials with $-1$ as root do not contribute; skip
      if ((block.length(z)-block.length(x))%2!=0) // when |l(z)-l(x)| odd
	eval=-eval; // flip sign (do alternating sum of KL column at |-1|)
      for (auto jt=contrib[x].wcbegin(); not contrib[x].at_end(jt); ++jt)
      {
	auto j=index[jt->first]; // position where |P(x,z)| contributes
	assert(j>=pos); // triangularity of KLV polynomials
	int c =c_cur*eval*jt->second;
	remainder[j] -= c;
	if (contribute) // optimisation will apply loop unswitching to this test
	  acc[j] += c; // here we contribute
      }
    }
    assert(remainder[pos]==0); // check relation of being inverse
  }

/*
   Transform coefficients of |acc| to polynomial |result|, taking into account
   the differences of |orientation_number| values between |y| and (current) |x|.

   The following could be done inside the previous loop at the end of its body,
   since |acc[pos]| has its definitive value after the iteration for |pos|.
   However we keep loops separate to maybe increase locality of the one above.
*/
  {
    const unsigned int orient_y = orientation_number(block.sr(y,bm,gamma));

    auto it=finals.begin();
    for (const int c : acc) // accumulator |acc| runs parallel to |finals|
    {
      const auto z = *it; ++it;
      if (c!=0) // test must follow |++it| !
      {
	const auto sr_z = block.sr(z,bm,gamma);
	auto coef = c*arithmetic::exp_i(orient_y-orientation_number(sr_z));
	result.emplace_back(sr_z,coef);
      }
    }
    assert(it==finals.end());
  }

  return result;
} // |deformation_terms|, common block version

sl_list<SR_poly::value_type> Rep_table::block_deformation_to_height
  (StandardRepr p, SR_poly& queue, level height_bound)
{
  BlockElt start; block_modifier bm;
  auto& block = lookup_full_block(p,start,bm); // also makes |p| dominant
  const auto& gamma = p.gamma();
  assert(is_dominant_ratweight(root_datum(),gamma));
  auto dual_block = blocks::Bare_block::dual(block);
  kl::KL_table& kl_tab = dual_block.kl_tab(nullptr,1);
  // create KL table only minimally filled

  // now fill remainder up to height; prepare for restriction to this subset
  BitMap retained(block.size());
  sl_list<std::pair<const StandardRepr,Split_integer> > result;
  for (BlockElt z=0; z<block.size(); ++z)
  { StandardRepr q = sr(block.representative(z),bm,gamma);
    if (retained.set_to(z,q.height()<=height_bound))
    {
      auto it = queue.find(q);
      if (it==queue.end())
	result.emplace_back(std::move(q),Split_integer(0));
      else
      {
	result.emplace_back(std::move(q),it->second); // push |(q,queue[q])|
	queue.erase(it); // and remove that term it from the |queue|
      }
    }
    else
      kl_tab.plug_hole(block.size()-1-z); // not interested in this parameter
  }
  kl_tab.fill(); // fill whole table; we might go beyond |size()-1-start|

  int_Vector value_at_minus_1;
  value_at_minus_1.reserve(kl_tab.pol_store().size());
  for (auto& entry : kl_tab.pol_store())
  { int val = 0;
    for (unsigned d=entry.size(); d-->0;)
      val = static_cast<int>(entry[d])-val; // Horner evaluate polynomial at -1
    value_at_minus_1.push_back(val);
  }

  const RankFlags singular = block.singular(bm,gamma); // singular simple coroots
  auto it = result.begin();
  for (auto elt: retained) // don't increment |it| here
    if (block.survives(elt,singular))
      ++it;
    else
    { retained.remove(elt);
      assert(it->second.is_zero()); // |queue| cannot have non final parameter
      result.erase(it); // drop term; |it| now points to next term
    }
  result.reverse(); // we shall need to traverse elements downwards in |block|

  // viewed from |block|, the |kl_tab| is lower triangular
  // build its transpose, restricted to |retained|, and evaluated at $q=-1$
  int_Matrix Q_mat (result.size()); // initialise to identity matrix
  unsigned int i=0,j;
  unsigned int const top=block.size()-1;
  for (auto it=retained.begin(); it(); ++it,++i)
    for (auto jt=(j=i+1,std::next(it)); jt(); ++jt,++j)
      Q_mat(i,j) = value_at_minus_1[kl_tab.KL_pol_index(top-*jt,top-*it)];

  int_Matrix signed_P = inverse_upper_triangular(Q_mat);
  BitMap odd_length(signed_P.n_rows());
  { unsigned int i=0;
    for (const BlockElt z : retained)
      odd_length.set_to(i++,block.length(z)%2!=0);
  }

  matrix::Vector<Split_integer> coef(signed_P.n_rows());
  auto pos = result.size()-1;
  for (auto it=result.begin(); not result.at_end(it); ++it,--pos)
    if (not it->second.is_zero())
    { coef.assign(pos,Split_integer(0));
      // compute into |coef| the product of columns of |signed_P| with parity
      // opposite to |pos| with corresponding entries of column |pos| of |Q_mat|
      for (auto j : (odd_length.isMember(pos) ? ~odd_length : odd_length))
      { if (j>=pos)
	  break;
	for (unsigned i=0; i<=j; ++i)
	  coef[i] += signed_P(i,j)*Q_mat(j,pos);
      }
      { auto our_orient = orientation_number(it->first);
	auto j = pos-1;
	for (auto jt = std::next(it); not result.at_end(jt); ++jt,--j)
	{ coef[j] *= it->second;
	  auto diff = our_orient - orientation_number(jt->first);
	  assert(diff%2==0);
	  coef[j].times_1_s();
	  if (diff%4!=0)
	    coef[j].times_s(); // equivalently |coef[j].negate|
	  jt->second += coef[j]; // contribute coefficient to result
	}
      }
  }

  return result;
} // |Rep_table::block_deformation_to_height|

// compute and return sum of KL polynomials at $s$ for final parameter |sr|
SR_poly Rep_table::KL_column_at_s(StandardRepr sr) // |sr| must be final
{
  normalise(sr); // implies that |sr| it will appear at the top of its own block
  assert(is_final(sr));

  BlockElt z; block_modifier bm;
  auto& block = lookup(sr,z,bm);
  assert((involution_table().matrix(kgb().inv_nr(block.x(z)))*bm.shift+bm.shift)
	 .is_zero());

  const auto& gamma=sr.gamma();
  std::vector<BlockElt_pol> contrib =
    contributions(block,block.singular(bm,gamma),z);
  assert(contrib.size()==z+1 and contrib[z].front().first==z);

  const kl::KL_table& kl_tab =
    block.kl_tab(&KL_poly_hash,z+1); // fill silently up to |z|

  SR_poly result;
  auto z_length=block.length(z);
  for (BlockElt x=z+1; x-->0; )
  {
    const kl::KLPol& pol = kl_tab.KL_pol(x,z); // regular KL polynomial
    if (pol.is_zero())
      continue;
    Split_integer eval(0);
    for (polynomials::Degree d=pol.size(); d-->0; )
      eval.times_s() += static_cast<int>(pol[d]); // evaluate at $q = s$
    // no test here, nonzero KL polynomials have nonzero evaluation at $q=1$

    if ((z_length-block.length(x))%2!=0) // when |l(z)-l(x)| odd
      eval.negate(); // flip sign (do alternating sum of KL column at |s|)
    for (const auto& pair : contrib[x])
      result.add_term(block.sr(pair.first,bm,gamma),eval*pair.second);
  }

  return result;
} // |Rep_table::KL_column_at_s|

SR_poly Rep_table::KL_column_at_s_to_height (StandardRepr p, level height_bound)
{
  normalise(p); // implies that |p| it will appear at the top of its own block
  assert(is_final(p));

  SR_poly result;
  if (p.height()>height_bound)
    return result;

  BlockElt z; block_modifier bm;
  auto& block = lookup_full_block(p,z,bm); // also makes |p| dominant

  const auto& gamma = p.gamma();
  assert(is_dominant_ratweight(root_datum(),gamma));
  auto dual_block = blocks::Bare_block::dual(block);
  kl::KL_table& kl_tab = dual_block.kl_tab(nullptr,1);
  // create KL table only minimally filled

  // now fill remainder up to height; prepare for restriction to this subset
  BitMap retained(block.size());

  for (BlockElt x=0; x<block.size(); ++x)
  { StandardRepr q = sr(block.representative(x),bm,gamma);
    if (not retained.set_to(x,q.height()<=height_bound))
      kl_tab.plug_hole(block.size()-1-x); // not interested in this parameter
  }
  kl_tab.fill(); // fill whole table; we might go beyond |size()-1-start|

  const RankFlags singular = block.singular(bm,gamma); // singular simple coroots
  for (auto elt: retained) // don't increment |it| here
    if (not block.survives(elt,singular))
      retained.remove(elt); // at the dual (Q) side we just ignore non-finals

  assert(retained.isMember(z)); // since |p| was final

  matrix::Vector<Split_integer> value_at_s;
  value_at_s.reserve(kl_tab.pol_store().size());
  for (auto& entry : kl_tab.pol_store())
  { Split_integer val (0);
    for (unsigned d=entry.size(); d-->0;)
      val.times_s() += static_cast<int>(entry[d]); // Horner evaluate at s
    value_at_s.push_back(val);
  }


  // viewed from |block|, the |kl_tab| is lower triangular
  // build its transpose, restricted to |retained|, and evaluated at $q=-1$
  matrix::Matrix<Split_integer> Q_mat (retained.size()); // initialise identity
  { unsigned int i=0,j; unsigned int const top=block.size()-1;
    for (auto it=retained.begin(); it(); ++it,++i)
      for (auto jt=(j=i+1,std::next(it)); jt(); ++jt,++j)
	Q_mat(i,j) = value_at_s[kl_tab.KL_pol_index(top-*jt,top-*it)];
  }

  auto signed_P = inverse_upper_triangular(Q_mat);
  // with signs in place, the alternating sum is obtained without any effort

  { const unsigned int j = retained.position(z); // final column
    auto it = retained.begin();
    for (unsigned int i=0; i<=j; ++i,++it)
      result.add_term(block.sr(*it,bm,gamma),signed_P(i,j));
  }

  return result;
} // |Rep_table::KL_column_at_s_to_height|

// maybe compute and return column of KL table for block element |z|
simple_list<std::pair<BlockElt,kl::KLPol> >
  Rep_table::KL_column(common_block& block, BlockElt z)
{
  const kl::KL_table& kl_tab =
    block.kl_tab(&KL_poly_hash,z+1); // fill silently up to |z|

  simple_list<std::pair<BlockElt,kl::KLPol> > result;
  for (BlockElt x=z+1; x-->0; )
  {
    const kl::KLPol& pol = kl_tab.KL_pol(x,z); // regular KL polynomial
    if (not pol.is_zero())
      result.emplace_front(x,pol);
  }

  return result;
} // |Rep_table::KL_column|


const K_type_poly& Rep_table::deformation(StandardRepr z)
// that |z| is dominant and final is a precondition assured in the recursion
// for more general |z|, do the preconditioning outside the recursion
{
  assert(is_final(z));
  if (z.gamma().denominator() > (1LL<<rank()))
    z = weyl::alcove_center(*this,z);
  RatNumList rp=reducibility_points(z);

  deformation_unit zn(*this,z);
  { // look up if deformation formula for |z| is already known and stored
    unsigned long h=alcove_hash.find(zn);
    if (h!=alcove_hash.empty and pool[h].has_deformation_formula())
      return pool[h].def_formula();
  }

  K_type_poly result {std::less<K_type_nr>()};
  {
    auto base_pol = finals_for(scale_0(z)); // a $\Z$-linear combin. of K-types
    for (auto it=base_pol.begin(); not base_pol.at_end(it); ++it)
    {
      K_type_nr h = K_type_hash.match(std::move(it->first));
      result.add_term(h,Split_integer(it->second)); // purely integer coefficient
    }
  }

  for (unsigned i=rp.size(); i-->0; )
  {
    auto zi = scale(z,rp[i]);
    deform_readjust(zi); // necessary to ensure the following |assert| will hold
    assert(is_final(zi)); // ensures that |deformation_terms| won't refuse
    BlockElt new_z; block_modifier bm;
    auto& block = lookup(zi,new_z,bm);
    assert((involution_table().matrix(kgb().inv_nr(block.x(new_z)))*bm.shift
	    +bm.shift).is_zero());
    auto dt = deformation_terms(block,new_z,bm,zi.gamma());
    for (auto& term : dt)
    {
      const auto& def = deformation(term.first); // recursion
      result.add_multiple
	(def,Split_integer(term.second,-term.second)); // $(1-s)*c$
    }
  }

  const auto h = alcove_hash.match(std::move(zn)); // allocate a slot in |pool|
  return pool[h].set_deformation_formula(std::move(result).flatten());
} // |Rep_table::deformation|


// basic computation of twisted KL column sum, no tabulation of the result
SR_poly twisted_KL_sum
( ext_block::ext_block& eblock, BlockElt y, const blocks::common_block& parent,
  const RatWeight& gamma) // infinitesimal character, possibly singular
{
  // compute cumulated KL polynomials $P_{x,y}$ with $x\leq y$ survivors

  // start with computing twisted KL polynomials for the entire block
  std::vector<ext_kl::Pol> pool;
  ext_KL_hash_Table hash(pool,4);
  ext_kl::KL_table twisted_KLV(eblock,&hash);
  twisted_KLV.fill_columns(y+1); // fill table up to |y| inclusive

  // make a copy of |pool| in which polynomials have been evaluated as |s|
  std::vector<Split_integer> pool_at_s; pool_at_s.reserve(pool.size());
  for (unsigned i=0; i<pool.size(); ++i)
    if (pool[i].is_zero())
      pool_at_s.push_back(Split_integer(0,0));
    else
    { const auto& P = pool[i];
      auto d=P.degree();
      Split_integer eval(P[d]);
      while (d-->0)
	eval.times_s()+=static_cast<int>(P[d]);
      pool_at_s.push_back(eval);
    }

  RankFlags singular_orbits; // flag singulars among orbits
  { const RankFlags simple_is_singular = parent.singular(gamma);
    for (weyl::Generator s=0; s<eblock.rank(); ++s)
      singular_orbits.set(s,simple_is_singular[eblock.orbit(s).s0]);
  }

  auto contrib = contributions(eblock,singular_orbits,y);

  SR_poly result;
  const unsigned int parity = eblock.length(y)%2;
  for (BlockElt x=0; x<=y; ++x)
  { const auto& p = twisted_KLV.KL_pol_index(x,y);
    Split_integer eval = p.second ? -pool_at_s[p.first] : pool_at_s[p.first];
    if (eblock.length(x)%2!=parity) // flip sign at odd length difference
      eval = -eval;
    for (const auto& pair : contrib[x])
      result.add_term(parent.sr(eblock.z(pair.first),gamma), eval*pair.second);
  }

  return result;
} // |twisted_KL_sum|

// compute and return sum of KL polynomials at $s$ for final parameter |z|
// since |delta| need not be the inner class involution, no storage is done
SR_poly twisted_KL_column_at_s
  (const Rep_context& rc, StandardRepr z, const WeightInvolution& delta)
  // |z| must be delta-fixed, nonzero and final
{
  rc.normalise(z);
  if (not rc.is_final(z))
    throw std::runtime_error("Parameter is not final");
  auto zm = StandardReprMod::mod_reduce(rc,z);
  BlockElt entry;
  common_context ctxt(rc,z.gamma());
  blocks::common_block block(ctxt,zm,entry); // build full block
  auto eblock = block.extended_block(delta);
  return twisted_KL_sum(eblock,eblock.element(entry),block,z.gamma());
} // |twisted_KL_column_at_s|

// look up or compute and return the alternating sum of twisted KL polynomials
// at the inner class involution for final parameter |z|, evaluated at $q=s$
SR_poly Rep_table::twisted_KL_column_at_s(StandardRepr sr)
  // |z| must be inner-class-twist-fixed, nonzero and final
{
  normalise(sr);
  assert(is_final(sr) and sr==inner_twisted(sr));
  BlockElt y0; block_modifier bm;
  auto& block = lookup(sr,y0,bm);
  auto& eblock = block.extended_block(bm,&poly_hash);

  RankFlags singular_orbits; // flag singulars among orbits for |eblock|
  { // the components |s0|, |s1| in said orbits index transformed simply int set
    RankFlags simple_is_singular; // so using |block.singular| is wrong here
    const RootDatum& rd = root_datum();
    const auto& num = sr.gamma().numerator();
    unsigned int s=0; // runs over simply integral indices of transformed |block|
    for (RootNbr alpha : bm.simp_int) // these are in increasing order
      simple_is_singular.set(s++,rd.coroot(alpha).dot(num)==0);
    singular_orbits = // fold singularity information to |eblock| generators
      ext_block::reduce_to(eblock.folded_generators(),simple_is_singular);
  }

  const BlockElt y = eblock.element(y0);
  auto contrib = contributions(eblock,singular_orbits,y);

  sl_list<BlockElt> finals; // these have numbering for |eblock|!
  for (BlockElt z=0; z<=y; ++z)
    if (not contrib[z].empty() and contrib[z].front().first==z)
      finals.push_front(z); // accumulate in reverse order

  const auto& kl_tab = eblock.kl_table(y+1,&poly_hash);

  SR_poly result;
  const auto& gamma=sr.gamma();
  const RatWeight gamma_rho = gamma-rho(block.root_datum());
  auto y_length=block.length(y0);

  for (BlockElt x=y+1; x-->0; )
  {
    const auto& pol = kl_tab.P(x,y); // twisted KL polynomial
    if (pol.is_zero())
      continue;
    Split_integer eval(0);
    for (polynomials::Degree d=pol.size(); d-->0; )
      eval.times_s() += pol[d]; // evaluate at $q = s$

    if ((y_length-block.length(eblock.z(x)))%2!=0) // when |l(y)-l(x)| odd
      eval.negate(); // flip sign (do alternating sum of KL column at |s|)
    for (const auto& pair : contrib[x])
      result.add_term(block.sr(eblock.z(pair.first),bm,gamma),eval*pair.second);
  }

  return result;
} // |Rep_table::twisted_KL_column_at_s|

sl_list<std::pair<StandardRepr,int> >
Rep_table::twisted_deformation_terms
    (blocks::common_block& block, ext_block::ext_block& eblock,
     BlockElt y, // in numbering of |block|, not |eblock|
     RankFlags singular_orbits, const block_modifier& bm, const RatWeight& gamma)
{
  assert(eblock.is_present(y));
  const BlockElt y_index = eblock.element(y);

  sl_list<std::pair<StandardRepr,int> > result;
  if (block.length(y)==0)
    return result; // easy case, null result

  auto contrib = repr::contributions(eblock,singular_orbits,y_index);
  sl_list<BlockElt> finals; // these have numbering for |eblock|!
  for (BlockElt z=0; z<contrib.size(); ++z)
    if (not contrib[z].empty() and contrib[z].front().first==z)
      finals.push_front(z); // accumulate in reverse order

  const auto& kl_tab = eblock.kl_table(y_index+1,&poly_hash);

  std::vector<int> pool_at_minus_1; // evaluations at $q=-1$ of KL polynomials
  {
    const auto& pool=kl_tab.polys();
    pool_at_minus_1.reserve(pool.size());
    for (const auto& pol: pool)
    {
      int eval=0;
      for (unsigned i=pol.degree()+1; i-->0; )
	eval = pol[i]-eval;
      pool_at_minus_1.push_back(eval);
    }
  }

  std::unique_ptr<unsigned int[]> index // a sparse array, map final to position
    (new unsigned int [eblock.size()]); // unlike |std::vector| do not initialise

  unsigned pos=0;
  for (auto z : finals)
    index[z]=pos++;

  // since we evaluate at $s=-1$ eventually, we can use integer coefficients
  std::vector<int> acc(finals.size(),0);
  std::vector<int> remainder(finals.size(),0); // coeff.s by |survivor| position
  remainder.front()=1; // we initialised remainder = 1*sr_y
  auto y_parity=block.length(y)%2;

  pos=0;
  // basically |for(BlockElt z:finals)|, but |pos| needs increment on |continue|
  for (auto it=finals.begin(); not finals.at_end(it); ++it,++pos)
  {
    const int c_cur = remainder[pos]; // coefficient of |z| in |remainder|
    if (c_cur==0)
      continue;
    const BlockElt z=*it; // element |pos| of |finals|; value decreases in loop
    const bool contribute = block.length(eblock.z(z))%2!=y_parity;
    for (auto x : kl_tab.nonzero_column(z))
    {
      auto p = kl_tab.KL_pol_index(x,z); // pair (index,negate_p)
      if (pool_at_minus_1[p.first]==0)
	continue; // polynomials with $-1$ as root do not contribute; skip
      const int val_xz = p.second!= // XOR stored sign with length diff. parity
	((block.length(eblock.z(x))-block.length(eblock.z(z)))%2!=0)
	? -pool_at_minus_1[p.first] : pool_at_minus_1[p.first];
      for (auto jt=contrib[x].wcbegin(); not contrib[x].at_end(jt); ++jt)
      {
	auto j=index[jt->first]; // position where |P(x,z)| contributes
	assert(j>=pos); // triangularity of KLV polynomials
	int c =c_cur*val_xz*jt->second;
	remainder[j] -= c;
	if (contribute) // optimisation will apply loop unswitching to this test
	  acc[j] += c; // here we contribute
      }
    }
    assert(remainder[pos]==0); // check relation of being inverse
  }
  {
    const unsigned int orient_y = orientation_number(block.sr(y,bm,gamma));

    auto it=acc.begin();
    for (const int f : finals) // accumulator |acc| runs parallel to |finals|
    {
      const int c = *it++;
      if (c==0)
	continue;
      const auto sr_z =
	block.sr(eblock.z(f),bm,gamma); // renumber |f| to |block|

      auto coef = c*arithmetic::exp_i(orient_y-orientation_number(sr_z));
      result.emplace_back(sr_z,coef);
    }
    assert(it==acc.end());
  }

  return result;
} // |twisted_deformation_terms(blocks::common_block&,...)|

#if 0
SR_poly Rep_table::twisted_deformation_terms (unsigned long sr_hash)
{ // the |StandardRepr| |hash[sr_hash]| is necessarily delta-fixed and final
  SR_poly result;
  SR_poly remainder(hash[sr_hash]);
  auto y_parity=lengths[sr_hash]%2;

  while(not remainder.empty())
  {
    auto const& leading = *remainder.cbegin(); // least term is leading term
    auto h=hash.find(leading.first); // highest term of |remainder|
    assert(h!=hash.empty); // we remain within the already tabled parameters
    auto c_cur = leading.second;
    const SR_poly& KL_cur = twisted_KLV_list[h];
    remainder.add_multiple(KL_cur,-c_cur);
    assert(remainder.empty() or hash.find(remainder.cbegin()->first)!=h);
    if (lengths[h]%2!=y_parity)
      result.add_multiple(KL_cur,c_cur);
  }
  unsigned int orient_y = orientation_number(hash[sr_hash]);
  for (auto& term : result)
  {
    unsigned int orient_express=orient_y-orientation_number(term.first);
    (term.second*= arithmetic::exp_i(orient_express)).times_1_s();
  }

  return result;
} // |twisted_deformation_terms|, version without block
#endif

const K_type_poly& Rep_table::twisted_deformation(StandardRepr z, bool& flip)
{
  assert(is_final(z));
  assert(is_delta_fixed(z));
  if (z.gamma().denominator() > (1LL<<rank()))
    z = weyl::alcove_center(*this,z);
  const auto& delta = inner_class().distinguished();

  RatNumList rp=reducibility_points(z);
  flip = false; // ensure no flip is recorded when shrink wrapping is not done
  if (not rp.empty() and rp.back()!=RatNum(1,1))
  { // shrink wrap toward $\nu=0$ to get useful parameter to store result for
    const RatNum f=rp.back();
    std::pair<StandardRepr,bool> p =
      ext_block::scaled_extended_finalise(*this,z,delta,f);
    z = p.first; flip=p.second;
    for (auto& a : rp)
      a/=f; // rescale reducibility points to new parameter |z|
    assert(rp.back()==RatNum(1,1)); // should make first reduction at |z|
    // here we continue, with |flip| recording whether we already flipped
  }

  deformation_unit zu(*this,z);
  { // if formula for |z| is stored, return it; caller multiplies by |s^flip|
    const auto h=alcove_hash.find(zu);
    if (h!=alcove_hash.empty and pool[h].has_twisted_deformation_formula())
<<<<<<< HEAD
      // return pool[h].twisted_def_formula();
          return flip // if so we must multiply the stored value by $s$
	    ? pool[h].twisted_def_formula() //. ,Split_integer(0,1))
	: pool[h].twisted_def_formula();
=======
    {
      Ext_rep_context ctxt(*this,delta);
      auto E =
	ext_block::shifted_default_extension(ctxt,z,pool[h].sample.gamma());
      flip = flip==ext_block::is_default(E); // flip |flip| if not default
      return pool[h].twisted_def_formula();
    }
>>>>>>> 02136818
  }

  K_type_poly result { std::less<K_type_nr>() };
  { // initialise |result| to restriction of |z| expanded to finals
    auto z_K = ext_block::extended_restrict_to_K(*this,z,delta);
    // the following loop reorders terms by |std::less<K_type_nr>|
    for (auto&& term : z_K) // convert |K_repr::K_type_pol| to |K_type_poly|
      result.add_term(K_type_hash.match(std::move(term.first)),term.second);
  }

  // compute the deformation terms at all reducibility points
  for (unsigned i=rp.size(); i-->0; )
  {
    std::pair<StandardRepr,bool> p =
      ext_block::scaled_extended_finalise(*this,z,delta,rp[i]);
    StandardRepr zi = std::move(p.first);
    const bool flip_p = p.second;
    BlockElt index; block_modifier bm;
    auto& block = lookup(zi,index, bm);

#ifndef NDEBUG
    {
      auto rep = block.representative(index);
      shift(bm.shift,rep);
      transform<false>(bm.w,rep);
      assert(rep==StandardReprMod::mod_reduce(*this,zi));
    }
#endif
    auto& eblock = block.extended_block(bm,&poly_hash);

    RankFlags singular_orbits; // flag singulars among orbits
    { // those orbits' components |s0|, |s1| index transformed simply int set
      RankFlags simple_is_singular; // so using |block.singular| is wrong here
      const RootDatum& rd = root_datum();
      const auto& num = zi.gamma().numerator();
      unsigned int s=0; // runs over transformed |block| simply integral indices
      for (RootNbr alpha : bm.simp_int) // these are in increasing order
	simple_is_singular.set(s++,rd.coroot(alpha).dot(num)==0);
      singular_orbits = // fold singularity information to |eblock| generators
	ext_block::reduce_to(eblock.folded_generators(),simple_is_singular);
    }
    { RankFlags simple_is_singular = block.singular(bm,zi.gamma());
      // which simply integrals of |block| are integral at |inv(bm.w)*zui.gamma|
      Permutation inv(bm.simple_pi,-1);
      for (weyl::Generator s=0; s<eblock.rank(); ++s)
	singular_orbits.set(s,simple_is_singular[inv[eblock.orbit(s).s0]]);
    }

    auto terms = twisted_deformation_terms(block,eblock,index,
					   singular_orbits,bm,zi.gamma());
    for (auto&& term : terms)
    { bool flip_def;
      const auto& def =
	twisted_deformation(std::move(term.first),flip_def); // recursion
      result.add_multiple
	(def,
	 flip_p!=flip_def ? Split_integer(-term.second,term.second)
			  : Split_integer(term.second,-term.second)
	 );
    }
  }

  const auto h = alcove_hash.match(std::move(zu));  // find or allocate a slot

  return pool[h].set_twisted_deformation_formula(std::move(result).flatten());

} // |Rep_table::twisted_deformation (StandardRepr z)|

K_repr::K_type_pol export_K_type_pol(const Rep_table& rt,const K_type_poly& P)
{
  K_repr::K_type_pol::poly result; // an instance of |std::vector|
  result.reserve(P.size());
  for (const auto& term : P)
    result.emplace_back(rt.stored_K_type(term.first),term.second);
  return { std::move(result), true }; // sort, convert to |K_repr::K_type_poly|
}

//			|common_context| methods

common_context::common_context (const Rep_context& rc, const RatWeight& gamma)
: rep_con(rc)
, simp_int(integrality_simples(rc.root_datum(),gamma))
, sub(rc.root_datum(),simp_int)
{} // |common_context::common_context|

common_context::common_context
  (const Rep_context& rc, const block_modifier& bm)
: rep_con(rc)
, simp_int(rc.inner_class().int_item(bm.int_sys_nr).image_simples(bm.w))
, sub(rc.root_datum(),simp_int) // construct and store image subsystem
{} // |common_context::common_context|

std::pair<gradings::Status::Value,bool>
  common_context::status(weyl::Generator s, KGBElt x) const
{
  const auto& conj = sub.to_simple(s); // word in full system
  KGBElt conj_x = kgb().cross(conj,x);
  const auto t=sub.simple(s);
  const auto stat = kgb().status(t,conj_x);
  return std::make_pair(stat,
			stat==gradings::Status::Real
			? kgb().isDoubleCayleyImage(t,conj_x) // real type 1
			: stat==gradings::Status::Complex
			? kgb().isDescent(t,conj_x)
			: conj_x!=kgb().cross(t,conj_x)); // nc imaginary type 1
}

StandardReprMod common_context::cross
    (weyl::Generator s, const StandardReprMod& z) const
{
  const auto& full_datum = full_root_datum();
  const auto& refl = sub.reflection(s); // reflection word in full system
  const KGBElt new_x = kgb().cross(refl,z.x());
  RatWeight gamma_lambda = z.gamma_lambda(); // take modifiable copy

  const auto& i_tab = involution_table();
  RootNbrSet pos_neg = pos_to_neg(full_datum,refl);
  pos_neg &= i_tab.real_roots(kgb().inv_nr(z.x())); // only real roots for |z|
  gamma_lambda -= root_sum(full_datum,pos_neg); // correction for $\rho_r$'s
  subsys().simple_reflect(s,gamma_lambda.numerator()); // integrally simple
  return repr::StandardReprMod::build(rc(),new_x,gamma_lambda);
}

// whether integrally simple root |s|, supposed real, is parity for |z|
bool common_context::is_parity
    (weyl::Generator s, const StandardReprMod& z) const
{
  const auto& full_datum = full_root_datum();
  const auto& i_tab = involution_table();
  const auto& real_roots = i_tab.real_roots(kgb().inv_nr(z.x()));
  assert(real_roots.isMember(sub.parent_nr_simple(s)));
  const Coweight& alpha_hat = subsys().simple_coroot(s);
  const int eval = z.gamma_lambda().dot(alpha_hat);
  const int rho_r_corr = alpha_hat.dot(full_datum.twoRho(real_roots))/2;
  return (eval+rho_r_corr)%2!=0;
}

StandardReprMod common_context::down_Cayley
    (weyl::Generator s, const StandardReprMod& z) const
{
  assert(is_parity(s,z)); // which also asserts that |z| is real for |s|
  const auto& full_datum = full_root_datum();
  const auto& conj = sub.to_simple(s); // word in full system
  const KGBElt conj_x = kgb().cross(conj,z.x());
  const KGBElt new_x =
    kgb().cross(kgb().inverseCayley(sub.simple(s),conj_x).first,conj);
  RatWeight gamma_lambda = z.gamma_lambda(); // will be shifted below

  const auto& i_tab = involution_table();
  RootNbrSet pos_neg = pos_to_neg(full_datum,conj);
  RootNbrSet real_flip = i_tab.real_roots(kgb().inv_nr(z.x()));
  real_flip ^= i_tab.real_roots(kgb().inv_nr(new_x));
  pos_neg &= real_flip; // posroots that change real status and map to negative
  gamma_lambda += root_sum(full_datum,pos_neg); // correction of $\rho_r$'s
  return repr::StandardReprMod::build(rc(),new_x,gamma_lambda);
}

StandardReprMod common_context::up_Cayley
    (weyl::Generator s, const StandardReprMod& z) const
{
  const auto& full_datum = full_root_datum();
  const auto& conj = sub.to_simple(s); // word in full system
  const KGBElt conj_x = kgb().cross(conj,z.x());
  assert(kgb().status(sub.simple(s),conj_x)==
	 gradings::Status::ImaginaryNoncompact);
  const auto new_x = kgb().cross(kgb().cayley(sub.simple(s),conj_x),conj);
  RatWeight gamma_lambda = z.gamma_lambda(); // will be shifted below

  const auto& i_tab = involution_table();
  const RootNbrSet& upstairs_real_roots = i_tab.real_roots(kgb().inv_nr(new_x));
  RootNbrSet real_flip = upstairs_real_roots;
  real_flip ^= i_tab.real_roots(kgb().inv_nr(z.x())); // remove downstairs reals

  RootNbrSet pos_neg = pos_to_neg(full_datum,conj);
  pos_neg &= real_flip; // posroots that change real status and map to negative
  gamma_lambda += root_sum(full_datum,pos_neg); // correction of $\rho_r$'s

  // correct in case the parity condition fails for our raised |gamma_lambda|
  const Coweight& alpha_hat = subsys().simple_coroot(s);
  const int rho_r_corr = // integer since alpha is among |upstairs_real_roots|
    alpha_hat.dot(full_datum.twoRho(upstairs_real_roots))/2;
  const int eval = gamma_lambda.dot(alpha_hat);
  if ((eval+rho_r_corr)%2==0) // parity condition says it should be 1
    gamma_lambda += RatWeight(subsys().simple_root(s),2); // add half-alpha

  return repr::StandardReprMod::build(rc(),new_x,gamma_lambda);
}


Weight Rep_context::to_simple_shift
  (InvolutionNbr theta, InvolutionNbr theta_p, RootNbrSet S) const
{ const InvolutionTable& i_tab = involution_table();
  S &= (i_tab.real_roots(theta) ^i_tab.real_roots(theta_p));
  return root_sum(root_datum(),S);
}


//			|Ext_rep_context| methods

Ext_rep_context::Ext_rep_context
  (const Rep_context& rc, const WeightInvolution& delta)
    : rep_con(rc)
    , d_delta(delta)
    , pi_delta(rc.root_datum().rootPermutation(delta))
    , delta_fixed_roots(fixed_points(pi_delta))
    , twist()
{
  const RootDatum& rd = rc.root_datum();
  for (weyl::Generator s=0; s<rd.semisimple_rank(); ++s)
    twist[s] = rd.simpleRootIndex(delta_of(rd.simpleRootNbr(s)));

} // |Ext_rep_context::Ext_rep_context|

Ext_rep_context::Ext_rep_context (const repr::Rep_context& rc)
  : Ext_rep_context(rc, rc.inner_class().distinguished()) {}


bool Ext_rep_context::is_very_complex
  (InvolutionNbr theta, RootNbr alpha) const
{ const auto& i_tab = rep_con.involution_table();
  const auto& rd = root_datum();
  assert (rd.is_posroot(alpha)); // this is a precondition
  auto image = i_tab.root_involution(theta,alpha);
  make_positive(rd,image);
  return image!=alpha and image!=delta_of(alpha);
}

/*
  For the conjugation to simple scenario, we compute a set of positive roots
  that become negative under an element of $W^\delta$ that makes the
  integrally-simple root(s) in question simple. From this set |S|, and the
  involutions at both ends of the link in the block, the function |shift_flip|
  computes whether an additional flip is to be added to the link.

  This comes from an action of |delta| on a certain top wedge product of
  root spaces, and the formula below tells whether that action is by $-1$.
*/
bool Ext_rep_context::shift_flip
  (InvolutionNbr theta, InvolutionNbr theta_p, RootNbrSet S) const
{ S.andnot(delta_fixed()); // $\delta$-fixed roots won't contribute

  unsigned count=0; // will count 2-element |delta|-orbit elements
  for (auto it=S.begin(); it(); ++it)
    if (is_very_complex(theta,*it) != is_very_complex(theta_p,*it) and
	not root_datum().sum_is_root(*it,delta_of(*it)))
      ++count;

  assert(count%2==0); // since |pos_to_neg| is supposed to be $\delta$-stable
  return count%4!=0;
}

  } // |namespace repr|
} // |namespace atlas|<|MERGE_RESOLUTION|>--- conflicted
+++ resolved
@@ -2572,12 +2572,6 @@
   { // if formula for |z| is stored, return it; caller multiplies by |s^flip|
     const auto h=alcove_hash.find(zu);
     if (h!=alcove_hash.empty and pool[h].has_twisted_deformation_formula())
-<<<<<<< HEAD
-      // return pool[h].twisted_def_formula();
-          return flip // if so we must multiply the stored value by $s$
-	    ? pool[h].twisted_def_formula() //. ,Split_integer(0,1))
-	: pool[h].twisted_def_formula();
-=======
     {
       Ext_rep_context ctxt(*this,delta);
       auto E =
@@ -2585,7 +2579,6 @@
       flip = flip==ext_block::is_default(E); // flip |flip| if not default
       return pool[h].twisted_def_formula();
     }
->>>>>>> 02136818
   }
 
   K_type_poly result { std::less<K_type_nr>() };
