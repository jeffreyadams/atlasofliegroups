--- conflicted
+++ resolved
@@ -1026,11 +1026,7 @@
   rc.make_dominant(z);
   BlockElt entry; // dummy needed to ensure full block is generated
   param_block block(rc,z,entry); // which this constructor does
-<<<<<<< HEAD
-  ext_block::ext_block eblock(rc.innerClass(),block,rc.kgb(),delta);
-=======
   ext_block::ext_block eblock(rc.innerClass(),block,delta);
->>>>>>> 1f183e2d
 
   return twisted_KL_sum(rc,eblock,eblock.element(entry),block);
 } // |twisted_KL_column_at_s|
@@ -1139,11 +1135,7 @@
   (param_block& block,BlockElt entry_elem)
 {
   const auto& delta = innerClass().distinguished();
-<<<<<<< HEAD
-  const auto sr_y = sr(block,entry_elem);
-=======
   const auto sr_y = block.sr(entry_elem);
->>>>>>> 1f183e2d
 
   assert(is_twist_fixed(sr_y,delta));
 
@@ -1151,11 +1143,7 @@
   if (not block.survives(entry_elem) or block.length(entry_elem)==0)
     return result; // easy cases, null result
 
-<<<<<<< HEAD
-  ext_block::ext_block eblock(innerClass(),block,kgb(),delta);
-=======
   ext_block::ext_block eblock(innerClass(),block,delta);
->>>>>>> 1f183e2d
   add_block(eblock,block);
   assert(eblock.is_present(entry_elem)); // since |is_twist_fixed| succeeded
 
@@ -1168,16 +1156,10 @@
   { const auto& term = *rem.rbegin();
     const StandardRepr p_x= term.first;
     const Split_integer c_x = term.second;
-<<<<<<< HEAD
-    const SR_poly& KL_x = twisted_KLV_list[hash.find(p_x)];
-    rem.add_multiple(KL_x,-c_x);
-    assert(rem[p_x]==Split_integer(0)); // check relation of being inverse
-=======
     assert(hash.find(p_x)<twisted_KLV_list.size());
     const SR_poly& KL_x = twisted_KLV_list[hash.find(p_x)];
     rem.add_multiple(KL_x,-c_x);
     assert(rem[p_x].is_zero()); // check relation of being inverse
->>>>>>> 1f183e2d
     if (length(p_x)%2!=parity)
       result.add_multiple(KL_x,c_x);
   }
@@ -1219,19 +1201,12 @@
       Rational f=rp.back();
       for (auto it=rp.begin(); it!=rp.end(); ++it)
 	(*it)/=f; // rescale reducibility points to new parameter |z|
-<<<<<<< HEAD
-=======
       assert(rp.back()==Rational(1,1)); // should make first reduction at |z|
->>>>>>> 1f183e2d
     }
 
     // now (still with |not rp.empty()| check if a result was previously stored
     unsigned long h=hash.find(z);
-<<<<<<< HEAD
-    if (h!=hash.empty and not twisted_def_formula[h].empty())
-=======
     if (h<twisted_def_formula.size() and not twisted_def_formula[h].empty())
->>>>>>> 1f183e2d
       return flip_start // if so we must multiply the stored value by $s$
 	? SR_poly(repr_less()) // need an empty polynomial here
 	.add_multiple(twisted_def_formula[h],Split_integer(0,1))
@@ -1244,11 +1219,7 @@
     bool flipped;
     auto z0 = ext_block::scaled_extended_dominant
 		(*this,z,delta,Rational(0,1),flipped);
-<<<<<<< HEAD
-    auto L = ext_block::finalise(*this,z0,delta);
-=======
     auto L = ext_block::extended_finalise(*this,z0,delta);
->>>>>>> 1f183e2d
     for (auto it=L.begin(); it!=L.end(); ++it)
       result.add_term(it->first, it->second==flipped
 				 ? Split_integer(1,0) : Split_integer(0,1) );
@@ -1256,17 +1227,6 @@
 
   if (not rp.empty()) // without reducuibilty points, just return |result| now
   {
-<<<<<<< HEAD
-    for (unsigned i=rp.size(); i-->0; )
-    {
-      Rational r=rp[i]; bool flipped; BlockElt dummy;
-      auto zi = ext_block::scaled_extended_dominant(*this,z,delta,r,flipped);
-      param_block parent(*this,zi,dummy); // full parent block needed for now
-      auto L = ext_block::finalise(*this,zi,delta); // rarely a long list
-      for (auto it=L.begin(); it!=L.end(); ++it)
-      { auto zz = parent.lookup(it->first);
-	SR_poly terms = twisted_deformation_terms(parent,zz);
-=======
     BlockElt dummy;
     param_block parent(*this,z,dummy); // full parent block needed for now
     ext_block::ext_block eblock(innerClass(),parent,delta); // full as well
@@ -1288,21 +1248,13 @@
       for (auto it=L.begin(); it!=L.end(); ++it)
       { auto zz = block.lookup(it->first);
 	SR_poly terms = twisted_deformation_terms(block,zz);
->>>>>>> 1f183e2d
 	for (SR_poly::iterator jt=terms.begin(); jt!=terms.end(); ++jt)
 	  result.add_multiple(twisted_deformation(jt->first),  // recursion
 		      flipped==it->second ? jt->second : jt->second.times_s());
       }
     }
-<<<<<<< HEAD
-    // now store result for future lookup
-    unsigned long h=hash.find(z);
-    assert(h!=hash.empty); // it should have been added by |deformation_terms|
-    twisted_def_formula[h]=result;
-=======
     twisted_def_formula[h]=result; // now store result for future lookup
 
->>>>>>> 1f183e2d
   }
 
   return flip_start // if so we must multiply the stored value by $s$
