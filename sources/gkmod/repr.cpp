/*
  This is repr.cpp

  Copyright (C) 2009-2022 Marc van Leeuwen
  part of the Atlas of Lie Groups and Representations

  For license information see the LICENSE file
*/

#include "repr.h"

#include <memory> // for |std::unique_ptr|
#include <cstdlib> // for |std::abs|
#include <cassert>
#include <map> // used in computing |reducibility_points|
#include <iostream> // for progress reports and easier debugging
#include "error.h"

#include "arithmetic.h"
#include "matreduc.h"

#include "tits.h"
#include "kgb.h"	// various methods
#include "blocks.h"	// the |blocks::common_block| class, |dual_involution|
#include "subsystem.h" // |SubSystem| methods
#include "alcoves.h"
#include "K_repr.h"

#include "kl.h"

#include "ext_block.h"
#include "ext_kl.h"

#include "basic_io.h"   // lookup of |operator<<| instances

namespace atlas {
  namespace repr {

bool StandardRepr::operator== (const StandardRepr& z) const
{ return x_part==z.x_part and y_bits==z.y_bits
  and infinitesimal_char==z.infinitesimal_char;
}

size_t StandardRepr::hashCode(size_t modulus) const
{ size_t hash=
    x_part + 375*y_bits.data().to_ulong()+83*infinitesimal_char.denominator();
  const Ratvec_Numer_t& num=infinitesimal_char.numerator();
  for (unsigned i=0; i<num.size(); ++i)
    hash= 11*(hash&(modulus-1))+num[i];
  return hash &(modulus-1);
}

StandardReprMod StandardReprMod::mod_reduce
  (const Rep_context& rc, const StandardRepr& sr)
{
  KGBElt x = sr.x();
  auto gam_lam=sr.gamma()-rho(rc.root_datum())-rc.lambda_rho(sr);
  rc.involution_table().real_unique(rc.kgb().inv_nr(x),gam_lam);
  return StandardReprMod(x,std::move(gam_lam));
}

StandardReprMod StandardReprMod::build
  (const Rep_context& rc, KGBElt x, RatWeight gam_lam)
{
  rc.involution_table().real_unique(rc.kgb().inv_nr(x),gam_lam);
  return StandardReprMod(x,std::move(gam_lam)); // ctor normalises
}

size_t StandardReprMod::hashCode(size_t modulus) const
{ size_t hash = x_part + 47*gamlam.denominator();
  for (auto entry : gamlam.numerator())
    hash= 11*hash+entry;
  return hash &(modulus-1);
}

codec::codec
  (const InnerClass& ic, InvolutionNbr inv, const int_Matrix& int_simp_coroots)
    : coroots_matrix(int_simp_coroots)
    , diagonal(), in(), out()
{
  const auto image_basis = ic.involution_table().theta_1_image_basis(inv);

  // image in int-orth quotient of $-1$ eigenlattice, using coroot coordinates
  int_Matrix A = coroots_matrix * image_basis, row,col;

  diagonal=matreduc::diagonalise(A,row,col); // now |diagonal| gives |row*A*col|
  // ensure |diagonal| entries positive, since we shall be reducing modulo them
  if (diagonal.size()>0 and diagonal[0]<0) // only this entry might be negative
  {
    diagonal[0] = -diagonal[0];
    row.rowMultiply(0u,-1); // restablish relation |row*A*col==diagonal|
  }

  auto rank = diagonal.size(); // number of coordinates retained
  in  = std::move(row); // keep full coordinate transform
  out = image_basis * // usage of |col| matrix always followed by |image_basis|
      col.block(0,0,col.n_rows(),rank); // chop off part for final zero entries
}

int_Vector codec::internalise (const RatWeight& gamma) const
{
  auto eval = coroots_matrix * gamma.numerator(); // mat * vec -> vec (long)
  if (eval.is_zero())
    return int_Vector(in.n_rows(),0); // maybe save some work here
  for (auto& entry : eval) // denominator was ignored so far; divide by it now
  {
    assert(entry%gamma.denominator()==0);
    entry /= gamma.denominator();
  }
  return in * int_Vector(eval.begin(),eval.end());
}

// here |gamma| determines alcove |loc|; result set from |srm| at fund. alcove
Reduced_param Reduced_param::reduce
  (const Rep_context& rc, StandardReprMod srm, const RatWeight& gamma,
   locator& loc)
{ // below |int_item| must set |loc| before argument to |transform| is evaluated
  InnerClass& ic = rc.inner_class();
  const auto& integral = ic.int_item(gamma,loc); // completely sets |loc|
  rc.transform<true>(loc.w,srm); // move |srm| towards fundamental alcove
  const auto codec = integral.data(rc.kgb().inv_nr(srm.x()));
  auto evs = codec.internalise(srm.gamma_lambda());
  unsigned int reduction = 0; // mixed radix representation of remainders
  for (unsigned int i=0; i<codec.diagonal.size(); ++i)
  { auto d = codec.diagonal[i];
    reduction = d*reduction + arithmetic::remainder(evs[i],d);
  }
  return Reduced_param{ srm.x(), loc.int_syst_nr, reduction };
}

// here |loc| determines alcove, and is unchanged; otherwise like |reduce|
Reduced_param Reduced_param::co_reduce
  (const Rep_context& rc, StandardReprMod srm, const locator& loc)
{ rc.transform<true>(loc.w,srm);
  const auto& integral = rc.inner_class().int_item(loc.int_syst_nr);
  const auto codec = integral.data(rc.kgb().inv_nr(srm.x()));
  auto evs = codec.internalise(srm.gamma_lambda());
  unsigned int reduction = 0; // mixed radix representation of remainders
  for (unsigned int i=0; i<codec.diagonal.size(); ++i)
  { auto d = codec.diagonal[i];
    reduction = d*reduction + arithmetic::remainder(evs[i],d);
  }
  return Reduced_param{ srm.x(), loc.int_syst_nr, reduction };
}

size_t Reduced_param::hashCode(size_t modulus) const
{ size_t hash = (2049ull * x + int_sys_nr)*17 + evs_reduced;
  return hash &(modulus-1);
}


Rep_context::Rep_context(RealReductiveGroup &G_R)
  : rd(G_R.root_datum()) // cast to |const|
  , ic(G_R.innerClass()) // keep as non |const|
  , twisted_W(G_R.twistedWeylGroup()) // cast to |const|
  , i_tab(ic.involution_table()) //  cast to |const|
  , KGB_set(G_R.kgb()) // cast to |const|
  , G(G_R) // keep as non |const|
{}

const TwistedInvolution Rep_context::involution_of_Cartan(size_t cn) const
{ return inner_class().involution_of_Cartan(cn); }

// Height is $\max_{w\in W} \< \rho^v*w , (\theta+1)\gamma >$
unsigned int Rep_context::height(Weight theta_plus_1_gamma) const
{
  const auto& rd=root_datum();
  int result = rd.dual_twoRho().dot(rd.make_dominant(theta_plus_1_gamma));
  assert(result>=0); assert(result%2==0);
  return static_cast<unsigned int>(result/2);
}

RatWeight Rep_context::gamma
  (KGBElt x, const Weight& lambda_rho, const RatWeight& nu) const
{
  const InvolutionTable& i_tab = involution_table();
  const RatWeight lambda = rho(root_datum())+lambda_rho;
  const RatWeight diff = lambda - nu;
  const RatWeight theta_diff(i_tab.matrix(kgb().inv_nr(x))*diff.numerator(),
			     diff.denominator()); // theta(lambda-nu)
  return ((lambda+nu+theta_diff)/=2).normalize();
}

const WeightInvolution& Rep_context::theta (const StandardRepr& z) const
{ return involution_table().matrix(kgb().inv_nr(z.x())); }

Weight Rep_context::lambda_rho(const StandardRepr& z) const
{
  const InvolutionNbr i_x = kgb().inv_nr(z.x());
  const InvolutionTable& i_tab = involution_table();
  const WeightInvolution& theta = i_tab.matrix(i_x);


  // recover $\lambda-\rho$ from doubled projections on eigenspaces $\theta$
  const RatWeight gam_rho = z.gamma() - rho(root_datum());
  auto th1_gam_rho_num = // numerator of $(1+\theta)*(\gamma-\rho)$, 64 bits
    gam_rho.numerator() + theta*gam_rho.numerator();

  Weight th1_gam_rho(th1_gam_rho_num.size());
  for (unsigned i=0; i<th1_gam_rho_num.size(); ++i)
  {
    assert(th1_gam_rho_num[i]%gam_rho.denominator()==0);
    th1_gam_rho[i] = th1_gam_rho_num[i]/gam_rho.denominator();
  }

  // the next addition is |Weight::operator+(Weight&&) const &|:
  return ( th1_gam_rho + i_tab.y_lift(i_x,z.y()) ) / 2; // exact division
}

// compute $\gamma-\lambda$ from $(1-\theta)(\gamma-\lambda)=2(\gamma-\lambda)$
RatWeight Rep_context::gamma_lambda
  (InvolutionNbr i_x,  const TorusPart& y_bits, const RatWeight& gamma) const
{
  const InvolutionTable& i_tab = involution_table();
  const WeightInvolution& theta = i_tab.matrix(i_x);

  // |y_lift(i_x,y_bits==(1-theta)*(lambda-rho)|; get |(1-theta)(gamma-lambda)|
  const RatWeight gamma_rho = gamma - rho(root_datum());
  return (gamma_rho-theta*gamma_rho - i_tab.y_lift(i_x,y_bits))
    /static_cast<arithmetic::Numer_t>(2);
}

// compute $\gamma-\lambda-\rho$ from same information; with respect to above,
// change from subtracting |(1-theta)*rho| to adding |(1+theta)*rho|
RatWeight Rep_context::gamma_lambda_rho (const StandardRepr& sr) const
{
  const InvolutionTable& i_tab = involution_table();
  InvolutionNbr i_x = kgb().inv_nr(sr.x());
  const WeightInvolution& theta = i_tab.matrix(i_x);
  const RatWeight& gamma = sr.gamma();

  return (  gamma - theta*gamma
	 + (i_tab.theta_plus_1_rho(i_x) - i_tab.y_lift(i_x,sr.y()))
	 ) /static_cast<arithmetic::Numer_t>(2);
}

RatWeight Rep_context::gamma_0 (const StandardRepr& z) const
{
  const InvolutionTable& i_tab = involution_table();
  const auto& theta = i_tab.matrix(kgb().inv_nr(z.x()));
  return ((z.gamma()+theta*z.gamma())/=2).normalize();
}

RatWeight Rep_context::nu(const StandardRepr& z) const
{
  const InvolutionTable& i_tab = involution_table();
  const auto& theta = i_tab.matrix(kgb().inv_nr(z.x()));
  return ((z.gamma()-theta*z.gamma())/=2).normalize();
}


bool Rep_context::is_parity_at_0(RootNbr i,const StandardRepr& z) const
{
  const RootDatum& rd = root_datum();
  const InvolutionNbr i_x = kgb().inv_nr(z.x());
  const InvolutionTable& i_tab = involution_table();
  const RootNbrSet& real_roots = i_tab.real_roots(i_x);
  assert(real_roots.isMember(i));
  const RootNbrSet non_real_roots = ~real_roots; // the complement

  const Coweight& alpha_hat = rd.coroot(i);

  Weight theta_1_lamrho = i_tab.y_lift(i_x,z.y()); // |(1-theta)*lam_rho|
  int eval = // twice evaluation of |alpha_hat| on |\lambda-\rho_{rea]}|
    alpha_hat.dot(theta_1_lamrho+rd.twoRho(non_real_roots));
  assert (eval%2==0); // because |\lambda-\rho_{rea]}| is integral
  return eval%4!=0;
}

bool Rep_context::is_parity(RootNbr i,const StandardRepr& z) const
{
  assert(involution_table().real_roots(kgb().inv_nr(z.x())).isMember(i));
  RatNum eval = z.gamma().dot_Q(root_datum().coroot(i)).normalize();
  assert(eval.denominator()==1); // must be an integral coroot
  return is_parity_at_0(i,z) == (eval.numerator()%2==0);
}

StandardReprMod Rep_context::inner_twisted(const StandardReprMod& z) const
{
  const auto& delta = inner_class().distinguished();
  return StandardReprMod::build(*this,kgb().twisted(z.x(),delta),
				delta*z.gamma_lambda());
}

/*
   The |evs_reduced| field of a |Reduced_param| encodes the evaluations of the
   value $\gamma-\lambda$ of a parameter on (simply-) integral coroots for
   $\gamma$. However, since $\lambda$ is defined only modulo image lattice of
   $1-\theta$, the |evs_reduced| values are effectively reduced modulo the image
   of that lattice under the integral coroot evaluation map |codec.internalise|.
   It may therefore happen, for two |StandardReprMod| values with the same
   integral system attitude and producing the same |Reduced_param|, that their
   coroot evaluations at some integral roots differ; however the integral coroot
   evaluation of the difference of their $\gamma-\lambda$ must must lie in the
   latter lattice image. The function |theta_1_preimage| makes this explicit:
   given such a difference |diff|, it produces a weight in the image of
   $1-\theta$ that has identical integral coroot evaluations as |diff|.
 */

// fixed choice in |(1-theta)X^*| of element given integral coroots evaluations
// uses idempotence for any |codec| of: (out*.) o (. / diagonal) o internalise
Weight Rep_context::theta_1_preimage (const RatWeight& diff, const codec& cd)
  const
{
  auto eval_v = cd.internalise(diff);
  { unsigned int i;
    for (i=0; i<cd.diagonal.size(); ++i)
    {
      assert(eval_v[i]%cd.diagonal[i]==0);
      eval_v[i]/=cd.diagonal[i];
    }
    for (; i<eval_v.size(); ++i)
      assert(eval_v[i]==0); // trailing entries are zero
    eval_v.resize(cd.diagonal.size()); // truncate them
  }

  return cd.out * eval_v;
} // |theta_1_preimage|

// difference in $\gamma-\lambda$ from |srm0| with respect to that of |srm1|,
// for representatives of |srm0| and |srm1| with identical integral evaluations
RatWeight Rep_context::make_diff_integral_orthogonal
  (const RatWeight& gamlam, const StandardReprMod& srm) const
{
  RatWeight result = gamlam - srm.gamma_lambda();
  if (not result.is_zero()) // optimize out a fairly frequent case
  {
    InvolutionNbr inv = kgb().inv_nr(srm.x());
    const auto cd = inner_class().integrality_codec(srm.gamma_lambda(),inv);
    result -= theta_1_preimage(result,cd); // ensure orthogonal to integ. sys
    assert((cd.coroots_matrix*result).is_zero()); // check that it was done
  }
  return result;
} // |make_diff_integral_orthogonal|

/*
   The purpose of |Rep_context::make_relative_to| is to adapt |loc1.w| so that
   applying that to the facet of |srm0| (which has attitude |loc0|) returns (up
   to root translation) the facet of |srm1|, and to return the necessary initial
   shift to |srm0.gamlam| so that after multiplying by |loc1.w| we end up in
   |srm1.gamlam|; see second |Rep_context::sr| where this procedure is applied.

   The permutation |loc1.simple_pi| of simply imaginary roots (due to sorting
   them after applying |w|) is also made relative to |srm0|.
 */
block_modifier Rep_context::make_relative_to
  (const StandardReprMod& srm0, const locator&  loc0,
         StandardReprMod  srm1,       locator&& loc1) const
{
  const auto& W = Weyl_group();
  W.mult(loc1.w, W.inverse(loc0.w));

  compose(loc1.simple_pi,Permutation(loc0.simple_pi,-1));

  transform<true>(loc1.w,srm1); // move back to base
  return block_modifier
    (make_diff_integral_orthogonal(srm1.gamma_lambda(),srm0),std::move(loc1));
} // |make_relative_to|

void Rep_context::shift (const RatWeight& amount, StandardReprMod& srm) const
{
  srm.gamlam += amount;
  involution_table().real_unique(kgb().inv_nr(srm.x()),srm.gamlam);
} // |shift|

// |z| standard means (weakly) dominant on the (simply-)imaginary roots
bool Rep_context::is_standard(const StandardRepr& z) const
{
  const RootDatum& rd = root_datum();
  const InvolutionNbr i_x = kgb().inv_nr(z.x());
  const InvolutionTable& i_tab = involution_table();
  const Ratvec_Numer_t& numer = z.gamma().numerator();

  for (unsigned i=0; i<i_tab.imaginary_rank(i_x); ++i)
  {
    const RootNbr alpha = i_tab.imaginary_basis(i_x,i);
    if (rd.coroot(alpha).dot(numer)<0)
      return false;
  }
  return true;
} // |is_standard|

// |z| zero means that no singular simple-imaginary roots are compact; this
// code assumes |is_standard(z)|, namely |gamma| is dominant on imaginary roots
bool Rep_context::is_nonzero(const StandardRepr& z) const
{
  const RootDatum& rd = root_datum();
  const InvolutionNbr i_x = kgb().inv_nr(z.x());
  const InvolutionTable& i_tab = involution_table();
  const Ratvec_Numer_t& numer = z.gamma().numerator();

  for (unsigned i=0; i<i_tab.imaginary_rank(i_x); ++i)
  {
    const RootNbr alpha = i_tab.imaginary_basis(i_x,i);
    if (rd.coroot(alpha).dot(numer)==0 and // simple-imaginary, singular
	not kgb().simple_imaginary_grading(z.x(),alpha)) // and compact
      return false;
  }
  return true;
} // |is_nonzero|

bool Rep_context::is_normal(const StandardRepr& z) const
{
  auto z_normal = z;
  normalise(z_normal);
  return z_normal==z;
} // |is_normal|

// |z| semifinal means that no singular real roots satisfy the parity condition
// no assumptions about the real subsystem, so all real roots must be tested
bool Rep_context::is_semifinal(const StandardRepr& z) const
{
  const RootDatum& rd = root_datum();
  const InvolutionNbr i_x = kgb().inv_nr(z.x());
  const InvolutionTable& i_tab = involution_table();
  const RootNbrSet pos_real = i_tab.real_roots(i_x) & rd.posroot_set();
  const Weight test_wt = i_tab.y_lift(i_x,z.y()) // $(1-\theta)(\lambda-\rho)$
	   + rd.twoRho()-rd.twoRho(pos_real); // replace $\rho$ by $\rho_R$

  for (RootNbrSet::iterator it=pos_real.begin(); it(); ++it)
  {
    const Weight& av = root_datum().coroot(*it);
    if (av.dot(z.gamma().numerator())==0 and
	av.dot(test_wt)%4 !=0) // singular yet odd on shifted lambda
      return false;
  }
  return true;
} // |is_semifinal|

bool Rep_context::is_final(const StandardRepr& z) const
{
  const RootDatum& rd = root_datum();
  const InvolutionTable& i_tab = involution_table();
  const auto& numer = z.gamma().numerator();
  KGBElt x=z.x();
  const InvolutionNbr i_x = kgb().inv_nr(x);

  for (weyl::Generator s=0; s<rd.semisimple_rank(); ++s)
  {
    auto v = rd.simpleCoroot(s).dot(numer);
    if (v<0)
      return false; // unless |gamma| is dominant, we just say "no"
    else if (v==0)
      switch (kgb().status(s,x))
      {
      case gradings::Status::Complex:
	if (kgb().isDescent(s,x))
	  return false;
	break;
      case gradings::Status::ImaginaryCompact:
	return false; // certainly fails |is_nonzero|
      case gradings::Status::Real:
	if (rd.simpleCoroot(s).dot(i_tab.y_lift(i_x,z.y()))%4!=0)
	  return false;
      default: {} // ImaginaryNoncompact is fine
      } // tests on |v|
  } // |for(s)|
  return is_nonzero(z); // check \emph{all} simply-imaginary coroots
} // |is_final|


#if 0
unsigned int Rep_context::orientation_number(StandardRepr z) const
{
  const RootDatum& rd = root_datum();
  const InvolutionTable& i_tab = involution_table();
  const InvolutionNbr i_x = kgb().inv_nr(z.x());
  const RootNbrSet real = i_tab.real_roots(i_x);
  const Permutation& root_inv = i_tab.root_involution(i_x);
  const Ratvec_Numer_t& numer = z.gamma().numerator();
  const arithmetic::Numer_t denom = z.gamma().denominator();
  const Weight test_wt = // representative of a class modulo $2(1-\theta)(X^*)$
    i_tab.y_lift(i_x,z.y()) +rd.twoRho() -rd.twoRho(real);

  unsigned count = 0;

  for (unsigned i=0; i<rd.numPosRoots(); ++i)
  {
    const RootNbr alpha = rd.posRootNbr(i);
    const Coweight& av = root_datum().coroot(alpha);
    const arithmetic::Numer_t num = av.dot(numer);
    if (num%denom!=0) // skip integral roots
    { if (real.isMember(alpha))
      {
	auto eps = av.dot(test_wt)%4==0 ? 0 : denom;
	if ((num>0) == // either positive for gamma and oriented, or neither
	    (arithmetic::remainder(num+eps,2*denom) < denom))
	  ++count;
      }
      else // complex root
      {
	assert(i_tab.complex_roots(i_x).isMember(alpha));
	const RootNbr beta = root_inv[alpha];
	if (i<rd.rt_abs(beta) // consider only first of 2 conjugate coroot pairs
	    and (num>0)!=(root_datum().coroot(beta).dot(numer)>0))
	  ++count;
      }
    }
  }
  return count;
} // |orientation_number|
#else
unsigned int Rep_context::orientation_number(StandardRepr z) const
{
  make_dominant(z);

  const RootDatum& rd = root_datum();
  KGBElt x = z.x();
  const InvolutionTable& i_tab = involution_table();
  const InvolutionNbr i_x = kgb().inv_nr(x);
  RootNbrSet non_int_pos = rd.posroot_set();
  for (RootNbr alpha : integrality_poscoroots(rd,z.gamma()))
    non_int_pos.remove(rd.posRootNbr(alpha));
  const RootNbrSet& real = i_tab.real_roots(i_x);

  unsigned count = 0;

  for (RootNbr alpha : i_tab.complex_roots(i_x) & non_int_pos)
    count += static_cast<unsigned int>(i_tab.complex_is_descent(i_x,alpha));

  assert(count%2==0); // each complex quadruple contibutes either 0 or 2
  count/=2; // we just want to count the contrinuting quadruples

  auto gam_lam_rhoR = // $\gamma-\lambda+\rho_\R$
    z.gamma()-rho(rd)+RatWeight(rd.twoRho(real),2)-lambda_rho(z);
  for (RootNbr alpha : real & non_int_pos)
    if (gam_lam_rhoR.dot_Q(root_datum().coroot(alpha)).floor()%2==0)
      ++count;

  return count;
} // |orientation_number|
#endif

RankFlags Rep_context::singular_simples (const StandardRepr& z) const
{
  const auto& rd=root_datum();
  assert(is_dominant_ratweight(rd,z.infinitesimal_char));
  const auto& numer = z.infinitesimal_char.numerator();
  RankFlags result;
  for (weyl::Generator s=0; s<rd.semisimple_rank(); ++s)
    result.set(s,rd.simpleCoroot(s).dot(numer)==0);
  return result;
}

WeylElt Rep_context::complex_descent_w (KGBElt x, RankFlags singulars) const
{
  const auto& W = Weyl_group();
  WeylElt w;
  { RankFlags::iterator it; // need this explicitly for final |do|-|while| test
    do
      for (it=singulars.begin(); it(); ++it)
	if (kgb().isComplexDescent(*it,x))
	{
	  auto s=*it;
	  x = kgb().cross(s,x);
	  W.mult(w,s); // right multiply
	  break; // out of the loop |for(it)|
	} // |if(isComplexDescent)|
    while (it()); // wait until inner loop runs to completion
  }
  return w;
}

void Rep_context::make_dominant(StandardRepr& z) const
{
  const RootDatum& rd = root_datum();

  // the next 3 variables are not |const|; they're modified in the loop below
  Weight lr = lambda_rho(z);
  KGBElt& x = z.x_part; // the |z.x_part| will be modified in-place
  Ratvec_Numer_t& numer = // and |z.infinitesimal_char| as well
    z.infinitesimal_char.numerator();

  { weyl::Generator s;
    do
      for (s=0; s<rd.semisimple_rank(); ++s)
	if (rd.simpleCoroot(s).dot(numer)<0)
	{
	  int offset; // used to pivot |lr| around $\rho_r-\rho$
	  switch (kgb().status(s,x))
	  {
	  case gradings::Status::Complex: offset = 1; break;
	  case gradings::Status::Real:    offset = 0; break;
	  default: // |s| is an imaginary root; we will not cope with that here
	    throw std::runtime_error("Non standard parameter in make_dominant");
	  }
	  rd.simple_reflect(s,numer); // real or complex reflection of |gamma|
	  rd.simple_reflect(s,lr,offset);
	  x = kgb().cross(s,x);
	  break; // out of the loop |for(s)|
	} // |if(v<0)| and |for(s)|
    while (s<rd.semisimple_rank()); // wait until inner loop runs to completion
  }
  z.y_bits = involution_table().y_pack(kgb().inv_nr(x),lr);
} // |make_dominant|

// apply sequence of cross actions by singular complex simple generators
void Rep_context::complex_crosses (StandardRepr& z, const WeylElt& w) const
{
  const auto& rd = root_datum();
#ifndef NDEBUG
  const InvolutionTable& i_tab = involution_table();
#endif
  auto& x = z.x_part; // directly operate on |x| component inside |z|
  Weight lr = lambda_rho(z);
  // |z.infinitesimal_char| is unchanged by singular reflections

  for (auto s : Weyl_group().word(w))
  {
    assert(rd.simpleCoroot(s).dot(z.gamma().numerator())==0);
    assert(i_tab.is_complex_simple(kgb().inv_nr(x),s));
    x = kgb().cross(s,x);
    rd.simple_reflect(s, lr, 1);
  }

  // reinsert $y$ bits component
  z.y_bits = involution_table().y_pack(kgb().inv_nr(x),lr);
}

// auxiliary: move to canonical involution for (singular) |gens| subgroup of $W$
void Rep_context::to_singular_canonical(RankFlags gens, StandardRepr& z) const
{ // simply-singular coroots are simple, so no need to construct a subsystem
  TwistedInvolution tw = kgb().involution(z.x_part); // copy to be modified
  complex_crosses(z,Weyl_group().element(inner_class().canonicalize(tw,gens)));
  assert(tw == kgb().involution(z.x_part));
}

/*  Make dominant and descend though any singular complex descents

    This is a version of |finals_for| below, limited to complex transformations.
    It is used only in the deformation algorithm (whence the name), where from
    the context it is clear that |z.gamma()| remains dominant for non-complex
    simple roots; we can do with just modifying a single parameter |z| here.
*/
void Rep_context::deform_readjust(StandardRepr& z) const
{
  const RootDatum& rd = root_datum();

  // the following are non-|const|, and modified in the loop below
  Weight lr = lambda_rho(z);
  KGBElt& x = z.x_part; // the |z.x_part| will be modified in-place
  Ratvec_Numer_t& numer = // and |z.infinitesimal_char| as well
    z.infinitesimal_char.numerator();

  { weyl::Generator s;
    do
      for (s=0; s<rd.semisimple_rank(); ++s)
	if (kgb().status(s,x) == gradings::Status::Complex)
	{
	  auto eval = rd.simpleCoroot(s).dot(numer); // needed for sign only
	  if (eval<0)
	  {
	    rd.simple_reflect(s,numer); // complex reflection of |gamma|
	    rd.simple_reflect(s,lr,1);
	    x = kgb().cross(s,x);
	    break; // out of the loop |for(s)|
	  }
	  else if (eval==0 and kgb().isDescent(s,x))
	  { // here |numer| will be unchanged
	    rd.simple_reflect(s,lr,1);
	    x = kgb().cross(s,x);
	    break; // out of the loop |for(s)|: other complex descents possible
	  }
      } // |for(s)|
    while (s<rd.semisimple_rank()); // wait until inner loop runs to completion
  }
  z.y_bits = involution_table().y_pack(kgb().inv_nr(x),lr);
} // |deform_readjust|

// this also ensures a chosen singular-complex minimum when there are multiple
// but that only arises when singular-real descents exist (not so in deformation)
void Rep_context::normalise(StandardRepr& z) const
{
  make_dominant(z);

  RankFlags singulars = singular_simples(z);
  to_singular_canonical(singulars,z);

  complex_crosses(z,complex_descent_w(z.x(),singulars));
} // |normalise|

bool Rep_context::is_fixed (StandardRepr z, const WeightInvolution& delta) const
{
  make_dominant(z);
  to_singular_canonical(singular_simples(z),z);

  return z==twisted(z,delta);
} // |is_fixed|

// equivalence is equality after |make_dominant| and |to_singular_canonical|
bool Rep_context::equivalent(StandardRepr z0, StandardRepr z1) const
{
  if (kgb().Cartan_class(z0.x_part)!=kgb().Cartan_class(z1.x_part))
    return false; // this non-equivalence can be seen before |make_dominant|

  { // preempt failing of |make_dominant| on non standard parameters
    if (not (is_standard(z0) and is_standard(z1)))
      return z0==z1; // strict equality unless both are parameters standard
  }

  make_dominant(z0);
  make_dominant(z1);

  if (z0.infinitesimal_char!=z1.infinitesimal_char)
    return false;

  RankFlags singulars = singular_simples(z0);
  to_singular_canonical(singulars,z0);
  to_singular_canonical(singulars,z1);

  return z0==z1;
} // |Rep_context::equivalent|

StandardRepr Rep_context::scale(StandardRepr z, const RatNum& f) const
{ // we can just replace the |infinitesimal_char|, nothing else changes
  auto image = theta(z)*z.gamma();
  auto diff = z.gamma()-image; // this equals $2\nu(z)$
  z.infinitesimal_char += image;
  z.infinitesimal_char += diff*f; // now we have |(gamma_0(z)+nu(z)*f)*2|
  (z.infinitesimal_char/=2).normalize();
  return z;
} // |Rep_context::scale|


// transform |srm| into equivalent by |w|; act by complex and real actions only
template <bool left_to_right> void Rep_context::transform
  (const WeylElt& w, StandardReprMod& srm) const // here |w| is for |Weyl_group|
{
  const auto& rd = root_datum(); // actions below use unfolded letters
  const auto& kgb = this->kgb();
  KGBElt& x = srm.x_part;
  auto& gln = srm.gamlam.numerator();
  const auto den = srm.gamlam.denominator();
  if (left_to_right)
    for (weyl::Generator s : Weyl_group().word(w))
      switch (kgb.status(s,x))
      {
      case gradings::Status::Complex:
	x = kgb.cross(s,x);
	rd.simple_reflect(s,gln);
	break;
      case gradings::Status::Real:
	rd.simple_reflect(s,gln,den); // affine act with center in $-\rho_R$
	break;
      default: // |s| is an imaginary root; we will not cope with that here
	throw std::runtime_error("Bad Weyl group element SRM transform");
      }
  else
  { auto ww = Weyl_group().word(w);
    for (unsigned i=ww.size(); i-->0; )
    {
      weyl::Generator s = ww[i];
      switch (kgb.status(s,x))
      {
      case gradings::Status::Complex:
	x = kgb.cross(s,x);
	rd.simple_reflect(s,gln);
	break;
      case gradings::Status::Real:
	rd.simple_reflect(s,gln,den); // affine act with center in $-\rho_R$
	break;
      default: // |s| is an imaginary root; we will not cope with that here
	throw std::runtime_error("Bad Weyl group element SRM transform");
      }
    }
  }
  involution_table().real_unique(kgb.inv_nr(x),srm.gamlam); // normalise
} // |Rep_context::transform|

StandardRepr Rep_context::sr_gamma
  (KGBElt x, const Weight& lambda_rho, const RatWeight& gamma) const
{ // we use |lambda_rho| only for its real projection |(theta-1)/2*lambda_rho|
  // indeed there is no dependence within its $(1-\theta)(X^*)$-coset either

  const InvolutionTable& i_tab = involution_table();
  auto i_x = kgb().inv_nr(x);
  const auto& theta = i_tab.matrix(i_x);
  auto th1_gamma_num = // numerator of $(1+\theta)*\gamma$ as 64-bits vector
    gamma.numerator()+theta*gamma.numerator();

  // since $(1+\theta)*\gamma = (1+\theta)*\lambda$ it actually lies in $X^*$
  Weight th1_gamma(th1_gamma_num.size());
  for (unsigned i=0; i<th1_gamma_num.size(); ++i)
  {
    assert(th1_gamma_num[i]%gamma.denominator()==0);
    th1_gamma[i] = th1_gamma_num[i]/gamma.denominator();
  }
#ifndef NDEBUG // check that constructor below builds a valid |StandardRepr|
  {
    Weight image = // $(\theta+1)(\gamma-\rho)$
      th1_gamma-i_tab.theta_plus_1_rho(i_x);
    matreduc::find_solution(theta+1,image); // assert that a solution exists
  }
#endif

  return StandardRepr(x, i_tab.y_pack(i_x,lambda_rho), gamma,
		      height(th1_gamma));
} // |Rep_context::sr_gamma|

// the same, but moving from |gamma|
StandardRepr Rep_context::sr_gamma
  (KGBElt x, const Weight& lambda_rho, RatWeight&& gamma) const
{
  const InvolutionTable& i_tab = involution_table();
  auto i_x = kgb().inv_nr(x);
  const auto& theta = i_tab.matrix(i_x);
  auto th1_gamma_num = // numerator of $(1+\theta)*\gamma$ as 64-bits vector
    gamma.numerator()+theta*gamma.numerator();

  // since $(1+\theta)*\gamma = (1+\theta)*\lambda$ it actually lies in $X^*$
  Weight th1_gamma(th1_gamma_num.size());
  for (unsigned i=0; i<th1_gamma_num.size(); ++i)
  {
    assert(th1_gamma_num[i]%gamma.denominator()==0);
    th1_gamma[i] = th1_gamma_num[i]/gamma.denominator();
  }

  return StandardRepr(x, i_tab.y_pack(i_x,lambda_rho),std::move(gamma),
		      height(th1_gamma));
} // |Rep_context::sr_gamma|

StandardRepr Rep_context::sr
  (const StandardReprMod& srm, const RatWeight& gamma) const
{
  const auto lambda_rho = gamma.integer_diff<int>(gamma_lambda_rho(srm));
  return sr_gamma(srm.x(),lambda_rho,gamma);
} // |Rep_context::sr|

StandardRepr Rep_context::sr
  (StandardReprMod srm, const block_modifier& bm, const RatWeight& gamma)
  const
{
  srm.gamlam += bm.shift; // apply |bm.shift| first
  transform<false>(bm.w,srm); // then apply |bm.w|
  const auto lambda_rho = gamma.integer_diff<int>(gamma_lambda_rho(srm));
  return sr_gamma(srm.x_part,lambda_rho,gamma);
} // |Rep_context::sr|

RatNumList Rep_context::reducibility_points(const StandardRepr& z) const
{
  const RootDatum& rd = root_datum();
  const InvolutionNbr i_x = kgb().inv_nr(z.x());
  const InvolutionTable& i_tab = involution_table();
  const Permutation& theta = i_tab.root_involution(i_x);

  const RatWeight& gamma = z.gamma();
  const Ratvec_Numer_t& numer = gamma.numerator();
  const arithmetic::Numer_t d = gamma.denominator();
  const Weight lam_rho = lambda_rho(z);

  const RootNbrSet pos_real = i_tab.real_roots(i_x) & rd.posroot_set();
  const Weight two_rho_real = rd.twoRho(pos_real);

  // we shall associate to certain numbers $num>0$ a strict lower bound $lwb$
  // for which we shall then later form fractions $(d/num)*k$ for $k>lwb$
  typedef std::map<long,long> table;

  // because of the parity condition, distinguish cases with even and odd $k$
  table odds,evens; // name indicates the parity that $k$ will have

  for (RootNbrSet::iterator it=pos_real.begin(); it(); ++it)
  {
    arithmetic::Numer_t num =
      rd.coroot(*it).dot(numer); // now $\<\alpha^v,\nu>=num/d$ (real $\alpha$)
    if (num!=0)
    {
      long lam_alpha = lam_rho.dot(rd.coroot(*it))+rd.colevel(*it);
      bool do_odd = (lam_alpha+two_rho_real.dot(rd.coroot(*it))/2)%2 ==0;
      (do_odd ? odds : evens).insert(std::make_pair(std::abs(num),0));
    }
  }

  RootNbrSet pos_complex = i_tab.complex_roots(i_x) & rd.posroot_set();
  for (RootNbrSet::iterator it=pos_complex.begin(); it(); ++it)
  {
    RootNbr alpha=*it, beta=theta[alpha];
    arithmetic::Numer_t vala = rd.coroot(alpha).dot(numer);
    arithmetic::Numer_t valb = rd.coroot(beta).dot(numer);
    arithmetic::Numer_t num = vala - valb; // $2\<\alpha^v,\nu>=num/d$ (complex)
    if (num!=0)
    {
      assert((vala+valb)%d==0); // since $\<a+b,\gamma>=\<a+b,\lambda>$
      long lwb =std::abs(vala+valb)/d;
      std::pair<table::iterator,bool> trial = // try insert |lwb| as |num| value
	(lwb%2==0 ? evens : odds).insert(std::make_pair(std::abs(num),lwb));
      if (not trial.second and lwb<trial.first->second)
	trial.first->second=lwb; // if not new, maybe lower the old bound value
    }
  }

  std::set<RatNum> fracs;

  for (table::iterator it= evens.begin(); it!=evens.end(); ++it)
    for (long s= d*(it->second+2); s<=it->first; s+=2*d)
      fracs.insert(RatNum(s,it->first));

  for (table::iterator it= odds.begin(); it!=odds.end(); ++it)
    for (long s= it->second==0 ? d : d*(it->second+2); s<=it->first; s+=2*d)
      fracs.insert(RatNum(s,it->first));

  return RatNumList(fracs.begin(),fracs.end());
} // |Rep_context::reducibility_points|


StandardRepr Rep_context::cross(weyl::Generator s, StandardRepr z) const
{
  make_dominant(z);
  const RootDatum& rd = root_datum();
  const auto& i_tab = involution_table();
  const KGB& kgb = this->kgb();
  const RatWeight& gamma = z.gamma(); // now get the infinitesimal character
  const SubSystem& subsys = SubSystem::integral(rd,gamma);

  const auto refl = subsys.reflection(s);
  const KGBElt new_x = kgb.cross(refl,z.x());
  RootNbrSet pos_neg = pos_to_neg(rd,refl);
  pos_neg &= i_tab.real_roots(kgb.inv_nr(z.x())); // only real roots for |z|
  RatWeight gamma_lambda = this->gamma_lambda(z);
  gamma_lambda -= root_sum(rd,pos_neg); // correction for $\rho_r$'s
  rd.reflect(subsys.parent_nr_simple(s),gamma_lambda.numerator());

  const Weight lambda_rho = gamma.integer_diff<int>(gamma_lambda+rho(rd));
  return sr_gamma(new_x,lambda_rho,gamma);
} // |Rep_context::cross|

StandardRepr Rep_context::cross(const Weight& alpha, StandardRepr z) const
{
  // this method does not apply or require any form of making |z| dominant first
  const RootDatum& rd = root_datum();
  KGBElt x= z.x_part;
  InvolutionNbr i_x = kgb().inv_nr(x);
  const InvolutionTable& i_tab = involution_table();

  const RatWeight& gamma=z.infinitesimal_char; // integrally dominant
  const RootNbr rt = rd.root_index(alpha);
  if (rt==rd.numRoots())
    throw std::runtime_error("Not a root");
  // the following test ensures that the |integer_diff| below won't fail
  if (rd.coroot(rt).dot(gamma.numerator())%gamma.denominator()!=0)
    throw std::runtime_error("Not an integral root");

  RatWeight gam_lam_shifted = gamma_lambda(z) +
    RatWeight(rd.twoRho(i_tab.real_roots(i_x)),2); // shift by $\rho_\R$
  Ratvec_Numer_t& lambda_numer = gam_lam_shifted.numerator();

  // transform |x|, |i_x|, and |gam_lam_shifted|, reflecting them by |alpha|
  i_x = kgb().inv_nr( x = kgb().cross(rd.reflection_word(rt),x) );
  rd.reflect(rt,lambda_numer);

  // shift back by $\rho_\R$ at (now) destination |i_x|
  gam_lam_shifted -= RatWeight(rd.twoRho(i_tab.real_roots(i_x)),2);

  const Weight lambda_rho = gamma.integer_diff<int>(gam_lam_shifted+rho(rd));
  return sr_gamma(x,lambda_rho,gamma);
} // |Rep_context::cross|

StandardRepr Rep_context::Cayley(weyl::Generator s, StandardRepr z) const
{
  make_dominant(z);
  const RootDatum& rd = root_datum();
  const auto& i_tab = involution_table();
  const KGB& kgb = this->kgb();
  const RatWeight& gamma = z.gamma(); // now get the infinitesimal character
  const SubSystem& subsys = SubSystem::integral(rd,gamma);
  const auto parent_s = subsys.parent_nr_simple(s);

  const auto& conj = subsys.to_simple(s); // word in full system
  const KGBElt conj_x = kgb.cross(conj,z.x());
  RootNbrSet pos_neg = pos_to_neg(rd,conj);
  RatWeight gamma_lambda = this->gamma_lambda(z);
  const Coweight& alpha_hat = rd.coroot(parent_s);
  KGBElt new_x;

  if (kgb.status(subsys.simple(s),conj_x)==
      gradings::Status::ImaginaryNoncompact)
  {
    new_x = kgb.cross(kgb.cayley(subsys.simple(s),conj_x),conj);

    const RootNbrSet& upstairs_real_roots = i_tab.real_roots(kgb.inv_nr(new_x));
    RootNbrSet real_flip = upstairs_real_roots;
    real_flip ^= i_tab.real_roots(kgb.inv_nr(z.x())); // remove downstairs reals

    pos_neg &= real_flip; // posroots that change real status and map to negative
    gamma_lambda += root_sum(rd,pos_neg); // correction of $\rho_r$'s

    // correct in case the parity condition fails for our raised |gamma_lambda|
    const int rho_r_corr = // integer since alpha is among |upstairs_real_roots|
      alpha_hat.dot(rd.twoRho(upstairs_real_roots))/2;
    const int eval = gamma_lambda.dot(alpha_hat);
    if ((eval+rho_r_corr)%2==0) // parity condition says it should be 1
      gamma_lambda += RatWeight(rd.root(parent_s),2); // add half-alpha
  }
  else
  {
    const auto& real_roots = i_tab.real_roots(kgb.inv_nr(z.x()));
    if (not real_roots.isMember(parent_s))
      throw error::Cayley_error();
    const int eval = gamma_lambda.dot(alpha_hat);
    const int rho_r_corr = alpha_hat.dot(rd.twoRho(real_roots))/2;
    if ((eval+rho_r_corr)%2==0) // then |s| is real nonparity at |z|
      throw error::Cayley_error();

    new_x = kgb.cross(kgb.inverseCayley(subsys.simple(s),conj_x).first,conj);

    const RootNbrSet real_flip = real_roots^i_tab.real_roots(kgb.inv_nr(new_x));
    pos_neg &= real_flip; // posroots that change real status and map to negative
    gamma_lambda += root_sum(rd,pos_neg); // correction of $\rho_r$'s
    // now |gamma_lambda| is still in the $X^*$-coset of $\gamma-\rho$; it might
    // not be in the $-1$ eigenspace for |new_x|, but |sr_gamma| projects to it
  }

  const Weight lambda_rho = gamma.integer_diff<int>(gamma_lambda+rho(rd));
  return sr_gamma(new_x,lambda_rho,gamma);
} // |Rep_context::Cayley|

/*
  Compute shift in |lambda| component of parameter for Cayley transform by a
  non-simple root $\alpha$, from involutions |theta_down| to |theta_up|, where
  |to_simple| left-conjugates root $\alpha$ to some simple root.

  Curiously, this appears to depend only on $\theta$ \emph{upstairs} and the
  conjugating element |to_simple|; an explanation is needed here. It seems to
  be because \emph{all} upstairs real roots becoming negative by the necessary
  conjugation will be downstairs complex roots (so contribute to the shift).

  Sum of positive real roots becoming negative at $\theta'=^{to\_simple}\theta$
*/
Weight Cayley_shift (const InnerClass& G,
		     InvolutionNbr theta_upstairs, // at the more split Cartan
		     const WeylWord& to_simple)
{ const RootDatum& rd=G.root_datum();
  const InvolutionTable& i_tab = G.involution_table();
  RootNbrSet S = pos_to_neg(rd,to_simple) & i_tab.real_roots(theta_upstairs);
  return root_sum(rd,S);
} // |Cayley_shift|

// a method used to ensure |z| is integrally dominant, used by |any_Cayley|
WeylWord // for |subsys|
Rep_context::make_dominant(StandardRepr& z,const SubSystem& subsys) const
{
  const RootDatum& rd = root_datum();
  KGBElt& x= z.x_part; // thiss component will be modified in place
  InvolutionNbr i_x = kgb().inv_nr(x);
  const InvolutionTable& i_tab = involution_table();

  // the following are non-|const|, and modified in the loop below
  Weight lambda2_shifted = (lambda_rho(z)*=2)
    + rd.twoRho() - rd.twoRho(i_tab.real_roots(i_x));
  Ratvec_Numer_t& gamma_num = z.infinitesimal_char.numerator();

  sl_list<weyl::Generator> result;
  { weyl::Generator s;
    do
    {
      for (s=0; s<subsys.rank(); ++s)
      {
	RootNbr alpha = subsys.parent_nr_simple(s);
	arithmetic::Numer_t v=rd.coroot(alpha).dot(gamma_num);
	if (v<0)
	{
	  if (i_tab.imaginary_roots(i_x).isMember(alpha))
	    throw std::runtime_error
	      ("Cannot make non-standard parameter integrally dominant");
	  result.push_back(s);

	  // reflect |gamma| by |alpha|
	  gamma_num.subtract(rd.root(alpha).begin(),v);
	  i_x = kgb().inv_nr( x = kgb().cross(rd.reflection_word(alpha),x) );
	  rd.reflect(alpha,lambda2_shifted);
	  break; // out of the loop |for(s)|
	} // |if(v<0)|
      } // |for(s)|
    }
    while (s<subsys.rank()); // wait until inner loop runs to completion
  }
  lambda2_shifted -= rd.twoRho() - rd.twoRho(i_tab.real_roots(i_x)); // unshift
  z.y_bits=i_tab.y_pack(i_x,lambda2_shifted/2); // insert modified bits into |z|
  return { result.to_vector() }; // convert to |WeylWord|
} // |Rep_context::make_dominant| (integrally)

StandardRepr Rep_context::any_Cayley(const Weight& alpha, StandardRepr z) const
{
  const RootDatum& rd = root_datum();
  const KGB& kgb = this->kgb();
  const InvolutionTable& i_tab = involution_table();
  const SubSystem& subsys = SubSystem::integral(rd,z.infinitesimal_char);

  // prepare: move to a situation with integrally dominant infinitesimal char.
  WeylWord w=make_dominant(z,subsys);
  KGBElt x= z.x_part; // take a working copy; don't disturb |z|
  Weight lr = lambda_rho(z); // use at end to build new parameter
  const RatWeight& infin_char=z.infinitesimal_char; // constant from here on

  // check the root argument, and if OK make the corresponding move to above
  RootNbr rt = subsys.from_parent(rd.root_index(alpha)); // |subsys| numbering
  if (rt == RootNbr(-1)) // either not a root at all or not in subsystem
    throw std::runtime_error("Not an integral root");
  // apply the integrally-dominant-making $W$ element |w| (in |subsys|) to |rt|:
  rt = subsys.permuted_root(rt,w); // now we've got the root to do Cayley by
  const RootNbr n_alpha = subsys.to_parent(rt); // for modified |alpha|

  rt = subsys.rt_abs(rt); // interpret as index of a positive root
  weyl::Generator s=subsys.simple(rt);
  WeylWord ww = subsys.to_simple(rt);
  // neither |alpha| nor |rt| will be used beyond thus point

  // now do the Cayley transform proper, with most work for handling |x|
  bool ascent; // whether forward Cayley, so that we can locate "upstairs"
  const InvolutionNbr inv0= kgb.inv_nr(x); // initial involution

  x = kgb.cross(ww,x);
  switch (kgb.status(s,x))
  {
  case gradings::Status::ImaginaryNoncompact:
    x = kgb.cayley(s,x); ascent=true; break;
  case gradings::Status::Real: // find out (at inv0) whether root is parity
    { Weight rho2_diff = rd.twoRho() - rd.twoRho(i_tab.real_roots(inv0));
      RatWeight parity_vector = // compute this at the \emph{original} x
	infin_char - lr - RatWeight(std::move(rho2_diff),2);
      if (parity_vector.dot(rd.coroot(n_alpha))%2!=0)
      { // then |alpha| was parity
	x = kgb.inverseCayley(s,x).first; // do inverse Cayley from |inv0|
	ascent=false;
	break;
      }
      // else FALL THROUGH
    }
  default: // |ImaginaryCompact| or |Complex|
    throw error::Cayley_error();
  }
  x = kgb.cross(x,ww); // finally cross back

  lr += // apply shift depending on distance from being simply-real upstairs
    Cayley_shift(inner_class(),ascent ? kgb.inv_nr(x) : inv0,ww);
  z = sr_gamma(x,lr,infin_char);

  return z;
} // |Rep_context::any_Cayley|

StandardRepr Rep_context::inner_twisted(StandardRepr z) const
{
  make_dominant(z);
  return twisted(z,inner_class().distinguished());
}

StandardRepr Rep_context::twisted
  (StandardRepr z, const WeightInvolution& delta) const
{
  assert(is_dominant(z)); // this is necessary to interpret |z.x()| correctly
  const auto& i_tab = involution_table();
  const InvolutionNbr i_x0 = kgb().inv_nr(z.x());
  z.x_part = kgb().twisted(z.x_part,delta);
  const InvolutionNbr i_x1 =  kgb().inv_nr(z.x()); // destination involution
  z.y_bits = i_tab.y_act(i_x0,i_x1,z.y_bits,delta);
  z.infinitesimal_char = delta*z.infinitesimal_char;
  return z;
}


bool StandardRepr::operator<(const StandardRepr& s) const
{
  if (height()!=s.height()) // order by increasing height first
    return height()<s.height();
  if (x()!=s.x()) // then order by decreasing numeric value of |x|
    return x()>s.x(); // (height tends to change in opposite sense to |x|)
  if (y()!=s.y()) // then order by increasing internal value of |y|
    return y()<s.y(); // uses |SmallBitVector::operator<|, internal comparison

  // finally in rare cases individual components of |gamma| need comparison
  auto r_vec = s.gamma().numerator()*gamma().denominator(); // cross multiply
  auto s_vec = gamma().numerator()*s.gamma().denominator(); // cross multiply

  return r_vec<s_vec;
}

SR_poly Rep_context::scale(const SR_poly& P, const RatNum& f) const
{
  SR_poly result;
  for (const auto& term : P)
  {
    auto finals_term = finals_for(scale(term.first,f));
    for (auto it = finals_term.begin(); not finals_term.at_end(it); ++it)
      result.add_term(std::move(it->first),term.second*it->second);
  }
  return result;
}

K_type_poly Rep_context::scale_0(const SR_poly& P) const
{
  K_type_poly result;
  for (auto it=P.begin(); it!=P.end(); ++it)
  { auto z=it->first; // take a copy for modification
    auto finals = finals_for(scale_0(z)); // a |simple_list| of K-type terms
    for (auto it=finals.begin(); not finals.at_end(it); ++it)
      result.add_term(std::move(it->first),Split_integer(it->second));
  }
  return result;
}

using sr_term = std::pair<StandardRepr,int>;
using sr_term_list = simple_list<sr_term>;

// convert |z| into increasing list of final parameters, maybe with multiplicity
sr_term_list Rep_context::finals_for(StandardRepr z) const
{
  const RootDatum& rd = root_datum();

  containers::queue<sr_term> to_do;
  to_do.emplace(std::move(z),1);

  sr_term_list result;
  do
  {
    KGBElt x = to_do.front().first.x();
    Weight lr = lambda_rho(to_do.front().first);
#ifndef NDEBUG
    auto height = to_do.front().first.height();
#endif
    RatWeight gamma = std::move(to_do.front().first.infinitesimal_char);
    auto coef = to_do.front().second; // always |1| or |-1|
    to_do.pop();

  restart:
    for (weyl::Generator s=0; s<rd.semisimple_rank(); ++s)
      // as |break| from loop is not available within |switch|, use |goto| below
    { auto eval = // morally evaluation coroot at |gamma|, but only sign matters
	rd.simpleCoroot(s).dot(gamma.numerator());
      if (eval>0)
	continue; // when strictly dominant, nothing to do for |s|
      switch (kgb().status(s,x))
      {
      case gradings::Status::ImaginaryCompact:
	if (eval==0)
	  goto drop; // singular imaginary compact |s|, parameter is zero
	rd.simple_reflect(s,lr,1); // $-\rho$-based reflection
	rd.simple_reflect(s,gamma.numerator());
	coef = -coef;
	goto restart;
      case gradings::Status::ImaginaryNoncompact:
	if (eval==0)
	  continue; // nothing to do for singular nci generator |s|
	{ // |eval<0|: reflect, and also add Cayley transform terms
	  KGBElt sx = kgb().cross(s,x);
	  KGBElt Cx = kgb().cayley(s,x);
	  StandardRepr t1 = sr_gamma(Cx,lr,gamma);
	  assert( t1.height() < height );
	  to_do.emplace(std::move(t1),coef);
	  if (sx==x) // then type 2 Cayley
	  {
	    StandardRepr t2 = sr_gamma(Cx,lr+rd.simpleRoot(s),gamma);
	    assert( t2.height() < height );
	    to_do.emplace(std::move(t2),coef);
	  }
	  x = sx; // after testing we can update |x| for nci cross action
	  rd.simple_reflect(s,lr,1); // $-\rho$-based reflection
	  rd.simple_reflect(s,gamma.numerator());
	  coef = -coef; // reflect, negate, and continue with modified values
	  goto restart;
	}
      case gradings::Status::Complex:
	if (eval==0 and not kgb().isDescent(s,x))
	  continue; // nothing to do for singular complex ascent
	// now we are either not dominant for |s|, or a complex ascent
	x = kgb().cross(s,x);
	rd.simple_reflect(s,lr,1); // $-\rho$-based reflection
	rd.simple_reflect(s,gamma.numerator());
	// keep |coef| unchanged here
	goto restart;
      case gradings::Status::Real:
	if (eval==0) // singular real root
	{ auto eval_lr = rd.simpleCoroot(s).dot(lr);
	  if (eval_lr%2 == 0) // whether non-parity
	    continue; // nothing to do for a (singular) real nonparity root
	  // now $\alpha_s$ is parity real root: replace by inverse Cayley(s)
	  // |kgb()| can distinguish type 1 and type 2
	  lr -= rd.simpleRoot(s)*((eval_lr+1)/2); // project to wall for |s|
	  assert( rd.simpleCoroot(s).dot(lr) == -1 );
	  const KGBEltPair Cxs = kgb().inverseCayley(s,x);
	  if (Cxs.second!=UndefKGB)
	    to_do.emplace(sr_gamma(Cxs.second,lr,gamma),coef);
	  to_do.emplace(sr_gamma(Cxs.first,lr,std::move(gamma)),coef);
	  goto drop; // we have rewritten |current|, don't contribute it
	} // (singular real root)
	// |x = kgb().cross(s,x)|; real roots act trivially on KGB elements
	rd.simple_reflect(s,lr); // $0$-based reflection of $\lambda-\rho$
	rd.simple_reflect(s,gamma.numerator());
	// keep |coef| unchanged here
	goto restart;
      } // |switch|
    } // |for(s)|

    // if loop terminates, then contribute modified, now final, parameter
    // do this while keeping the list |result| in increasing order
    {
      z = sr_gamma(x,lr,gamma); // temporarily reuse emptied parameter variable
      auto it = result.begin();
      while (not result.at_end(it))
	if (z < it->first)
	  ++it; // skip lower terms
	else if (it->first < z) // then we are looking at higher terms
	  break; // so break loop and insert before those higher terms
	else  // matching term; operate on coefficient
	{ if ((it->second += coef) == 0)
	    result.erase(it);
	  goto drop; // whether by coefficient update or erasure, we are done
	}
      result.insert(it,std::make_pair(std::move(z),coef));
    }

  drop: {} // when jumping here, proceed without contributing
  }
  while (not to_do.empty());
  return result;
} // |Rep_context::finals_for| a |StandardRepr|

// function to consert |finals_for| output to |SR_poly| for Atlas user
SR_poly Rep_context::expand_final (StandardRepr z) const
{
  auto terms = finals_for(std::move(z));
  SR_poly result;
  for (auto it=terms.begin(); not terms.at_end(it); ++it)
    result.add_term(std::move(it->first),Split_integer(it->second));
  return result;
} // |Rep_context::expand_final|


bool deformation_unit::operator!=(const deformation_unit& another) const
{
  if (sample.x()!=another.sample.x() or
      sample.height()!=another.sample.height() or
      sample.y().data()!=another.sample.y().data())
    return true; // easy tests for difference

  auto& i_tab = rt.involution_table();
  const auto& kgb = rt.kgb();
  InvolutionNbr inv_nr = kgb.inv_nr(sample.x());

  {
    const int_Matrix& theta = i_tab.matrix(inv_nr);
    const auto gamma_diff_num =
      (sample.gamma()-another.sample.gamma()).numerator();
    if (not (theta*gamma_diff_num+gamma_diff_num).is_zero())
      return true; // difference in the free part of $\lambda$ spotted
  }

  const auto& rd = rt.root_datum();
  const auto& g0=sample.gamma();
  const auto& g1=another.sample.gamma();
  const auto& num0 = g0.numerator();
  const auto& num1 = g1.numerator();
  const auto d0 = g0.denominator(), d1 = g1.denominator(); // convert to signed

  { RootNbrSet complex_posroots = rd.posroot_set() & i_tab.complex_roots(inv_nr);
    for (auto it=complex_posroots.begin(); it(); ++it)
      if (i_tab.complex_is_descent(inv_nr,*it))
	if (arithmetic::divide(rd.coroot(*it).dot(num0),d0) !=
	    arithmetic::divide(rd.coroot(*it).dot(num1),d1))
	  return true; // distinct integer part of evaluation poscoroot found
  }
  {
    const RootNbrSet real_posroots = rd.posroot_set() & i_tab.real_roots(inv_nr);
    auto lambda_rho_real2 =
      rt.lambda_rho(sample)*2-rd.twoRho(rd.posroot_set()^real_posroots);
    for (auto it=real_posroots.begin(); it(); ++it)
    {
      const auto& alpha_v= rd.coroot(*it);
      if (alpha_v.dot(lambda_rho_real2)%4!=0) // whether parity at |gamma==0|
      { // when parity at 0, compare integer quotients of evaluations by 2
	if (arithmetic::divide(alpha_v.dot(num0),2*d0) !=
	    arithmetic::divide(alpha_v.dot(num1),2*d1))
	  return true; // distinct integer part of evaluation on poscoroot found
      }
      else // nonparity at 0, so shift division cut-off by 1
	if (arithmetic::divide(alpha_v.dot(num0)+d0,2*d0) !=
	    arithmetic::divide(alpha_v.dot(num1)+d1,2*d1))
	  return true; // distinct integer part of evaluation on poscoroot found
    }
  }

  return false; // if no differences detected, consider |another| as equivalent
} // |deformation_unit::operator!=|

size_t deformation_unit::hashCode(size_t modulus) const
{
  auto& i_tab = rt.involution_table();
  const auto& kgb = rt.kgb();
  InvolutionNbr inv_nr = kgb.inv_nr(sample.x());

  size_t hash = 17*sample.x() + 89*sample.y().data().to_ulong();
  const int_Matrix& theta = i_tab.matrix(inv_nr);
  const auto& g = sample.gamma();
  const auto& num = g.numerator();
  const auto denom = g.denominator();
  // take into account free part of $\lambda$
  for (auto c : (theta*num+num)/denom) // over temporary |arithmetic::Numer_t|
    hash = 21*hash + c;

  const auto& rd = rt.root_datum();
  { RootNbrSet complex_posroots = rd.posroot_set() & i_tab.complex_roots(inv_nr);
    for (auto it=complex_posroots.begin(); it(); ++it)
      if (i_tab.complex_is_descent(inv_nr,*it))
	hash = 5*hash + arithmetic::divide(rd.coroot(*it).dot(num),denom);
  }
  {
    const RootNbrSet real_posroots = rd.posroot_set() & i_tab.real_roots(inv_nr);
    auto lambda_rho_real2 =
      rt.lambda_rho(sample)*2-rd.twoRho(rd.posroot_set()^real_posroots);
    for (auto it=real_posroots.begin(); it(); ++it)
    {
      const auto& alpha_v= rd.coroot(*it);
      const auto shift = alpha_v.dot(lambda_rho_real2)%4==0 ? denom : 0;
      hash = 7*hash + arithmetic::divide(alpha_v.dot(num)+shift,2*denom);
    }
  }

  return hash&(modulus-1);
} // |deformation_unit::hashCode|

void deformation_unit::set_LKTs()
{
  const Rep_context& rc = rt;
  auto finals = rc.finals_for(rc.scale_0(sample));
  KT_nr_pol::poly LKTs; LKTs.reserve(length(finals));
  for (auto it=finals.begin(); not finals.at_end(it); ++it)
    LKTs.emplace_back(rt.match(std::move(it->first)),it->second);
  lowest_K_types = KT_nr_pol(std::move(LKTs),true);
}



//			  |block_modifier| methods

/* When |b| was custom built for a parameter (no looking up), the modifications
   due to our storing blocks at fundamental alcove only are not needed. So that
   we can nonetheless use functions that want to apply such transformations,
   this constructor sets the modifier so that they will be no-ops.
*/
block_modifier::block_modifier (const common_block& b)
  : shift(RatWeight(b.root_datum().rank()))
  , w()
  , simp_int(b.simply_ints())
  , simple_pi(b.rank(),1)
{
}


//				|Rep_table| methods


Rep_table::Rep_table(RealReductiveGroup &G)
: Rep_context(G)
, pool(), alcove_hash(pool)
, reduced_pool(), reduced_hash(reduced_pool)
, K_type_pool(), K_type_hash(K_type_pool)
, KL_poly_pool{KLPol(),KLPol(KLCoeff(1))}, KL_poly_hash(KL_poly_pool)
, poly_pool{ext_kl::Pol(0),ext_kl::Pol(1)}, poly_hash(poly_pool)
, block_list(), place()
, KTF_table()
{}
Rep_table::~Rep_table() = default;

unsigned short Rep_table::length(StandardRepr sr)
{
  make_dominant(sr); // length should not change in equivalence class
  BlockElt z;
  block_modifier bm; // unused, but obligatory as argument
  auto & block = lookup(sr,z,bm); // construct partial block
  return block.length(z);
}


/* Add a full block, while taking care to absorb any existing contained partial
   blocks.
   A more complicated "partial block" function |add_block_below| is defined below
*/
void Rep_table::add_block (const StandardReprMod& srm, const locator& loc)
{
  sl_list<located_block> singleton; // we must use this temporary singleton
#if 0
  { // this code shows our intention but will not compile:
    common_context ctxt(*this,loc);
    singleton.emplace_back(common_block(ctxt,srm),loc);
    // that fails because no |std::pair| constructor matches
  }
  auto& block = singleton.front().first; // pick up reference to moved block
#else // so instead we shall construct the block directly into the pair
  auto& block = singleton.emplace_back // build full block in place, take its ref
    (std::piecewise_construct, // indicates constructiion, not passing, of args
     std::tuple<const common_context&,const StandardReprMod&>
     (common_context(*this,loc),srm), // arguments of full |common_block| ctor
     std::tuple<const locator&>(loc) // single |locator&| argument
    ) .first;
#endif

  // record current boundary of "old" |place| values, before adding any
  const size_t place_limit = place.size();

  sl_list<sub_triple> sub_blocks;
  for (BlockElt z=0; z<block.size(); ++z)
    append_block_containing // defined below
      (block.representative(z),place_limit,loc, sub_blocks);

  swallow_then_append_singleton // defined below
    (sub_blocks,loc, std::move(singleton));
}// |Rep_table::add_block|


using Mod_hash_tp = HashTable<StandardReprMod,BlockElt>;

// an auxialry structure needed to hash |unsigned long| to shorter |BlockElt|
struct ulong_entry
{ unsigned long val;
  ulong_entry(unsigned long n) : val(n) {}
  typedef std::vector<ulong_entry> Pooltype;
  bool operator != (ulong_entry x) const { return val!=x.val;  }
  size_t hashCode(size_t modulus) const { return (5*val)&(modulus-1); }
};


//	|Rep_table| helper class |Bruhat_generator|, and its methods

class Rep_table::Bruhat_generator
{
  Mod_hash_tp& mod_hash;
  const common_context& ctxt;
  std::vector<simple_list<BlockElt> > predecessors;
public:
  Bruhat_generator (Mod_hash_tp& hash, const common_context& ctxt)
    : mod_hash(hash),ctxt(ctxt), predecessors() {}

  bool in_interval (const StandardReprMod& srm) const
  { return mod_hash.find(srm)!=mod_hash.empty; }
  const simple_list<BlockElt>& covered(BlockElt n) const
  { return predecessors.at(n); }

  // compute |predecessors| up to |srm|
  void block_below(const StandardReprMod& srm);
}; // |class Rep_table::Bruhat_generator|


void Rep_table::Bruhat_generator::block_below (const StandardReprMod& srm)
{
  if (mod_hash.find(srm)!=mod_hash.empty) // then |srm| was seen earlier
    return; // nothing new

  const auto rank = ctxt.subsys().rank();
  sl_list<BlockElt> pred; // list of elements covered by z
  // invariant: |block_below| has been called for every element in |pred|

  weyl::Generator s; // a complex or real type 1 descent to be found, if exists
  for (s=0; s<rank; ++s)
  {
    std::pair<gradings::Status::Value,bool> stat=ctxt.status(s,srm.x());
    if (not stat.second)
      continue; // ignore imaginary, complex ascent or real (potentially) type 2
    if (stat.first==gradings::Status::Complex)
    { // complex descent
      const StandardReprMod sz = ctxt.cross(s,srm);
      block_below(sz); // recursion
      pred.push_back(mod_hash.find(sz)); // |mod_hash.find| after |block_below|
      break; // we shall add $s$-ascents of predecessors of |sz| below
    }
    else if (stat.first==gradings::Status::Real and ctxt.is_parity(s,srm))
    { // |z| has a type 1 real descent at |s|
      const StandardReprMod sz0 = ctxt.down_Cayley(s,srm);
      const StandardReprMod sz1 = ctxt.cross(s,sz0);
      block_below(sz0); // recursion
      block_below(sz1); // recursion
      pred.push_back(mod_hash.find(sz0)); // |mod_hash.find| after |block_below|
      pred.push_back(mod_hash.find(sz1));
      break; // we shall add $s$-ascents of predecessors of |sz_inx| below
    } // |if (real type 1)|

  } // |for (s)|

  // if above loop performed a |break| it found complex or real type 1 descent
  if (s==rank) // otherwise, the only descents are real type 2, if any
  {
    while (s-->0) // we reverse the loop just because |s==rank| already
      if (ctxt.status(s,srm.x()).first==gradings::Status::Real and
	  ctxt.is_parity(s,srm))
      {
	const auto sz = ctxt.down_Cayley(s,srm);
	block_below(sz); // recursion
	pred.push_back(mod_hash.find(sz));
      }
  }
  else // a complex or real type 1 descent |sz==pred.front()| for |s| was found
  { // add |s|-ascents for elements covered by |sz|
    const auto pred_sz = predecessors.at(pred.front());
    for (auto it = pred_sz.begin(); not pred.at_end(it); ++it)
    {
      const BlockElt p = *it; // sequence number of a predecessor of |sz|
      const StandardReprMod& zp = mod_hash[p];
      std::pair<gradings::Status::Value,bool> stat = ctxt.status(s,zp.x());
      switch (stat.first)
      {
      case gradings::Status::Real: case gradings::Status::ImaginaryCompact:
	break; // nothing to do without ascent
      case gradings::Status::Complex:
	if (not stat.second) // complex ascent
	{
	  const StandardReprMod szp = ctxt.cross(s,zp);
	  block_below(szp); // recursion
	  pred.push_back(mod_hash.find(szp));
	} // |if(complex ascent)
	break;
      case gradings::Status::ImaginaryNoncompact:
	{
	  const StandardReprMod szp = ctxt.up_Cayley(s,zp);
	  block_below(szp); // recursion
	  pred.push_back(mod_hash.find(szp));
	  if (not stat.second) // then nci type 2
	  {
	    const StandardReprMod szp1 = ctxt.cross(s,szp);
	    block_below(szp1); // recursion
	    pred.push_back(mod_hash.find(szp1));
	  }
	}
	break;
      } // |switch(status(s,conj_x))|
    } // |for (it)|
  } // |if (s<rank)|

  const auto h = mod_hash.match(srm); // now generate sequence number for |srm|
  assert(h==predecessors.size()); ndebug_use(h);
  predecessors.push_back(pred.undress()); // store |pred| at |h|
} // |Rep_table::Bruhat_generator::block_below|

sl_list<StandardReprMod> Rep_table::Bruhat_below
  (const common_context& ctxt, const StandardReprMod& init) const
{
  StandardReprMod::Pooltype pool;
  Mod_hash_tp hash(pool);
  Bruhat_generator gen(hash,ctxt); // object to help generating Bruhat interval
  gen.block_below(init); // generate Bruhat interval below |srm| into |pool|
  return sl_list<StandardReprMod>(pool.begin(),pool.end());
} // |Rep_table::Bruhat_below|

// A structure used in |Rep_table::add_block_below| and |Rep_table::add_block|
// For each sub_block, record |block| pointer, entry element, |block_modifier|
// DO NOT record iterator into |block_list| which might get invalidated,
// access of iterator to |bp| through |place[h]| will be checked and corrected
struct sub_triple {
  common_block* bp; unsigned long h; block_modifier bm;
  sub_triple(common_block* bp, unsigned long h, block_modifier&& bm)
    : bp(bp),h(h),bm(std::move(bm)) {}
};

blocks::common_block& Rep_table::add_block_below
  (const StandardReprMod& srm, BitMap* subset, const locator& loc)
{
  common_context ctxt(*this,loc);
  StandardReprMod::Pooltype pool;
  Mod_hash_tp hash(pool);
  Bruhat_generator gen(hash,ctxt); // object to help generating Bruhat interval
  gen.block_below(srm); // generate Bruhat interval below |srm| into |pool|

  // traverse elements in new interval and collect known blocks containing any
  const size_t place_limit = place.size(); // record this before the loop runs
  sl_list<sub_triple> sub_blocks;
  for (const StandardReprMod& elt : pool) // run over interval just generated
    append_block_containing(elt,place_limit,loc, sub_blocks); // defined below

  // adapt elements for all |sub_blocks|, and extend |pool| if necessary
  size_t limit = pool.size(); // limit of generated Bruhat interval
  for (const auto& sub : sub_blocks)
    for (BlockElt z=0; z<sub.bp->size(); ++z)
    { StandardReprMod rep = sub.bp->representative(z);
      shift(sub.bm.shift,rep);
      transform<false>(sub.bm.w,rep); // transform towards our new block
      hash.match(rep); // if new, add it to |pool|, beyond the |limit| marker
    }

  sl_list<StandardReprMod> // the partial |common_block| constructor needs this
    elements(pool.begin(),pool.end()); // convert container

  // a |located_block| is a pair of a |common_block| and a |locator|
  sl_list<located_block> temp; // must use temporary singleton
  auto& block = temp.emplace_back // construct partial block and get a reference
    (std::piecewise_construct,
     std::tuple<const common_context&,sl_list<StandardReprMod>&>
     (ctxt,elements), // arguments of partial |common_block| constructor
     std::tuple<const locator&>(loc) // |locator| copy constructor
    ) .first;

  *subset=BitMap(block.size()); // this bitmap will be exported via |subset|
  sl_list<std::pair<BlockElt,BlockEltList> > partial_Hasse_diagram;
  for (unsigned int i=0; i<limit; ++i)
  {
    BlockElt i_z = block.lookup(pool[i]); // index of element |i| in new block
    subset->insert(i_z); // mark |z| as element ot the Bruhat interval
    const simple_list<BlockElt>& covered = gen.covered(i);

    BlockEltList row; // we will convert |covered| into this |row|
    row.reserve(containers::length(covered));
    for (auto it=covered.begin(); not covered.at_end(it); ++it)
    {
      const BlockElt y = block.lookup(pool[*it]); // get relative number
      assert(y!=UndefBlock);
      row.push_back(y); // store covering relation in |Hasse_diagram|
    }
    partial_Hasse_diagram.emplace_back(i_z,row);
  }

  block.set_Bruhat(std::move(partial_Hasse_diagram));
  // remainder of Hasse diagram will be imported from swallowed sub-blocks

  swallow_then_append_singleton // defined below
    (sub_blocks,loc, std::move(temp));
  return block;
} // |Rep_table::add_block_below|


/* Ensure the reduced hash code of |elt| is known in |place|, but if that was
   already the case, append block of |elt| to |sub_blocks| (unless it is already
   on the list).
*/
void Rep_table::append_block_containing
  (const StandardReprMod& elt, size_t place_limit, locator block_loc,
   sl_list<sub_triple>& sub_blocks)
{
  auto h = reduced_hash.match(Reduced_param::co_reduce(*this,elt,block_loc));
  if (h==place.size()) // block element has new reduced hash value
    place.emplace_back(bl_it(),-1); // create slot; both fields filled later
  else if (h<place_limit) // then a similar parameter was known
  { // record block pointer and offset of |elt| from its buddy in |sub_blocks|
    common_block* sub = &place[h].first->first;
    auto hit = [sub] (const sub_triple& tri)->bool { return tri.bp==sub; };
    if (std::none_of(sub_blocks.begin(),sub_blocks.end(),hit))
    { // now we must actually add a block to |sub_blocks|
      const locator& sub_loc = place[h].first->second; // attitude of |sub|
      block_modifier bm =
	make_relative_to(sub->representative(place[h].second),sub_loc,
			 elt,std::move(block_loc));
      assert(sub->is_integral_orthogonal(bm.shift));
      sub_blocks.emplace_back(sub,h,std::move(bm));
    }
  }
} // |Rep_table::append_block_containing|

// after incorporating data from |subs|, append |tail| singleton to |this->block_list|
void Rep_table::swallow_then_append_singleton
  (const sl_list<sub_triple>& subs, const locator& loc,
   sl_list<located_block>&& tail)
{
  assert(tail.size()==1);
  common_block& block = tail.front().first;

  // swallow |subs|, and remove them from |block_list| array using |block_erase|
  for (const auto& sub : subs) // swallow sub-blocks
  {
    auto& sub_block = *sub.bp;
    BlockEltList embed; embed.reserve(sub_block.size()); // translation array
    for (BlockElt z=0; z<sub_block.size(); ++z)
    {
      StandardReprMod rep = sub.bp->representative(z);
      shift(sub.bm.shift,rep); // apply initial shift to |rep|
      transform<false>(sub.bm.w,rep); // transform towards our new block
      const BlockElt z_rel = block.lookup(rep);
      assert(z_rel!=UndefBlock); // our block is full, lookup should work
      embed.push_back(z_rel); // record the number of the block element found
    }

    block.swallow // incorporate the stored information for |sub_block|
      (std::move(sub_block), sub.bm,embed, &KL_poly_hash,&poly_hash);
    block_erase(place[sub.h].first); // remove |sub| while correcting iterators
  }

  // only after the |block_erase| upheavals are past is linking in the new block safe
  // also, it can only go to the end of the list, to not invalidate any iterators
  const auto new_block_it=block_list.end(); // this will point to new block
  block_list.splice(new_block_it,tail,tail.begin()); // link in |block| at end

  // now make sure for all |elements| that |place| fields are set for new block
  for (BlockElt z=block.size(); z-->0; )
  { // by using reverse iteration, least elt with same |h| defines |place[h]|
#ifndef NDEBUG
    { const auto& gamlam = block.representative(z).gamma_lambda();
      for (RootNbr alpha : block.simply_ints())
	gamlam.dot(root_datum().coroot(alpha)); // asserts it is integral
    }
#endif
    auto rp =
      Reduced_param::co_reduce(*this,block.representative(z),loc);
    auto h = reduced_hash.find(rp);
    assert(h!=reduced_hash.empty);
    place[h] = std::make_pair(new_block_it,z);
  }
} // |Rep_table::swallow_blocks_and_append|

// erase node in |block_list| after |pos|, avoiding dangling iterators in |place|
void Rep_table::block_erase (bl_it pos)
{ /* since |sl_list<..>| iterators are attached to node in the list preceding the
     one where dereferencing the iterator will lead, erasing at |pos| will
     invalidate iterators accessing the next node (if any), which can be found
     from elements in the block of that next node; their iterators must be
     replaced by |pos|, which itself remains a valid iterator after erasure.
   */
  assert (not block_list.at_end(pos));
  const auto next_pos = std::next(pos); // this iterator will become invalid
  if (not block_list.at_end(next_pos))
  { // then make sure in |place| instances of |next_pos| are replaced by |pos|
#if 0 // place indices could be found from |block| below, but no longer possible
    const auto& block = next_pos->first; // its elements would link to |next_pos|
    for (BlockElt z=0; z<block.size(); ++z)
    {
      auto seq = find_reduced_hash(block.representative(z)); // now invalid
      assert(seq<place.size()); // all elements in |block_list| must have |place|
      if (place[seq].first==next_pos) // could be false if |block| was swallowed
	place[seq].first=pos; // replace iterator that is about to be invalidated
    }
#else // so we instead just run through all entries in |place| to check
    for (auto& entry : place)
      if (entry.first==next_pos)
	entry.first=pos;
#endif
  }
  block_list.erase(pos);
} // |Rep_table::block_erase|


blocks::common_block& Rep_table::lookup_full_block
  (StandardRepr& sr,BlockElt& which, block_modifier& bm)
{
  make_dominant(sr); // without this we would not be in any valid block
  auto srm = StandardReprMod::mod_reduce(*this,sr); // modulo $X^*$
  locator loc;
  auto rp = Reduced_param::reduce(*this,srm,sr.gamma(),loc); // sets |loc|

  auto h = reduced_hash.find(rp);
  if (h!=reduced_hash.empty and place[h].first->first.is_full()) // then
  { // then we can return a looked-up block, suitably modified
    auto& block_loc = *place[h].first;
    auto& block = block_loc.first;
    assert(block.is_full());
    auto stored_srm = block.representative(which = place[h].second);
    bm = make_relative_to(stored_srm,block_loc.second, srm,std::move(loc));
    return block; // use block of related |StandardReprMod| as ours
  }

  // now first generate and add a new full block (swallowing any older ones)
  add_block(srm,loc);
  h = reduced_hash.find(rp); // block containing |srm| is now present
  assert(h<place.size());
  which = place[h].second;

  auto& block_loc = *place[h].first;
  auto& block = block_loc.first;
  assert(block.is_full());
  auto stored_srm = block.representative(which);
  bm = make_relative_to(stored_srm,block_loc.second, srm,std::move(loc));
  return block;
} // |Rep_table::lookup_full_block|

blocks::common_block& Rep_table::lookup
  (StandardRepr& sr,BlockElt& which, block_modifier& bm)
{
  normalise(sr); // gives a valid block, and smallest partial block

  auto srm = StandardReprMod::mod_reduce(*this,sr); // modulo $X^*$
  locator loc;
  auto rp = Reduced_param::reduce(*this,srm,sr.gamma(),loc); // sets |loc|

  assert(reduced_hash.size()==place.size()); // should be in sync at this point
  auto h = reduced_hash.find(rp); // look up modulo $X^*+integral^\perp$
  if (h!=reduced_hash.empty) // then we have found our family of blocks
  {
    assert(h<place.size());
    auto& block_loc = *place[h].first;
    auto& block = block_loc.first;
    auto stored_srm = block.representative(which = place[h].second);
    bm = make_relative_to(stored_srm,block_loc.second, srm,std::move(loc));
    return block; // use block of related |StandardReprMod| as ours
  }

  BitMap subset;
  auto& block = add_block_below(srm,&subset,loc);
  which = last(subset);
  assert(block.representative(which)==srm); // we should find |srm| here
  bm = block_modifier(block); // we are relative to ourselves
  return block;
} // |Rep_table::lookup|

/* In the following type the second component is a multiplicity so we are
   dealing with a sparse representation of polynomials with |BlockElt|
   exponents. This is intended for the expansion of non-final elements into
   final ones; we expect few, relative to the block size, terms per polynomial
*/
using BlockElt_term =  std::pair<BlockElt,int>;
using BlockElt_pol = sl_list<BlockElt_term>;

// addition of polynomials whose elements are sorted by increasing |BlockElt|
BlockElt_pol combine (BlockElt_pol a, BlockElt_pol b) // by value
{ a.merge(std::move(b), // comparison of |BlockElt_term| values:
	  [](const BlockElt_term& x, const BlockElt_term& y)
	    { return x.first<y.first; });
  // now any like terms are neigbours, combine them whenever this occurs
  for (auto it=a.begin(); not a.at_end(it); ++it)
  {
    auto it1=std::next(it);
    if (not a.at_end(it1) and it->first==it1->first)
    {
      it->second += it1->second; // accumulate towards first ot the terms
      a.erase(it1); // then erase the second; next |++it| correctly executes
    }
  }
  return a;
}

BlockElt_pol flip (int sign, BlockElt_pol list) // by value
{ if (sign!=1)
    for (auto& p : list)
      p.second *= sign;
  return list;
}

/*
  Expand block elements up to and including |y| into final ones for the
  |singular| system, for |common_block| (no twist is involved in expansion)
*/
std::vector<BlockElt_pol> contributions
  (Block_base& block, RankFlags singular, BlockElt y)
{
  std::vector<BlockElt_pol> result(y+1); // initally every |result[z]| is empty
  for (BlockElt z=0; z<=y; ++z) // compute in |result[z]| the finals for |z|
  {
    const DescentStatus& desc=block.descent(z);
    auto it=singular.begin(); // iterate over singular |weyl::Generator|s
    for ( ; it(); ++it)
      if (DescentStatus::isDescent(desc[*it])) // then |z| is not final
      {
	switch (desc[*it])
	{
	case DescentStatus::ComplexDescent:
	  result[z]=result[block.cross(*it,z)]; // copy from unique descent
	  break;
	case DescentStatus::RealTypeII:
	  result[z]=result[block.inverseCayley(*it,z).first]; // unique descent
	  break;
	case descents::DescentStatus::RealTypeI:
	  {
	    BlockEltPair iC=block.inverseCayley(*it,z);
	    result[z]= combine(result[iC.first],result[iC.second]);
	  }
	default:
	  break; // leave |result[z]| empty in |ImaginaryCompact| case
	}
	// having found one singular descent, we ignore any other ones
	break; // not final, |break| effectively |continue|s outer loop on |z|
      } // loop over singular descent generators
    if (not it()) // then previous loop ran to completion
      result[z].emplace_front(z,1); // record singleton contribution to ourselves
    // the fact that |result[z].front().first==z| also identifies |z| as "final"
  } // |for(z)|
  return result;
} // |contributions|


// Expand block elements up to |y| into final ones for |singular| system.
// Being for an |ext_block|, the expansion involves signs (twisted case)
std::vector<BlockElt_pol> contributions
  (const ext_block::ext_block& eblock, RankFlags singular_orbits,
   BlockElt y) // where to stop computing contributions
{
  std::vector<BlockElt_pol> result(y+1); // each|result[z]| is initially empty
  for (BlockElt z=0; z<=y; ++z)
  {
    auto s = eblock.first_descent_among(singular_orbits,z);
    if (s==eblock.rank()) // then this is an extended final element
      result[z].emplace_front(z,1); // record unit contribution to ourselves
    else
    {
      auto type=eblock.descent_type(s,z);
      if (is_like_compact(type))
	continue; // no descents, |z| represents zero; leave |result[z]| empty
      int sign = eblock.l(z,eblock.some_scent(s,z)) // true link length change
	==2 ? -1 : 1; // due to October surprise
      if (has_double_image(type)) // 1r1f, 2r11
      { auto pair = eblock.Cayleys(s,z);
	result[z] = combine
	  ( flip(sign*eblock.epsilon(s,pair.first,z),result[pair.first]),
	    flip(sign*eblock.epsilon(s,pair.second,z),result[pair.second]));
      }
      else
      { auto x = eblock.some_scent(s,z);
	result[z] = flip(sign*eblock.epsilon(s,x,z),result[x]);
      }
    }
  }
  return result;
} // |contributions|, extended block

sl_list<std::pair<StandardRepr,int> > Rep_table::deformation_terms
  ( blocks::common_block& block, const BlockElt y,
    const block_modifier& bm, const RatWeight& gamma)
{ assert(y<block.size()); // and |y| is final, see |assert| below
  assert(is_dominant_ratweight(root_datum(),gamma));

  sl_list<std::pair<StandardRepr,int> > result;
  if (block.length(y)==0)
    return result; // easy case, null result

  std::vector<BlockElt_pol> contrib = // precompute to-final mapping up to |y|
    contributions(block,block.singular(bm,gamma),y);
  sl_list<BlockElt> finals;
  for (BlockElt z=0; z<contrib.size(); ++z)
    if (not contrib[z].empty() and contrib[z].front().first==z)
      finals.push_front(z); // extract the final block elements in reverse order

  assert(not finals.empty() and finals.front()==y); // otherwise don't call us
  const kl::KL_table& kl_tab =
    block.kl_tab(&KL_poly_hash,y+1); // fill silently up to |y|

  std::unique_ptr<unsigned int[]> index // a sparse array, map final to position
    (new unsigned int [block.size()]); // unlike |std::vector| do not initialise

  unsigned pos=0;
  for (auto z : finals)
    index[z]=pos++;

  // since we evaluate at $s=-1$ eventually, we can use integer coefficients
  std::vector<int> acc(finals.size(),0);
  std::vector<int> remainder(finals.size(),0); // coeff.s by |finals| position
  remainder.front()=1; // we initialised remainder = 1*sr_y
  auto y_parity=block.length(y)%2;

  pos=0;
  // basically |for(BlockElt z:finals)|, but |pos| needs increment on |continue|
  for (auto it=finals.begin(); not finals.at_end(it); ++it,++pos)
  {
    const int c_cur = remainder[pos]; // coefficient of |z| in |remainder|
    if (c_cur==0)
      continue;
    const BlockElt z=*it; // element |pos| of |finals|; value decreases in loop
    const bool contribute = block.length(z)%2!=y_parity;
    for (BlockElt x=z+1; x-->0; ) // for |x| from |z| down to |0| inclusive
    {
      const kl::KLPol& pol = kl_tab.KL_pol(x,z); // regular KL polynomial
      int eval = 0;
      for (polynomials::Degree d=pol.size(); d-->0; )
	eval = static_cast<int>(pol[d]) - eval; // evaluate at $q = -1$
      if (eval==0)
	continue; // polynomials with $-1$ as root do not contribute; skip
      if ((block.length(z)-block.length(x))%2!=0) // when |l(z)-l(x)| odd
	eval=-eval; // flip sign (do alternating sum of KL column at |-1|)
      for (auto jt=contrib[x].wcbegin(); not contrib[x].at_end(jt); ++jt)
      {
	auto j=index[jt->first]; // position where |P(x,z)| contributes
	assert(j>=pos); // triangularity of KLV polynomials
	int c =c_cur*eval*jt->second;
	remainder[j] -= c;
	if (contribute) // optimisation will apply loop unswitching to this test
	  acc[j] += c; // here we contribute
      }
    }
    assert(remainder[pos]==0); // check relation of being inverse
  }

/*
   Transform coefficients of |acc| to polynomial |result|, taking into account
   the differences of |orientation_number| values between |y| and (current) |x|.

   The following could be done inside the previous loop at the end of its body,
   since |acc[pos]| has its definitive value after the iteration for |pos|.
   However we keep loops separate to maybe increase locality of the one above.
*/
  {
    const unsigned int orient_y = orientation_number(block.sr(y,bm,gamma));

    auto it=finals.begin();
    for (const int c : acc) // accumulator |acc| runs parallel to |finals|
    {
      const auto z = *it; ++it;
      if (c!=0) // test must follow |++it| !
      {
	const auto sr_z = block.sr(z,bm,gamma);
	auto coef = c*arithmetic::exp_i(orient_y-orientation_number(sr_z));
	result.emplace_back(sr_z,coef);
      }
    }
    assert(it==finals.end());
  }

  return result;
} // |deformation_terms|, common block version

// a function trying to take advantage of a height bound; its milage varies
sl_list<SR_poly::value_type> Rep_table::block_deformation_to_height
  (StandardRepr p, SR_poly& queue, level height_bound)
{
  BlockElt start; block_modifier bm;
  auto& block = lookup_full_block(p,start,bm); // also makes |p| dominant
  const auto& gamma = p.gamma();
  assert(is_dominant_ratweight(root_datum(),gamma));
  auto dual_block = blocks::Bare_block::dual(block);
  kl::KL_table& kl_tab = dual_block.kl_tab(nullptr,1);
  // create KL table only minimally filled

  // now fill remainder up to height; prepare for restriction to this subset
  BitMap retained(block.size());
  sl_list<std::pair<const StandardRepr,Split_integer> > result;
  for (BlockElt z=0; z<block.size(); ++z)
  { StandardRepr q = sr(block.representative(z),bm,gamma);
    if (retained.set_to(z,q.height()<=height_bound))
    {
      auto it = queue.find(q);
      if (it==queue.end())
	result.emplace_back(std::move(q),Split_integer(0));
      else
      {
	result.emplace_back(std::move(q),it->second); // push |(q,queue[q])|
	queue.erase(it); // and remove that term it from the |queue|
      }
    }
    else
      kl_tab.plug_hole(block.size()-1-z); // not interested in this parameter
  }
  kl_tab.fill(); // fill whole table; we might go beyond |size()-1-start|

  int_Vector value_at_minus_1;
  value_at_minus_1.reserve(kl_tab.pol_store().size());
  for (auto& entry : kl_tab.pol_store())
  { int val = 0;
    for (unsigned d=entry.size(); d-->0;)
      val = static_cast<int>(entry[d])-val; // Horner evaluate polynomial at -1
    value_at_minus_1.push_back(val);
  }

  const RankFlags singular = block.singular(bm,gamma); // singular simple coroots
  auto it = result.begin();
  for (auto elt: retained) // don't increment |it| here
    if (block.survives(elt,singular))
      ++it;
    else
    { retained.remove(elt);
      assert(it->second.is_zero()); // |queue| cannot have non final parameter
      result.erase(it); // drop term; |it| now points to next term
    }
  result.reverse(); // we shall need to traverse elements downwards in |block|

  // viewed from |block|, the |kl_tab| is lower triangular
  // build its transpose, restricted to |retained|, and evaluated at $q=-1$
  int_Matrix Q_mat (result.size()); // initialise to identity matrix
  unsigned int i=0,j;
  unsigned int const top=block.size()-1;
  for (auto it=retained.begin(); it(); ++it,++i)
    for (auto jt=(j=i+1,std::next(it)); jt(); ++jt,++j)
      Q_mat(i,j) = value_at_minus_1[kl_tab.KL_pol_index(top-*jt,top-*it)];

  int_Matrix signed_P = inverse_upper_triangular(Q_mat);
  BitMap odd_length(signed_P.n_rows());
  { unsigned int i=0;
    for (const BlockElt z : retained)
      odd_length.set_to(i++,block.length(z)%2!=0);
  }

  matrix::Vector<Split_integer> coef(signed_P.n_rows());
  auto pos = result.size()-1;
  for (auto it=result.begin(); not result.at_end(it); ++it,--pos)
    if (not it->second.is_zero())
    { coef.assign(pos,Split_integer(0));
      // compute into |coef| the product of columns of |signed_P| with parity
      // opposite to |pos| with corresponding entries of column |pos| of |Q_mat|
      for (auto j : (odd_length.isMember(pos) ? ~odd_length : odd_length))
      { if (j>=pos)
	  break;
	for (unsigned i=0; i<=j; ++i)
	  coef[i] += signed_P(i,j)*Q_mat(j,pos);
      }
      { auto our_orient = orientation_number(it->first);
	auto j = pos-1;
	for (auto jt = std::next(it); not result.at_end(jt); ++jt,--j)
	{ coef[j] *= it->second;
	  auto diff = our_orient - orientation_number(jt->first);
	  assert(diff%2==0);
	  coef[j].times_1_s();
	  if (diff%4!=0)
	    coef[j].times_s(); // equivalently |coef[j].negate|
	  jt->second += coef[j]; // contribute coefficient to result
	}
      }
  }

  return result;
} // |Rep_table::block_deformation_to_height|

// compute and return sum of KL polynomials at $s$ for final parameter |sr|
SR_poly Rep_table::KL_column_at_s(StandardRepr sr) // |sr| must be final
{
  normalise(sr); // implies that |sr| it will appear at the top of its own block
  assert(is_final(sr));

  BlockElt z; block_modifier bm;
  auto& block = lookup(sr,z,bm);
  assert((involution_table().matrix(kgb().inv_nr(block.x(z)))*bm.shift+bm.shift)
	 .is_zero());

  const auto& gamma=sr.gamma();
  std::vector<BlockElt_pol> contrib =
    contributions(block,block.singular(bm,gamma),z);
  assert(contrib.size()==z+1 and contrib[z].front().first==z);

  const kl::KL_table& kl_tab =
    block.kl_tab(&KL_poly_hash,z+1); // fill silently up to |z|

  SR_poly result;
  auto z_length=block.length(z);
  for (BlockElt x=z+1; x-->0; )
  {
    const kl::KLPol& pol = kl_tab.KL_pol(x,z); // regular KL polynomial
    if (pol.is_zero())
      continue;
    Split_integer eval(0);
    for (polynomials::Degree d=pol.size(); d-->0; )
      eval.times_s() += static_cast<int>(pol[d]); // evaluate at $q = s$
    // no test here, nonzero KL polynomials have nonzero evaluation at $q=1$

    if ((z_length-block.length(x))%2!=0) // when |l(z)-l(x)| odd
      eval.negate(); // flip sign (do alternating sum of KL column at |s|)
    for (const auto& pair : contrib[x])
      result.add_term(block.sr(pair.first,bm,gamma),eval*pair.second);
  }

  return result;
} // |Rep_table::KL_column_at_s|

SR_poly Rep_table::KL_column_at_s_to_height (StandardRepr p, level height_bound)
{
  normalise(p); // implies that |p| it will appear at the top of its own block
  assert(is_final(p));

  SR_poly result;
  if (p.height()>height_bound)
    return result;

  BlockElt z; block_modifier bm;
  auto& block = lookup_full_block(p,z,bm); // also makes |p| dominant

  const auto& gamma = p.gamma();
  assert(is_dominant_ratweight(root_datum(),gamma));
  auto dual_block = blocks::Bare_block::dual(block);
  kl::KL_table& kl_tab = dual_block.kl_tab(nullptr,1);
  // create KL table only minimally filled

  // now fill remainder up to height; prepare for restriction to this subset
  BitMap retained(block.size());

  for (BlockElt x=0; x<block.size(); ++x)
  { StandardRepr q = sr(block.representative(x),bm,gamma);
    if (not retained.set_to(x,q.height()<=height_bound))
      kl_tab.plug_hole(block.size()-1-x); // not interested in this parameter
  }
  kl_tab.fill(); // fill whole table; we might go beyond |size()-1-start|

  const RankFlags singular = block.singular(bm,gamma); // singular simple coroots
  for (auto elt: retained) // don't increment |it| here
    if (not block.survives(elt,singular))
      retained.remove(elt); // at the dual (Q) side we just ignore non-finals

  assert(retained.isMember(z)); // since |p| was final

  matrix::Vector<Split_integer> value_at_s;
  value_at_s.reserve(kl_tab.pol_store().size());
  for (auto& entry : kl_tab.pol_store())
  { Split_integer val (0);
    for (unsigned d=entry.size(); d-->0;)
      val.times_s() += static_cast<int>(entry[d]); // Horner evaluate at s
    value_at_s.push_back(val);
  }


  // viewed from |block|, the |kl_tab| is lower triangular
  // build its transpose, restricted to |retained|, and evaluated at $q=-1$
  matrix::Matrix<Split_integer> Q_mat (retained.size()); // initialise identity
  { unsigned int i=0,j; unsigned int const top=block.size()-1;
    for (auto it=retained.begin(); it(); ++it,++i)
      for (auto jt=(j=i+1,std::next(it)); jt(); ++jt,++j)
	Q_mat(i,j) = value_at_s[kl_tab.KL_pol_index(top-*jt,top-*it)];
  }

  auto signed_P = inverse_upper_triangular(Q_mat);
  // with signs in place, the alternating sum is obtained without any effort

  { const unsigned int j = retained.position(z); // final column
    auto it = retained.begin();
    for (unsigned int i=0; i<=j; ++i,++it)
      result.add_term(block.sr(*it,bm,gamma),signed_P(i,j));
  }

  return result;
} // |Rep_table::KL_column_at_s_to_height|

// maybe compute, and in any case return column of KL table for block element |z|
simple_list<std::pair<BlockElt,kl::KLPol> >
  Rep_table::KL_column(common_block& block, BlockElt y)
{
  const kl::KL_table& kl_tab =
    block.kl_tab(&KL_poly_hash,y+1); // fill silently up to |z|

  simple_list<std::pair<BlockElt,kl::KLPol> > result;
  for (BlockElt x=y+1; x-->0; )
  {
    const kl::KLPol& pol = kl_tab.KL_pol(x,y); // regular KL polynomial
    if (not pol.is_zero())
      result.emplace_front(x,pol);
  }

  return result;
} // |Rep_table::KL_column|


const deformation_unit& Rep_table::deformation(StandardRepr z)
{
  assert(is_final(z));
  if (z.gamma().denominator() > (1LL<<rank()))
    z = weyl::alcove_center(*this,z);

  auto h=alcove_hash.match(deformation_unit(*this,z));
  {
    deformation_unit& result = pool[h];
    if (result.has_def_contrib())
      return result;
  }

  interpreter::check_interrupt(); // make this recursive function interruptible

  KT_nr_pol P;
  // now we must compute and set |result.def_contrib| before returning
  RatNumList rp=reducibility_points(z);
  // working towards $\nu=0$ might improve chances for reusage of early results:
  for (unsigned i=rp.size(); i-->0; )
  {
    StandardRepr zi = scale(z,rp[i]);
    deform_readjust(zi); // necessary to ensure the following |assert| will hold
    assert(is_final(zi)); // ensures that |deformation_terms| won't refuse
    BlockElt new_z; block_modifier bm;
    auto& block = lookup(zi,new_z,bm);
    assert((involution_table().matrix(kgb().inv_nr(block.x(new_z)))*bm.shift
	    +bm.shift).is_zero());
    for (auto& term : deformation_terms(block,new_z,bm,zi.gamma()))
    {
      const deformation_unit& def = deformation(term.first); // recursion
      P.add_multiple(def.LKTs(),term.second);
      P.add_multiple(def.deformation_contribution(),2*term.second);
    }
  }

  pool[h].set_def_contrib(std::move(P));
  return pool[h];
} // |Rep_table::deformation|

K_type_nr_poly Rep_table::full_deformation(const StandardRepr& z)
// that |z| is dominant and final is a precondition assured in the recursion
// for more general |z|, do the preconditioning outside the recursion
{
  assert(is_final(z));
<<<<<<< HEAD

  if (z.gamma().denominator() > (1LL<<rank()))
    z = weyl::alcove_center(*this,z);
=======
>>>>>>> b798029e

  K_type_nr_poly result;
  auto& du = deformation(z);
  result = K_type_nr_poly::convert(du.LKTs());
  result.add_multiple(du.deformation_contribution(),Split_integer(1,-1));
  return result;
} // |Rep_table::full_deformation|


// basic computation of twisted KL column sum, no tabulation of the result
SR_poly twisted_KL_sum
( ext_block::ext_block& eblock, BlockElt y, const blocks::common_block& parent,
  const RatWeight& gamma) // infinitesimal character, possibly singular
{
  // compute cumulated KL polynomials $P_{x,y}$ with $x\leq y$ survivors

  // start with computing twisted KL polynomials for the entire block
  std::vector<ext_kl::Pol> pool;
  ext_KL_hash_Table hash(pool,4);
  ext_kl::KL_table twisted_KLV(eblock,&hash);
  twisted_KLV.fill_columns(y+1); // fill table up to |y| inclusive

  // make a copy of |pool| in which polynomials have been evaluated as |s|
  std::vector<Split_integer> pool_at_s; pool_at_s.reserve(pool.size());
  for (unsigned i=0; i<pool.size(); ++i)
    if (pool[i].is_zero())
      pool_at_s.push_back(Split_integer(0,0));
    else
    { const auto& P = pool[i];
      auto d=P.degree();
      Split_integer eval(P[d]);
      while (d-->0)
	eval.times_s()+=static_cast<int>(P[d]);
      pool_at_s.push_back(eval);
    }

  RankFlags singular_orbits; // flag singulars among orbits
  { const RankFlags simple_is_singular = parent.singular(gamma);
    for (weyl::Generator s=0; s<eblock.rank(); ++s)
      singular_orbits.set(s,simple_is_singular[eblock.orbit(s).s0]);
  }

  auto contrib = contributions(eblock,singular_orbits,y);

  SR_poly result;
  const unsigned int parity = eblock.length(y)%2;
  for (BlockElt x=0; x<=y; ++x)
  { const auto& p = twisted_KLV.KL_pol_index(x,y);
    Split_integer eval = p.second ? -pool_at_s[p.first] : pool_at_s[p.first];
    if (eblock.length(x)%2!=parity) // flip sign at odd length difference
      eval = -eval;
    for (const auto& pair : contrib[x])
      result.add_term(parent.sr(eblock.z(pair.first),gamma), eval*pair.second);
  }

  return result;
} // |twisted_KL_sum|

// Compute and return sum of KL polynomials at $s$ for final parameter |z|
// (since |delta| need not be the inner class involution, no storage is done).
SR_poly twisted_KL_column_at_s
  (const Rep_context& rc, StandardRepr z, const WeightInvolution& delta)
  // |z| must be delta-fixed, nonzero and final
{
  rc.normalise(z);
  if (not rc.is_final(z))
    throw std::runtime_error("Parameter is not final");
  auto zm = StandardReprMod::mod_reduce(rc,z);
  common_context ctxt(rc,z.gamma());
  blocks::common_block block(ctxt,zm); // build full block
  auto eblock = block.extended_block(delta);
  return twisted_KL_sum(eblock,eblock.element(block.lookup(zm)),block,z.gamma());
} // |twisted_KL_column_at_s|

// Look up or compute and return the alternating sum of twisted KL polynomials
// at the inner class involution for final parameter |z|, evaluated at $q=s$
SR_poly Rep_table::twisted_KL_column_at_s(StandardRepr sr)
  // |z| must be inner-class-twist-fixed, nonzero and final
{
  normalise(sr);
  assert(is_final(sr) and sr==inner_twisted(sr));
  BlockElt y0; block_modifier bm;
  auto& block = lookup(sr,y0,bm);
  auto& eblock = block.extended_block(bm,&poly_hash);
/* At this point integral roots for |block| through |bm| are in |bm.simp_int|,
   ordered; the |eblock.folded_generators()| are orbits in |bm.simp_int|
*/
  RankFlags singular_orbits; // flag singulars among orbits for |eblock|
  { // the components |s0|, |s1| in said orbits index transformed simply int set
    RankFlags simple_is_singular; // so using |block.singular| is wrong here
    const RootDatum& rd = root_datum();
    const auto& num = sr.gamma().numerator();
    unsigned int s=0; // runs over simply integral indices of transformed |block|
    for (RootNbr alpha : bm.simp_int) // these are in increasing order
      simple_is_singular.set(s++,rd.coroot(alpha).dot(num)==0);
    singular_orbits = // fold singularity information to |eblock| generators
      ext_block::reduce_to(eblock.folded_generators(),simple_is_singular);
  }

  const BlockElt y = eblock.element(y0);
  auto contrib = contributions(eblock,singular_orbits,y);

  sl_list<BlockElt> finals; // these have numbering for |eblock|!
  for (BlockElt z=0; z<=y; ++z)
    if (not contrib[z].empty() and contrib[z].front().first==z)
      finals.push_front(z); // accumulate in reverse order

  const auto& kl_tab = eblock.kl_table(&poly_hash,y+1);

  SR_poly result;
  const auto& gamma=sr.gamma();
  const RatWeight gamma_rho = gamma-rho(block.root_datum());
  auto y_length=block.length(y0);

  for (BlockElt x=y+1; x-->0; )
  {
    const auto& pol = kl_tab.P(x,y); // twisted KL polynomial
    if (pol.is_zero())
      continue;
    Split_integer eval(0);
    for (polynomials::Degree d=pol.size(); d-->0; )
      eval.times_s() += pol[d]; // evaluate at $q = s$

    if ((y_length-block.length(eblock.z(x)))%2!=0) // when |l(y)-l(x)| odd
      eval.negate(); // flip sign (do alternating sum of KL column at |s|)
    for (const auto& pair : contrib[x])
      result.add_term(block.sr(eblock.z(pair.first),bm,gamma),eval*pair.second);
  }

  return result;
} // |Rep_table::twisted_KL_column_at_s|

sl_list<std::pair<StandardRepr,int> > Rep_table::twisted_deformation_terms
    (blocks::common_block& block, ext_block::ext_block& eblock,
     BlockElt y, // in numbering of |block|, not |eblock|
     const block_modifier& bm, const RatWeight& gamma)
{
  assert(eblock.is_present(y));
  const BlockElt y_index = eblock.element(y);

  sl_list<std::pair<StandardRepr,int> > result;
  if (block.length(y)==0)
    return result; // easy case, null result

  RankFlags singular_orbits; // flag singulars among orbits
  { // those orbits' components |s0|, |s1| index transformed simply int set
    RankFlags simple_is_singular; // so using |block.singular| is wrong here
    const RootDatum& rd = root_datum();
    const auto& num = gamma.numerator();
    unsigned int s=0; // runs over transformed |block| simply integral indices
    for (RootNbr alpha : bm.simp_int) // these are in increasing order
      simple_is_singular.set(s++,rd.coroot(alpha).dot(num)==0);
    singular_orbits = // fold singularity information to |eblock| generators
      ext_block::reduce_to(eblock.folded_generators(),simple_is_singular);
  }


  auto contrib = repr::contributions(eblock,singular_orbits,y_index);
  sl_list<BlockElt> finals; // these have numbering for |eblock|!
  for (BlockElt z=0; z<contrib.size(); ++z)
    if (not contrib[z].empty() and contrib[z].front().first==z)
      finals.push_front(z); // accumulate in reverse order

  const auto& kl_tab = eblock.kl_table(&poly_hash,y_index+1);

  std::vector<int> pool_at_minus_1; // evaluations at $q=-1$ of KL polynomials
  {
    const auto& pool=kl_tab.polys();
    pool_at_minus_1.reserve(pool.size());
    for (const auto& pol: pool)
    {
      int eval=0;
      for (unsigned i=pol.degree()+1; i-->0; )
	eval = pol[i]-eval;
      pool_at_minus_1.push_back(eval);
    }
  }

  std::unique_ptr<unsigned int[]> index // a sparse array, map final to position
    (new unsigned int [eblock.size()]); // unlike |std::vector| do not initialise

  unsigned pos=0;
  for (auto z : finals)
    index[z]=pos++;

  // since we evaluate at $s=-1$ eventually, we can use integer coefficients
  std::vector<int> acc(finals.size(),0);
  std::vector<int> remainder(finals.size(),0); // coeff.s by |survivor| position
  remainder.front()=1; // we initialised remainder = 1*sr_y
  auto y_parity=block.length(y)%2;

  pos=0;
  // basically |for(BlockElt z:finals)|, but |pos| needs increment on |continue|
  for (auto it=finals.begin(); not finals.at_end(it); ++it,++pos)
  {
    const int c_cur = remainder[pos]; // coefficient of |z| in |remainder|
    if (c_cur==0)
      continue;
    const BlockElt z=*it; // element |pos| of |finals|; value decreases in loop
    const bool contribute = block.length(eblock.z(z))%2!=y_parity;
    for (auto x : kl_tab.nonzero_column(z))
    {
      auto p = kl_tab.KL_pol_index(x,z); // pair (index,negate_p)
      if (pool_at_minus_1[p.first]==0)
	continue; // polynomials with $-1$ as root do not contribute; skip
      const int val_xz = p.second!= // XOR stored sign with length diff. parity
	((block.length(eblock.z(x))-block.length(eblock.z(z)))%2!=0)
	? -pool_at_minus_1[p.first] : pool_at_minus_1[p.first];
      for (auto jt=contrib[x].wcbegin(); not contrib[x].at_end(jt); ++jt)
      {
	auto j=index[jt->first]; // position where |P(x,z)| contributes
	assert(j>=pos); // triangularity of KLV polynomials
	int c =c_cur*val_xz*jt->second;
	remainder[j] -= c;
	if (contribute) // optimisation will apply loop unswitching to this test
	  acc[j] += c; // here we contribute
      }
    }
    assert(remainder[pos]==0); // check relation of being inverse
  }
  {
    const unsigned int orient_y = orientation_number(block.sr(y,bm,gamma));

    auto it=acc.begin();
    for (const int f : finals) // accumulator |acc| runs parallel to |finals|
    {
      const int c = *it++;
      if (c==0)
	continue;
      const auto sr_z =
	block.sr(eblock.z(f),bm,gamma); // renumber |f| to |block|

      auto coef = c*arithmetic::exp_i(orient_y-orientation_number(sr_z));
      result.emplace_back(sr_z,coef);
    }
    assert(it==acc.end());
  }

  return result;
} // |twisted_deformation_terms(blocks::common_block&,...)|

#if 0
SR_poly Rep_table::twisted_deformation_terms (unsigned long sr_hash)
{ // the |StandardRepr| |hash[sr_hash]| is necessarily delta-fixed and final
  SR_poly result;
  SR_poly remainder(hash[sr_hash]);
  auto y_parity=lengths[sr_hash]%2;

  while(not remainder.empty())
  {
    auto const& leading = *remainder.cbegin(); // least term is leading term
    auto h=hash.find(leading.first); // highest term of |remainder|
    assert(h!=hash.empty); // we remain within the already tabled parameters
    auto c_cur = leading.second;
    const SR_poly& KL_cur = twisted_KLV_list[h];
    remainder.add_multiple(KL_cur,-c_cur);
    assert(remainder.empty() or hash.find(remainder.cbegin()->first)!=h);
    if (lengths[h]%2!=y_parity)
      result.add_multiple(KL_cur,c_cur);
  }
  unsigned int orient_y = orientation_number(hash[sr_hash]);
  for (auto& term : result)
  {
    unsigned int orient_express=orient_y-orientation_number(term.first);
    (term.second*= arithmetic::exp_i(orient_express)).times_1_s();
  }

  return result;
} // |twisted_deformation_terms|, version without block
#endif

const deformation_unit&
  Rep_table::twisted_deformation(StandardRepr z, bool& flip)
{
  assert(is_final(z));
  assert(is_delta_fixed(z));
  if (z.gamma().denominator() > (1LL<<rank()))
    z = weyl::alcove_center(*this,z);

  const auto& delta = inner_class().distinguished();

  auto h = alcove_hash.match(deformation_unit(*this,z));
  if (pool[h].has_twdef_contrib())
  {
    Ext_rep_context ctxt(*this,delta);
    auto E =
      ext_block::shifted_default_extension(ctxt,z,pool[h].sample.gamma());
    flip ^= not ext_block::is_default(E); // switch |flip| if not default
    return pool[h];
  }

  KT_nr_pol P { std::less<K_type_nr>() }; // order terms using |K_type_hash|
  { // compute the LKTs with possible sign flips, using |extended_restrict_to_K|
    auto z_K = ext_block::extended_restrict_to_K(*this,z,delta);
    for (auto&& term : z_K) // look up K-types, map coefs to |int|, and reorder
      P.add_term(K_type_hash.match(std::move(term.first)),
		 term.second.s_to_minus_1());
    pool[h].set_LKTs_at_minus_1(std::move(P));
  }

  interpreter::check_interrupt(); // make this recursive function interruptible
  P.clear(); // ensure we restart correctly at 0
  RatNumList rp=reducibility_points(z);

  // compute the deformation terms at all reducibility points
  for (unsigned i=rp.size(); i-->0; )
  {
    std::pair<StandardRepr,bool> p =
      ext_block::scaled_extended_finalise(*this,z,delta,rp[i]);
    StandardRepr zi = std::move(p.first);
    BlockElt index; block_modifier bm;
    auto& block = lookup(zi,index, bm);

#ifndef NDEBUG
    {
      auto rep = block.representative(index);
      shift(bm.shift,rep);
      transform<false>(bm.w,rep);
      assert(rep==StandardReprMod::mod_reduce(*this,zi));
    }
#endif
    auto& eblock = block.extended_block(bm,&poly_hash);

    for (auto&& term :
	   twisted_deformation_terms(block,eblock,index,bm,zi.gamma()))
    {
      bool flip_def=p.second; // initialise to flip from scaling |z| by |rp[i]|
      const auto& def =
	twisted_deformation(std::move(term.first),flip_def); // recursion
      if (flip_def) term.second = -term.second;
      P.add_multiple(def.LKTs_at_minus_1(),term.second);
      P.add_multiple(def.twisted_deformation_contribution(),2*term.second);
    }
  } // |for(i)|

  pool[h].set_twisted_contribution(std::move(P));
  return pool[h];

} // |Rep_table::twisted_deformation (StandardRepr z)|


K_type_nr_poly Rep_table::twisted_full_deformation(const StandardRepr& z)
{
  assert(is_final(z));
  assert(is_delta_fixed(z));

  K_type_nr_poly result { std::less<K_type_nr>() };
  bool flipper=false;
  auto& du = twisted_deformation(z,flipper);
  result.add_multiple(du.LKTs(),Split_integer(1,1));
  result.add_multiple(du.LKTs_at_minus_1(),
		      flipper ? Split_integer(-1,1) : Split_integer(1,-1));
  {
    auto halve = [](Split_integer c) -> Split_integer
      { assert(c.e()%2==0 and c.s()%2==0);
	return Split_integer(c.e()/2,c.s()/2);
      };
    result.map_coefficents(halve);
  }

  result.add_multiple(du.twisted_deformation_contribution(),
		      Split_integer(1,-1));
  return result;
} // |Rep_table::twisted_full_deformation (StandardRepr z)|

K_type_poly export_K_type_pol(const Rep_table& rt,const K_type_nr_poly& P)
{
  K_type_poly::poly result; // an instance of |std::vector|
  result.reserve(P.size());
  for (const auto& term : P)
    result.emplace_back(rt.stored_K_type(term.first),term.second);
  return { std::move(result), true }; // sort, convert to |K_type_poly|
}

//			|common_context| methods

common_context::common_context (const Rep_context& rc, const RatWeight& gamma)
: rep_con(rc)
, simply_int(rootdata::integrality_simples(rc.root_datum(),gamma))
, sub(rc.root_datum(),simply_int)
{} // |common_context::common_context|

// constructor for block defined by |loc| that was set by |Reduced_param::reduce|
common_context::common_context
  (const Rep_context& rc, const locator& loc)
: rep_con(rc)
, simply_int(rc.inner_class().int_item(loc.int_syst_nr).image_simples(loc.w))
, sub(rc.root_datum(),simply_int) // construct and store image subsystem
{} // |common_context::common_context|

std::pair<gradings::Status::Value,bool>
  common_context::status(weyl::Generator s, KGBElt x) const
{
  const auto& conj = sub.to_simple(s); // word in full system
  KGBElt conj_x = kgb().cross(conj,x);
  const auto t=sub.simple(s);
  const auto stat = kgb().status(t,conj_x);
  return std::make_pair(stat,
			stat==gradings::Status::Real
			? kgb().isDoubleCayleyImage(t,conj_x) // real type 1
			: stat==gradings::Status::Complex
			? kgb().isDescent(t,conj_x)
			: conj_x!=kgb().cross(t,conj_x)); // nc imaginary type 1
}

StandardReprMod common_context::cross
    (weyl::Generator s, const StandardReprMod& z) const
{
  const auto& full_datum = full_root_datum();
  const auto& refl = sub.reflection(s); // reflection word in full system
  const KGBElt new_x = kgb().cross(refl,z.x());
  RatWeight gamma_lambda = z.gamma_lambda(); // take modifiable copy

  const auto& i_tab = involution_table();
  RootNbrSet pos_neg = pos_to_neg(full_datum,refl);
  pos_neg &= i_tab.real_roots(kgb().inv_nr(z.x())); // only real roots for |z|
  gamma_lambda -= root_sum(full_datum,pos_neg); // correction for $\rho_r$'s
  subsys().simple_reflect(s,gamma_lambda.numerator()); // integrally simple
  return repr::StandardReprMod::build(rc(),new_x,gamma_lambda);
}

// whether integrally simple root |s|, supposed real, is parity for |z|
bool common_context::is_parity
    (weyl::Generator s, const StandardReprMod& z) const
{
  const auto& full_datum = full_root_datum();
  const auto& i_tab = involution_table();
  const auto& real_roots = i_tab.real_roots(kgb().inv_nr(z.x()));
  assert(real_roots.isMember(sub.parent_nr_simple(s)));
  const Coweight& alpha_hat = subsys().simple_coroot(s);
  const int eval = z.gamma_lambda().dot(alpha_hat);
  const int rho_r_corr = alpha_hat.dot(full_datum.twoRho(real_roots))/2;
  return (eval+rho_r_corr)%2!=0;
}

StandardReprMod common_context::down_Cayley
    (weyl::Generator s, const StandardReprMod& z) const
{
  assert(is_parity(s,z)); // which also asserts that |z| is real for |s|
  const auto& full_datum = full_root_datum();
  const auto& conj = sub.to_simple(s); // word in full system
  const KGBElt conj_x = kgb().cross(conj,z.x());
  const KGBElt new_x =
    kgb().cross(kgb().inverseCayley(sub.simple(s),conj_x).first,conj);
  RatWeight gamma_lambda = z.gamma_lambda(); // will be shifted below

  const auto& i_tab = involution_table();
  RootNbrSet pos_neg = pos_to_neg(full_datum,conj);
  RootNbrSet real_flip = i_tab.real_roots(kgb().inv_nr(z.x()));
  real_flip ^= i_tab.real_roots(kgb().inv_nr(new_x));
  pos_neg &= real_flip; // posroots that change real status and map to negative
  gamma_lambda += root_sum(full_datum,pos_neg); // correction of $\rho_r$'s
  return repr::StandardReprMod::build(rc(),new_x,gamma_lambda);
}

StandardReprMod common_context::up_Cayley
    (weyl::Generator s, const StandardReprMod& z) const
{
  const auto& full_datum = full_root_datum();
  const auto& conj = sub.to_simple(s); // word in full system
  const KGBElt conj_x = kgb().cross(conj,z.x());
  assert(kgb().status(sub.simple(s),conj_x)==
	 gradings::Status::ImaginaryNoncompact);
  const auto new_x = kgb().cross(kgb().cayley(sub.simple(s),conj_x),conj);
  RatWeight gamma_lambda = z.gamma_lambda(); // will be shifted below

  const auto& i_tab = involution_table();
  const RootNbrSet& upstairs_real_roots = i_tab.real_roots(kgb().inv_nr(new_x));
  RootNbrSet real_flip = upstairs_real_roots;
  real_flip ^= i_tab.real_roots(kgb().inv_nr(z.x())); // remove downstairs reals

  RootNbrSet pos_neg = pos_to_neg(full_datum,conj);
  pos_neg &= real_flip; // posroots that change real status and map to negative
  gamma_lambda += root_sum(full_datum,pos_neg); // correction of $\rho_r$'s

  // correct in case the parity condition fails for our raised |gamma_lambda|
  const Coweight& alpha_hat = subsys().simple_coroot(s);
  const int rho_r_corr = // integer since alpha is among |upstairs_real_roots|
    alpha_hat.dot(full_datum.twoRho(upstairs_real_roots))/2;
  const int eval = gamma_lambda.dot(alpha_hat);
  if ((eval+rho_r_corr)%2==0) // parity condition says it should be 1
    gamma_lambda += RatWeight(subsys().simple_root(s),2); // add half-alpha

  return repr::StandardReprMod::build(rc(),new_x,gamma_lambda);
}


Weight Rep_context::to_simple_shift
  (InvolutionNbr theta, InvolutionNbr theta_p, RootNbrSet S) const
{ const InvolutionTable& i_tab = involution_table();
  S &= (i_tab.real_roots(theta) ^i_tab.real_roots(theta_p));
  return root_sum(root_datum(),S);
}


//			|Ext_rep_context| methods

Ext_rep_context::Ext_rep_context
  (const Rep_context& rc, const WeightInvolution& delta)
    : rep_con(rc)
    , d_delta(delta)
    , pi_delta(rc.root_datum().rootPermutation(delta))
    , delta_fixed_roots(fixed_points(pi_delta))
    , twist()
{
  const RootDatum& rd = rc.root_datum();
  for (weyl::Generator s=0; s<rd.semisimple_rank(); ++s)
    twist[s] = rd.simpleRootIndex(delta_of(rd.simpleRootNbr(s)));

} // |Ext_rep_context::Ext_rep_context|

Ext_rep_context::Ext_rep_context (const repr::Rep_context& rc)
  : Ext_rep_context(rc, rc.inner_class().distinguished()) {}


bool Ext_rep_context::is_very_complex
  (InvolutionNbr theta, RootNbr alpha) const
{ const auto& i_tab = rep_con.involution_table();
  const auto& rd = root_datum();
  assert (rd.is_posroot(alpha)); // this is a precondition
  auto image = i_tab.root_involution(theta,alpha);
  make_positive(rd,image);
  return image!=alpha and image!=delta_of(alpha);
}

/*
  For the conjugation to simple scenario, we compute a set of positive roots
  that become negative under an element of $W^\delta$ that makes the
  integrally-simple root(s) in question simple. From this set |S|, and the
  involutions at both ends of the link in the block, the function |shift_flip|
  computes whether an additional flip is to be added to the link.

  This comes from an action of |delta| on a certain top wedge product of
  root spaces, and the formula below tells whether that action is by $-1$.
*/
bool Ext_rep_context::shift_flip
  (InvolutionNbr theta, InvolutionNbr theta_p, RootNbrSet S) const
{ S.andnot(delta_fixed()); // $\delta$-fixed roots won't contribute

  unsigned count=0; // will count 2-element |delta|-orbit elements
  for (auto it=S.begin(); it(); ++it)
    if (is_very_complex(theta,*it) != is_very_complex(theta_p,*it) and
	not root_datum().sum_is_root(*it,delta_of(*it)))
      ++count;

  assert(count%2==0); // since |pos_to_neg| is supposed to be $\delta$-stable
  return count%4!=0;
}

  } // |namespace repr|
} // |namespace atlas|<|MERGE_RESOLUTION|>--- conflicted
+++ resolved
@@ -2355,12 +2355,6 @@
 // for more general |z|, do the preconditioning outside the recursion
 {
   assert(is_final(z));
-<<<<<<< HEAD
-
-  if (z.gamma().denominator() > (1LL<<rank()))
-    z = weyl::alcove_center(*this,z);
-=======
->>>>>>> b798029e
 
   K_type_nr_poly result;
   auto& du = deformation(z);
