--- conflicted
+++ resolved
@@ -157,20 +157,9 @@
   unsigned int int_sys_nr;
   unsigned int evs_reduced; // encodes |internalise(gamlam) mod diagonal|
 
-<<<<<<< HEAD
-  Reduced_param(KGBElt x, unsigned int i, const WeylElt& w, const int_Vector& v)
-    : x(x), int_sys_nr(i), w(w), evs_reduced(v)
-  {}
-
-public:
-  Reduced_param(const Rep_context& rc, const StandardReprMod& srm);
-  Reduced_param(const Rep_context& rc, const StandardReprMod& srm,
-		unsigned int_sys_nr, const WeylElt& w);
-=======
   Reduced_param(KGBElt x, unsigned int i, unsigned int v)
     : x(x), int_sys_nr(i), evs_reduced(v)
   {}
->>>>>>> 63bb6303
 
 public:
   Reduced_param(Reduced_param&&) = default;
@@ -178,18 +167,11 @@
 
   static Reduced_param reduce // factory function that sets |int_sys_nr|, |loc|
     (const Rep_context& rc, StandardReprMod srm,
-<<<<<<< HEAD
-     unsigned int& int_sys_nr, block_modifier& bm);
-  static Reduced_param co_reduce // factory function that uses |int_sys_nr|, |w|
-    (const Rep_context& rc, StandardReprMod srm,
-     unsigned int int_sys_nr, const WeylElt& w);
-=======
      unsigned int& int_sys_nr, locator& loc);
   static Reduced_param co_reduce // factory function that uses |int_sys_nr|, |w|
     (const Rep_context& rc, StandardReprMod srm,
      unsigned int int_sys_nr, const WeylElt& w);
 
->>>>>>> 63bb6303
 
   using Pooltype = std::vector<Reduced_param>;
   bool operator!=(const Reduced_param& p) const
@@ -566,23 +548,17 @@
   SR_poly twisted_KL_column_at_s(StandardRepr z); // by value
 
   size_t find_reduced_hash(const StandardReprMod& srm) const
-<<<<<<< HEAD
-  { return reduced_hash.find(Reduced_param(*this,srm)); }
+  { unsigned int int_sys_nr; block_modifier bm;
+    return reduced_hash.find(Reduced_param::reduce(*this,srm,int_sys_nr,bm)); }
   size_t find_reduced_hash(const common_block& block, BlockElt z) const;
   size_t find_reduced_hash
     (const StandardReprMod& srm, const common_context& c) const;
   size_t match_reduced_hash(const StandardReprMod& srm)
-  { return reduced_hash.match(Reduced_param(*this,srm)); }
+  { unsigned int int_sys_nr; block_modifier bm;
+    return reduced_hash.match(Reduced_param::reduce(*this,srm,int_sys_nr,bm)); }
   size_t match_reduced_hash(const common_block& block, BlockElt z);
   size_t match_reduced_hash
     (const StandardReprMod& srm, const common_context& c);
-=======
-  { unsigned int int_sys_nr; block_modifier bm;
-    return reduced_hash.find(Reduced_param::reduce(*this,srm,int_sys_nr,bm)); }
-  size_t match_reduced_hash(const StandardReprMod& srm)
-  { unsigned int int_sys_nr; block_modifier bm;
-    return reduced_hash.match(Reduced_param::reduce(*this,srm,int_sys_nr,bm)); }
->>>>>>> 63bb6303
 
   K_repr::K_type stored_K_type(K_type_nr i) const
   { return K_type_pool[i].copy(); }
@@ -622,7 +598,8 @@
   (const common_context& ctxt, const StandardReprMod& init) const;
 
   blocks::common_block& add_block_below // partial; defined in common_blocks.cpp
-    (const StandardReprMod& srm, BitMap* subset);
+    (const StandardReprMod& srm, BitMap* subset,
+     unsigned int int_sys_nr, const block_modifier& bm);
 
   // full twisted deformation, with |flip| telling whether to multiply by |s|
   const K_type_poly& twisted_deformation(StandardRepr z, bool& flip); // by value
@@ -630,7 +607,8 @@
  private:
   void block_erase (bl_it pos); // erase from |block_list| in safe manner
   // add a full block, assuming has trivial attitude
-  unsigned long add_block (const StandardReprMod& srm);
+  void add_block (const StandardReprMod& srm,
+		  unsigned int int_sys_nr, const block_modifier& bm);
   class Bruhat_generator; // helper class: internal |add_block_below| recursion
 
 }; // |Rep_table|
@@ -646,6 +624,8 @@
   const SubSystem sub; // embeds its |w| image into parent root datum
 public:
   common_context (const Rep_context& rc, const RatWeight& gamma);
+  common_context (const Rep_context& rc, const RatWeight& gamma,
+		  unsigned int int_sys_nr, const block_modifier& bm);
 
   // accessors
   const Rep_context& rc() const { return rep_con; }
