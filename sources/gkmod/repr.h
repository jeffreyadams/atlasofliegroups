/*! \file \brief Classes and utilities for manipulating representations */
/*
  This is repr.h

  Copyright (C) 2009-2012 Marc van Leeuwen
  part of the Atlas of Lie Groups and Representations

  For license information see the LICENSE file
*/

#ifndef REPR_H  /* guard against multiple inclusions */
#define REPR_H

#include <iostream>

#include "../Atlas.h"

#include "matrix.h"	// containment
#include "ratvec.h"	// containment

#include "realredgp.h"	// inlines

#include "hashtable.h"
#include "free_abelian.h"
#include "arithmetic.h" // |SplitInteger|

#include "ext_block.h"
#include "ext_kl.h"


namespace atlas {

namespace repr {

/*
We represent the parameter of a standard representation as a triplet
$(x,\tilde\lambda,gamma)$, where |x| is an element of the set $K\\backslash
G/B$ for our fixed real form (determining amongs others an involution $\thata$
of $X^*$), $\tilde\lambda$ is a genuine character of the $\rho$-cover of
$H^{\theta_x}$, and $\gamma$ is a character of the complex Lie algebra $h$.
The latter two values are related; $(1+\theta)\gamma=(1+\theta)\lambda$, in
other words $\gamma-\tilde\lambda$ is fixed by $-\theta$; the projection of
$\gamma$ on the $+1$-eigenspace of $\theta$ is determined by this relation and
is called the discrete part $\lamda_0$ of $\gamma$. The difference
$\gamma-\lambda_0$, i.e., the projection of $\gamma$ on the $-1$-eigenspace,
is called $\nu$. This component is what we are adding with respect to the
values encoded in the |standardrepk::StandarRepK| type. The part of
$\tilde\lambda$ that is independent of $lambda_0$ is its "torsion part"
(disconnected $H(R)_c$), which would be represented in the |Block| structure
by the |TorusPart| component of the |TitsElt| of the dual KGB-element ($y$).
In fact we convert it intenally to a |TorusPart| here too. It repesents an
element of the quotient of $X^* /2X^*$ by the image of $(X^*)^\theta$, which
can be converted to the difference $\tilde\lambda-\lambda_0$ by the method
|involutions::InvolutionTable::unpack|.

In principle $\gamma$ could take any complex values compatible with
$\tildelambda$, but we shall only be interested in real values, and in fact
record a rational value, because that is all we can do in an exact manner, and
all interesting phenomena take place at rational infinitesimal character.
*/

class StandardRepr
{
  friend class Rep_context;

  KGBElt x_part;
  TorusPart y_bits;
  RatWeight infinitesimal_char; // $\gamma$

  // one should call constructor from |Rep_context| only
  StandardRepr (KGBElt x,TorusPart y,const RatWeight& gamma)
    : x_part(x), y_bits(y), infinitesimal_char(gamma)
  { infinitesimal_char.normalize(); } // ensure this class invariant

 public:

  const RatWeight& gamma() const { return infinitesimal_char; }
  KGBElt x() const { return x_part; }
  const TorusPart& y() const { return y_bits; }

  bool operator== (const StandardRepr&) const;

// special members required by HashTable

  typedef std::vector<StandardRepr> Pooltype;
  bool operator!=(const StandardRepr& another) const
    { return not operator==(another); }
  size_t hashCode(size_t modulus) const;
}; // |class StandardRepr|


// This class stores the information necessary to interpret a |StandardRepr|
class Rep_context
{
  RealReductiveGroup& G;
  const KGB& KGB_set;

 public:
  explicit Rep_context(RealReductiveGroup &G);

  // accessors
  RealReductiveGroup& realGroup() const { return G; }
  const InnerClass& innerClass() const { return G.innerClass(); }
  const RootDatum& rootDatum() const { return G.rootDatum(); }
  const WeylGroup& weylGroup() const { return G.weylGroup(); }
  const TwistedWeylGroup& twistedWeylGroup() const
    { return G.twistedWeylGroup(); }
  const TitsGroup& titsGroup() const { return G.titsGroup(); }
  const TitsCoset& basedTitsGroup() const { return G.basedTitsGroup(); }
  const KGB& kgb() const { return KGB_set; }
  size_t rank() const;

  const TwistedInvolution involution_of_Cartan(size_t cn) const;
<<<<<<< HEAD

  StandardRepr
    sr(const standardrepk::StandardRepK& srk,
       const standardrepk::KhatContext& khc,
       const RatWeight& nu) const;
=======
>>>>>>> b1ccd570

  RatWeight gamma // compute (representative of) infinitesimal character
    (KGBElt x, const Weight& lambda_rho, const RatWeight& nu) const;
  StandardRepr sr_gamma // use this one when infinitesimal character is known
    (KGBElt x, const Weight& lambda_rho, const RatWeight& gamma) const;
  StandardRepr sr // construct parameter from |(x,\lambda,\nu)| triplet
    (KGBElt x, const Weight& lambda_rho, const RatWeight& nu) const
  { return sr_gamma(x,lambda_rho,gamma(x,lambda_rho,nu)); }

  StandardRepr
    sr(const standardrepk::StandardRepK& srk,
       const standardrepk::SRK_context& srkc,
       const RatWeight& nu) const;
  StandardRepr sr(const param_block& b, BlockElt i) const;

  // component extraction
  Weight lambda_rho(const StandardRepr& z) const;

  RatWeight lambda(const StandardRepr& z) const; // half-integer
  RatWeight nu(const StandardRepr& z) const; // rational, $-\theta$-fixed

  // attributes
  bool is_standard  // whether $I(z)$ is non-virtual: gamma imaginary-dominant
    (const StandardRepr& z, RootNbr& witness) const; // simple-imaginary witness
  bool is_zero  // whether $I(z)=0$: exists singular simple-imaginary compact
    (const StandardRepr& z, RootNbr& witness) const; // simple-imaginary witness
  bool is_final  // whether $I(z)$ unrelated by Hecht-Schmid to more compact
    (const StandardRepr& z, RootNbr& witness) const; // singular real witness
  bool is_oriented(const StandardRepr& z, RootNbr alpha) const;
  unsigned int orientation_number(const StandardRepr& z) const;

  // action by equivalence of parameters (not the cross action), changing gamma
  void W_act(const WeylWord& w,StandardRepr& z) const;

  // same, but interpreting the Weyl word in a subsystem
  void W_act(const WeylWord& w,StandardRepr& z,const SubSystem& subsys) const;

  // prepare for |deform|: make |gamma| dominant, and as theta-stable as can be
  // return the sequence of Weyl generators that was applied (to the right)
  WeylWord make_dominant(StandardRepr& z) const;

  // make integrally dominant, with precomputed integral subsystem
  WeylWord make_dominant(StandardRepr& z,const SubSystem& subsys) const;

  RationalList reducibility_points(const StandardRepr& z) const; // normalised

  // the following take |z| by value, modifying and in some cases returning it
  StandardRepr cross(weyl::Generator s, StandardRepr z) const;
  StandardRepr Cayley(weyl::Generator s, StandardRepr z) const;
  StandardRepr inv_Cayley(weyl::Generator s, StandardRepr z) const;
  StandardRepr twist(StandardRepr z) const;
<<<<<<< HEAD
=======

  StandardRepr cross(const Weight& alpha, StandardRepr z) const;
  StandardRepr any_Cayley(const Weight& alpha, StandardRepr z) const;
>>>>>>> b1ccd570

  class compare
  { Coweight level_vec; // linear form to apply to |gamma| for ordering
  public:
    compare (const Coweight& lv) : level_vec(lv) {}

    bool operator()(const StandardRepr& r,const StandardRepr& s) const;
  }; // |compare|

  compare repr_less() const;

  typedef Free_Abelian<StandardRepr,Split_integer,compare> poly;

  poly expand_final(StandardRepr z) const; // express in final SReprs (by value)

  std::ostream& print (std::ostream&,const StandardRepr& z) const;
  std::ostream& print (std::ostream&,const poly& P) const;

}; // |Rep_context|

typedef Rep_context::poly SR_poly;

class Rep_table : public Rep_context
{
  std::vector<StandardRepr> pool;
  HashTable<StandardRepr,unsigned long> hash;
  std::vector<unsigned short int> lengths;
  std::vector<SR_poly> KL_list; // indexed by |hash| values for |StandardRepr|s
  std::vector<SR_poly> def_formula; // idem
<<<<<<< HEAD

  std::vector<SR_poly> twisted_KLV_list; // indexed by |hash|s for twist-fixed
  std::vector<SR_poly> twisted_def_formula; // idem

=======
>>>>>>> b1ccd570

 public:
  Rep_table(RealReductiveGroup &G)
    : Rep_context(G), pool(), hash(pool), KL_list(), def_formula()
  {}

  unsigned int length(StandardRepr z); // by value

  SR_poly KL_column_at_s(StandardRepr z); // by value
  SR_poly twisted_KL_column_at_s(StandardRepr z); // by value

  SR_poly deformation_terms (param_block& block,BlockElt entry_elem);
  // here |block| is non-|const| because it calls |add_block|

  SR_poly deformation(const StandardRepr& z);

 private:
  void add_block(param_block& block, BlockEltList& survivors);
  // here |block| is non-|const| as the method generates KL polynomials in it
  // and |survivors| is non-|const| because the method computes and exports it

  void add_block(ext_block::extended_block& block, param_block& parent);
  // here |block| is non-|const|; the method generates twisted KLv polyns in it

}; // |Rep_table|


// 				Functions

// shift in $\lambda$ component involved in non-simple Cayleys (and crosses)
// gets added to |lambda_rho| in imaginary cases, subtracted in real cases
Weight Cayley_shift (const InnerClass& G,
		     InvolutionNbr theta_upstairs, // at the more split Cartan
		     const WeylWord& to_simple); // acting from the left

} // |namespace repr|

} // |namespace atlas|

#endif<|MERGE_RESOLUTION|>--- conflicted
+++ resolved
@@ -23,9 +23,6 @@
 #include "hashtable.h"
 #include "free_abelian.h"
 #include "arithmetic.h" // |SplitInteger|
-
-#include "ext_block.h"
-#include "ext_kl.h"
 
 
 namespace atlas {
@@ -111,14 +108,6 @@
   size_t rank() const;
 
   const TwistedInvolution involution_of_Cartan(size_t cn) const;
-<<<<<<< HEAD
-
-  StandardRepr
-    sr(const standardrepk::StandardRepK& srk,
-       const standardrepk::KhatContext& khc,
-       const RatWeight& nu) const;
-=======
->>>>>>> b1ccd570
 
   RatWeight gamma // compute (representative of) infinitesimal character
     (KGBElt x, const Weight& lambda_rho, const RatWeight& nu) const;
@@ -170,12 +159,9 @@
   StandardRepr Cayley(weyl::Generator s, StandardRepr z) const;
   StandardRepr inv_Cayley(weyl::Generator s, StandardRepr z) const;
   StandardRepr twist(StandardRepr z) const;
-<<<<<<< HEAD
-=======
 
   StandardRepr cross(const Weight& alpha, StandardRepr z) const;
   StandardRepr any_Cayley(const Weight& alpha, StandardRepr z) const;
->>>>>>> b1ccd570
 
   class compare
   { Coweight level_vec; // linear form to apply to |gamma| for ordering
@@ -205,13 +191,9 @@
   std::vector<unsigned short int> lengths;
   std::vector<SR_poly> KL_list; // indexed by |hash| values for |StandardRepr|s
   std::vector<SR_poly> def_formula; // idem
-<<<<<<< HEAD
 
   std::vector<SR_poly> twisted_KLV_list; // indexed by |hash|s for twist-fixed
   std::vector<SR_poly> twisted_def_formula; // idem
-
-=======
->>>>>>> b1ccd570
 
  public:
   Rep_table(RealReductiveGroup &G)
@@ -233,7 +215,7 @@
   // here |block| is non-|const| as the method generates KL polynomials in it
   // and |survivors| is non-|const| because the method computes and exports it
 
-  void add_block(ext_block::extended_block& block, param_block& parent);
+  void add_block(ext_block::ext_block& block, param_block& parent);
   // here |block| is non-|const|; the method generates twisted KLv polyns in it
 
 }; // |Rep_table|
