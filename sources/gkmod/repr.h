/*
  This is repr.h

  Copyright (C) 2009-2022 Marc van Leeuwen
  part of the Atlas of Lie Groups and Representations

  For license information see the LICENSE file
*/
// Classes and utilities for manipulating representations

#ifndef REPR_H  /* guard against multiple inclusions */
#define REPR_H

#include <iostream>

#include "../Atlas.h"

#include "matrix.h"	// containment
#include "ratvec.h"	// containment

#include "rootdata.h" // for |rho|, so |Rep_context::lambda| can be inlined

#include "innerclass.h" // inlines
#include "realredgp.h"	// inlines

#include "hashtable.h"
#include "free_abelian.h"
#include "arithmetic.h" // |Split_integer|
#include "gradings.h"
#include "kgb.h"
#include "subsystem.h"
#include "polynomials.h"
#include "K_repr.h"  // |K_type|, |K_type_pol|

namespace atlas {

namespace repr {

class common_context;

/*
  A parameter of a standard representation is determined by a triplet
  $(x,\tilde\lambda,\gamma)$, where $x\in K\\backslash G/B$ for our fixed real
  form (determining amongst others an involution $\theta$ of $X^*$),
  $\tilde\lambda$ is a genuine character of the $\rho$-cover of $H^{\theta_x}$,
  and $\gamma$ is a character of the complex Lie algebra $h$. The latter two
  values are related; $(1+\theta)\gamma=(1+\theta)\tilde\lambda$, in other words
  $\gamma-\tilde\lambda$ is fixed by $-\theta$; the projection $\lambda_0$ of
  $\tilde\lambda$ or $\gamma$ on the $+1$-eigenspace of $\theta$ is determined
  by this relation. The difference $\gamma-\lambda_0$, i.e., the projection of
  $\gamma$ on the $-1$-eigenspace, is called $\nu$. This $\nu$ is the
  information one is adding here with respect to the values encoded in the
  |K_repr::K_type| type. The part of $\tilde\lambda$ that is independent of
  $\lambda_0$ is its "torsion part" (due to the disconnectedness of $H(R)_c$),
  which would be represented in the |Block| structure by the |TorusPart|
  component of the |TitsElt| of the dual KGB-element ($y$). In fact we also
  convert it internally to a |TorusPart| here, called |y_bits|. It represents an
  element of the quotient of $(X^*)^{-\theta}$ by the image $(1-\theta)X^*$;
  from it we can recover $\tilde\lambda-\lambda_0$, using
  |involutions::InvolutionTable::unpack|.

  In principle $\gamma$ could take any complex values compatible with
  $\tilde\lambda$. But we are only interested in real values, and in fact
  record a rational value, because we do exact computations, and because all
  interesting phenomena take place at rational infinitesimal character.

  We add a field |height| that is determined by the other ones (in the context
  of a given real reductive group), indeed just by $\lambda_0$. It is useful
  because this is the first statistic used for sorting parameters when they
  are combined into "parameter polynomials", and this will be faster if we
  don't need the somewhat lengthy computation of the height (twice) for each
  comparison made. On the other hand we now need to compute the height once
  for each parameter constructed, even if it never enters a polynomial.
*/

class StandardRepr
{
  friend class Rep_context;

 protected:
  KGBElt x_part;
  unsigned int hght; // determined by other fields; mainly for (fast) sorting
  TorusPart y_bits; // torsion part of $\lambda$
  RatWeight infinitesimal_char; // $\gamma$ (determines free part of $\lambda$)

  // one should call constructors from |Rep_context| only, so they are |private|
  StandardRepr(KGBElt x,TorusPart y,const RatWeight& gamma,unsigned int h)
    : x_part(x), hght(h), y_bits(y), infinitesimal_char(gamma)
  { infinitesimal_char.normalize(); } // to ensure this class invariant
  StandardRepr(KGBElt x,TorusPart y, RatWeight&& gamma,unsigned int h)
    : x_part(x), hght(h), y_bits(y), infinitesimal_char(std::move(gamma))
  { infinitesimal_char.normalize(); } // to ensure this class invariant

 public:

  const RatWeight& gamma() const { return infinitesimal_char; }
  KGBElt x() const { return x_part; }
  const TorusPart& y() const { return y_bits; }
  unsigned int height() const { return hght; }

  // precomputed height is first criterion for ordering
  // therefore comparison involves no further |Rep_context| dependency
  bool operator<(const StandardRepr&) const;
  bool operator==(const StandardRepr&) const;

// special members required by HashTable

  using Pooltype = std::vector<StandardRepr>;
  bool operator!=(const StandardRepr& another) const
  { return not operator==(another); }
  size_t hashCode(size_t modulus) const;
}; // |class StandardRepr|

/*
  A variation, representing |StandardRepr| up to parallel shift |gamma|,|lambda|
  which suffices for block construction, and given |gamma| we can easily
  reconstruct a full |StandardRepr|.

  We use a trick to assume by parallel shift that |lambda=rho|, so the
  corresponding value |rgl| of |gamma| now also encodes |gamma-lambda|, and we
  do not need to represent |y_bits| at all. In fact doing without the packing
  and unpacking operations for |y_bits| greatly simplifies our operations.
*/
class StandardReprMod
{
  friend class Rep_context;

  KGBElt x_part;
  RatWeight gamlam; // |real_unique(gamma-lambda)|

  StandardReprMod(KGBElt x_part, RatWeight&& gl) // private raw constructor
    : x_part(x_part), gamlam(std::move(gl.normalize())) {}

 public:
  // the raw constructor is always called through one of two pseudo constructors
  static StandardReprMod mod_reduce
    (const Rep_context& rc,const StandardRepr& sr);
  static StandardReprMod build
    (const Rep_context& rc, KGBElt x, RatWeight gam_lam);

  KGBElt x() const { return x_part; }
  RatWeight gamma_lambda() const & { return gamlam; }
  RatWeight&& gamma_lambda() && { return std::move(gamlam); }

  // since pseudo constructors map |rgl| to fundamental domain, equality is easy
  bool operator==(const StandardReprMod& other) const
  { return x_part==other.x_part and gamlam==other.gamlam; }

  typedef std::vector<StandardReprMod> Pooltype;
  bool operator!=(const StandardReprMod& another) const
  { return not operator==(another); }
  size_t hashCode(size_t modulus) const; // this one ignores $X^*$ too
}; // |class StandardReprMod|

// hashable type for |StandardReprMod| up to shift orthogonal to integral system
class Reduced_param
{
  KGBElt x;
<<<<<<< HEAD
  unsigned long int int_sys_nr;
  int_Vector evs_reduced; // coroots evaluation (|gamlam| mod $(1-theta)X^*$)
=======
  unsigned int int_sys_nr;
  WeylElt w;
  int_Vector evs_reduced; // integ.coroots eval of (|gamlam| mod $(1-theta)X^*$)
>>>>>>> 56954ceb

public:
  Reduced_param(const Rep_context& rc, const StandardReprMod& srm);

  Reduced_param(Reduced_param&&) = default;

  using Pooltype = std::vector<Reduced_param>;
  bool operator!=(const Reduced_param& p) const
  { return x!=p.x or int_sys_nr!=p.int_sys_nr or w!=p.w
      or evs_reduced!=p.evs_reduced; }
  bool operator==(const Reduced_param& p) const { return not operator!=(p); }
  size_t hashCode(size_t modulus) const; // this one ignores $X^*$ too
}; // |class Reduced_param|

// This class stores the information necessary to interpret a |StandardRepr|
class Rep_context
{
  RealReductiveGroup& G;
  const KGB& KGB_set;

 public:
  explicit Rep_context(RealReductiveGroup &G);

  // accessors
  RealReductiveGroup& real_group() const { return G; }
  InnerClass& inner_class() const { return G.innerClass(); }
  const InvolutionTable& involution_table() const
  { return inner_class().involution_table(); }
  const RootDatum& root_datum() const { return G.root_datum(); }
  const TwistedWeylGroup& twisted_Weyl_group() const
  { return G.twistedWeylGroup(); }
  const WeylGroup& Weyl_group() const
  { return twisted_Weyl_group().weylGroup(); }
  const KGB& kgb() const { return KGB_set; }
  const RatCoweight& g_rho_check() const { return G.g_rho_check(); }
  RatCoweight g() const { return G.g(); }
  size_t rank() const;

  const TwistedInvolution involution_of_Cartan(size_t cn) const;

  K_repr::K_type sr_K(KGBElt x, Weight lambda_rho) const; // 2nd by value
  K_repr::K_type sr_K(const StandardRepr& sr) const // restriction to K
  { return {sr.x(),lambda_rho(sr),sr.height()}; }
  Weight theta_plus_1_lambda (const K_repr::K_type& t) const;

  RatWeight gamma // compute (representative of) infinitesimal character
    (KGBElt x, const Weight& lambda_rho, const RatWeight& nu) const;
  StandardRepr sr_gamma // use this one when infinitesimal character is known
    (KGBElt x, const Weight& lambda_rho, const RatWeight& gamma) const;
  StandardRepr sr_gamma // variant of previous which moves from |gamma|
    (KGBElt x, const Weight& lambda_rho, RatWeight&& gamma) const;
  StandardRepr sr // construct parameter from |(x,\lambda,\nu)| triplet
    (KGBElt x, const Weight& lambda_rho, const RatWeight& nu) const
  { return sr_gamma(x,lambda_rho,gamma(x,lambda_rho,nu)); }

  // reconstruct |StandardRep| from |srm| and difference of |gamma_lambda|s
  StandardRepr sr (const StandardReprMod& srm,const RatWeight& gamma)  const;
  StandardRepr sr
    (const StandardReprMod& srm, const RatWeight& diff, const RatWeight& gamma)
    const;

  StandardRepr sr (const K_repr::K_type& t) const
  { return sr(t.x(),t.lambda_rho(),RatWeight(t.lambda_rho().size())); }

  // Handling of |K_repr::K_type| values

  bool is_standard  // whether $(1+\theta)*\lambda| is imaginarily dominant
    (const K_repr::K_type& z) const;
  bool is_dominant  // whether $(1+\theta)*\lambda| is dominant
    (const K_repr::K_type& z) const;
  bool is_canonical // whether involution is canonical one for the Cartan class
    (const K_repr::K_type& z) const;
  bool is_theta_stable // absence of complex descents (theta-stable parabolic)
    (const K_repr::K_type& z) const;
  bool is_nonzero  // absence of singular compact simply-imaginary roots
    (const K_repr::K_type& z) const;
  bool is_semifinal  // absence of real parity roots
    (const K_repr::K_type& z) const;
  // call next predicate only for standard, dominant, nonzero, semifinal |z|
  bool is_normal // absence of singular complex descents
    (const K_repr::K_type& z) const; // complex simple witness
  bool is_final // standard, dominant, no singular descents of any kind
    (const K_repr::K_type& z) const;
  bool equivalent(K_repr::K_type z0, K_repr::K_type z1) const; // by value

  // "standard" (|lambda| is dominant for imaginary coroots) is assumed here

  // ensure that |(1+theta)*lambda| is dominant also for complex coroots
  void make_dominant (K_repr::K_type& z) const;
  // exhaust simple complex descents for the involution
  void make_theta_stable (K_repr::K_type& z) const;
  // make the involution the preferred one for the Cartan class
  void to_canonical_involution (K_repr::K_type& z, RankFlags gens) const;
  void to_canonical_involution (K_repr::K_type& z) const
  { return to_canonical_involution
      (z,RankFlags(constants::lMask[root_datum().semisimple_rank()])); }
  void normalise(K_repr::K_type& z) const; // which ensures a normalised form

  simple_list<std::pair<K_repr::K_type,int> >
    finals_for(K_repr::K_type t) const;

  // conservative estimate for lowest height that can be obtained from |lambda|
  level height_bound(RatWeight lambda) const; // "projecting to dominant cone"
  // apart from producing a result, these two methods also make |t| theta-stable
  sl_list<K_repr::K_type> KGP_set (K_repr::K_type& t) const;
  K_repr::K_type_pol K_type_formula (K_repr::K_type& t,level cutoff) const;
  K_repr::K_type_pol K_type_formula (SRK_context& srk, // for pruning
				     K_repr::K_type& t,level cutoff) const;
  K_repr::K_type_pol branch(K_repr::K_type_pol P, level cutoff) const;
  K_repr::K_type_pol branch(SRK_context& srk, // use projections for pruning
			    K_repr::K_type_pol P, level cutoff) const;

  // parameter component extraction
  const WeightInvolution& theta (const StandardRepr& z) const;

  Weight lambda_rho(const StandardRepr& z) const;
  RatWeight lambda(const StandardRepr& z) const // half-integer
  { return rho(root_datum())+lambda_rho(z); }
  RatWeight gamma_lambda
    (InvolutionNbr i_x, const TorusPart& y_bits, const RatWeight& gamma) const;
  RatWeight gamma_lambda(const StandardRepr& z) const
  { return gamma_lambda(kgb().inv_nr(z.x()),z.y(),z.gamma()); }
  RatWeight gamma_lambda_rho(const StandardRepr& z) const;
  RatWeight gamma_0 // infinitesimal character deformed to $\nu=0$
    (const StandardRepr& z) const;
  RatWeight nu(const StandardRepr& z) const; // rational, $-\theta$-fixed

  // whether real root with index |i| is parity on |z| deformed to $\nu=0$
  // only depends on |x| and |y| parts of |z|, and is defined for all real roots
  bool is_parity_at_0(RootNbr i,const StandardRepr& z) const;
  // method that assumes an integral real coroot with index |i|, uses |gamma|
  bool is_parity(RootNbr i,const StandardRepr& z) const;

  // |StandardReprMod| handling

  StandardReprMod inner_twisted(const StandardReprMod& z) const;

  // offset in $\gamma-\lambda$ from |srm0| with respect to that of |srm1|
  RatWeight offset
    (const StandardReprMod& srm0, const StandardReprMod& srm1) const;
  RatWeight offset (const StandardRepr& sr, const StandardReprMod& srm) const
  { return offset(StandardReprMod::mod_reduce(*this,sr),srm); }
  // auxiliary for |offset|
  // find element in |(1-theta)X^*| with same evaluation on all integral coroots
  Weight theta_1_preimage
    (const RatWeight& offset, const subsystem::integral_datum_item::codec& codec)
    const;
  StandardReprMod& shift(const RatWeight& diff, StandardReprMod& srm) const;
  StandardReprMod shifted(const RatWeight& diff, StandardReprMod srm) const
  { return shift(diff,srm); } // perform |shift| on a copy and return it

  RatWeight gamma_lambda(const StandardReprMod& z) const
  { return z.gamma_lambda(); }
  RatWeight&& gamma_lambda(StandardReprMod&& z) const
  { return std::move(z).gamma_lambda(); }
  RatWeight gamma_lambda_rho(const StandardReprMod& z) const
  { return z.gamma_lambda()+rho(root_datum()); }

  bool is_standard  // whether $I(z)$ is non-virtual: gamma imaginary-dominant
    (const StandardRepr& z) const; // simply-imaginary witness
  bool is_dominant  // whether |gamma| is dominant
    (const StandardRepr& z) const; // simple witness
  bool is_nonzero  // whether $I(z)!=0$: no singular simply-imaginary compact
    (const StandardRepr& z) const; // simply-imaginary witness
  bool is_normal // whether |z==normalise(z)|: has no singular complex descents
    (const StandardRepr& z) const;
  bool is_semifinal  // whether $I(z)$ unrelated by Hecht-Schmid to more compact
    (const StandardRepr& z) const; // singular real witness
  bool is_final // dominant nonzero without singular descents: all of the above
    (const StandardRepr& z) const;
  bool is_oriented(const StandardRepr& z, RootNbr alpha) const;
  unsigned int orientation_number(const StandardRepr& z) const;

  bool is_twist_fixed(StandardRepr z, const WeightInvolution& delta) const;
  bool is_twist_fixed(const StandardRepr& z) const
  { return is_twist_fixed(z,inner_class().distinguished()); }

  void make_dominant(StandardRepr& z) const; // ensure |z.gamma()| dominant

  // do |make_dominant|, and descend through any singular complex descents
  void deform_readjust(StandardRepr& z) const;
  // do the same, ensuring fixed choice of descent-minimum among equivalent ones
  void normalise(StandardRepr& z) const; // which ensures a normalised form

  bool equivalent(StandardRepr z0, StandardRepr z1) const; // by value

  // deforming the $\nu$ component
  StandardRepr scale(StandardRepr sr, const RatNum& f) const; // |sr| by value
  K_repr::K_type scale_0(const StandardRepr& sr) const
  { return sr_K(sr); } // used to return |StandardRepr|, now is just an alias

  RatNumList reducibility_points(const StandardRepr& z) const; // normalised

  // the following take |z| by value, modifying and in some cases returning it
  StandardRepr cross(weyl::Generator s, StandardRepr z) const;
  StandardRepr Cayley(weyl::Generator s, StandardRepr z) const;
  StandardRepr inner_twisted(StandardRepr z) const;
  StandardRepr twisted(StandardRepr z, const WeightInvolution& delta) const;

  StandardRepr cross(const Weight& alpha, StandardRepr z) const;
  StandardRepr any_Cayley(const Weight& alpha, StandardRepr z) const;

  using poly = Free_Abelian<StandardRepr,Split_integer>;

  poly scale(const poly& P, const RatNum& f) const;
  K_repr::K_type_pol scale_0(const poly& P) const;

  simple_list<std::pair<StandardRepr,int> >
    finals_for (StandardRepr z) const; // like |finals_for| K-type (by value)
  poly expand_final(StandardRepr z) const; // the same, as |poly| (by value)

  Weight to_simple_shift(InvolutionNbr theta, InvolutionNbr theta_p,
			 RootNbrSet pos_to_neg) const; // |pos_to_neg| by value

 private:
  // compute $\check\alpha\dot(1+\theta_x)\lambda$, with $(x,\lambda)$ from $t$
  int theta_plus_1_eval (const K_repr::K_type& t, RootNbr alpha) const;
  RankFlags singular_simples (const StandardRepr& z) const;
  WeylWord complex_descent_word (KGBElt x, RankFlags singulars) const;
  // make integrally dominant, with precomputed integral subsystem; return path
  WeylWord make_dominant(StandardRepr& z,const SubSystem& subsys) const;
  void complex_crosses (StandardRepr& z, const WeylWord& ww) const;
  void to_singular_canonical(RankFlags gens, StandardRepr& z) const;
  level height(Weight theta_plus_1_gamma) const;

  K_repr::K_type_pol monomial_product
    (const K_repr::K_type_pol& P, const Weight& e) const;
}; // |Rep_context|

/* In internal computations for deformation, it will be important to have a
   quite compact representation of (twisted) deformation formulas. To this end
   we shall make (inside a |Rep_table|) a table of K-types encountered (the
   number of possible K-types for a given real form is fairly limited), and
   represent linear coefficients as a map from such K-types to the ring of
   coefficients (in practice |Split_integer|). Moreover, for storing formulas as
   collections of key-value pairs, we wish to avoid using the |Free_Abelian|
   container, derived from |std::map| which requires a lot of additional memory
   per node stored, preferring to it our tailor made |Free_Abelian_light| which
   has no per-node memory overhead.
*/

using K_type_nr = unsigned long int; // hashed in |Rep_table| below
using K_type_poly = Free_Abelian_light<K_type_nr,Split_integer>;

/*
  A class to serve as key-value pair for deformation formula lookup.

  A key determines a parameter up to variations in $\nu$ that do not change the
  integral part (always rounding down) of the evaluation on any positive coroot;
  the domain of such changes is called an alcove. (Strictly speaking, set of
  associated infinitesimal characters is the intersection of an alcove with an
  affine subspace parallel to the $-1$ eigenspace of the involution; no
  (discrete) variation is allowed in the direction of the $+1$ eigenspace.)

  For compactness we store a sample |StandardRepr|, but the functions used for
  hashing only take into account aspects that are unchanging within the alcove.
 */
class deformation_unit
{
  friend class Rep_table; // while not essential, allows easier instrumenting

  StandardRepr sample;
  K_type_poly untwisted, twisted;
  const Rep_context& rc; // access coroots etc. necessary for alcove testing
public:
  deformation_unit(const Rep_context& rc, const StandardRepr& sr)
  : sample(sr), untwisted(), twisted(), rc(rc) {}
  deformation_unit(const Rep_context& rc, StandardRepr&& sr)
  : sample(std::move(sr)), untwisted(), twisted(), rc(rc) {}

  deformation_unit(deformation_unit&&) = default; // type is only movable

  bool has_deformation_formula() const { return not untwisted.is_zero(); }
  bool has_twisted_deformation_formula() const { return not twisted.is_zero(); }

  size_t def_form_size () const { return untwisted.size(); }
  size_t twisted_def_form_size () const { return twisted.size(); }

  const K_type_poly& def_formula() const       { return untwisted; }
  const K_type_poly& twisted_def_formula() const { return twisted; }

  const K_type_poly& set_deformation_formula (const K_type_poly& formula)
  { return untwisted = formula.copy(); }
  const K_type_poly& set_deformation_formula (K_type_poly&& formula)
  { return untwisted = std::move(formula); }
  const K_type_poly& set_twisted_deformation_formula (const K_type_poly& formula)
  { return twisted = formula.copy(); }
  const K_type_poly& set_twisted_deformation_formula (K_type_poly&& formula)
  { return twisted = std::move(formula); }

// special members required by HashTable
  using Pooltype = std::vector<deformation_unit>;
  bool operator!=(const deformation_unit& another) const; // distinct alcoves?
  size_t hashCode(size_t modulus) const; // value depending on alcove only
}; // |class deformation_unit|

/*
  In addition to providing methods inherited from |Rep_context|, the class
  |Rep_table| provides storage for data that was previously computed for
  various related nonzero final |StandardRepr| values.

  The data stored are:
  * the |blocks::common_block| values encountered for this real form, together
    with their KL data if computed; these are accessed via |block_list| and
   |place|
  * a table of (twisted) full deformation formulae, associated to alcoves;
    these are stored in |pool| and accessed through |alcove_hash|
  * a table |reduced_hash| of |Reduced_param| values encountered; this table
    guards the creation of blocks, as parameters sharing a |Reduced_param| value
    can share their block: for finding a block, lookup in |reduced_hash| is
    performed, and if found the index is then used via |place| to find the block
  * a table |K_type_hash| of |K_type| values having been found to occur in
    deformation formulas, which allows compact representation of the latter
  * tables |KL_poly_hash| and |poly_hash| of |kl::KLPol| (positive coefficient)
    respectively |ext_kl::Pol| (integer coefficient) polynomials, which can be
    shared among blocks to reduce the size of their tables of such polynomials
    (they may also choose to maintain their local polynomials themselves).
*/
class Rep_table : public Rep_context
{
  deformation_unit::Pooltype pool; // also stores actual deformation formulae
  HashTable<deformation_unit,unsigned long> alcove_hash;

  Reduced_param::Pooltype reduced_pool;
  HashTable<Reduced_param,unsigned long> reduced_hash;

  K_repr::K_type::Pooltype K_type_pool;
  HashTable<K_repr::K_type,K_type_nr> K_type_hash;

  PosPolEntry::Pooltype KL_poly_pool;
  KL_hash_Table KL_poly_hash;

  IntPolEntry::Pooltype poly_pool;
  ext_KL_hash_Table poly_hash;

  sl_list<blocks::common_block> block_list;
  using bl_it = sl_list<blocks::common_block>::iterator;
  std::vector<std::pair<bl_it, BlockElt> > place; // parallel to |reduced_pool|

 public:
  Rep_table(RealReductiveGroup &G);
  ~Rep_table();
  // both defined out of line because of implicit use |common_block| destructor

  ext_KL_hash_Table* shared_poly_table () { return &poly_hash; }

  // the |length| method generates a partial block, for best amortised efficiency
  unsigned short length(StandardRepr z); // by value

  blocks::common_block& lookup_full_block
    (StandardRepr& sr,BlockElt& z); // |sr| is by reference; will be normalised

  blocks::common_block& lookup // construct only partial block if necessary
    (StandardRepr& sr,BlockElt& z); // |sr| is by reference; will be normalised

  SR_poly KL_column_at_s(StandardRepr z); // by value
  simple_list<std::pair<BlockElt,kl::KLPol> >
    KL_column(StandardRepr z); // by value
  SR_poly twisted_KL_column_at_s(StandardRepr z); // by value

  size_t find_reduced_hash(const StandardReprMod& srm) const
  { return reduced_hash.find(Reduced_param(*this,srm)); }
  size_t match_reduced_hash(const StandardReprMod& srm)
  { return reduced_hash.match(Reduced_param(*this,srm)); }

  K_repr::K_type stored_K_type(K_type_nr i) const
  { return K_type_pool[i].copy(); }

  // a signed multiset of final parameters needed to be considered (i.e., their
  // deformations to $\nu=0$ included) when deforming |y| a bit towards $\nu=0$
  sl_list<std::pair<StandardRepr,int> > deformation_terms
    (blocks::common_block& block, BlockElt y,
     const RatWeight& diff, const RatWeight& gamma);

/*
   compute the signed multiset of final parameters "post deformation"
   (subsequently they will be deformed towards zero without reduction here)
   obtained from the elements of the block of |p|, with their "pre deformation"
   coefficients taken (and removed) from |queue|, where all block elements of
   high strictly above |height_bound| are ignored
*/
  sl_list<SR_poly::value_type> block_deformation_to_height
    (StandardRepr p, SR_poly& queue, level height_bound); // |p| by value


  // full deformation to $\nu=0$ of |z|
  const K_type_poly& deformation(StandardRepr z); // by value

  // like |deformation_terms|; caller multiplies returned coefficients by $1-s$
  sl_list<std::pair<StandardRepr,int> > twisted_deformation_terms
    (blocks::common_block& block, ext_block::ext_block& eblock,
     BlockElt y, // in numbering of |block|, not |eblock|
     RankFlags singular, const RatWeight& diff, const RatWeight& gamma);
#if 0
  SR_poly twisted_deformation_terms (unsigned long sr_hash) const;
  // once a parameter has been entered, we can compute this without a block
#endif

  blocks::common_block& add_block_below // partial; defined in common_blocks.cpp
    (const common_context&, const StandardReprMod& srm, BitMap* subset);

  // full twisted deformation, with |flip| telling whether to multiply by |s|
  const K_type_poly& twisted_deformation(StandardRepr z, bool& flip); // by value

 private:
  void block_erase (bl_it pos); // erase from |block_list| in safe manner
  unsigned long add_block(const StandardReprMod&); // full block
  class Bruhat_generator; // helper class: internal |add_block_below| recursion

}; // |Rep_table|


// another extension of |Rep_context|, fix integral system for common block
class common_context
{
  const Rep_context& rep_con;
<<<<<<< HEAD
  unsigned long int int_sys_nr;
  const SubSystem& sub; // embeds |integr_datum| into parent root datum
=======
  unsigned int int_sys_nr;
  WeylElt w; // element applied to bare (fundamental alcove) integral system
  const subsystem::integral_datum_item& id_it; // for bare system |int_sys_nr|
  const SubSystem sub; // embeds its |w| image into parent root datum
>>>>>>> 56954ceb
public:
  common_context (const Rep_context& rc, const RatWeight& gamma);

  // accessors
  const Rep_context& rc() const { return rep_con; }
  const KGB& kgb() const { return rep_con.kgb(); }
  const InvolutionTable& involution_table() const
    { return rep_con.involution_table(); }
  const RootDatum& full_root_datum() const { return rep_con.root_datum(); }
  unsigned int base_integral_nr() const { return int_sys_nr; }
  WeylElt integral_attitude() const { return w; }
  const SubSystem& subsys() const { return sub; }

  // methods for local common block construction, as in |Rep_context|
  // however, the generator |s| is interpreted for |subsys()|
  StandardReprMod cross (weyl::Generator s, const StandardReprMod& z) const;
  StandardReprMod down_Cayley(weyl::Generator s, const StandardReprMod& z) const;
  StandardReprMod up_Cayley(weyl::Generator s, const StandardReprMod& z) const;
  std::pair<gradings::Status::Value,bool> // status and whether a descent/type 1
    status(weyl::Generator s, KGBElt x) const;
  bool is_parity (weyl::Generator s, const StandardReprMod& z) const;

}; // |class common_context|

/*
  This class holds relevant values that remain fixed across an extended block,
  and are unchanged under integral changes to |gamma|. Data fields that are
  removed with respect to |ext_block::context| are |d_gamma|, |lambda_shifts|.
  Methods that are absent: |gamma|, |lambda_shift|
*/
class Ext_rep_context
{
  const Rep_context& rep_con;
  const WeightInvolution d_delta;
  Permutation pi_delta; // permutation of |delta| on roots of full root datum
  RootNbrSet delta_fixed_roots; // as subset of full root system
  weyl::Twist twist; // of the full Dynkin diagram

 public:
  explicit Ext_rep_context (const repr::Rep_context& rc); // default twisting
  Ext_rep_context (const Rep_context& rc, const WeightInvolution& delta);

  // accessors
  const Rep_context& rc() const { return rep_con; }
  const WeightInvolution& delta () const { return d_delta; }
  RootNbr delta_of(RootNbr alpha) const { return pi_delta[alpha]; }
  const RootNbrSet& delta_fixed() const { return delta_fixed_roots; }
  weyl::Generator twisted(weyl::Generator s) const { return twist[s]; }

  const RootDatum& root_datum () const { return rep_con.root_datum(); }
  const InnerClass& inner_class() const { return rep_con.inner_class(); }
  RealReductiveGroup& real_group() const { return rep_con.real_group(); }
  const RatCoweight& g_rho_check() const { return rep_con.g_rho_check(); }
  RatWeight gamma_lambda(const StandardReprMod& z) const
  { return rep_con.gamma_lambda(z); }

  Weight to_simple_shift(InvolutionNbr theta, InvolutionNbr theta_p,
			 RootNbrSet pos_to_neg) const // |pos_to_neg| by value
  { return rep_con.to_simple_shift(theta,theta_p,pos_to_neg); }
  // whether positive $\alpha$ has $\theta(\alpha)\neq\pm(1|\delta)(\alpha)$
  bool is_very_complex(InvolutionNbr theta, RootNbr alpha) const;
  bool shift_flip(InvolutionNbr theta, InvolutionNbr theta_p,
		  RootNbrSet pos_to_neg) const; // |pos_to_neg| is by value

}; // |Ext_rep_context|

// 				Functions

// printing functions for various types are declared in basic_io.h

// shift in $\lambda$ component involved in non-simple Cayleys (and crosses)
// gets added to |lambda_rho| in imaginary cases, subtracted in real cases
Weight Cayley_shift (const InnerClass& G,
		     InvolutionNbr theta_upstairs, // at the more split Cartan
		     const WeylWord& to_simple); // acting from the left

SR_poly twisted_KL_column_at_s
  (const Rep_context& rc, StandardRepr z, const WeightInvolution& delta);

K_repr::K_type_pol export_K_type_pol(const Rep_table& rt,const K_type_poly& P);

} // |namespace repr|

} // |namespace atlas|

#endif<|MERGE_RESOLUTION|>--- conflicted
+++ resolved
@@ -156,14 +156,9 @@
 class Reduced_param
 {
   KGBElt x;
-<<<<<<< HEAD
-  unsigned long int int_sys_nr;
-  int_Vector evs_reduced; // coroots evaluation (|gamlam| mod $(1-theta)X^*$)
-=======
   unsigned int int_sys_nr;
   WeylElt w;
   int_Vector evs_reduced; // integ.coroots eval of (|gamlam| mod $(1-theta)X^*$)
->>>>>>> 56954ceb
 
 public:
   Reduced_param(const Rep_context& rc, const StandardReprMod& srm);
@@ -580,15 +575,10 @@
 class common_context
 {
   const Rep_context& rep_con;
-<<<<<<< HEAD
-  unsigned long int int_sys_nr;
-  const SubSystem& sub; // embeds |integr_datum| into parent root datum
-=======
   unsigned int int_sys_nr;
   WeylElt w; // element applied to bare (fundamental alcove) integral system
   const subsystem::integral_datum_item& id_it; // for bare system |int_sys_nr|
   const SubSystem sub; // embeds its |w| image into parent root datum
->>>>>>> 56954ceb
 public:
   common_context (const Rep_context& rc, const RatWeight& gamma);
 
