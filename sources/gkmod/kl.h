--- conflicted
+++ resolved
@@ -52,13 +52,9 @@
   BlockElt fill_limit; // all "rows" |y| with |y<fill_limit| have been computed
 
 /*
-<<<<<<< HEAD
-  d_kl[y] is a list of indices into |d_hashtable| of polynomials P_{x_i,y},
-  with $x_i$ is primitive element number |i| for |descentSet(y)|, l(x_i)<l(y)
-=======
-  $d_kl[y]$ is a list of indices into |d_hashtable| of polynomials
-  $P_{x_i,y}$ with $x_i=d_prim[i]$
->>>>>>> 32310d63
+  |d_kl[y]| is a list of indices into |d_hashtable| of polynomials
+  $P_{x_i,y}$ with $x_i$ equal to primitive element number $i$ for
+  |descentSet(y)|, for all $i$ such that $l(x_i)<l(y)$.
 */
   std::vector<KLRow> d_kl;           // list of polynomial pointers
 
@@ -95,10 +91,6 @@
   // That polynomial in the form of an index into |polStore()==d_store|
   KLIndex KL_pol_index(BlockElt x, BlockElt y) const;
 
-/*
-  klRow(y) is a list of indices into |d_hashtable| of polynomials P_{x_i,y},
-  where $x_i$ is primitive element number |i| for |descentSet(y)|, l(x_i)<l(y)
-*/
   const KLRow& klRow(BlockElt y) const { return d_kl[y]; }
 
   MuCoeff mu(BlockElt x, BlockElt y) const; // $\mu(x,y)$
@@ -143,16 +135,15 @@
     void silent_fill(BlockElt last_y);
     void verbose_fill(BlockElt last_y);
 
-    size_t fillKLRow(BlockElt y, KLHash& hash);
+    void fillKLRow(BlockElt y, KLHash& hash);
     void recursionRow(std::vector<KLPol> & klv,
 		      const PrimitiveRow& e, BlockElt y, size_t s);
     void muCorrection(std::vector<KLPol>& klv,
 		      const PrimitiveRow& e,
 		      BlockElt y, size_t s);
-    size_t writeRow(const std::vector<KLPol>& klv,
-		    const PrimitiveRow& e, BlockElt y, KLHash& hash);
-    size_t remove_zeros(const KLRow& klv,
-			const PrimitiveRow& e, BlockElt y);
+    void complete_primitives(const std::vector<KLPol>& klv,
+			     const PrimitiveRow& e, BlockElt y,
+			     KLHash& hash);
     void newRecursionRow(KLRow & klv,const PrimitiveRow& pr,
 			 BlockElt y, KLHash& hash);
     KLPol muNewFormula(BlockElt x, BlockElt y, size_t s, const MuRow& muy);
