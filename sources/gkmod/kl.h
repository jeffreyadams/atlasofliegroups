/*
  This is kl.h

  Class definitions and function declarations for the class |KL_table|.


  Copyright (C) 2004,2005 Fokko du Cloux
  Copyright (C) 2012 David Vogan
  Copyright (C) 2006-2020 Marc van Leeuwen
  part of the Atlas of Lie Groups and Representations

  For license information see the LICENSE file
*/

#ifndef KL_H  /* guard against multiple inclusions */
#define KL_H

#include <limits>
#include <set>

#include "../Atlas.h"

#include "bitmap.h"
#include "klsupport.h"	// containment
#include "polynomials.h"// containment

namespace atlas {

namespace kl {

/******** function declarations *********************************************/


wgraph::WGraph wGraph(const KL_table&);


/******** type definitions **************************************************/

/* Namely: the definition of KL_table itself */

struct Mu_pair
{ BlockElt x; MuCoeff coef;
  Mu_pair (BlockElt x,MuCoeff coef) : x(x), coef(coef) {}
  bool operator< (const Mu_pair& other) const { return x<other.x; }
};

using KL_column = std::vector<KLIndex>;
using Mu_column = std::vector<Mu_pair>;
using Mu_list = containers::sl_list<Mu_pair>;

struct Poly_hash_export // auxiliary to export possibly temporary hash table
{
  std::unique_ptr<KL_hash_Table> own; // maybe own the temporary
  KL_hash_Table& ref;

  Poly_hash_export(KL_hash_Table* hash_ptr)
  : own(nullptr), ref(*hash_ptr) {}
  Poly_hash_export(KLStore& storage)
  : own(new KL_hash_Table(storage,4)), ref(*own) {}
}; // |Poly_hash_export|

/*
  |KL_table| is a class that Calculates and stores the
  Kazhdan-Lusztig-Vogan polynomials for a block of representations of $G$.
*/
class KL_table
  : public klsupport::KLSupport // base is needed for full functionality
{

  BitMap d_holes; // columns to fill; its |capacity| limits ambition to do so

// Entry |d_KL[y]| is a vector of |KLIndex|es for |P(x,y)| with |x| primitive
  std::vector<KL_column> d_KL;

// Entry |d_mu[y]| is a vector of pairs of an $x$ and corresponding |mu(x,y)|
  std::vector<Mu_column> d_mu;   // lists of $x$'s and their |mu|-coefficients

  KL_hash_Table* const pol_hash; // maybe pointer to shared KL polynomial table
  std::unique_ptr<KLStore> own;  // holds object for |storage_pool| if we own

  const KLStore& storage_pool;

  // the constructors will ensure that |d_store| contains 0, 1 at beginning
  enum { zero = 0, one  = 1 }; // indices of polynomials 0,1 in |d_store|
  // use |enum| rather than |static constxepr KLIndex|: avoid any references

  // copy, assignment, and swap are not needed, and not provided
  KL_table(const KL_table&) = delete;
  KL_table& operator= (const KL_table&) = delete;
  KL_table(KL_table&&) = delete;
  KL_table& operator= (KL_table&&) = delete;
  void swap(KL_table&) = delete;

 public:

// constructors and destructors
  KL_table(const Block_base&, KL_hash_Table* pol_hash=nullptr);

// accessors

  BlockElt first_hole () const { return d_holes.front(); }

  BlockElt length_floor(BlockElt y) const
  { return length_less(length(y)); }

  // construct lists of primitive elements for |y|
  BitMap primitives (BlockElt y) const;

  bool isZero(const KLIndex p) const { return p == zero; }

  // A constant reference to the Kazhdan-Lusztig-Vogan polynomial P_{x,y}
  KLPolRef KL_pol(BlockElt x, BlockElt y) const;

  // That polynomial in the form of an index into |polStore()==d_store|
  KLIndex KL_pol_index(BlockElt x, BlockElt y) const;

  MuCoeff mu(BlockElt x, BlockElt y) const; // $\mu(x,y)$


  // List of all non-zero KL polynomials for the block, in generation order
  const KLStore& pol_store() const { return storage_pool; }

  const KL_column& KL_data(BlockElt y) const { return d_KL[y]; }

  // List of nonzero $\mu(x,y)$ for |y|, as pairs $(x,\mu(x,y))$
  const Mu_column& mu_column(BlockElt y) const { return d_mu[y]; }

  // get bitmap of primitive elements for column |y| with nonzero KL polynomial
  BitMap prim_map (BlockElt y) const;

// manipulators

  // partial fill, up to and including the column of |y|
  void fill(BlockElt y, bool verbose=false);

  void fill(bool verbose=false)
  { if (size()>0)
     fill(size()-1,verbose); // simulate forbidden first default argument
  }

  Poly_hash_export polynomial_hash_table ();

  void swallow (KL_table&& sub, const BlockEltList& embed, KL_hash_Table& hash);

  // private methods used during construction
 private:

  //accessors
  weyl::Generator first_direct_recursion(BlockElt y) const;
  weyl::Generator first_nice_and_real(BlockElt x,BlockElt y) const;
  std::pair<weyl::Generator,weyl::Generator>
    first_endgame_pair(BlockElt x, BlockElt y) const;
  BlockEltPair inverse_Cayley(weyl::Generator s, BlockElt y) const;

  // manipulators
  void silent_fill(BlockElt last_y); // called by public |fill| when not verbose
  void verbose_fill(BlockElt last_y); // called by public |fill| when verbose

<<<<<<< HEAD
  void fill_KL_column(std::vector<KLPol>& klv, BlockElt y, KLHash& hash);
=======
  size_t fill_KL_column(std::vector<KLPol>& klv, BlockElt y,
			KL_hash_Table& hash);
>>>>>>> 8576fc6b
  void recursion_column(BlockElt y, weyl::Generator s,
			std::vector<KLPol>& klv);
  void mu_correction(const BlockEltList& extremals,
		     RankFlags desc_y, BlockElt sy, weyl::Generator s,
		     std::vector<KLPol>& klv);
<<<<<<< HEAD
  void complete_primitives(const std::vector<KLPol>& klv, BlockElt y,
			   KLHash& hash);
  void new_recursion_column(std::vector<KLPol>& klv, BlockElt y, KLHash& hash);
=======
  size_t complete_primitives(std::vector<KLPol>& klv, BlockElt y,
			     KL_hash_Table& hash);
  void new_recursion_column (std::vector<KLPol>& klv, BlockElt y,
			     KL_hash_Table& hash);
>>>>>>> 8576fc6b
  KLPol mu_new_formula
    (BlockElt x, BlockElt y, weyl::Generator s, const Mu_list& muy);

}; // |class KL_table|


} // |namespace kl|

} // |namespace atlas|

#endif<|MERGE_RESOLUTION|>--- conflicted
+++ resolved
@@ -156,27 +156,16 @@
   void silent_fill(BlockElt last_y); // called by public |fill| when not verbose
   void verbose_fill(BlockElt last_y); // called by public |fill| when verbose
 
-<<<<<<< HEAD
-  void fill_KL_column(std::vector<KLPol>& klv, BlockElt y, KLHash& hash);
-=======
-  size_t fill_KL_column(std::vector<KLPol>& klv, BlockElt y,
-			KL_hash_Table& hash);
->>>>>>> 8576fc6b
+  void fill_KL_column(std::vector<KLPol>& klv, BlockElt y, KL_hash_Table& hash);
   void recursion_column(BlockElt y, weyl::Generator s,
 			std::vector<KLPol>& klv);
   void mu_correction(const BlockEltList& extremals,
 		     RankFlags desc_y, BlockElt sy, weyl::Generator s,
 		     std::vector<KLPol>& klv);
-<<<<<<< HEAD
   void complete_primitives(const std::vector<KLPol>& klv, BlockElt y,
-			   KLHash& hash);
-  void new_recursion_column(std::vector<KLPol>& klv, BlockElt y, KLHash& hash);
-=======
-  size_t complete_primitives(std::vector<KLPol>& klv, BlockElt y,
-			     KL_hash_Table& hash);
-  void new_recursion_column (std::vector<KLPol>& klv, BlockElt y,
-			     KL_hash_Table& hash);
->>>>>>> 8576fc6b
+			   KL_hash_Table& hash);
+  void new_recursion_column(std::vector<KLPol>& klv, BlockElt y,
+			    KL_hash_Table& hash);
   KLPol mu_new_formula
     (BlockElt x, BlockElt y, weyl::Generator s, const Mu_list& muy);
 
