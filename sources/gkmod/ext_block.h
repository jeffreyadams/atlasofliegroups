/*
  This is ext_block.h

  Copyright (C) 2013-2016 Marc van Leeuwen
  part of the Atlas of Lie Groups and Representations

  For license information see the LICENSE file
*/

// Class definition and function declarations for class |ext_block|.

#ifndef EXT_BLOCK_H  /* guard against multiple inclusions */
#define EXT_BLOCK_H

#include "../Atlas.h"

#include <cassert>
#include <iostream>
#include <set>

#include "lietype.h" // for the structure |ext_gen|
#include "dynkin.h"  // for |DynkinDiagram|
#include "innerclass.h"
#include "realredgp.h"
#include "blocks.h" // for some inlined methods (dependency should be removed)
#include "subsystem.h" // for inclusion of |SubSystem| field
#include "repr.h" // allows using |Rep_context| methods in this file

namespace atlas {

namespace ext_block {

// for correspondence of enumerations and conventional codes, see |descent_code|
enum DescValue // every even/odd pair is one of associated ascent and descent
{
  one_complex_ascent,
  one_complex_descent,
  one_imaginary_single,         // type 1, single Cayley image
  one_real_pair_fixed,          // type 1, twist-fixed inverse Cayley images
  one_imaginary_pair_fixed,     // type 2, twist-fixed Cayley images
  one_real_single,              // type 2, single inverse Cayley image
  one_imaginary_pair_switched,  // ascent:  type 1i2 with twist-switched images
  one_real_pair_switched,       // descent: type 1r1 with twist-switched images
  one_real_nonparity,		// an ascent
  one_imaginary_compact,	// a descent

  two_complex_ascent,           // distinct commuting complex ascents
  two_complex_descent,          // distinct commuting complex descents
  two_semi_imaginary,           // identical complex ascents
  two_semi_real,                // identical complex descents
  two_imaginary_single_single,  // commuting single-valued Cayleys
  two_real_double_double, // commuting double-valued inverse Cayleys (2-valued)
  two_imaginary_single_double_fixed,  // single-valued Cayleys become double
  two_real_single_double_fixed, // single-valued inverse Cayleys become double
  two_imaginary_double_double,  // commuting double-valued Cayleys (2-valued)
  two_real_single_single,	// commuting single-valued inverse Cayleys
  two_imaginary_single_double_switched,  // ascent: 2i12, twist-switched images
  two_real_single_double_switched,	 // descent:2r12, twist-switched images
  two_real_nonparity,		// an ascent
  two_imaginary_compact,	// a descent

  three_complex_ascent,         // distinct non-commuting complex ascents
  three_complex_descent,        // distinct non-commuting complex descents
  three_semi_imaginary,  // non-commuting complex ascents become imaginary
  three_real_semi, // non-commuting single-valued inverse Cayleys get complex
  three_imaginary_semi,  // non-commuting single-valued Cayleys become complex
  three_semi_real,       // non-commuting complex descents become real
  three_real_nonparity,		// an ascent
  three_imaginary_compact	// a descent
}; // |enum DescValue|

const char* descent_code(DescValue v); // defined in |block_io|
inline bool is_descent(DescValue v) { return v%2!=0; }
bool is_complex(DescValue v); // types 1C+, 1C-, 2C+, 2C-, 3C+, 3C-
bool is_unique_image(DescValue v); // types 1r1f, 1i2f, 2r11, 2i22, and defects
bool has_double_image(DescValue v); // types 1r1f, 1i2f, 2r11, 2i22, and quads
bool is_like_nonparity(DescValue v); // ascents with 0 links
bool is_like_compact(DescValue v);  // descents with 0 links
bool is_like_type_1(DescValue v); // types 1i1, 1r1f, 2i11, 2r11
bool is_like_type_2(DescValue v); // types 1i2f, 1r2, 2i22, 2r22
bool has_defect(DescValue v); // types 2Ci, 2Cr, 3Ci, 3r, 3Cr, 3i
bool has_quadruple(DescValue v); // types 2i12f and 2r21f
<<<<<<< HEAD
bool has_october_surprise(DescValue v); //types 2i**, 2r**, 2C+, 2C-, 3Ci, 3Cr
=======
bool has_october_surprise(DescValue v); // types 2i**, 2r**, 2C+, 2C-, 3Ci, 3Cr
>>>>>>> 63112200

bool is_proper_ascent(DescValue v); // ascent with at least 1 link

unsigned int generator_length(DescValue v);
unsigned int link_count(DescValue v);

DescValue extended_type(const Block_base& block, BlockElt z, const ext_gen& p,
			BlockElt& first_link);


KGBElt twisted (const KGB& kgb, KGBElt x,
		const WeightInvolution& delta, const weyl::Twist& twist);

BlockElt twisted (const Block& block,
		  const KGB& kgb, const KGB& dual_kgb, // all are needed
		  BlockElt z,
		  const WeightInvolution& delta,
		  const weyl::Twist& twist);

typedef Polynomial<int> Pol;

typedef bool (*extended_predicate)(DescValue);

class ext_block
{
  struct elt_info // per block element information
  {
    BlockElt z; // index into parent |Block_base| structure
    RankFlags flips[2];
#ifndef incompletecpp11
    elt_info(BlockElt zz): z(zz),flips{{},{}} {}
#else
  elt_info(BlockElt zz): z(zz),flips() {}
#endif


  // methods that will allow building a hashtable with |info| as pool
    typedef std::vector<elt_info> Pooltype;
    size_t hashCode(size_t modulus) const { return (-7*z)&(modulus-1); }
    bool operator != (const elt_info& o) const { return z!=o.z; }

  }; // |struct elt_info|

  struct block_fields // per block element and simple reflection data
  {
    DescValue type;
    BlockEltPair links; // one or two values, depending on |type|

  block_fields(DescValue t) : type(t),links(UndefBlock,UndefBlock) {}
  };

  const Block_base& parent; // block, maybe non-intg. where we are fixed points
  ext_gens orbits; // $\delta$-orbits of generators for the parent block
  const DynkinDiagram folded; // diagram defined on those orbits

  WeightInvolution d_delta; // purely passive: nothing else uses coordinates

  std::vector<elt_info> info; // its size defines the size of the block
  std::vector<std::vector<block_fields> > data;  // size |d_rank| * |size()|
  BlockEltList l_start; // where elements of given length start

 public:

// constructors and destructors
  ext_block(const InnerClass& G,
	    const Block& block,
	    const KGB& kgb, const KGB& dual_kgb, // all are needed
	    const WeightInvolution& delta);
  ext_block(const InnerClass& G,
	    const param_block& block, const KGB& kgb,
	    const WeightInvolution& delta,
	    bool verbose=false);

// manipulators
  void flip_edge(weyl::Generator s, BlockElt x, BlockElt y);

  unsigned int list_edges();  // returns number of toggled pairs

// accessors

  size_t rank() const { return orbits.size(); }
  size_t size() const { return info.size(); }

  const Block_base& untwisted() const { return parent; }

  ext_gen orbit(weyl::Generator s) const { return orbits[s]; }
  const DynkinDiagram& Dynkin() const { return folded; }
  const WeightInvolution& delta() const { return d_delta; }

  BlockElt z(BlockElt n) const { assert(n<size()); return info[n].z; }

  // Look up element by its index in |parent| (if that did define an element)
  // more precisely returns smallest |x| with |z(x)<=z|, or |size()| if none
  BlockElt element(BlockElt z) const; // partial inverse of method |z|

  const DescValue descent_type(weyl::Generator s, BlockElt n) const
    { assert(n<size()); assert(s<rank()); return data[s][n].type; }

  unsigned length(BlockElt n) const;
  unsigned l(BlockElt y, BlockElt x) const { return length(y)-length(x); }
  BlockElt length_first(size_t l) const { return l_start[l]; }

  // the following three function return ascents or descents as appropriate
  BlockElt cross(weyl::Generator s, BlockElt n) const;
  BlockElt Cayley(weyl::Generator s, BlockElt n) const; // just one or none
  BlockEltPair Cayleys(weyl::Generator s, BlockElt n) const; // must be two

  // some of the above: an (a/de)scent of |n| in block; assumed to exist
  BlockElt some_scent(weyl::Generator s, BlockElt n) const;

  // whether link for |s| from |x| to |y| has a sign flip attached
  int epsilon(weyl::Generator s, BlockElt x, BlockElt y) const;

  // this works only for blocks generated from parameters, so supply |parent|
  // mark the extended generators (orbits) singular for |parent.gamma()|
  RankFlags singular_orbits(const param_block& parent) const;

  weyl::Generator first_descent_among
    (RankFlags singular_orbits, BlockElt y) const;

  // reduce a matrix to elements without descents among singular generators
  template<typename C> // matrix coefficient type (signed)
  containers::simple_list<BlockElt> // returns list of elements selected
    condense (matrix::Matrix<C>& M, const param_block& parent) const;

  // coefficient of neighbour |xx| of |x| in the action $(T_s+1)*a_x$
  Pol T_coef(weyl::Generator s, BlockElt xx, BlockElt x) const;

  BlockEltList down_set(BlockElt y) const;

  // here all elements reached by a link are added to |l|, (a/de)scent first
  void add_neighbours(BlockEltList& dst, weyl::Generator s, BlockElt n) const;

  // print whole block to stream (name chosen to avoid masking by |print|)
  std::ostream& print_to(std::ostream& strm) const; // defined in |block_io|

private:
  void complete_construction(const BitMap& fixed_points);
  bool check(const param_block& block, bool verbose=false);
  void flip_edges(extended_predicate match);

}; // |class ext_block|

RankFlags reduce_to(const ext_gens orbits, RankFlags gen_set);

// Extended parameters

class context // holds values that remain fixed across extended block
{
  const repr::Rep_context& d_rc;
  WeightInvolution d_delta;
  RatWeight d_gamma; // representative of infinitesimal character
  RatCoweight d_g; // chosen lift of the common square for the square class
  RootDatum integr_datum; // intgrality datum
  SubSystem sub; // embeds |integr_datum| into parent root datum

 public:
  context
    (const repr::Rep_context& rc,
     WeightInvolution delta, // by value
     const RatWeight& gamma);

  const repr::Rep_context& rc () const { return d_rc; }
  const RootDatum& id() const { return integr_datum; }
  const SubSystem& subsys() const { return sub; }
  RealReductiveGroup& realGroup () const { return d_rc.realGroup(); }
  const InnerClass& innerClass () const { return realGroup().innerClass(); }
  const WeightInvolution& delta () const { return d_delta; }
  const RatWeight& gamma() const { return d_gamma; }
  const RatCoweight& g() const { return d_g; }
}; // |context|

// detailed parameter data; as defined by Jeff & David
struct param // prefer |struct| with |const| members for ease of access
{
  const context& ctxt;
  const TwistedInvolution tw; // implicitly defines $\theta$

private:
  Coweight d_l; // with |tw| gives a |GlobalTitsElement|; lifts its |t|
  Weight d_lambda_rho; // lift of that value in a |StandardRepr|
  Weight d_tau; // a solution to $(1-\theta)*\tau=(\delta-1)\lambda_\rho$
  Coweight d_t; // a solution to $t(1-theta)=l(\delta-1)$

public:
  param (const context& ec, const StandardRepr& sr);
  param (const context& ec, KGBElt x, const Weight& lambda_rho);
  param (const context& ec, const TwistedInvolution& tw,
	 Weight lambda_rho, Weight tau, Coweight l, Coweight t);

  param (const param& p) = default;
  param (param&& p)
  : ctxt(p.ctxt), tw(std::move(p.tw))
  , d_l(std::move(p.d_l))
  , d_lambda_rho(std::move(p.d_lambda_rho))
  , d_tau(std::move(p.d_tau))
  , d_t(std::move(p.d_t))
  {}

  param& operator= (const param& p)
  { assert(tw==p.tw); // cannot assign this, so it should match
    d_l=p.d_l; d_lambda_rho=p.d_lambda_rho; d_tau=p.d_tau; d_t=p.d_t;
    return *this;
  }
  param& operator= (param&& p)
  { assert(tw==p.tw); // cannot assign this, so it should match
    d_l=std::move(p.d_l); d_lambda_rho=std::move(p.d_lambda_rho);
    d_tau=std::move(p.d_tau); d_t=std::move(p.d_t);
    return *this;
  }

  const Coweight& l () const { return d_l; }
  const Weight& lambda_rho () const { return d_lambda_rho; }
  const Weight& tau () const { return d_tau; }
  const Coweight& t () const { return d_t; }

  void set_l (Coweight l) { d_l=l; }
  void set_lambda_rho (Weight lambda_rho) { d_lambda_rho=lambda_rho; }
  void set_tau (Weight tau) { d_tau=tau; }
  void set_t (Coweight t) { d_t=t; }

  const repr::Rep_context rc() const { return ctxt.rc(); }
  const WeightInvolution& delta () const { return ctxt.delta(); }
  const WeightInvolution& theta () const
    { return ctxt.innerClass().matrix(tw); }

  KGBElt x() const; // reconstruct |x| component
  repr::StandardRepr restrict() const // underlying unexteded representation
    { return ctxt.rc().sr_gamma(x(),lambda_rho(),ctxt.gamma()); }
}; // |param|

/* Try to conjugate |alpha| by product of folded-generators for the (full)
   root system of |c| to a simple root, and return the left-conjugating word
   that was applied. This may fail, if after some conjugation one ends up with
   the long root of a nontrivially folded A2 subsystem (in which case there
   cannot be any solution because |alpha| is fixed by the involution but none
   of the simple roots in its component of the root system is). In this case
   |alpha| is left as that non simple root, and the result conjugates to it.
 */
WeylWord fixed_conjugate_simple (const context& c, RootNbr& alpha);

// whether |E| and |F| lie over equivalent |StandrdRepr| values
bool same_standard_reps (const param& E, const param& F);
// whether |E| and |F| give same sign, assuming |same_standard_reps(E,F)|
bool same_sign (const param& E, const param& F);
inline int sign_between (const param& E, const param& F)
  { return same_sign(E,F) ? 1 : -1; }

inline bool is_default (const param& E)
{ return same_sign(E,param(E.ctxt,E.x(),E.lambda_rho())); }


// find out type of extended parameters, and push its neighbours onto |links|
DescValue star (const param& E, const ext_gen& p,
		containers::sl_list<std::pair<int,param> >& links);

bool is_descent (const ext_gen& kappa, const param& E);
weyl::Generator first_descent_among
  (RankFlags singular_orbits, const ext_gens& orbits, const param& E);


/* DAVID 10/23/16: |finalise| is used primarily or exclusively when the
   parameter represents a standard representation (not an irreducible); the
   goal is to write the [extended] standard I(sr_default) as a sum of
   [extended] final limit standards \sum_{y\in finalise} I(y_{first,default,
   y_second}); the second bool is the \pm. So the relevant y's are the
   descents of sr to final standard limits y. The bool tells whether it's
   y_{default,+} or y_{default,-} that's a composition factor (just one
   appears, with multiplicity 1). You can compute the sign change one descent
   at a time. For a descent of odd length change (type 1, or type 2 defect, or
   type 3 nondefect) the sign change is the sign of the link; that's what's
   now done in the code. For a descent of even length change (type 2
   nondefect, or type 3 defect) the sign change is MINUS the sign of the link,
   because we're looking at composition series of I(sr_default) rather than
   the character formula of J(sr_default). So the code needs to change the
   boolean flipping at each even length descent link. The predicate
   |has_october_surprise| will detect the links needing an extra flip.
*/

//  expand parameter into a signed sum of extended nonzero final parameters
containers::sl_list<std::pair<StandardRepr,bool> > finalise
  (const repr::Rep_context& rc,
   StandardRepr sr, // by value: internally |make_dominant| is applied to it
   const WeightInvolution& delta);

// check braid relation at |x|; also mark all involved elements in |cluster|
bool check_braid
  (const ext_block& b, weyl::Generator s, weyl::Generator t, BlockElt x,
   BitMap& cluster);

} // |namespace ext_block|

} // |namespace atlas|
#endif<|MERGE_RESOLUTION|>--- conflicted
+++ resolved
@@ -80,11 +80,7 @@
 bool is_like_type_2(DescValue v); // types 1i2f, 1r2, 2i22, 2r22
 bool has_defect(DescValue v); // types 2Ci, 2Cr, 3Ci, 3r, 3Cr, 3i
 bool has_quadruple(DescValue v); // types 2i12f and 2r21f
-<<<<<<< HEAD
-bool has_october_surprise(DescValue v); //types 2i**, 2r**, 2C+, 2C-, 3Ci, 3Cr
-=======
 bool has_october_surprise(DescValue v); // types 2i**, 2r**, 2C+, 2C-, 3Ci, 3Cr
->>>>>>> 63112200
 
 bool is_proper_ascent(DescValue v); // ascent with at least 1 link
 
