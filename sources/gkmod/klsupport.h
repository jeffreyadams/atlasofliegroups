/*
  This is klsupport.h

  Copyright (C) 2004,2005 Fokko du Cloux
  Copyright (C) 2006-2020 Marc van Leeuwen
  part of the Atlas of Lie Groups and Representations

  For license information see the LICENSE file
*/

// Class definition and function declarations for |KLSupport|.

#ifndef KLSUPPORT_H  /* guard against multiple inclusions */
#define KLSUPPORT_H

#include <cassert>

#include "../Atlas.h"

#include "bitset.h"	// containment
#include "blocks.h"	// inlining of methods like |cross| and |cayley|

namespace atlas {

/******** function declarations *********************************************/

/******** type definitions **************************************************/

namespace klsupport {

class KLSupport
{
  const Block_base& d_block;  // non-owned reference

  struct Elt_info // per block element information
  { RankFlags descents;
    RankFlags good_ascents;
  Elt_info(RankFlags d,RankFlags a): descents(d), good_ascents(a) {}
  };

  std::vector<Elt_info> info;
  std::vector<BlockElt> length_stop; // |length_stop[l]| is first of length |l|

  struct prim_index_tp
  {
    std::vector<unsigned int> index; // from |BlockElt| to index of prim'zed
    unsigned int range; // number of primitive elements for this descen set
  prim_index_tp() : index(), range(-1) {}
  };
  std::vector<prim_index_tp> d_prim_index; // indexed by descent set number

 public:

// constructors and destructors
  KLSupport(const Block_base&);

// accessors
  const Block_base& block () const { return d_block; }
  unsigned short rank () const { return d_block.rank(); }
  BlockElt size () const { return d_block.size(); } // also |info.size()|

  unsigned short length (BlockElt z) const { return d_block.length(z); }
  unsigned short l(BlockElt y,BlockElt x) const // length difference
  { assert(length(x)<=length(y)); return length(y)-length(x); }
  BlockElt length_less (size_t l) const // number of block elements of length<l
  { return length_stop[l]; }
  BlockElt length_floor (BlockElt y) const { return length_stop[length(y)]; }

  BlockElt cross (size_t s, BlockElt z) const  { return d_block.cross(s,z); }
  BlockEltPair cayley (size_t s, BlockElt z) const
    { return d_block.cayley(s,z); }

  DescentStatus::Value descent_value (size_t s, BlockElt z) const
    { return d_block.descentValue(s,z); }
  const DescentStatus& descent(BlockElt y) const // combined for all |s|
    { return d_block.descent(y); }

  RankFlags descent_set (BlockElt z) const { return info[z].descents; }
  RankFlags good_ascent_set (BlockElt z) const { return info[z].good_ascents; }

  // find ascent for |x| that is descent for |y| if any; |longBits| if none
  unsigned int ascent_descent (BlockElt x,BlockElt y) const
    { return (descent_set(y)-descent_set(x)).firstBit(); }

  // find non-i2 ascent for |x| that is descent for |y| if any; or |longBits|
  unsigned int good_ascent_descent (BlockElt x,BlockElt y) const
    { return (good_ascent_set(x)&descent_set(y)).firstBit(); }

  /* computing KL polynomials used to spend a large amount of time evaluating
     primitivize and then to binary-search for the resulting primitive element.
     Since the primitive condition only depends on the descent set, we speed
     things up by tabulating for each descent set the map from block elements
     to the index of their primitivized counterparts.
  */
  void prepare_prim_index (RankFlags A) // call us before any |prim_index(...,A)|
  { prim_index_tp& record=d_prim_index[A.to_ulong()];
    if (record.range==static_cast<unsigned int>(-1))
      fill_prim_index(A);
    assert(record.range!=static_cast<unsigned int>(-1));
  }

  unsigned int prim_index (BlockElt x, RankFlags descent_set) const
  { const prim_index_tp& record=d_prim_index[descent_set.to_ulong()];
    assert(record.range!=static_cast<unsigned int>(-1));
    return x==UndefBlock ? record.range : record.index[x];
  }

  unsigned int nr_of_primitives (RankFlags descent_set) const
  { const prim_index_tp& record=d_prim_index[descent_set.to_ulong()];
    assert(record.range!=static_cast<unsigned int>(-1));
    return record.range;
  }

  // this is where an element |y| occurs in its "own" primitive row
  unsigned int self_index (BlockElt y) const
  { return prim_index(y,descent_set(y)); }

  bool is_extremal (BlockElt x, RankFlags descents_y) const
    { return descent_set(x).contains(descents_y); }
  bool is_primitive (BlockElt x, RankFlags descents_y) const
    { return (good_ascent_set(x) & descents_y).none(); } // disjointness
  bool is_extremal (BlockElt x, BlockElt y) const
    { return is_extremal(x,descent_set(y)); }
  bool is_primitive (BlockElt x, BlockElt y) const
    { return is_primitive(x,descent_set(y)); }

  // in practice the main operation for extremals/primitives is reverse traversal

  // set $x$ to last extremal element for $y$ strictly before $x$, or fail
  bool extr_back_up(BlockElt& x, RankFlags desc_y) const
    { while (x-->0) if (is_extremal(x,desc_y)) return true;
      return false; // now |x| has crashed through 0 and should be ignored
    }

  // set $x$ to last primitive element for $y$ strictly before $x$, or fail
  bool prim_back_up(BlockElt& x, RankFlags desc_y) const
    { while (x-->0) if (is_primitive(x,desc_y)) return true;
      return false; // now |x| has crashed through 0 and should be ignored
    }

  // number of primitive elements for |descent_set(y)| of length less than |y|
  unsigned int col_size (BlockElt y) const
  { BlockElt x=length_floor(y); const RankFlags desc_y=descent_set(y);
    return prim_back_up(x,desc_y) ? prim_index(x,desc_y)+1 : 0;
  }

  // primitive element for |desc_y| above and reachable from |x|, or block size
  BlockElt primitivize (BlockElt x, RankFlags desc_y) const;

  void fill_prim_index(RankFlags A);
<<<<<<< HEAD

#ifndef NDEBUG
  void check_sub(const KLSupport& sub, const BlockEltList& embed);
#endif
=======
>>>>>>> 5f86208a
};

} // |namespace klsupport|

} // |namespace atlas|

#endif<|MERGE_RESOLUTION|>--- conflicted
+++ resolved
@@ -148,13 +148,6 @@
   BlockElt primitivize (BlockElt x, RankFlags desc_y) const;
 
   void fill_prim_index(RankFlags A);
-<<<<<<< HEAD
-
-#ifndef NDEBUG
-  void check_sub(const KLSupport& sub, const BlockEltList& embed);
-#endif
-=======
->>>>>>> 5f86208a
 };
 
 } // |namespace klsupport|
