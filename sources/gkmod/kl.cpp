/*
  This is kl.cpp

  Copyright (C) 2004,2005 Fokko du Cloux
  Copyright 2012 David Vogan, Marc van Leeuwen
  part of the Atlas of Lie Groups and Representations

  For license information see the LICENSE file
*/

/*
  Implementation of the class KL_table.

  This module contains code for the computation of the Kazhdan-Lusztig
  polynomials for a given block of representations. We have taken the radical
  approach of not using the Bruhat ordering at all, just ordering by length
  instead, and coping with the ensuing appearance of zero polynomials. It
  is expected that the simplification thus achieved will more than outweigh
  the additional polynomials computed.

  The general scheme is fairly similar to the one in Coxeter: there is a
  "KLSupport" structure, that holds the list of primitive pairs that makes it
  possible to read the |d_KL| list, plus some additional lists that allow for
  a fast primitivization algorithm, for instance; there are two main lists,
  |d_KL| (filled in for all primitive pairs), and |d_mu| (filled in only for
  non-zero mu coefficients.)
*/

#include "kl.h"

#include <iostream>
#include <fstream>
#include <iomanip>
#include <ctime>
#include <sstream>
#include <string>

#include <sys/time.h>
#include <sys/resource.h> // for getrusage in verbose

#include <cassert>
#include <stdexcept>

#include "hashtable.h"
#include "kl_error.h"
#include "wgraph.h"	// for the |wGraph| function

// extra defs for windows compilation -spc
#ifdef WIN32
#include <iterator>
#endif

/*
  [Fokko's original description, which referred to a slighly older
  version of the computation. Fokko implemented the change from using
  extremal pairs to the slightly large set of primitive pairs, but did
  not change all of the code comments. I am trying to do that now. DV
  8/26/06.]

  This module contains code for the computation of the Kazhdan-Lusztig
  polynomials for a given block of representations. We have taken the radical
  approach of not using the Bruhat ordering at all, just ordering by length
  instead, and coping with the ensuing appearance of zero polynomials. It
  is expected that the simplification thus achieved will more than outweigh
  the additional polynomials computed.

  The general scheme is fairly similar to the one in Coxeter: there is a
  "KLSupport" structure, that holds the list of extremal pairs that makes it
  possible to read the |d_KL| list, plus some additional lists that allow for
  a fast extremalization algorithm, for instance; there are two main lists,
  |d_KL| (filled in for all extremal pairs), and |d_mu| (filled in only for
  non-zero mu coefficients.)
*/

namespace atlas {

namespace kl {

// Polynomial 0, which is stored as a vector of size 0.
  const KLPol Zero;

// Polynomial $1.q^0$.
  const KLPol One(0,KLCoeff(1)); // since |Polynomial(d,1)| gives |1.q^d|.

/*****************************************************************************

        Chapter I -- Public methods of the KLPolEntry and KL_table classes.

 *****************************************************************************/

/* methods of KLPolEntry */


/*
  Calculate a hash value in [0,modulus[, where modulus is a power of 2

  The function is in fact evaluation of the polynomial (with coefficients
  interpreted in $\Z$) at the point $2^{21}+2^{13}+2^8+2^5+1=2105633$, which can
  be calculated quickly (without multiplications) and which gives a good spread
  (which is not the case if 2105633 is replaced by a small number, because the
  evaluation values will not grow fast enough for low degree polynomials!).
*/
inline size_t KLPolEntry::hashCode(size_t modulus) const
{ const KLPol& P=*this;
  if (P.isZero()) return 0;
  polynomials::Degree i=P.degree();
  size_t h=P[i]; // start with leading coefficient
  while (i-->0) h= (h<<21)+(h<<13)+(h<<8)+(h<<5)+h+P[i];
  return h & (modulus-1);
}

bool KLPolEntry::operator!=(KLPolEntry::Pooltype::const_reference e) const
{
  if (degree()!=e.degree()) return true;
  if (isZero()) return false; // since degrees match
  for (polynomials::Degree i=0; i<=degree(); ++i)
    if ((*this)[i]!=e[i]) return true;
  return false; // no difference found
}

/* methods of KL_table */


KL_table::KL_table(const Block_base& b)
  : klsupport::KLSupport(b) // construct unfilled support object from block
  , d_holes(b.size()) // start with ambition to fill everything
  , d_KL(b.size()) // create empty slots for whole block; doesn't cost much
  , d_mu(b.size())
  , d_store(2)
{
  d_holes.fill();
  d_store[d_zero]=Zero; // ensure these polynomials are present
  d_store[d_one]=One;   // at expected indices, even if maybe absent in |d_KL|
}

/******** copy, assignment and swap ******************************************/


/******** accessors **********************************************************/


/*
  Return the Kazhdan-Lusztig-Vogan polynomial $P_{x,y}$

  Here column $y$ must have been completely computed, and stored in |d_KL[y]|.

  Since |d_KL| holds all polynomials for primitive pairs $(x,y)$, this is just a
  lookup function. Find the index |inx| of the primitivisation of |x| in the
  column |kl_col==d_kl[y]| (done in using quick lookup in |prim_index|). If this
  has made |inx| out of bounds (in particular if |inx==UndefBlock|) return a
  zero polynomial. Otherwise fetch from |d_KL| and |d_store|.
  */
KLPolRef KL_table::KL_pol(BlockElt x, BlockElt y) const
{
  if (x==UndefBlock) // partial blocks can cause this in many ways
    return d_store[d_zero];
  const auto& kl_col = d_KL[y];
  unsigned int inx = prim_index(x,descentSet(y));

  if (inx>=kl_col.size()) // l(x)>=l(y), includes case x==-1: no primitivization
    return d_store[inx==self_index(y) ? d_one : d_zero];
  return d_store[kl_col[inx]];
}

// The same, but just return the index into |d_store| that gives $P_{x,y}$
KLIndex KL_table::KL_pol_index(BlockElt x, BlockElt y) const
{
  if (x==UndefBlock) // partial blocks can cause this in many ways
    return d_zero;
  const auto& kl_col = d_KL[y];
  unsigned int inx = prim_index(x,descentSet(y));

  if (inx>=kl_col.size()) // l(x)>=l(y), includes case |inx==(unsigned)-1|
    return inx==self_index(y) ? d_one : d_zero;
  return kl_col[inx];
}

/*
  Return $\mu(x,y)$.

  This function is not used internally, so we are sure all tables are computed.
  We prefer fast look-up in |d_KL| (via |klPol|) over binary search in |d_mu|.
*/
MuCoeff KL_table::mu(BlockElt x, BlockElt y) const
{
  KLPolRef p = KL_pol(x,y);
  return p.isZero() or 2*p.degree()+1+length(x)<length(y) ? MuCoeff(0)
						: MuCoeff(p[p.degree()]);
}

/*
  Return the |BitMap| of all |x| extremal w.r.t. |y|.

  This means that |length(x) < length(y)|, and every descent for |y| is also a
  descent for |x|, in other words $asc(x)\cap desc(y)=\emptyset$. Here descent
  means "in the $\tau$ invariant" (possibilities C-, ic, r1, r2).
*/
BitMap KL_table::extremals(BlockElt y) const
{
  BitMap result(size());
  result.fill(0,lengthLess(length(y)));  // start with all elements < y in length
  filter_extremal(result,descentSet(y)); // filter out the non-extremal elements

  return result;
}


/*
  Return the list of all |x| primitive w.r.t. |y|.

  Explanation: this means that |length(x) < length(y)|, and every descent
  for |y| is either a descent, or an imaginary type II ascent for |x|.
*/
PrimitiveColumn KL_table::primitive_column(BlockElt y) const
{
  BitMap b(size());
  b.fill(0,lengthLess(length(y)));   // start with all elements < y in length
  filter_primitive(b,descentSet(y)); // filter out those that are not primitive

  return PrimitiveColumn(b.begin(),b.end());
}


/******** manipulators *******************************************************/


KLHash KL_table::pol_hash () { return KLHash(d_store); }

// Fill (or extend) the KL- and mu-lists.
void KL_table::fill(BlockElt y, bool verbose)
{
  if (y<first_hole())
    return; // tables present already sufficiently large for |y|

#ifndef VERBOSE
  verbose=false; // if compiled for silence, force this variable
#endif

  try
  {
    if (verbose)
    {
      std::cerr << "computing Kazhdan-Lusztig polynomials ..." << std::endl;
      verbose_fill(y);
      std::cerr << "done" << std::endl;
    }
    else
      silent_fill(y);
  }
  catch (std::bad_alloc)
  { // roll back, and transform failed allocation into MemoryOverflow
    std::cerr << "\n memory full, KL computation abondoned.\n";
    for (auto it = d_holes.begin(); it() and *it<=y; ++it)
    { // remove any partially written columns
      d_KL[*it].clear();
      d_mu[*it].clear();
    }
    throw error::MemoryOverflow();
  }

}

BitMap KL_table::primMap (BlockElt y) const
{
  BitMap b(size()); // block-size bitmap

  // start with all elements < y in length
  b.fill(0,lengthLess(length(y)));
  b.insert(y);   // and y itself

  filter_primitive(b,descentSet(y)); // filter out those that are not primitive

  // now b holds a bitmap indicating primitive elements for y

  // our result will be a bitmap of that capacity
  BitMap result (b.size()); // initiallly all bits are cleared

  // traverse |b|, for elements that have nonzero KL poly, set bits in |result|

  size_t position=0; // position among set bits in b (avoids using b.position)
  for (BitMap::iterator it=b.begin(); it(); ++position,++it)
    if (not KL_pol(*it,y).isZero()) // look if |*it| indexes nonzero element
      result.insert(position);     // record its position and advance in row

  return result;
}


/*****************************************************************************

        Chapter II -- Private methods used during construction

 *****************************************************************************/

/*
  Return the first descent generator that is not real type II

  Explanation: these are the ones that give a direct recursion formula for the
  K-L basis element. Explicitly, we search for a generator |s| such that
  |descentValue(s,y)| is either |DescentStatus::ComplexDescent| or
  |DescentStatus::RealTypeI|. If no such generator exists, we return |rank()|.
*/
weyl::Generator KL_table::firstDirectRecursion(BlockElt y) const
{
  const DescentStatus& d = descent(y);
  weyl::Generator s;
  for (s=0; s<rank(); ++s)
    if (DescentStatus::isDirectRecursion(d[s]))
      break;

  return s;

} // |KL_table::firstDirectRecursion|

/*
  Return the first real nonparity ascent for y that is a complex ascent, or
  imaginary type 2, or compact imaginary for x.

  Explanation: those are the ones that give a nice new recursion formula for
  the K-L polynomial

  If no such generator exists, we return |rank()|.
*/
weyl::Generator KL_table::first_nice_and_real(BlockElt x,BlockElt y) const
{
  const DescentStatus& dx = descent(x);
  const DescentStatus& dy = descent(y);

  weyl::Generator s;
  for (s=0; s<rank(); ++s)
    if (dy[s]==DescentStatus::RealNonparity)
      { DescentStatus::Value vx = dx[s];
	if (vx==DescentStatus::ComplexAscent or
	    vx==DescentStatus::ImaginaryTypeII or
	    vx==DescentStatus::ImaginaryCompact)
	  break; // and return the current |s|
      }
  return s;

} // |KL_table::first_nice_and_real|

/*
  Preconditions:
  * all descents for y are of type r2 (firstDirectRecursion has failed)
  * x is extremal for y (none of the descents for y are ascents for x)
  * none of the rn ascents for y is C+, ic or i2 for x (so
    |first_nice_and_real| failed to find anything)

  Return the first pair (s,t) such that
  1) (s,t) is (rn,r2) for y;
  2) (s,t) is (i1,ic) for x;
  3) (s,t) is (i1,i1/2) for s.x.
  Since the statuses of t for x and s.x differ, s must be ajdacent to t in the
  Dynkin diagram (but this is not tested or used explicitly here)

  Such a pair can be used to compute P_{x,y}+P_{s.x,y} using s,
  then P_{s.x,y} using t, and so P_{x,y}.

  The test that t is ic for x is omitted, since x and s.x being related by an
  imaginary cross action are in the same fiber, so t is imaginary for x if it
  is so for s.x, and noncompact for x is ruled out by extremality precondition

  If no such pair exists, (rank,*) is returned. Under the given preconditions,
  such failure allows concluding that P_{x,y}=0.

  The function may also return (s,rank), indicating that a good s was found,
  but that s.x was undefined (not in the partial block) so that no t could
  even be searched for. In this case one always has P_{s.x,y}=0, so the above
  method can still be used, and indeed simplifies by not needing t.
*/
std::pair<weyl::Generator,weyl::Generator>
   KL_table::first_endgame_pair(BlockElt x, BlockElt y) const
{
  const DescentStatus& dx = descent(x);
  const DescentStatus& dy = descent(y);

  weyl::Generator s,t, r=rank();

  for (s=0; s<r; ++s)
    if (dy[s]==DescentStatus::RealNonparity and
	dx[s]==DescentStatus::ImaginaryTypeI)
    { BlockElt sx = cross(s,x);
      if (sx==UndefBlock) // cross image might be outside partial block
	return std::make_pair(s,r); // cannot and need not search for |t|
      const DescentStatus& dsx = descent(sx);
      for (t = 0; t<r; ++t)
	if (dy[t]==DescentStatus::RealTypeII)
	  if (dsx[t]==DescentStatus::ImaginaryTypeI or
	      dsx[t]==DescentStatus::ImaginaryTypeII)
	    return std::make_pair(s,t);
    }
  return std::make_pair(r,0); // failure

} // |KL_table::first_endgame_pair|

// A convenience method that is "derived" from (the non-ancestor) |Block|
inline BlockEltPair KL_table::inverse_Cayley(weyl::Generator s, BlockElt y) const
{ return block().inverseCayley(s,y); }



// private manipulators

/*
  Fill the column for |y| in the KL-table.

  Precondition: all lower rows have been filled

  Column of $y$ is the set of all $P_{x,y}$ for $x<y$
*/
void KL_table::fill_KL_column(BlockElt y, KLHash& hash)
{
  if (d_KL[y].size()>0)
    return; // column has already been filled

  prepare_prim_index(descentSet(y)); // so looking up |KL_pol(x,y)| will be OK

  weyl::Generator s = firstDirectRecursion(y);
  if (s<rank())  // a direct recursion was found, use it for |y|, for all |x|
  {
    std::vector<KLPol> klv(block().size()+1); // storage, indexed by |BlockElt|
    klv[y]=One; // ensure diagonal entry of it taken to be $P_{y,y}=1$
    BitMap ext = extremals(y); // we compute for |x| extremal only

<<<<<<< HEAD
    recursion_column(klv,e,y,s); // compute all polynomials for these |x|
    complete_primitives(klv,e,y,hash); // add primitives; store in |d_KL|
=======
    recursion_column(klv,ext,y,s); // compute all polynomials for these |x|
    // write result
    sparseness += complete_primitives(klv,ext,y,hash);
>>>>>>> 5e1194d3
  }
  else // we must use an approach that distinguishes on |x| values
  {
    KL_column& klv = d_KL[y]; // here we write directly into |d_KL|
    // (any ascents for x that are descents for y must be imaginary type II)
    new_recursion_column(klv,y,hash); // put new-recursion result into |klv|
  }
}

/*
  Put into |klv[x]| the the right-hand sides of the recursion formulae for the
  elements |x=e[i]| with |y|, corresponding to the descent |s| for |y|. Here |e|
  contains the block elements extremal for |y| (so in particular their length is
  less than that of |y| and |s| is a descent for all of them), and |s| is either
  a complex, or a real type I descent for |y|. The formula takes the form

    P_{x,y} = (c_s.c_{y'})-part - correction term

  where y' = cross(s,y) when s is complex for y, one of the two elements in
  inverseCayley(s,y) when s is real. The (c_s.c_{y'})-part depends on what kind
  of descent |s| is for |x|. The correction term comes from $\sum_z mu(z,y1)c_z$
  and is handled by |muCorrection|; the form of the summation depends only on
  |y1| (which is recomputed here), but the summation itself involves polynomials
  $P_{x,z}$ that depend on $x$ as well.
*/
void KL_table::recursion_column(std::vector<KLPol>& klv,
				const BitMap& e, // extremals for |y|
				BlockElt y,
				weyl::Generator s)
{
  BlockElt sy =
    descentValue(s,y) == DescentStatus::ComplexDescent ? cross(s,y)
    : inverse_Cayley(s,y).first;  // s is real type I for y here, ignore .second

  unsigned long x = // declaration outside is needed for error reporting
     e.capacity(); // reverse traverser, used in |while| loop below
  try {

    // the following loop could be run in either direction: no dependency.
    // however it is natural to take |x| descending from |y| (exclusive)
    while (e.back_up(x))
    { // now |x| is extremal for $y$, so $s$ is descent for $x$
      switch (descentValue(s,x))
      {
      case DescentStatus::ImaginaryCompact:
	{ // $(q+1)P_{x,sy}$
	  klv[x] = KL_pol(x,sy);
	  klv[x].safeAdd(klv[x],1); // mulitply by $1+q$
	}
	break;
      case DescentStatus::ComplexDescent:
	{ // $P_{sx,sy}+q.P_{x,sy}$
	  BlockElt sx = cross(s,x);
	  klv[x] = KL_pol(sx,sy);
	  klv[x].safeAdd(KL_pol(x,sy),1);
	}
	break;
      case DescentStatus::RealTypeI:
	{ // $P_{sx.first,sy}+P_{sx.second,sy}+(q-1)P_{x,sy}$
	  BlockEltPair sx = inverse_Cayley(s,x);
	  klv[x] = KL_pol(sx.first,sy);
	  klv[x].safeAdd(KL_pol(sx.second,sy));
	  KLPolRef Pxsy = KL_pol(x,sy);
	  klv[x].safeAdd(Pxsy,1);
	  klv[x].safeSubtract(Pxsy); // subtraction must be last
	}
	break;
      case DescentStatus::RealTypeII:
	{ // $P_{sx,sy}+qP_{x,sy}-P_{s.x,sy}$
	  BlockElt sx = inverse_Cayley(s,x).first;
	  klv[x] = KL_pol(sx,sy);
	  klv[x].safeAdd(KL_pol(x,sy),1);
	  klv[x].safeSubtract(KL_pol(cross(s,x),sy)); // subtraction must be last
	}
	break;
      default: assert(false); // this cannot happen
      }
      // for now |klv[i].degree()| might be one notch too high, which will be
      // corrected in |mu_correction|; also |assert| there are based on this one
      assert(klv[x].isZero() or 2*klv[x].degree()<length(y)-length(x) or
	     (2*klv[x].degree()==length(y)-length(x) and
	      klv[x][klv[x].degree()]==mu(x,sy)
	     ));
    } // |for (i=e.size()-->0)|

  }
  catch (error::NumericUnderflow& err){
    throw kl_error::KLError(x,y,__LINE__,
			    static_cast<const KL_table&>(*this));
  }

  mu_correction(klv,e,y,s); // subtract mu-correction from all of |klv|

} // |KL_table::recursion_column|

/*
  Subtract from all polynomials in |klv| the correcting terms in the
  K-L recursion.

  Precondtion: |klv| already contains, for all $x$ that are extremal for |y|,
  which are listed in |e| in increasing order, the terms in $P_{x,y}$
  corresponding to $c_s.c_{y'}$, whery |y'| is $s.y$ if |s| is a complex
  descent, and |y'| is an inverse Cayley transform of |y| if |s| is real type I.
  The mu-table and KL-table have been filled in for elements of length < l(y).

  The recursion formula is of the form:
  $$
    lhs = c_s.c_{y'} - \sum_{z} mu(z,y')c_z
  $$
  where |z| runs over the elements $< y'$ such that |s| is a descent for |z|.
  Here $lhs$ stands for $c_y$ when |s| is a complex descent or real type I for
  |y|, and for $c_{y}+c_{s.y}$ when |s| is real type II; however it plays no
  part in this function that only subtracts $\mu$-terms.


  The element $y'$ is called |sy| in the code below.

  We construct a loop over |z| first, before traversing |klv| (the test for
  $z<sy$ is absent, but $\mu(z,sy)\neq0$ implies $z<sy$ (strict, as mu(sy,sy) is
  0; in any case no coefficient for |sy| is stored in |d_mu[sy]|, and moreover
  $z=sy$ would be rejected by the descent condition). The choix have the out
  loop over $z$ and the inner loop over $x$ (i.e., over |klv|) allows fetching
  $\mu(z,sy)$ only once, and terminating each scan of |klv| once its values |x|
  become too large to produce a non-zero $P_{x,z}$. (In fact we stop once
  $l(x)=l(z)$, and separately consider the case $x=z$.) Either direction of the
  loop on $z$ would work, but taking it decreasing is more natural; we keep
  track of the index |zi| at which $z$ occurs in |e|, if it does.

  Elements of length at least $l(sy)=l(y)-1$ on the list |e| are always
  rejected, so the tail of |e| never reached.
 */
void KL_table::mu_correction(std::vector<KLPol>& klv, const BitMap& e,
			     BlockElt y, weyl::Generator s)
{
  BlockElt sy =
    descentValue(s,y) == DescentStatus::ComplexDescent ? cross(s,y)
    : inverse_Cayley(s,y).first;  // s is real type I for y here, ignore .second

  const Mu_column& mcol = d_mu[sy];
  size_t ly = length(y);

  BlockElt xx=UndefBlock; // define outside for error reporting
  try {
    for (auto it = mcol.rbegin(); it!=mcol.rend(); ++it) // makes |z| decreasing
      if (DescentStatus::isDescent(descentValue(s,it->x))) // |s| descent for |z|
      {
	BlockElt z = it->x;
	MuCoeff mu = it->coef; // $\mu(z,sy)$, which is nonzero

	size_t lz = length(z);
	polynomials::Degree d = (ly-lz)/2; // power of |q| used below

	if (mu==MuCoeff(1)) // avoid useless multiplication by 1 if possible
	  for (BlockElt x : e)
	  {
	    if (length(x) >= lz) break; // once reached, $x=z$ is only case left
	    KLPolRef pol = KL_pol(x,z);
	    klv[xx=x].safeSubtract(pol,d); // subtract $q^d.P_{x,z}$ from klv[x]
	  } // |for (j)|
	else // (rare) case that |mu>1|
	  for (BlockElt x : e)
	  {
	    if (length(x) >= lz) break; // once reached, $x=z$ is only case left
	    KLPolRef pol = KL_pol(x,z);
	    klv[xx=x].safeSubtract(pol,d,mu); // subtract $q^d.mu.P_{x,z}$
	  } // |for (j)|

	if (e.isMember(z)) // then handle final term |x==z|
	{ // none of the larger |z| should have altered the leading coefficient
	  assert( klv[z].degree()==d and klv[z][d]==mu );
	  klv[xx=z].safeSubtract(KLPol(d,mu)); // subtract off the term $mu.q^d$
	}

      } // |for (it->reverse(mcol))| |if(isDescent(descentValue(s,it->x))|
  }
  catch (error::NumericUnderflow& err){
    throw kl_error::KLError(xx,y,__LINE__,
			    static_cast<const KL_table&>(*this));
  }

} // |KL_table::mu_correction|

/* A method that takes a row |klv| of completed KL polynomials, computed by
   |recursion_column| at |y| and extremal elements |x| listed in |er|, and
   transfers them to the main storage structures. Its tasks are

   - generate the list of all primitve elements for |y|, which contains |er|
   - for each primitive element |x|, if it is extremal just look up $P_{x,y}$
     from |klv| in |d_store|; if |x| is primitive but not extremal, compute
     that polynomial (as sum of two $P_{x',y}$ in the same row) and similarly
     store the result
   - record those |x| which have nonzero $\mu(x,y)$, and write |d_mu[y]|

   For the latter point there are two categories of |x|: the extremal ones
   (which can conveniently be handled in the loop over |x|), and those found
   by a (complex or real) descent from |y| itself (they have $\mu(x,y)=1$).
   The latter are of length one less than |y| (but there can be extremal |x|
   of that length as well with nonzero mu), and are primitive only in the real
   type 2 case; we must treat them outside the loop over primitive elements.
 */
<<<<<<< HEAD
void KL_table::complete_primitives(std::vector<KLPol>& klv,
				    const PrimitiveColumn& ec, BlockElt y,
				    KLHash& hash)
=======
size_t KL_table::complete_primitives(std::vector<KLPol>& klv, const BitMap& ext,
				     BlockElt y, KLHash& hash)
>>>>>>> 5e1194d3
{
  auto pc = primitive_column(y); // the elements for which we must write an entry
  KL_column& KL = d_KL[y]; // the column that we must write to
  KL.resize(pc.size()); // create slots for all pertinent elements |x|

  Mu_list mu_pairs; // those |x| with |mu(x,y)>0|

  unsigned int ly = length(y);

  for (size_t i = pc.size(); i-->0; )
    if (ext.isMember(pc[i]))
    { // extremal element; use stored polynomial
<<<<<<< HEAD
      const KLPol& Pxy=klv[ec[j--]]; // use KL polynomial and advance downwards
      unsigned int lx=length(pc[i]);
      KL[i]=hash.match(Pxy);
      if (ly==lx+2*Pxy.degree()+1) // in particular parities |lx|, |ly| differ
	mu_pairs.emplace_front(pc[i],MuCoeff(Pxy[Pxy.degree()]));
=======
      const KLPol& Pxy=klv[pc[i]];
      if (not Pxy.isZero())
      {
	*--nz_KL_p = KL_pair(pc[i],hash.match(Pxy));
	unsigned int lx=length(pc[i]);
	if (ly==lx+2*Pxy.degree()+1) // in particular parities |lx|, |ly| differ
	  mu_pairs.emplace_front(pc[i],MuCoeff(Pxy[Pxy.degree()]));
      }
>>>>>>> 5e1194d3
    }
    else // must insert a polynomial for primitive non-extramal |pc[i]|
    {
      unsigned int s = ascent_descent(pc[i],y);
      assert(descentValue(s,pc[i])==DescentStatus::ImaginaryTypeII);
      BlockEltPair xs = cayley(s,pc[i]);
      KLPol Pxy = KL_pol(xs.first,y); // look up P_{x',y} in current row, above
      Pxy.safeAdd(KL_pol(xs.second,y)); // current point, and P_{x'',y} as well
      KL[i]=hash.match(Pxy); // add poly at primitive non-extremal x
    }

  Mu_list downs;
  for (BlockElt x : down_set(block(),y))
    downs.emplace_back(x,MuCoeff(1));
  // These $x$s are non-extremal for $y$, yet have $\mu(x,y)=1\neq0$

  // some elements in |mu_pairs| may have same length as |downs|: merge is needed
  mu_pairs.merge(std::move(downs)); // need not call |unique|: sets are disjoint

  // commit
  d_mu[y].assign(mu_pairs.wcbegin(),mu_pairs.wcend()); // convert to vector
} // |KL_table::complete_primitives|

/*
  Puts in klv[i] the polynomial P_{e[i],y} for every primtitve x=pc[i],
  computed by a recursion formula for those |y| admitting no direct recursion.

  Precondition: every simple root is for y either a complex ascent or
  imaginary or real (no complex descents for y). (split 1)

  In fact real type 1 descents for |y| don't occur, but this is not used.

  From the precondition we get: for each extremal |x| for |y|, there either
  exists a true ascent |s| that is real for |y|, necessarily nonparity because
  |x| is extremal (split 3), or we are assured that $P_{x,y}=0$.

  Here there is a recursion formula of a somewhat opposite nature than in the
  case of direct recursion. The terms involving $P_{x',y}$ where $x'$ are in
  the up-set of |x| appear in what is most naturally the left hand side of the
  equation, while the sum involving |mu| values appears on the right (3.2). As
  a consequence, the |mu| terms will be computed first, and then modifications
  involving such $P_{x',y}$ and subtraction are applied. However if |s| is
  type 'i1' for |x| the left hand side has (apart from $P_{x,y}$) another term
  $P_{s.x,y}$ for the imaginary cross image $s.x$, and so $P_{x,y}$ cannot be
  directly obtained in this manner; we shall avoid this case if we can.

  An additional case where |s| is 'ic' for |x| and 'rn' for |y| can be handled
  similarly, and we do so if the occasion presents itself. Here there are no
  terms from the up-set of |x| so the right hand side is just the mu terms,
  but the left hand side is $(q+1)P_{x,y}$ truncated to terms of degree at
  most $(l(y)-l(x)-1)/2$, from which we can recover $P_{x,y}$ by |safeDivide|.

  All in all the following cases are handled easily: |x| is (primitive but)
  not extremal, |x| has some |s| which is 'rn' for |y| and one of 'C+', 'i2'
  or 'ic' for |x| (|first_nice_and_real|). If no such |s| exists we can almost
  conclude $P_{x,y}=0$, but need to handle an exceptional "endgame" situation
  in which the formula for an 'i1' ascent can be exploited in spite of the
  presence of $P_{s.x,y}$, because that term can be computed on the fly.

  The sum involving mu, produced by |muNewFormula|, has terms involving
  $P_{x,u}\mu(u,y}$, so when doing a downward loop over |x| it pays to keep
  track of the previous |u| with nonzero $\mu(u,y)$.

  This code gets executed for |y| that are of minimal length, in which case
  it only contributes $P_{y,y}=1$; the |while| loop will be executed 0 times.
*/
void KL_table::new_recursion_column
( KL_column& kl_col, // with entries primitive elements of length |< length(y)|
  BlockElt y,
  KLHash& hash)
{
  PrimitiveColumn pc = primitive_column(y); // use all |x| primitive for |y|
  kl_col.resize(pc.size()); // create slots for all pertinent elements |x|

  unsigned int l_y = length(y);

  Mu_list mu_pairs; // those |x| with |mu(x,y)>0|

  // start off |mu_pairs| with ones for |down_set(y)|, not otherwise computed
  for (BlockElt x : down_set(block(),y))
    mu_pairs.emplace_back(x,MuCoeff(1)); // initial part |mu_pairs| is increasing

  // remainder of |mu_pairs| will be decreasing by |x|; it does not matter that
  // all |mu_pairs| is not decreasing by |x|, but it must be decreasing by length
  const auto downs_end = mu_pairs.end(); // record separation for final sorting

  auto kl_col_it=kl_col.end(); // needs to outlive try block for error repacking
  try {
    while (kl_col_it!=kl_col.begin()) // reverse loop but use plain iterator
    {
      --kl_col_it; // saying |while(kl_col_it-- != ...)| above would underflow it
      BlockElt x = pc[kl_col_it-kl_col.begin()];

      unsigned int s= ascent_descent(x,y);
      if (s<rank()) // a primitive element that is not extremal; easy case
      { // equation (1.9) in recursion.pdf
	assert(descentValue(s,x)==DescentStatus::ImaginaryTypeII);
	BlockEltPair p = cayley(s,x);
	KLPol pol = KL_pol(p.first,y); // present since |klv| is |d_kl[y]|
	pol.safeAdd(KL_pol(p.second,y));
	*kl_col_it = hash.match(pol);
	continue; // done with |x|, go on to the next
      }

      unsigned int l_x = length(x);

      // now x is extremal for y. By (split 1) and Lemma 3.1 of recursion.pdf
      // this implies that if x<y in the Bruhat order, there is at least one s
      // real for y that is a true ascent (not rn) of x and therefore rn for y
      // we first hope that at least one of them is not i1 for x

      // we first seek a real nonparity ascent for y that is C+,i2 or ic for x
      s = first_nice_and_real(x,y);
      if (s < rank()) // there is such an ascent s
      {
	// start setting |pol| to the expression (3.4) in recursion.pdf
	KLPol pol = mu_new_formula(x,y,s,mu_pairs);

	switch (descentValue(s,x))
	{
	case DescentStatus::ComplexAscent:
	{ // use equations (3.3a)=(3.4)
	  BlockElt sx = cross(s,x);
	  pol.safeSubtract(KL_pol(sx,y),1);
	  // subtract qP_{sx,y} from mu terms
	} // ComplexAscent case
	break;

	case DescentStatus::ImaginaryTypeII:
	{ // use equations (3.3a)=(3.5)
	  BlockEltPair p = cayley(s,x);
	  KLPol sum = KL_pol(p.first,y);
	  sum.safeAdd(KL_pol(p.second,y));
	  pol.safeAdd(sum);
	  pol.safeSubtract(sum,1); //now we've added (1-q)(P_{x',y}+P_{x'',y})
	  pol.safeDivide(2);   //this may throw
	} // ImaginaryTypeII case
	break;

	case DescentStatus::ImaginaryCompact:
	  /* here s is a emph{descent} for x, which causes an extra unknown
	     leading (if nonzero) term to appear in addition to (3.4), giving
	     rise to equation (3.7). Yet we can determine the quotient by q+1.
	  */
	  pol.safe_quotient_by_1_plus_q(length(y)-length(x));
	  break;

	default: assert(false); //we've handled all possible NiceAscents
	}
	*kl_col_it = hash.match(pol);
	if (l_y==l_x+2*pol.degree()+1)
	  mu_pairs.emplace_back(x,pol[pol.degree()]);

      } // end of |first_nice_and_real| case

      else // there is no Weyl group generator "nice for |x| and real for |y|"
      {
      /*
        The need for the new recusion and the absence of "nice and real"
        generators almost implies $P_{x,y}=0$, but not quite; already in the
        case of C2 there are exceptions. To find them we need to use the idea
        described on p. 8 of recursion.pdf: find $s$ and $t$, both real for $y$
        and imaginary for $x$, moreover being repectively nonparity and parity
        (r2) for $y$ while being repectively i1 and compact for x, while
        moreover $t$ is noncompact for $s.x$ (the imaginary cross image of $x$),
        which can only happen when |t| is adjacent in the Dynkin diagram to $s$.
        If such $(s,t)$ exist, then we can compute $P_{s.x,y}$ using $t$ (since
        an easy recursion, (1.9) but for $t$, expresses it as sum of one or two
        already computed polynomials), while for the sum $P_{sx,y}+P_{x,y}$ we
        have a formula (3.6) of the kind used for NiceAscent; it then suffices
        to compute that formula and subtract $P_{s.x,y}$ from it.

	Finally if no such $(s,t)$ exist, then we have exhausted all
	possibilities where $x$ is below $y$ in the Bruhat order, so we may
	validly conclude that $P_{x,y}=0$.
      */
	std::pair<size_t,size_t> st = first_endgame_pair(x,y);
	if ((s=st.first) < rank())
	{
	  KLPol pol = mu_new_formula(x,y,s,mu_pairs);

	  //subtract (q-1)P_{xprime,y} from terms of expression (3.4)
	  BlockElt xprime = cayley(s,x).first;
	  const KLPol& P_xprime_y =  KL_pol(xprime,y);
	  pol.safeAdd(P_xprime_y);
	  pol.safeSubtract(P_xprime_y,1);

	  //now |*kl_col_it| holds P_{x,y}+P_{s.x,y}

	  unsigned int t=st.second;

	  if (t<rank()) // nothing to subtract if $s.x$ not in partial block
	  {
	    //compute P_{s.x,y} using t
	    BlockEltPair sx_up_t = cayley(t,cross(s,x));

	    // any |UndefBlock| component of |sx_up_t| will contribute $0$
	    pol.safeSubtract(KL_pol(sx_up_t.first,y));
	    pol.safeSubtract(KL_pol(sx_up_t.second,y));
	  }

	  *kl_col_it = hash.match(pol);
	  if (l_y==l_x+2*pol.degree()+1)
	    mu_pairs.emplace_back(x,pol[pol.degree()]);
	} // |if (endgame_pair(x,y)) |
	else // |first_endgame_pair| found nothing
	  *kl_col_it = d_zero;
      } // end of no NiceAscent case
    } // while (j-->0)
  }
  catch (error::NumericUnderflow& err) // repackage error, reporting x,y
  {
    throw kl_error::KLError(pc[kl_col_it-kl_col.begin()],y,__LINE__,
			    static_cast<const KL_table&>(*this));
  }

  {
    Mu_list downs; // set apart initial part which is increasing
    downs.splice(downs.begin(),mu_pairs,mu_pairs.begin(),downs_end);
    mu_pairs.reverse(); // remainder was decreasing, so make it increasing
    mu_pairs.merge(std::move(downs)); // fusion with initial increasing part
  }
  d_mu[y].assign(mu_pairs.wcbegin(),mu_pairs.wcend());

} // |KL_table::new_recursion_column|

/*
  Compute the $\mu$-sum appearing in a new K-L recursion.

  Here |pc| is the primitive column for |y|, $s$ is real nonparity for $y$ and
  either C+ or imaginary for $x=pc[j]$ (those are the cases for which the
  formula is used; the status w.r.t. $x$ is not actually used by the code), and
  for all $k>j$ one already has stored $P_{pc[k],y}$ in |klv[k]|.

  The mu-table and KL-table have been filled in for elements of length < l(y),
  so that for $z<y$ we can call |KL_pol(x,z)|.

  The various recursion formulas involve a sum:
  $$
    \sum_{x<z<y} mu(z,y) q^{(l(y)-l(z)+1)/2}P_{x,z}
  $$
  where in addition to the condition given, |s| must be a descent for |z|.

  We construct a loop over |z|. The test for $z<y$ is absent, but implied by
  $\mu(z,y)\neq0$; the $\mu(\cdot,y)$ information is passed in the |mu_y|
  argument to this method. The chosen loop order allows fetching $\mu(z,y)$
  only once, and terminating the scan of |klv| once its values |x| become too
  large to produce a non-zero $P_{x,z}$.
*/
KLPol KL_table::mu_new_formula
  (BlockElt x, BlockElt y, weyl::Generator s, const Mu_list& mu_y)
{
  KLPol pol=Zero;

  unsigned int lx=length(x), ly = length(y);

  try
  {
    for (const auto& pair : mu_y) // a block element with $\mu(z,y)\neq0$
    {
      BlockElt z = pair.x;
      unsigned int lz = length(z);
      if (lz<=lx)
	break; // length |z| decreases, and |z==x| must be excluded, so stop
      if (not DescentStatus::isDescent(descentValue(s,z))) continue;

      // now we have a true contribution with nonzero $\mu$
      unsigned int d = (ly - lz +1)/2; // power of $q$ used in the formula
      MuCoeff mu = pair.coef;
      KLPolRef Pxz = KL_pol(x,z); // which is known because $z<y$

      if (mu==MuCoeff(1)) // avoid useless multiplication by 1 if possible
	pol.safeAdd(Pxz,d); // add $q^d.P_{x,z}$ to |pol|
      else // mu!=MuCoeff(1)
	pol.safeAdd(Pxz,d,mu); // add $q^d.\mu(z,y).P_{x,z}$ to |pol|

    } // for (k)
  }
  catch (error::NumericOverflow& e){
    throw kl_error::KLError(x,y,__LINE__,
			    static_cast<const KL_table&>(*this));
  }

  return pol;
} // |KL_table::muNewFormula|


void KL_table::silent_fill(BlockElt last_y)
{
  try
  {
    KLHash hash(d_store); // (re-)construct a hastable for polynomial storage
    // fill the lists
    for (auto it = d_holes.begin(); it() and *it<=last_y; ++it)
    {
      fill_KL_column(*it,hash);
      d_holes.remove(*it);
    }
    // after all columns are done the hash table is freed, only the store remains
  }
  catch (kl_error::KLError& e)
  {
    std::ostringstream os;
    os << "negative coefficient in P_{" << e.x << ',' << e.y
       << "} at line " << e.line << '.';
    throw std::runtime_error(os.str()); // so that atlas may catch it
  }
}

/*
  New routine that does verbose filling of existing |KL_table| object
*/
void KL_table::verbose_fill(BlockElt last_y)
{
  try
  {
    KLHash hash(d_store,4);

    size_t minLength = length(first_hole()); // length of first new |y|
    size_t maxLength = length(last_y<size() ? last_y : size()-1);

    //set timers for KL computation
    std::time_t time0;
    std::time(&time0);
    std::time_t time;

    struct rusage usage; //holds Resource USAGE report
    size_t storesize = 0; // previous size of d_store
    size_t polsize = 0; // running total of sum of (polynomial degrees+1)

    size_t kl_size = 0;

    for (size_t l=minLength; l<=maxLength; ++l) // by length for progress report
    {
      BlockElt y_start = l==minLength ? first_hole() : lengthLess(l);
      BlockElt y_limit = l<maxLength ? lengthLess(l+1) : last_y+1;
      for (BlockElt y=y_start; y<y_limit; ++y)
      {
	std::cerr << y << "\r";

	fill_KL_column(y,hash);
	kl_size += d_KL[y].size();
	d_holes.remove(y);
      }

      // now length |l| is completed
      size_t p_capacity // currently used memory for polynomials storage
	= hash.capacity()*sizeof(KLIndex) + d_store.capacity()*sizeof(KLPol);
      for (size_t i=storesize; i<d_store.size(); ++i)
	polsize+= (d_store[i].degree()+1)*sizeof(KLCoeff);
      storesize = d_store.size(); // avoid recounting polynomials!
      p_capacity += polsize;

      std::cerr // << "t="    << std::setw(5) << deltaTime << "s.
	<< "l=" << std::setw(3) << l // completed length
	<< ", y="  << std::setw(6)
	<< lengthLess(l+1)-1 // last y value done
	<< ", polys:"  << std::setw(11) << d_store.size()
	<< ", mat:"  << std::setw(11) << kl_size
	<<  std::endl;
      unsigned cputime, resident; //memory usage in megabytes
      if(getrusage(RUSAGE_SELF, &usage) != 0)
	std::cerr << "getrusage failed" << std::endl;
      resident = usage.ru_maxrss/1024; //largest so far??
#ifdef __APPLE__
      resident = resident/1024;
#endif
      cputime = usage.ru_utime.tv_sec;
      std::cerr << "CPU time = " << std::setw(5) << cputime
		<< " secs, Max res size="
		<< std::setw(5) << resident << "MB, pmem="
		<< std::setw(6) << p_capacity/1048576 << "MB, matmem="
		<< std::setw(6) << kl_size*sizeof(KLIndex)/1048576
		<< "MB \n";

    } // for (l=min_length+1; l<=max_Length; ++l)

    std::time(&time);
    double deltaTime = difftime(time, time0);
    std::cerr << std::endl;
    std::cerr << "Total elapsed time = " << deltaTime << "s." << std::endl;
    std::cerr << d_store.size() << " polynomials, "
	      << kl_size << " matrix entries."<< std::endl;

    std::cerr << std::endl;

  }
  catch (kl_error::KLError& e)
  {
    std::ostringstream os;
    os << "negative coefficient in P_{" << e.x << ',' << e.y
       << "} at line " << e.line << '.';
    throw std::runtime_error(os.str()); // so that atlas may catch it
  }

}

void KL_table::swallow (KL_table&& sub, const BlockEltList& embed, KLHash& hash)
{
#ifndef NDEBUG
  check_sub(sub,embed);
#endif
  std::vector<KLIndex> poly_trans(sub.d_store.size());;
  for (KLIndex i=0; i<sub.d_store.size(); ++i)
    poly_trans[i]=hash.match(sub.d_store[i]); // should also extend |d_store|

  for (BlockElt z=0; z<sub.block().size(); ++z)
    if (not sub.d_holes.isMember(z) and d_holes.isMember(embed[z]))
    { // then transfer |sub.d_KL[z]| and |sub.d_mu[z]| to new block
      RankFlags desc = sub.descentSet(z);
      prepare_prim_index(desc); // first make sure |KLSuport| is ready for |z|
      auto sub_pc = sub.primitive_column(z);
      auto pc = primitive_column(embed[z]);
      assert(sub.d_KL[z].size()==sub_pc.size());
      assert(desc == descentSet(embed[z]));
      d_KL[embed[z]].resize(pc.size(),d_zero); // default to |d_zero|
      for (unsigned int i=0; i<sub_pc.size(); ++i)
      {
	unsigned int new_i = prim_index(embed[sub_pc[i]],desc);
	assert(sub.prim_index(sub_pc[i],desc)==i); // |sub_pc[i]| is primitive
	assert(prim_index(pc[new_i],desc)==new_i); // |pc[new_i]| is primitive
	d_KL[embed[z]][new_i] = poly_trans[sub.d_KL[z][i]];
      }

      for (auto& entry : sub.d_mu[z])
	entry.x = embed[entry.x]; // renumber block elements (coef unchanged)
      d_mu[embed[z]] = std::move(sub.d_mu[z]);

      d_holes.remove(embed[z]);
    }
}


/*****************************************************************************

        Chapter V -- Functions declared in kl.h

 *****************************************************************************/


/*
  Return the W-graph for this block.

  Explanation: the W-graph is a graph with one vertex for each element of the
  block; the corresponding descent set is the tau-invariant, i.e. the set of
  generators s that are either complex descents, real type I or II, or
  imaginary compact. Let x < y in the block such that mu(x,y) != 0, and
  descent(x) != descent(y). Then there is an edge from x to y unless
  descent(x) is contained in descent(y), and an edge from y to x unless
  descent(y) is contained in descent(x). Note that the latter containment
  always holds when the length difference is > 1, so that in that case there
  will only be an edge from x to y (the edge must be there because we already
  assumed that the descent sets were not equal.) In both cases, the
  coefficient corresponding to the edge is mu(x,y).

  The edge lists are constructed in already sorted order: for a given element,
  the outgoing edges to smaller elements are first constructed when |y| equals
  that element (and they come in increasing order because |mcol| has its
  first components (|x|) increasing), then to larger elements when the given
  element occurs as |x| for another as |y|; the |y| are always increasing.

*/
wgraph::WGraph wGraph(const KL_table& kl_tab)
{
  wgraph::WGraph wg(kl_tab.rank(),kl_tab.size());

  // fill in descent sets, edges and coefficients
  for (BlockElt y = 0; y < kl_tab.size(); ++y)
  {
    const RankFlags& d_y = kl_tab.descentSet(y);
    wg.descent_sets[y] = d_y;
    const Mu_column& mcol = kl_tab.mu_column(y);
    for (size_t j = 0; j < mcol.size(); ++j)
    {
      BlockElt x = mcol[j].x;
      assert(x<y); // this is a property of |mu_column|
      const RankFlags& d_x = kl_tab.descentSet(x);
      if (d_x == d_y)
	continue;
      MuCoeff mu = mcol[j].coef;
      if (kl_tab.length(y) - kl_tab.length(x) > 1)
      { // nonzero $\mu$, unequal descents, $l(x)+1<l(y)$: edge from $x$ to $y$
	wg.oriented_graph.edgeList(x).push_back(y);
	wg.coefficients[x].push_back(mu);
	continue;
      }
      // now length difference is 1: edges except to a larger descent set
      if (not d_y.contains(d_x)) // then add edge from $x$ to $y$
      {
	wg.oriented_graph.edgeList(x).push_back(y);
	wg.coefficients[x].push_back(mu);
      }
      if (not d_x.contains(d_y)) // then add edge from $y$ to $x$
      {
	wg.oriented_graph.edgeList(y).push_back(x);
	wg.coefficients[y].push_back(mu);
      }
    }
  }
  return wg;
} // |wGraph|

} // |namespace kl|
} // |namespace atlas|<|MERGE_RESOLUTION|>--- conflicted
+++ resolved
@@ -422,14 +422,8 @@
     klv[y]=One; // ensure diagonal entry of it taken to be $P_{y,y}=1$
     BitMap ext = extremals(y); // we compute for |x| extremal only
 
-<<<<<<< HEAD
-    recursion_column(klv,e,y,s); // compute all polynomials for these |x|
-    complete_primitives(klv,e,y,hash); // add primitives; store in |d_KL|
-=======
     recursion_column(klv,ext,y,s); // compute all polynomials for these |x|
-    // write result
-    sparseness += complete_primitives(klv,ext,y,hash);
->>>>>>> 5e1194d3
+    complete_primitives(klv,ext,y,hash); // add primitives; store in |d_KL|
   }
   else // we must use an approach that distinguishes on |x| values
   {
@@ -630,14 +624,8 @@
    of that length as well with nonzero mu), and are primitive only in the real
    type 2 case; we must treat them outside the loop over primitive elements.
  */
-<<<<<<< HEAD
-void KL_table::complete_primitives(std::vector<KLPol>& klv,
-				    const PrimitiveColumn& ec, BlockElt y,
-				    KLHash& hash)
-=======
-size_t KL_table::complete_primitives(std::vector<KLPol>& klv, const BitMap& ext,
-				     BlockElt y, KLHash& hash)
->>>>>>> 5e1194d3
+void KL_table::complete_primitives(std::vector<KLPol>& klv, const BitMap& ext,
+				   BlockElt y, KLHash& hash)
 {
   auto pc = primitive_column(y); // the elements for which we must write an entry
   KL_column& KL = d_KL[y]; // the column that we must write to
@@ -650,22 +638,11 @@
   for (size_t i = pc.size(); i-->0; )
     if (ext.isMember(pc[i]))
     { // extremal element; use stored polynomial
-<<<<<<< HEAD
-      const KLPol& Pxy=klv[ec[j--]]; // use KL polynomial and advance downwards
+      const KLPol& Pxy=klv[pc[i]];
       unsigned int lx=length(pc[i]);
       KL[i]=hash.match(Pxy);
       if (ly==lx+2*Pxy.degree()+1) // in particular parities |lx|, |ly| differ
 	mu_pairs.emplace_front(pc[i],MuCoeff(Pxy[Pxy.degree()]));
-=======
-      const KLPol& Pxy=klv[pc[i]];
-      if (not Pxy.isZero())
-      {
-	*--nz_KL_p = KL_pair(pc[i],hash.match(Pxy));
-	unsigned int lx=length(pc[i]);
-	if (ly==lx+2*Pxy.degree()+1) // in particular parities |lx|, |ly| differ
-	  mu_pairs.emplace_front(pc[i],MuCoeff(Pxy[Pxy.degree()]));
-      }
->>>>>>> 5e1194d3
     }
     else // must insert a polynomial for primitive non-extramal |pc[i]|
     {
