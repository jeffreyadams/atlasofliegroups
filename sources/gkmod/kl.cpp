/*
  This is kl.cpp

  Copyright (C) 2004,2005 Fokko du Cloux
  Copyright (C) 2012 David Vogan
  Copyright (C) 2005-2020, Marc van Leeuwen
  part of the Atlas of Lie Groups and Representations

  For license information see the LICENSE file
*/

/*
  Implementation of the class |KL_table|.

  This module contains code for the computation of the Kazhdan-Lusztig
  polynomials for a given block of representations. We have taken the radical
  approach of not using the Bruhat ordering at all, just ordering by length
  instead, and coping with the ensuing appearance of zero polynomials. It
  is expected that the simplification thus achieved will more than outweigh
  the additional polynomials computed.

  The general scheme is fairly similar to the one in Coxeter: there is a
  "KLSupport" structure, that holds the list of primitive pairs that makes it
  possible to read the |d_KL| list, plus some additional lists that allow for
  a fast primitivization algorithm, for instance; there are two main lists,
  |d_KL| (filled in for all primitive pairs), and |d_mu| (filled in only for
  non-zero mu coefficients.)
*/

#include "kl.h"

#include <iostream>
#include <fstream>
#include <iomanip>
#include <ctime>
#include <sstream>
#include <string>

#include <sys/time.h>
#include <sys/resource.h> // for getrusage in verbose

#include <cassert>
#include <stdexcept>

#include "hashtable.h"
#include "kl_error.h"
#include "wgraph.h"	// for the |wGraph| function

// extra defs for windows compilation -spc
#ifdef WIN32
#include <iterator>
#endif

/*
  [Fokko's original description, which referred to a slighly older
  version of the computation. Fokko implemented the change from using
  extremal pairs to the slightly large set of primitive pairs, but did
  not change all of the code comments. I am trying to do that now. DV
  8/26/06.]

  This module contains code for the computation of the Kazhdan-Lusztig
  polynomials for a given block of representations. We have taken the radical
  approach of not using the Bruhat ordering at all, just ordering by length
  instead, and coping with the ensuing appearance of zero polynomials. It
  is expected that the simplification thus achieved will more than outweigh
  the additional polynomials computed.

  The general scheme is fairly similar to the one in Coxeter: there is a
  "KLSupport" structure, that holds the list of extremal pairs that makes it
  possible to read the |d_KL| list, plus some additional lists that allow for
  a fast extremalization algorithm, for instance; there are two main lists,
  |d_KL| (filled in for all extremal pairs), and |d_mu| (filled in only for
  non-zero mu coefficients.)
*/

namespace atlas {

namespace kl {

// Polynomial 0, which is stored as a vector of size 0.
  const KLPol Zero;

// Polynomial $1.q^0$.
  const KLPol One(0,KLCoeff(1)); // since |Polynomial(d,1)| gives |1.q^d|.

/*****************************************************************************

        Chapter I -- Public methods of the KLPolEntry and KL_table classes.

 *****************************************************************************/

/* methods of KLPolEntry */


/*
  Calculate a hash value in [0,modulus[, where modulus is a power of 2

  The function is in fact evaluation of the polynomial (with coefficients
  interpreted in $\Z$) at the point $2^{21}+2^{13}+2^8+2^5+1=2105633$, which can
  be calculated quickly (without multiplications) and which gives a good spread
  (which is not the case if 2105633 is replaced by a small number, because the
  evaluation values will not grow fast enough for low degree polynomials!).
*/
inline size_t KLPolEntry::hashCode(size_t modulus) const
{ const KLPol& P=*this;
  if (P.isZero()) return 0;
  polynomials::Degree i=P.degree();
  size_t h=P[i]; // start with leading coefficient
  while (i-->0) h= (h<<21)+(h<<13)+(h<<8)+(h<<5)+h+P[i];
  return h & (modulus-1);
}

bool KLPolEntry::operator!=(KLPolEntry::Pooltype::const_reference e) const
{
  if (degree()!=e.degree()) return true;
  if (isZero()) return false; // since degrees match
  for (polynomials::Degree i=0; i<=degree(); ++i)
    if ((*this)[i]!=e[i]) return true;
  return false; // no difference found
}

/* methods of KL_table */


KL_table::KL_table(const Block_base& b)
  : klsupport::KLSupport(b) // construct unfilled support object from block
  , d_holes(b.size()) // start with ambition to fill everything
  , d_KL(b.size()) // create empty slots for whole block; doesn't cost much
  , d_mu(b.size())
  , d_store(2)
{
  d_holes.fill();
  d_store[d_zero]=Zero; // ensure these polynomials are present
  d_store[d_one]=One;   // at expected indices, even if maybe absent in |d_KL|
}

/******** copy, assignment and swap ******************************************/


/******** accessors **********************************************************/


/*
  Return the Kazhdan-Lusztig-Vogan polynomial $P_{x,y}$

  Here column $y$ must have been completely computed, and stored in |d_KL[y]|.

  Since |d_KL| holds all polynomials for primitive pairs $(x,y)$, this is just a
  lookup function. Find the index |inx| of the primitivisation of |x| in the
  column |kl_col==d_kl[y]| (done in using quick lookup in |prim_index|). If this
  has made |inx| out of bounds (in particular if |inx==UndefBlock|) return a
  zero polynomial. Otherwise fetch from |d_KL| and |d_store|.
  */
KLPolRef KL_table::KL_pol(BlockElt x, BlockElt y) const
{
<<<<<<< HEAD
  if (x==UndefBlock) // partial blocks can cause this in many ways
    return d_store[d_zero];
=======
  x=primitivize(x,descent_set(y));
  if (x>=y) return d_store[x==y ? d_one : d_zero];

  KL_pair target(x,d_zero); // provide dummy second component for search
>>>>>>> d31620d6
  const auto& kl_col = d_KL[y];
  unsigned int inx = prim_index(x,descentSet(y));

  if (inx>=kl_col.size()) // l(x)>=l(y), includes case x==-1: no primitivization
    return d_store[inx==self_index(y) ? d_one : d_zero];
  return d_store[kl_col[inx]];
}

// The same, but just return the index into |d_store| that gives $P_{x,y}$
KLIndex KL_table::KL_pol_index(BlockElt x, BlockElt y) const
{
<<<<<<< HEAD
  if (x==UndefBlock) // partial blocks can cause this in many ways
    return d_zero;
=======
  x=primitivize(x,descent_set(y));
  if (x>=y) return x==y ? d_one : d_zero;

  KL_pair target(x,d_zero); // provide dummy second component for search
>>>>>>> d31620d6
  const auto& kl_col = d_KL[y];
  unsigned int inx = prim_index(x,descentSet(y));

  if (inx>=kl_col.size()) // l(x)>=l(y), includes case |inx==(unsigned)-1|
    return inx==self_index(y) ? d_one : d_zero;
  return kl_col[inx];
}

/*
  Return $\mu(x,y)$.

  This function is not used internally, so we are sure all tables are computed.
  We prefer fast look-up in |d_KL| (via |klPol|) over binary search in |d_mu|.
*/
MuCoeff KL_table::mu(BlockElt x, BlockElt y) const
{
  KLPolRef p = KL_pol(x,y);
  return p.isZero() or 2*p.degree()+1+length(x)<length(y) ? MuCoeff(0)
						: MuCoeff(p[p.degree()]);
}

/*
  Return the |BitMap| of all |x| extremal w.r.t. |y|.

  This means that |length(x) < length(y)|, and every descent for |y| is also a
  descent for |x|, in other words $asc(x)\cap desc(y)=\emptyset$. Here descent
  means "in the $\tau$ invariant" (possibilities C-, ic, r1, r2).
*/
BitMap KL_table::extremals(BlockElt y) const
{
  BitMap result(size());
  result.fill(0,length_less(length(y)));  // start with elements $<y$ in length
  filter_extremal(result,descent_set(y)); // filter out the non-extremal elements

  return result;
}


/*
  Return the list of all |x| primitive w.r.t. |y|.

  Explanation: this means that |length(x) < length(y)|, and every descent
  for |y| is either a descent, or an imaginary type II ascent for |x|.
*/
BitMap KL_table::primitives (BlockElt y) const
{
  BitMap result(size());
  result.fill(0,length_less(length(y)));  // start with elements $<y$ in length
  filter_primitive(result,descent_set(y)); // filter out non-primitive elements

  return result;
}


/******** manipulators *******************************************************/


KLHash KL_table::pol_hash () { return KLHash(d_store); }

// Fill (or extend) the KL- and mu-lists.
void KL_table::fill(BlockElt y, bool verbose)
{
  if (y<first_hole())
    return; // tables present already sufficiently large for |y|

#ifndef VERBOSE
  verbose=false; // if compiled for silence, force this variable
#endif

  try
  {
    if (verbose)
    {
      std::cerr << "computing Kazhdan-Lusztig polynomials ..." << std::endl;
      verbose_fill(y);
      std::cerr << "done" << std::endl;
    }
    else
      silent_fill(y);
  }
  catch (std::bad_alloc)
  { // roll back, and transform failed allocation into MemoryOverflow
    std::cerr << "\n memory full, KL computation abondoned.\n";
    for (auto it = d_holes.begin(); it() and *it<=y; ++it)
    { // remove any partially written columns
      d_KL[*it].clear();
      d_mu[*it].clear();
    }
    throw error::MemoryOverflow();
  }

}

BitMap KL_table::prim_map (BlockElt y) const
{
  BitMap b(size()); // block-size bitmap

  // start with all elements < y in length
  b.fill(0,length_less(length(y)));
  b.insert(y);   // and y itself

  filter_primitive(b,descent_set(y)); // filter out those that are not primitive

  // now b holds a bitmap indicating primitive elements for y

  // our result will be a bitmap of that capacity
  BitMap result (b.size()); // initiallly all bits are cleared

  // traverse |b|, for elements that have nonzero KL poly, set bits in |result|

  size_t position=0; // position among set bits in b (avoids using b.position)
  for (BitMap::iterator it=b.begin(); it(); ++position,++it)
    if (not KL_pol(*it,y).isZero()) // look if |*it| indexes nonzero element
      result.insert(position);     // record its position and advance in row

  return result;
}


/*****************************************************************************

        Chapter II -- Private methods used during construction

 *****************************************************************************/

/*
  Return the first descent generator that is not real type II

  Explanation: these are the ones that give a direct recursion formula for the
  K-L basis element. Explicitly, we search for a generator |s| such that
  |descentValue(s,y)| is either |DescentStatus::ComplexDescent| or
  |DescentStatus::RealTypeI|. If no such generator exists, we return |rank()|.
*/
weyl::Generator KL_table::first_direct_recursion(BlockElt y) const
{
  const DescentStatus& d = descent(y);
  weyl::Generator s;
  for (s=0; s<rank(); ++s)
    if (DescentStatus::isDirectRecursion(d[s]))
      break;

  return s;

} // |KL_table::firstDirectRecursion|

/*
  Return the first real nonparity ascent for y that is a complex ascent, or
  imaginary type 2, or compact imaginary for x.

  Explanation: those are the ones that give a nice new recursion formula for
  the K-L polynomial

  If no such generator exists, we return |rank()|.
*/
weyl::Generator KL_table::first_nice_and_real(BlockElt x,BlockElt y) const
{
  const DescentStatus& dx = descent(x);
  const DescentStatus& dy = descent(y);

  weyl::Generator s;
  for (s=0; s<rank(); ++s)
    if (dy[s]==DescentStatus::RealNonparity)
      { DescentStatus::Value vx = dx[s];
	if (vx==DescentStatus::ComplexAscent or
	    vx==DescentStatus::ImaginaryTypeII or
	    vx==DescentStatus::ImaginaryCompact)
	  break; // and return the current |s|
      }
  return s;

} // |KL_table::first_nice_and_real|

/*
  Preconditions:
  * all descents for y are of type r2 (firstDirectRecursion has failed)
  * x is extremal for y (none of the descents for y are ascents for x)
  * none of the rn ascents for y is C+, ic or i2 for x (so
    |first_nice_and_real| failed to find anything)

  Return the first pair (s,t) such that
  1) (s,t) is (rn,r2) for y;
  2) (s,t) is (i1,ic) for x;
  3) (s,t) is (i1,i1/2) for s.x.
  Since the statuses of t for x and s.x differ, s must be ajdacent to t in the
  Dynkin diagram (but this is not tested or used explicitly here)

  Such a pair can be used to compute P_{x,y}+P_{s.x,y} using s,
  then P_{s.x,y} using t, and so P_{x,y}.

  The test that t is ic for x is omitted, since x and s.x being related by an
  imaginary cross action are in the same fiber, so t is imaginary for x if it
  is so for s.x, and noncompact for x is ruled out by extremality precondition

  If no such pair exists, (rank,*) is returned. Under the given preconditions,
  such failure allows concluding that P_{x,y}=0.

  The function may also return (s,rank), indicating that a good s was found,
  but that s.x was undefined (not in the partial block) so that no t could
  even be searched for. In this case one always has P_{s.x,y}=0, so the above
  method can still be used, and indeed simplifies by not needing t.
*/
std::pair<weyl::Generator,weyl::Generator>
   KL_table::first_endgame_pair(BlockElt x, BlockElt y) const
{
  const DescentStatus& dx = descent(x);
  const DescentStatus& dy = descent(y);

  weyl::Generator s,t, r=rank();

  for (s=0; s<r; ++s)
    if (dy[s]==DescentStatus::RealNonparity and
	dx[s]==DescentStatus::ImaginaryTypeI)
    { BlockElt sx = cross(s,x);
      if (sx==UndefBlock) // cross image might be outside partial block
	return std::make_pair(s,r); // cannot and need not search for |t|
      const DescentStatus& dsx = descent(sx);
      for (t = 0; t<r; ++t)
	if (dy[t]==DescentStatus::RealTypeII)
	  if (dsx[t]==DescentStatus::ImaginaryTypeI or
	      dsx[t]==DescentStatus::ImaginaryTypeII)
	    return std::make_pair(s,t);
    }
  return std::make_pair(r,0); // failure

} // |KL_table::first_endgame_pair|

// A convenience method that is "derived" from (the non-ancestor) |Block|
inline BlockEltPair KL_table::inverse_Cayley(weyl::Generator s, BlockElt y) const
{ return block().inverseCayley(s,y); }


<<<<<<< HEAD

=======
>>>>>>> d31620d6
// private manipulators

/*
  Fill the column for |y| in the KL-table.

  Precondition: all lower rows have been filled

  Column of $y$ is the set of all $P_{x,y}$ for $x<y$
*/
void KL_table::fill_KL_column(BlockElt y, KLHash& hash)
{
  if (d_KL[y].size()>0)
<<<<<<< HEAD
    return; // column has already been filled

  prepare_prim_index(descentSet(y)); // so looking up |KL_pol(x,y)| will be OK

  weyl::Generator s = firstDirectRecursion(y);
=======
    return 0; // column has already been filled
  weyl::Generator s = first_direct_recursion(y);
>>>>>>> d31620d6
  if (s<rank())  // a direct recursion was found, use it for |y|, for all |x|
  {
    std::vector<KLPol> klv(block().size()+1); // storage, indexed by |BlockElt|
    klv[y]=One; // ensure diagonal entry of it taken to be $P_{y,y}=1$
    BitMap ext = extremals(y); // we compute for |x| extremal only

    recursion_column(klv,ext,y,s); // compute all polynomials for these |x|
    complete_primitives(klv,ext,y,hash); // add primitives; store in |d_KL|
  }
  else // we must use an approach that distinguishes on |x| values
  {
    BitMap prims = primitives(y); // here we do all |x| primitive for |y|
    d_KL[y] = new_recursion_column(prims,y,hash); // compute and install column
  }
}

/*
  Put into |klv[x]| the the right-hand sides of the recursion formulae for the
  elements |x=e[i]| with |y|, corresponding to the descent |s| for |y|. Here |e|
  contains the block elements extremal for |y| (so in particular their length is
  less than that of |y| and |s| is a descent for all of them), and |s| is either
  a complex, or a real type I descent for |y|. The formula takes the form

    P_{x,y} = (c_s.c_{y'})-part - correction term

  where y' = cross(s,y) when s is complex for y, one of the two elements in
  inverseCayley(s,y) when s is real. The (c_s.c_{y'})-part depends on what kind
  of descent |s| is for |x|. The correction term comes from $\sum_z mu(z,y1)c_z$
  and is handled by |muCorrection|; the form of the summation depends only on
  |y1| (which is recomputed here), but the summation itself involves polynomials
  $P_{x,z}$ that depend on $x$ as well.
*/
void KL_table::recursion_column(std::vector<KLPol>& klv,
				const BitMap& e, // extremals for |y|
				BlockElt y,
				weyl::Generator s)
{
  BlockElt sy =
    descent_value(s,y) == DescentStatus::ComplexDescent ? cross(s,y)
    : inverse_Cayley(s,y).first;  // s is real type I for y here, ignore .second

  unsigned long x = // declaration outside is needed for error reporting
     e.capacity(); // reverse traverser, used in |while| loop below
  try {

    // the following loop could be run in either direction: no dependency.
    // however it is natural to take |x| descending from |y| (exclusive)
    while (e.back_up(x))
    { // now |x| is extremal for $y$, so $s$ is descent for $x$
      switch (descent_value(s,x))
      {
      case DescentStatus::ImaginaryCompact:
	{ // $(q+1)P_{x,sy}$
	  klv[x] = KL_pol(x,sy);
	  klv[x].safeAdd(klv[x],1); // mulitply by $1+q$
	}
	break;
      case DescentStatus::ComplexDescent:
	{ // $P_{sx,sy}+q.P_{x,sy}$
	  BlockElt sx = cross(s,x);
	  klv[x] = KL_pol(sx,sy);
	  klv[x].safeAdd(KL_pol(x,sy),1);
	}
	break;
      case DescentStatus::RealTypeI:
	{ // $P_{sx.first,sy}+P_{sx.second,sy}+(q-1)P_{x,sy}$
	  BlockEltPair sx = inverse_Cayley(s,x);
	  klv[x] = KL_pol(sx.first,sy);
	  klv[x].safeAdd(KL_pol(sx.second,sy));
	  KLPolRef Pxsy = KL_pol(x,sy);
	  klv[x].safeAdd(Pxsy,1);
	  klv[x].safeSubtract(Pxsy); // subtraction must be last
	}
	break;
      case DescentStatus::RealTypeII:
	{ // $P_{sx,sy}+qP_{x,sy}-P_{s.x,sy}$
	  BlockElt sx = inverse_Cayley(s,x).first;
	  klv[x] = KL_pol(sx,sy);
	  klv[x].safeAdd(KL_pol(x,sy),1);
	  klv[x].safeSubtract(KL_pol(cross(s,x),sy)); // subtraction must be last
	}
	break;
      default: assert(false); // this cannot happen
      }
      // for now |klv[i].degree()| might be one notch too high, which will be
      // corrected in |mu_correction|; also |assert| there are based on this one
      assert(klv[x].isZero() or 2*klv[x].degree()<length(y)-length(x) or
	     (2*klv[x].degree()==length(y)-length(x) and
	      klv[x][klv[x].degree()]==mu(x,sy)
	     ));
    } // |for (i=e.size()-->0)|

  }
  catch (error::NumericUnderflow& err){
    throw kl_error::KLError(x,y,__LINE__,
			    static_cast<const KL_table&>(*this));
  }

  mu_correction(klv,e,sy,s); // subtract mu-correction from all of |klv|

} // |KL_table::recursion_column|

/*
  Subtract from all polynomials in |klv| the correcting terms in the
  K-L recursion.

  When we call |mu_correction|, the polynomial |klv[x]| already contains, for
  all $x$ that are extremal for |y| (the members of |e|), the terms in $P_{x,y}$
  corresponding to $c_s.c_{y'}$, where |y'| is an |s| descent of |y| as before.
  The tables |d_KL| and |d_mu| have been filled in for elements of length < l(y).

  The recursion formula is of the form:
  $$
    lhs = c_s.c_{y'} - \sum_{z} mu(z,y')c_z
  $$
  where $y'$ is the |s|-descent of |y| passed as argument |sy|, with the sum
  over |z| runing over the elements $< y'$ such that |s| is a descent for |z|.
  (Here $lhs$ stands for $c_y$ when |s| is a complex descent or real type I for
  |y|, and for $c_{y}+c_{s.y}$ when |s| is real type II; however it plays no
  part in this function that only subtracts $\mu$-terms.)

  We construct a loopfirst over those |z| for which $\mu(z,y')$ is nonzero
  (which implies $z<y'$) and for which |s| is a descent, before traversing |e|
  for the values of |x| for which |klv[x]| needs correction. This allows
  fetching $\mu(z,sy)$ only once, and terminating each inner loop once |x|
  becomes too large to produce a non-zero $P_{x,z}$. (In fact we stop once
  $l(x)=l(z)$, and separately consider the possibility $x=z$ with $P_{x,z}=1$.)
  Either direction of the loop on $z$ would work, but taking it decreasing is
  more natural.
 */
void KL_table::mu_correction(std::vector<KLPol>& klv, const BitMap& e,
			     BlockElt sy, weyl::Generator s)
{
  const Mu_column& mcol = d_mu[sy];
  size_t ly = length(sy)+1; // the length of |y|, otherwise |y| is not used here

  BlockElt xx=UndefBlock; // define outside for error reporting
  try {
    for (auto it = mcol.rbegin(); it!=mcol.rend(); ++it) // makes |z| decreasing
      if (DescentStatus::isDescent(descent_value(s,it->x))) // descent for |z|?
      {
	BlockElt z = it->x;
	MuCoeff mu = it->coef; // $\mu(z,sy)$, which is nonzero

	size_t lz = length(z);
	polynomials::Degree d = (ly-lz)/2; // power of |q| used below

	if (mu==MuCoeff(1)) // avoid useless multiplication by 1 if possible
	  for (BlockElt x : e)
	  {
	    if (length(x) >= lz) break; // once reached, $x=z$ is only case left
	    KLPolRef pol = KL_pol(x,z);
	    klv[xx=x].safeSubtract(pol,d); // subtract $q^d.P_{x,z}$ from klv[x]
	  } // |for (j)|
	else // (rare) case that |mu>1|
	  for (BlockElt x : e)
	  {
	    if (length(x) >= lz) break; // once reached, $x=z$ is only case left
	    KLPolRef pol = KL_pol(x,z);
	    klv[xx=x].safeSubtract(pol,d,mu); // subtract $q^d.mu.P_{x,z}$
	  } // |for (j)|

	if (e.isMember(z)) // then handle final term |x==z|
	{ // none of the larger |z| should have altered the leading coefficient
	  assert( klv[z].degree()==d and klv[z][d]==mu );
	  klv[xx=z].safeSubtract(KLPol(d,mu)); // subtract off the term $mu.q^d$
	}

      } // |for (it->reverse(mcol))| |if(isDescent(descentValue(s,it->x))|
  }
  catch (error::NumericUnderflow& err){
    BlockElt y = // reconstruct |y| uniquely from |s| and |sy|
      descent_value(s,sy) == DescentStatus::ComplexAscent
      ? cross(s,sy) : cayley(s,sy).first;
    throw kl_error::KLError(xx,y,__LINE__,
			    static_cast<const KL_table&>(*this));
  }

} // |KL_table::mu_correction|

/* A method that takes a row |klv| of completed KL polynomials, computed by
   |recursion_column| at |y| and extremal elements |x| listed in |er|, and
   transfers them to the main storage structures. Its tasks are

   - generate the list of all primitve elements for |y|, which contains |er|
   - for each primitive element |x|, if it is extremal just look up $P_{x,y}$
     from |klv| in |d_store|; if |x| is primitive but not extremal, compute
     that polynomial (as sum of two $P_{x',y}$ in the same row) and similarly
     store the result
   - record those |x| which have nonzero $\mu(x,y)$, and write |d_mu[y]|

   For the latter point there are two categories of |x|: the extremal ones
   (which can conveniently be handled in the loop over |x|), and those found
   by a (complex or real) descent from |y| itself (they have $\mu(x,y)=1$).
   The latter are of length one less than |y| (but there can be extremal |x|
   of that length as well with nonzero mu), and are primitive only in the real
   type 2 case; we must treat them outside the loop over primitive elements.
 */
void KL_table::complete_primitives(std::vector<KLPol>& klv, const BitMap& ext,
				   BlockElt y, KLHash& hash)
{
  auto prims = primitives(y); // the elements for which we must write an entry
  KL_column& KL = d_KL[y]; // the column that we must write to
  KL.resize(prims.size()); // create slots for all pertinent elements |x|

  Mu_list mu_pairs; // those |x| with |mu(x,y)>0|

  unsigned int ly = length(y);
<<<<<<< HEAD
=======
  auto desc_y = descent_set(y);
>>>>>>> d31620d6

  auto KL_it = KL.rbegin(); // prepare for writing |KL| backwards
  for (unsigned long x=prims.capacity(); prims.back_up(x); ++KL_it)
    if (ext.isMember(x))
    { // extremal element; use stored polynomial
      const KLPol& Pxy = klv[x];
      unsigned int lx = length(x);
      *KL_it = hash.match(Pxy);
      if (ly==lx+2*Pxy.degree()+1) // in particular parities |lx|, |ly| differ
	mu_pairs.emplace_front(x,MuCoeff(Pxy[Pxy.degree()]));
    }
    else // must insert a polynomial for primitive non-extramal |x|
    {
      unsigned int s = ascent_descent(x,y);
      assert(descent_value(s,x)==DescentStatus::ImaginaryTypeII);
      BlockEltPair xs = cayley(s,x);
      KLPol Pxy = KL_pol(xs.first,y); // look up P_{x',y} in current row, above
      Pxy.safeAdd(KL_pol(xs.second,y)); // current point, and P_{x'',y} as well
      *KL_it = hash.match(Pxy); // add poly at primitive non-extremal x
    }
  assert(KL_it==KL.rend());

  Mu_list downs;
  for (BlockElt x : down_set(block(),y))
    downs.emplace_back(x,MuCoeff(1));
  // These $x$s are non-extremal for $y$, yet have $\mu(x,y)=1\neq0$

  // some elements in |mu_pairs| may have same length as |downs|: merge is needed
  mu_pairs.merge(std::move(downs)); // need not call |unique|: sets are disjoint

  // commit
  d_mu[y].assign(mu_pairs.wcbegin(),mu_pairs.wcend()); // convert to vector
} // |KL_table::complete_primitives|

/*
  Complete second components in |kl_col| so that it holds pairs $(x,P_{x,y}$.
  These KL polynomials are computed by a recursion formula designed for those
  elements |y| for which the direct recursion does not apply.

  When we come here, every simple root |s| is for |y| either a complex ascent or
  imaginary or real (so there are no complex descents for |y|). label:(split 1)

  In fact real type 1 descents for |y| don't occur, but this is not used.

  From that condition we get: for each extremal |x| for |y|, there either exists
  a true ascent |s| that is real for |y|, necessarily nonparity because |x| is
  extremal (split 3), or we are assured that $P_{x,y}=0$.

  Here there is a recursion formula of a somewhat opposite nature than in the
  case of direct recursion. The terms involving $P_{x',y}$ where $x'$ are in
  the up-set of |x| appear in what is most naturally the left hand side of the
  equation, while the sum involving |mu| values appears on the right (3.2). As
  a consequence, the |mu| terms will be computed first, and then modifications
  involving such $P_{x',y}$ and subtraction are applied. However if |s| is
  type 'i1' for |x| the left hand side has (apart from $P_{x,y}$) another term
  $P_{s.x,y}$ for the imaginary cross image $s.x$, and so $P_{x,y}$ cannot be
  directly obtained in this manner; we shall avoid this case if we can.

  An additional case where |s| is 'ic' for |x| and 'rn' for |y| can be handled
  similarly, and we do so if the occasion presents itself. Here there are no
  terms from the up-set of |x| so the right hand side is just the mu terms,
  but the left hand side is $(q+1)P_{x,y}$ truncated to terms of degree at
  most $(l(y)-l(x)-1)/2$, from which we can recover $P_{x,y}$ by |safeDivide|.

  All in all the following cases are handled easily: |x| is (primitive but)
  not extremal, |x| has some |s| which is 'rn' for |y| and one of 'C+', 'i2'
  or 'ic' for |x| (|first_nice_and_real|). If no such |s| exists we can almost
  conclude $P_{x,y}=0$, but need to handle an exceptional "endgame" situation
  in which the formula for an 'i1' ascent can be exploited in spite of the
  presence of $P_{s.x,y}$, because that term can be computed on the fly.

  The sum involving mu, produced by |mu_new_formula|, has terms involving
  $P_{x,u}\mu(u,y}$, so when doing a downward loop over |x| it pays to keep
  track of the previous |u| with nonzero $\mu(u,y)$.

  This code gets executed for |y| that are of minimal length, in which case
  it only contributes $P_{y,y}=1$; the |while| loop will be executed 0 times.
*/
std::vector<KLIndex> KL_table::new_recursion_column
( const BitMap& prims, // with entries primitive elements of length |< length(y)|
  BlockElt y,
  KLHash& hash)
{
  const unsigned int l_y = length(y);
  const auto desc_y = descent_set(y);

  std::vector<KLIndex> kl_y(nr_of_primitives(desc_y)+1,d_zero);
  kl_y[self_index(y)]=d_one; // everything above will remain |d_zero|
  Mu_list mu_pairs; // those |x| with |mu(x,y)>0|

  // start off |mu_pairs| with ones for |down_set(y)|, not otherwise computed
  for (BlockElt x : down_set(block(),y))
    mu_pairs.emplace_back(x,MuCoeff(1)); // initial part |mu_pairs| is increasing

  // remainder of |mu_pairs| will be decreasing by |x|; it does not matter that
  // all |mu_pairs| is not decreasing by |x|, but it must be decreasing by length
  const auto downs_end = mu_pairs.end(); // record separation for final sorting

  unsigned long x = lengthLess(length(y)); // upper bound for |prims| members
  try {
    auto kl_y_it = // |*KL_y_it| will be entry for $P_{x,y}$
      kl_y.begin()+prims.size(); // this is the upper bound for written part
    while (prims.back_up(x)) // reverse loop through block elements in |prims|
    {
      --kl_y_it; // synchronise with |x|
      unsigned int s= ascent_descent(x,y);
      if (s<rank()) // a primitive element that is not extremal; easy case
      { // equation (1.9) in recursion.pdf
	assert(descent_value(s,x)==DescentStatus::ImaginaryTypeII);
	BlockEltPair p = cayley(s,x);
	KLPol pol = d_store[kl_y[prim_index(p.first,desc_y)]];
	pol.safeAdd(d_store[kl_y[prim_index(p.second,desc_y)]]);
	*kl_y_it = hash.match(pol);
	continue; // done with |x|, go on to the next
      }

      unsigned int l_x = length(x);

      /* now |x| is extremal for |y|. By (split 1) and Lemma 3.1 of recursion.pdf
         this implies that if $x<y$ in the Bruhat order, there is at least one
         |s| real for |y| that is a true ascent (not rn) for |x| and therefore
         rn for |y|; we first hope that at least one of them is not i1 for |x|
      */
      // first seek a real nonparity ascent for |y| that is C+,i2 or ic for |x|
      s = first_nice_and_real(x,y);
      if (s < rank()) // there is such an ascent s
      {
	// start setting |pol| to the expression (3.4) in recursion.pdf
	KLPol pol = mu_new_formula(x,y,s,mu_pairs);

	switch (descent_value(s,x))
	{
	case DescentStatus::ComplexAscent:
	{ // use equations (3.3a)=(3.4)
	  BlockElt pr_sx = prim_index(cross(s,x),desc_y);
	  pol.safeSubtract(d_store[kl_y[pr_sx]],1);
	  // subtract qP_{sx,y} from mu terms
	} // ComplexAscent case
	break;

	case DescentStatus::ImaginaryTypeII:
	{ // use equations (3.3a)=(3.5)
	  BlockEltPair p = cayley(s,x);
	  KLPol sum = d_store[kl_y[prim_index(p.first,desc_y)]];
	  sum.safeAdd(d_store[kl_y[prim_index(p.second,desc_y)]]);
	  pol.safeAdd(sum);
	  pol.safeSubtract(sum,1); //now we've added (1-q)(P_{x',y}+P_{x'',y})
	  pol.safeDivide(2);   //this could throw, but should not
	} // ImaginaryTypeII case
	break;

	case DescentStatus::ImaginaryCompact:
	  /* here s is a emph{descent} for x, which causes an extra unknown
	     leading (if nonzero) term to appear in addition to (3.4), giving
	     rise to equation (3.7). Yet we can determine the quotient by q+1.
	  */
	  pol.safe_quotient_by_1_plus_q(length(y)-length(x));
	  break;

	default: assert(false); //we've handled all possible NiceAscents
	}
	*kl_y_it = hash.match(pol); // record definitive value $P_{x,y}$
	if (l_y==l_x+2*pol.degree()+1)
	  mu_pairs.emplace_back(x,pol[pol.degree()]);

      } // end of |first_nice_and_real| case

      else // there is no Weyl group generator "nice for |x| and real for |y|"
      {
      /*
        The need for the new recusion and the absence of "nice and real"
        generators almost implies $P_{x,y}=0$, but not quite; already in the
        case of C2 there are exceptions. To find them we need to use the idea
        described on p. 8 of recursion.pdf: find $s$ and $t$, both real for $y$
        and imaginary for $x$, moreover being repectively nonparity and parity
        (r2) for $y$ while being repectively i1 and compact for x, while
        moreover $t$ is noncompact for $s.x$ (the imaginary cross image of $x$),
        which can only happen when |t| is adjacent in the Dynkin diagram to $s$.
        If such $(s,t)$ exist, then we can compute $P_{s.x,y}$ using $t$ (since
        an easy recursion, (1.9) but for $t$, expresses it as sum of one or two
        already computed polynomials), while for the sum $P_{sx,y}+P_{x,y}$ we
        have a formula (3.6) of the kind used for NiceAscent; it then suffices
        to compute that formula and subtract $P_{s.x,y}$ from it.

	Finally if no such $(s,t)$ exist, then we have exhausted all
	possibilities where $x$ is below $y$ in the Bruhat order, so we may
	validly conclude that $P_{x,y}=0$.
      */
	auto st = first_endgame_pair(x,y);
	if ((s=st.first) < rank())
	{
	  KLPol pol = mu_new_formula(x,y,s,mu_pairs);

	  //subtract (q-1)P_{xprime,y} from terms of expression (3.4)
	  BlockElt pr_xprime = prim_index(cayley(s,x).first,desc_y);
	  const auto& P_xprime_y = d_store[kl_y[pr_xprime]];
	  pol.safeAdd(P_xprime_y);
	  pol.safeSubtract(P_xprime_y,1);

	  //now |pol| holds P_{x,y}+P_{s.x,y}

	  weyl::Generator t = st.second;

	  if (t<rank()) // nothing to subtract if $s.x$ not in partial block
	  {
	    //compute P_{s.x,y} using t
	    BlockEltPair sx_up_t = cayley(t,cross(s,x));

	    // any |UndefBlock| component of |sx_up_t| will contribute $0$
	    pol.safeSubtract(d_store[kl_y[prim_index(sx_up_t.first,desc_y)]]);
	    pol.safeSubtract(d_store[kl_y[prim_index(sx_up_t.second,desc_y)]]);
	  }

	  *kl_y_it = hash.match(pol);
	  if (l_y==l_x+2*pol.degree()+1)
	    mu_pairs.emplace_back(x,pol[pol.degree()]);
	} // |if (endgame_pair(x,y)) |
	else // |first_endgame_pair| found nothing
	  assert(*kl_y_it==d_zero); // just check unchanged since initialised
      } // end of no NiceAscent case
    } // while (j-->0)
  }
  catch (error::NumericUnderflow& err) // repackage error, reporting x,y
  {
    throw kl_error::KLError(x,y,__LINE__,
			    static_cast<const KL_table&>(*this));
  }

  {
    Mu_list downs; // set apart initial part which is increasing
    downs.splice(downs.begin(),mu_pairs,mu_pairs.begin(),downs_end);
    mu_pairs.reverse(); // remainder was decreasing, so make it increasing
    mu_pairs.merge(std::move(downs)); // fusion with initial increasing part
  }
  d_mu[y].assign(mu_pairs.wcbegin(),mu_pairs.wcend());

  return std::vector<KLIndex>(kl_y.begin(),kl_y.begin()+prims.size()); // slice
} // |KL_table::new_recursion_column|

/*
  Compute the $\mu$-sum appearing in a new K-L recursion.

  Here |pc| is the primitive column for |y|, $s$ is real nonparity for $y$ and
  either C+ or imaginary for $x=pc[j]$ (those are the cases for which the
  formula is used; the status w.r.t. $x$ is not actually used by the code), and
  for all $k>j$ one already has stored $P_{pc[k],y}$ in |klv[k]|.

  The mu-table and KL-table have been filled in for elements of length < l(y),
  so that for $z<y$ we can call |KL_pol(x,z)|.

  The various recursion formulas involve a sum:
  $$
    \sum_{x<z<y} mu(z,y) q^{(l(y)-l(z)+1)/2}P_{x,z}
  $$
  where in addition to the condition given, |s| must be a descent for |z|.

  We construct a loop over |z|. The test for $z<y$ is absent, but implied by
  $\mu(z,y)\neq0$; the $\mu(\cdot,y)$ information is passed in the |mu_y|
  argument to this method. The chosen loop order allows fetching $\mu(z,y)$
  only once, and terminating the scan of |klv| once its values |x| become too
  large to produce a non-zero $P_{x,z}$.
*/
KLPol KL_table::mu_new_formula
  (BlockElt x, BlockElt y, weyl::Generator s, const Mu_list& mu_y)
{
  KLPol pol=Zero;

  unsigned int lx=length(x), ly = length(y);

  try
  {
    for (const auto& pair : mu_y) // a block element with $\mu(z,y)\neq0$
    {
      BlockElt z = pair.x;
      unsigned int lz = length(z);
      if (lz<=lx)
	break; // length |z| decreases, and |z==x| must be excluded, so stop
      if (not DescentStatus::isDescent(descent_value(s,z))) continue;

      // now we have a true contribution with nonzero $\mu$
      unsigned int d = (ly - lz +1)/2; // power of $q$ used in the formula
      MuCoeff mu = pair.coef;
      KLPolRef Pxz = KL_pol(x,z); // we can look this up because $z<y$

      if (mu==MuCoeff(1)) // avoid useless multiplication by 1 if possible
	pol.safeAdd(Pxz,d); // add $q^d.P_{x,z}$ to |pol|
      else // mu!=MuCoeff(1)
	pol.safeAdd(Pxz,d,mu); // add $q^d.\mu(z,y).P_{x,z}$ to |pol|

    } // |for (pair : mu_y)|
  }
  catch (error::NumericOverflow& e){
    throw kl_error::KLError(x,y,__LINE__,
			    static_cast<const KL_table&>(*this));
  }

  return pol;
} // |KL_table::muNewFormula|


void KL_table::silent_fill(BlockElt last_y)
{
  try
  {
    KLHash hash(d_store); // (re-)construct a hastable for polynomial storage
    // fill the lists
    for (auto it = d_holes.begin(); it() and *it<=last_y; ++it)
    {
      fill_KL_column(*it,hash);
      d_holes.remove(*it);
    }
    // after all columns are done the hash table is freed, only the store remains
  }
  catch (kl_error::KLError& e)
  {
    std::ostringstream os;
    os << "negative coefficient in P_{" << e.x << ',' << e.y
       << "} at line " << e.line << '.';
    throw std::runtime_error(os.str()); // so that atlas may catch it
  }
}

/*
  New routine that does verbose filling of existing |KL_table| object
*/
void KL_table::verbose_fill(BlockElt last_y)
{
  try
  {
    KLHash hash(d_store,4);

    size_t minLength = length(first_hole()); // length of first new |y|
    size_t maxLength = length(last_y<size() ? last_y : size()-1);

    //set timers for KL computation
    std::time_t time0;
    std::time(&time0);
    std::time_t time;

    struct rusage usage; //holds Resource USAGE report
    size_t storesize = 0; // previous size of d_store
    size_t polsize = 0; // running total of sum of (polynomial degrees+1)

    size_t kl_size = 0;

    for (size_t l=minLength; l<=maxLength; ++l) // by length for progress report
    {
      BlockElt y_start = l==minLength ? first_hole() : length_less(l);
      BlockElt y_limit = l<maxLength ? length_less(l+1) : last_y+1;
      for (BlockElt y=y_start; y<y_limit; ++y)
      {
	std::cerr << y << "\r";

	fill_KL_column(y,hash);
	kl_size += d_KL[y].size();
	d_holes.remove(y);
      }

      // now length |l| is completed
      size_t p_capacity // currently used memory for polynomials storage
	= hash.capacity()*sizeof(KLIndex) + d_store.capacity()*sizeof(KLPol);
      for (size_t i=storesize; i<d_store.size(); ++i)
	polsize+= (d_store[i].degree()+1)*sizeof(KLCoeff);
      storesize = d_store.size(); // avoid recounting polynomials!
      p_capacity += polsize;

      std::cerr // << "t="    << std::setw(5) << deltaTime << "s.
	<< "l=" << std::setw(3) << l // completed length
	<< ", y="  << std::setw(6)
	<< length_less(l+1)-1 // last y value done
	<< ", polys:"  << std::setw(11) << d_store.size()
	<< ", mat:"  << std::setw(11) << kl_size
	<<  std::endl;
      unsigned cputime, resident; //memory usage in megabytes
      if(getrusage(RUSAGE_SELF, &usage) != 0)
	std::cerr << "getrusage failed" << std::endl;
      resident = usage.ru_maxrss/1024; //largest so far??
#ifdef __APPLE__
      resident = resident/1024;
#endif
      cputime = usage.ru_utime.tv_sec;
      std::cerr << "CPU time = " << std::setw(5) << cputime
		<< " secs, Max res size="
		<< std::setw(5) << resident << "MB, pmem="
		<< std::setw(6) << p_capacity/1048576 << "MB, matmem="
		<< std::setw(6) << kl_size*sizeof(KLIndex)/1048576
		<< "MB \n";

    } // for (l=min_length+1; l<=max_Length; ++l)

    std::time(&time);
    double deltaTime = difftime(time, time0);
    std::cerr << std::endl;
    std::cerr << "Total elapsed time = " << deltaTime << "s." << std::endl;
    std::cerr << d_store.size() << " polynomials, "
	      << kl_size << " matrix entries."<< std::endl;

    std::cerr << std::endl;

  }
  catch (kl_error::KLError& e)
  {
    std::ostringstream os;
    os << "negative coefficient in P_{" << e.x << ',' << e.y
       << "} at line " << e.line << '.';
    throw std::runtime_error(os.str()); // so that atlas may catch it
  }

}

void KL_table::swallow (KL_table&& sub, const BlockEltList& embed, KLHash& hash)
{
#ifndef NDEBUG
  check_sub(sub,embed);
#endif
  std::vector<KLIndex> poly_trans(sub.d_store.size());;
  for (KLIndex i=0; i<sub.d_store.size(); ++i)
    poly_trans[i]=hash.match(sub.d_store[i]); // should also extend |d_store|

  for (BlockElt z=0; z<sub.block().size(); ++z)
    if (not sub.d_holes.isMember(z) and d_holes.isMember(embed[z]))
    { // then transfer |sub.d_KL[z]| and |sub.d_mu[z]| to new block
      RankFlags desc = sub.descentSet(z);
      prepare_prim_index(desc); // first make sure |KLSuport| is ready for |z|
      auto sub_prims = sub.primitives(z);
      auto prims = primitives(embed[z]);
      // we need to convert these |BitMap|s to vectors
      BlockEltList sub_pc(sub_prims.begin(),sub_prims.end());
      BlockEltList pc(prims.begin(),prims.end());
      assert(sub.d_KL[z].size()==sub_pc.size());
      assert(desc == descentSet(embed[z]));
      d_KL[embed[z]].resize(pc.size(),d_zero); // default to |d_zero|
      for (unsigned int i=0; i<sub_pc.size(); ++i)
      {
	unsigned int new_i = prim_index(embed[sub_pc[i]],desc);
	assert(sub.prim_index(sub_pc[i],desc)==i); // |sub_pc[i]| is primitive
	assert(prim_index(pc[new_i],desc)==new_i); // |pc[new_i]| is primitive
	d_KL[embed[z]][new_i] = poly_trans[sub.d_KL[z][i]];
      }

      for (auto& entry : sub.d_mu[z])
	entry.x = embed[entry.x]; // renumber block elements (coef unchanged)
      d_mu[embed[z]] = std::move(sub.d_mu[z]);

      d_holes.remove(embed[z]);
    }
}


/*****************************************************************************

        Chapter V -- Functions declared in kl.h

 *****************************************************************************/


/*
  Return the W-graph for this block.

  Explanation: the W-graph is a graph with one vertex for each element of the
  block; the corresponding descent set is the tau-invariant, i.e. the set of
  generators s that are either complex descents, real type I or II, or
  imaginary compact. Let x < y in the block such that mu(x,y) != 0, and
  descent(x) != descent(y). Then there is an edge from x to y unless
  descent(x) is contained in descent(y), and an edge from y to x unless
  descent(y) is contained in descent(x). Note that the latter containment
  always holds when the length difference is > 1, so that in that case there
  will only be an edge from x to y (the edge must be there because we already
  assumed that the descent sets were not equal.) In both cases, the
  coefficient corresponding to the edge is mu(x,y).

  The edge lists are constructed in already sorted order: for a given element,
  the outgoing edges to smaller elements are first constructed when |y| equals
  that element (and they come in increasing order because |mcol| has its
  first components (|x|) increasing), then to larger elements when the given
  element occurs as |x| for another as |y|; the |y| are always increasing.

*/
wgraph::WGraph wGraph(const KL_table& kl_tab)
{
  wgraph::WGraph wg(kl_tab.rank(),kl_tab.size());

  // fill in descent sets, edges and coefficients
  for (BlockElt y = 0; y < kl_tab.size(); ++y)
  {
    const RankFlags& d_y = kl_tab.descent_set(y);
    wg.descent_sets[y] = d_y;
    const Mu_column& mcol = kl_tab.mu_column(y);
    for (size_t j = 0; j < mcol.size(); ++j)
    {
      BlockElt x = mcol[j].x;
      assert(x<y); // this is a property of |mu_column|
      const RankFlags& d_x = kl_tab.descent_set(x);
      if (d_x == d_y)
	continue;
      MuCoeff mu = mcol[j].coef;
      if (kl_tab.length(y) - kl_tab.length(x) > 1)
      { // nonzero $\mu$, unequal descents, $l(x)+1<l(y)$: edge from $x$ to $y$
	wg.oriented_graph.edgeList(x).push_back(y);
	wg.coefficients[x].push_back(mu);
	continue;
      }
      // now length difference is 1: edges except to a larger descent set
      if (not d_y.contains(d_x)) // then add edge from $x$ to $y$
      {
	wg.oriented_graph.edgeList(x).push_back(y);
	wg.coefficients[x].push_back(mu);
      }
      if (not d_x.contains(d_y)) // then add edge from $y$ to $x$
      {
	wg.oriented_graph.edgeList(y).push_back(x);
	wg.coefficients[y].push_back(mu);
      }
    }
  }
  return wg;
} // |wGraph|

} // |namespace kl|
} // |namespace atlas|<|MERGE_RESOLUTION|>--- conflicted
+++ resolved
@@ -153,17 +153,10 @@
   */
 KLPolRef KL_table::KL_pol(BlockElt x, BlockElt y) const
 {
-<<<<<<< HEAD
   if (x==UndefBlock) // partial blocks can cause this in many ways
     return d_store[d_zero];
-=======
-  x=primitivize(x,descent_set(y));
-  if (x>=y) return d_store[x==y ? d_one : d_zero];
-
-  KL_pair target(x,d_zero); // provide dummy second component for search
->>>>>>> d31620d6
   const auto& kl_col = d_KL[y];
-  unsigned int inx = prim_index(x,descentSet(y));
+  unsigned int inx = prim_index(x,descent_set(y));
 
   if (inx>=kl_col.size()) // l(x)>=l(y), includes case x==-1: no primitivization
     return d_store[inx==self_index(y) ? d_one : d_zero];
@@ -173,17 +166,10 @@
 // The same, but just return the index into |d_store| that gives $P_{x,y}$
 KLIndex KL_table::KL_pol_index(BlockElt x, BlockElt y) const
 {
-<<<<<<< HEAD
   if (x==UndefBlock) // partial blocks can cause this in many ways
     return d_zero;
-=======
-  x=primitivize(x,descent_set(y));
-  if (x>=y) return x==y ? d_one : d_zero;
-
-  KL_pair target(x,d_zero); // provide dummy second component for search
->>>>>>> d31620d6
   const auto& kl_col = d_KL[y];
-  unsigned int inx = prim_index(x,descentSet(y));
+  unsigned int inx = prim_index(x,descent_set(y));
 
   if (inx>=kl_col.size()) // l(x)>=l(y), includes case |inx==(unsigned)-1|
     return inx==self_index(y) ? d_one : d_zero;
@@ -413,10 +399,6 @@
 { return block().inverseCayley(s,y); }
 
 
-<<<<<<< HEAD
-
-=======
->>>>>>> d31620d6
 // private manipulators
 
 /*
@@ -429,16 +411,11 @@
 void KL_table::fill_KL_column(BlockElt y, KLHash& hash)
 {
   if (d_KL[y].size()>0)
-<<<<<<< HEAD
     return; // column has already been filled
 
-  prepare_prim_index(descentSet(y)); // so looking up |KL_pol(x,y)| will be OK
-
-  weyl::Generator s = firstDirectRecursion(y);
-=======
-    return 0; // column has already been filled
+  prepare_prim_index(descent_set(y)); // so looking up |KL_pol(x,y)| will be OK
+
   weyl::Generator s = first_direct_recursion(y);
->>>>>>> d31620d6
   if (s<rank())  // a direct recursion was found, use it for |y|, for all |x|
   {
     std::vector<KLPol> klv(block().size()+1); // storage, indexed by |BlockElt|
@@ -453,7 +430,7 @@
     BitMap prims = primitives(y); // here we do all |x| primitive for |y|
     d_KL[y] = new_recursion_column(prims,y,hash); // compute and install column
   }
-}
+} // |KL_table::fill_KL_column|
 
 /*
   Put into |klv[x]| the the right-hand sides of the recursion formulae for the
@@ -647,18 +624,14 @@
   Mu_list mu_pairs; // those |x| with |mu(x,y)>0|
 
   unsigned int ly = length(y);
-<<<<<<< HEAD
-=======
-  auto desc_y = descent_set(y);
->>>>>>> d31620d6
 
   auto KL_it = KL.rbegin(); // prepare for writing |KL| backwards
   for (unsigned long x=prims.capacity(); prims.back_up(x); ++KL_it)
     if (ext.isMember(x))
     { // extremal element; use stored polynomial
       const KLPol& Pxy = klv[x];
+      *KL_it = hash.match(Pxy);
       unsigned int lx = length(x);
-      *KL_it = hash.match(Pxy);
       if (ly==lx+2*Pxy.degree()+1) // in particular parities |lx|, |ly| differ
 	mu_pairs.emplace_front(x,MuCoeff(Pxy[Pxy.degree()]));
     }
@@ -749,7 +722,7 @@
   // all |mu_pairs| is not decreasing by |x|, but it must be decreasing by length
   const auto downs_end = mu_pairs.end(); // record separation for final sorting
 
-  unsigned long x = lengthLess(length(y)); // upper bound for |prims| members
+  unsigned long x = length_less(length(y)); // upper bound for |prims| members
   try {
     auto kl_y_it = // |*KL_y_it| will be entry for $P_{x,y}$
       kl_y.begin()+prims.size(); // this is the upper bound for written part
@@ -761,9 +734,9 @@
       { // equation (1.9) in recursion.pdf
 	assert(descent_value(s,x)==DescentStatus::ImaginaryTypeII);
 	BlockEltPair p = cayley(s,x);
-	KLPol pol = d_store[kl_y[prim_index(p.first,desc_y)]];
-	pol.safeAdd(d_store[kl_y[prim_index(p.second,desc_y)]]);
-	*kl_y_it = hash.match(pol);
+	KLPol Pxy = d_store[kl_y[prim_index(p.first,desc_y)]];
+	Pxy.safeAdd(d_store[kl_y[prim_index(p.second,desc_y)]]);
+	*kl_y_it = hash.match(Pxy);
 	continue; // done with |x|, go on to the next
       }
 
@@ -1073,7 +1046,7 @@
   for (BlockElt z=0; z<sub.block().size(); ++z)
     if (not sub.d_holes.isMember(z) and d_holes.isMember(embed[z]))
     { // then transfer |sub.d_KL[z]| and |sub.d_mu[z]| to new block
-      RankFlags desc = sub.descentSet(z);
+      RankFlags desc = sub.descent_set(z);
       prepare_prim_index(desc); // first make sure |KLSuport| is ready for |z|
       auto sub_prims = sub.primitives(z);
       auto prims = primitives(embed[z]);
@@ -1081,7 +1054,7 @@
       BlockEltList sub_pc(sub_prims.begin(),sub_prims.end());
       BlockEltList pc(prims.begin(),prims.end());
       assert(sub.d_KL[z].size()==sub_pc.size());
-      assert(desc == descentSet(embed[z]));
+      assert(desc == descent_set(embed[z]));
       d_KL[embed[z]].resize(pc.size(),d_zero); // default to |d_zero|
       for (unsigned int i=0; i<sub_pc.size(); ++i)
       {
