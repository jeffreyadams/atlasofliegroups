--- conflicted
+++ resolved
@@ -585,11 +585,7 @@
   mu_pairs.merge(std::move(downs)); // need not call |unique|: sets are disjoint
 
   // commit
-<<<<<<< HEAD
-  d_mu[y].assign(mu_pairs.wcbegin(),mu_pairs.wcend()); // convert to vector
-=======
   d_mu[y] = mu_pairs.to_vector();
->>>>>>> 59695c70
 } // |KL_table::complete_primitives|
 
 /*
