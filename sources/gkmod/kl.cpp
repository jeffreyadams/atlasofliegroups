/*
  This is kl.cpp

  Copyright (C) 2004,2005 Fokko du Cloux
  Copyright 2012 David Vogan, Marc van Leeuwen
  part of the Atlas of Lie Groups and Representations

  For license information see the LICENSE file
*/

/*
  Implementation of the class KL_table.

  This module contains code for the computation of the Kazhdan-Lusztig
  polynomials for a given block of representations. We have taken the radical
  approach of not using the Bruhat ordering at all, just ordering by length
  instead, and coping with the ensuing appearance of zero polynomials. It
  is expected that the simplification thus achieved will more than outweigh
  the additional polynomials computed.

  The general scheme is fairly similar to the one in Coxeter: there is a
  "KLSupport" structure, that holds the list of primitive pairs that makes it
  possible to read the |d_KL| list, plus some additional lists that allow for
  a fast primitivization algorithm, for instance; there are two main lists,
  |d_KL| (filled in for all primitive pairs), and |d_mu| (filled in only for
  non-zero mu coefficients.)
*/

#include "kl.h"

#include <iostream>
#include <fstream>
#include <iomanip>
#include <ctime>
#include <sstream>
#include <string>

#include <sys/time.h>
#include <sys/resource.h> // for getrusage in verbose

#include <cassert>
#include <stdexcept>

#include "hashtable.h"
#include "kl_error.h"
#include "wgraph.h"	// for the |wGraph| function

// extra defs for windows compilation -spc
#ifdef WIN32
#include <iterator>
#endif

/*
  [Fokko's original description, which referred to a slighly older
  version of the computation. Fokko implemented the change from using
  extremal pairs to the slightly large set of primitive pairs, but did
  not change all of the code comments. I am trying to do that now. DV
  8/26/06.]

  This module contains code for the computation of the Kazhdan-Lusztig
  polynomials for a given block of representations. We have taken the radical
  approach of not using the Bruhat ordering at all, just ordering by length
  instead, and coping with the ensuing appearance of zero polynomials. It
  is expected that the simplification thus achieved will more than outweigh
  the additional polynomials computed.

  The general scheme is fairly similar to the one in Coxeter: there is a
  "KLSupport" structure, that holds the list of extremal pairs that makes it
  possible to read the |d_KL| list, plus some additional lists that allow for
  a fast extremalization algorithm, for instance; there are two main lists,
  |d_KL| (filled in for all extremal pairs), and |d_mu| (filled in only for
  non-zero mu coefficients.)
*/

namespace atlas {

namespace kl {

// Polynomial 0, which is stored as a vector of size 0.
  const KLPol Zero;

// Polynomial $1.q^0$.
  const KLPol One(0,KLCoeff(1)); // since |Polynomial(d,1)| gives |1.q^d|.

/*****************************************************************************

        Chapter I -- Public methods of the KLPolEntry and KL_table classes.

 *****************************************************************************/

/* methods of KLPolEntry */


/*
  Calculate a hash value in [0,modulus[, where modulus is a power of 2

  The function is in fact evaluation of the polynomial (with coefficients
  interpreted in $\Z$) at the point $2^{21}+2^{13}+2^8+2^5+1=2105633$, which can
  be calculated quickly (without multiplications) and which gives a good spread
  (which is not the case if 2105633 is replaced by a small number, because the
  evaluation values will not grow fast enough for low degree polynomials!).
*/
inline size_t KLPolEntry::hashCode(size_t modulus) const
{ const KLPol& P=*this;
  if (P.isZero()) return 0;
  polynomials::Degree i=P.degree();
  size_t h=P[i]; // start with leading coefficient
  while (i-->0) h= (h<<21)+(h<<13)+(h<<8)+(h<<5)+h+P[i];
  return h & (modulus-1);
}

bool KLPolEntry::operator!=(KLPolEntry::Pooltype::const_reference e) const
{
  if (degree()!=e.degree()) return true;
  if (isZero()) return false; // since degrees match
  for (polynomials::Degree i=0; i<=degree(); ++i)
    if ((*this)[i]!=e[i]) return true;
  return false; // no difference found
}

/* methods of KL_table */


KL_table::KL_table(const Block_base& b)
  : klsupport::KLSupport(b) // construct unfilled support object from block
  , d_holes(b.size()) // start with ambition to fill everything
  , d_KL(b.size()) // create empty slots for whole block; doesn't cost much
  , d_mu(b.size())
  , d_store(2)
{
  d_holes.fill();
  d_store[d_zero]=Zero; // ensure these polynomials are present
  d_store[d_one]=One;   // at expected indices, even if maybe absent in |d_KL|
}

/******** copy, assignment and swap ******************************************/


/******** accessors **********************************************************/


/*
  Return the Kazhdan-Lusztig-Vogan polynomial $P_{x,y}$

  Here column $y$ must have been completely computed, and stored in |d_KL[y]|.

  Since |d_KL| holds all polynomials for primitive pairs $(x,y)$, this is just a
  lookup function. Find the index |inx| of the primitivisation of |x| in the
  column |kl_col==d_kl[y]| (done in using quick lookup in |prim_index|). If this
  has made |inx| out of bounds (in particular if |inx==UndefBlock|) return a
  zero polynomial. Otherwise fetch from |d_KL| and |d_store|.
  */
KLPolRef KL_table::KL_pol(BlockElt x, BlockElt y) const
{
  if (x==UndefBlock) // partial blocks can cause this in many ways
    return d_store[d_zero];
  const auto& kl_col = d_KL[y];
  unsigned int inx = prim_index(x,descentSet(y));

  if (inx>=kl_col.size()) // l(x)>=l(y), includes case x==-1: no primitivization
    return d_store[inx==self_index(y) ? d_one : d_zero];
  return d_store[kl_col[inx]];
}

// The same, but just return the index into |d_store| that gives $P_{x,y}$
KLIndex KL_table::KL_pol_index(BlockElt x, BlockElt y) const
{
  if (x==UndefBlock) // partial blocks can cause this in many ways
    return d_zero;
  const auto& kl_col = d_KL[y];
  unsigned int inx = prim_index(x,descentSet(y));

  if (inx>=kl_col.size()) // l(x)>=l(y), includes case |inx==(unsigned)-1|
    return inx==self_index(y) ? d_one : d_zero;
  return kl_col[inx];
}

/*
  Return $\mu(x,y)$.

  This function is not used internally, so we are sure all tables are computed.
  We prefer fast look-up in |d_KL| (via |klPol|) over binary search in |d_mu|.
*/
MuCoeff KL_table::mu(BlockElt x, BlockElt y) const
{
  KLPolRef p = KL_pol(x,y);
  return p.isZero() or 2*p.degree()+1+length(x)<length(y) ? MuCoeff(0)
						: MuCoeff(p[p.degree()]);
}

/*
  Return the |BitMap| of all |x| extremal w.r.t. |y|.

  This means that |length(x) < length(y)|, and every descent for |y| is also a
  descent for |x|, in other words $asc(x)\cap desc(y)=\emptyset$. Here descent
  means "in the $\tau$ invariant" (possibilities C-, ic, r1, r2).
*/
BitMap KL_table::extremals(BlockElt y) const
{
  BitMap result(size());
  result.fill(0,lengthLess(length(y)));  // start with all elements < y in length
  filter_extremal(result,descentSet(y)); // filter out the non-extremal elements

  return result;
}


/*
  Return the list of all |x| primitive w.r.t. |y|.

  Explanation: this means that |length(x) < length(y)|, and every descent
  for |y| is either a descent, or an imaginary type II ascent for |x|.
*/
BitMap KL_table::primitives (BlockElt y) const
{
  BitMap result(size());
  result.fill(0,lengthLess(length(y)));  // start with all elements < y in length
  filter_primitive(result,descentSet(y)); // filter out non-primitive elements

  return result;
}


/******** manipulators *******************************************************/


KLHash KL_table::pol_hash () { return KLHash(d_store); }

// Fill (or extend) the KL- and mu-lists.
void KL_table::fill(BlockElt y, bool verbose)
{
  if (y<first_hole())
    return; // tables present already sufficiently large for |y|

#ifndef VERBOSE
  verbose=false; // if compiled for silence, force this variable
#endif

  try
  {
    if (verbose)
    {
      std::cerr << "computing Kazhdan-Lusztig polynomials ..." << std::endl;
      verbose_fill(y);
      std::cerr << "done" << std::endl;
    }
    else
      silent_fill(y);
  }
  catch (std::bad_alloc)
  { // roll back, and transform failed allocation into MemoryOverflow
    std::cerr << "\n memory full, KL computation abondoned.\n";
    for (auto it = d_holes.begin(); it() and *it<=y; ++it)
    { // remove any partially written columns
      d_KL[*it].clear();
      d_mu[*it].clear();
    }
    throw error::MemoryOverflow();
  }

}

BitMap KL_table::primMap (BlockElt y) const
{
  BitMap b(size()); // block-size bitmap

  // start with all elements < y in length
  b.fill(0,lengthLess(length(y)));
  b.insert(y);   // and y itself

  filter_primitive(b,descentSet(y)); // filter out those that are not primitive

  // now b holds a bitmap indicating primitive elements for y

  // our result will be a bitmap of that capacity
  BitMap result (b.size()); // initiallly all bits are cleared

  // traverse |b|, for elements that have nonzero KL poly, set bits in |result|

  size_t position=0; // position among set bits in b (avoids using b.position)
  for (BitMap::iterator it=b.begin(); it(); ++position,++it)
    if (not KL_pol(*it,y).isZero()) // look if |*it| indexes nonzero element
      result.insert(position);     // record its position and advance in row

  return result;
}


/*****************************************************************************

        Chapter II -- Private methods used during construction

 *****************************************************************************/

/*
  Return the first descent generator that is not real type II

  Explanation: these are the ones that give a direct recursion formula for the
  K-L basis element. Explicitly, we search for a generator |s| such that
  |descentValue(s,y)| is either |DescentStatus::ComplexDescent| or
  |DescentStatus::RealTypeI|. If no such generator exists, we return |rank()|.
*/
weyl::Generator KL_table::firstDirectRecursion(BlockElt y) const
{
  const DescentStatus& d = descent(y);
  weyl::Generator s;
  for (s=0; s<rank(); ++s)
    if (DescentStatus::isDirectRecursion(d[s]))
      break;

  return s;

} // |KL_table::firstDirectRecursion|

/*
  Return the first real nonparity ascent for y that is a complex ascent, or
  imaginary type 2, or compact imaginary for x.

  Explanation: those are the ones that give a nice new recursion formula for
  the K-L polynomial

  If no such generator exists, we return |rank()|.
*/
weyl::Generator KL_table::first_nice_and_real(BlockElt x,BlockElt y) const
{
  const DescentStatus& dx = descent(x);
  const DescentStatus& dy = descent(y);

  weyl::Generator s;
  for (s=0; s<rank(); ++s)
    if (dy[s]==DescentStatus::RealNonparity)
      { DescentStatus::Value vx = dx[s];
	if (vx==DescentStatus::ComplexAscent or
	    vx==DescentStatus::ImaginaryTypeII or
	    vx==DescentStatus::ImaginaryCompact)
	  break; // and return the current |s|
      }
  return s;

} // |KL_table::first_nice_and_real|

/*
  Preconditions:
  * all descents for y are of type r2 (firstDirectRecursion has failed)
  * x is extremal for y (none of the descents for y are ascents for x)
  * none of the rn ascents for y is C+, ic or i2 for x (so
    |first_nice_and_real| failed to find anything)

  Return the first pair (s,t) such that
  1) (s,t) is (rn,r2) for y;
  2) (s,t) is (i1,ic) for x;
  3) (s,t) is (i1,i1/2) for s.x.
  Since the statuses of t for x and s.x differ, s must be ajdacent to t in the
  Dynkin diagram (but this is not tested or used explicitly here)

  Such a pair can be used to compute P_{x,y}+P_{s.x,y} using s,
  then P_{s.x,y} using t, and so P_{x,y}.

  The test that t is ic for x is omitted, since x and s.x being related by an
  imaginary cross action are in the same fiber, so t is imaginary for x if it
  is so for s.x, and noncompact for x is ruled out by extremality precondition

  If no such pair exists, (rank,*) is returned. Under the given preconditions,
  such failure allows concluding that P_{x,y}=0.

  The function may also return (s,rank), indicating that a good s was found,
  but that s.x was undefined (not in the partial block) so that no t could
  even be searched for. In this case one always has P_{s.x,y}=0, so the above
  method can still be used, and indeed simplifies by not needing t.
*/
std::pair<weyl::Generator,weyl::Generator>
   KL_table::first_endgame_pair(BlockElt x, BlockElt y) const
{
  const DescentStatus& dx = descent(x);
  const DescentStatus& dy = descent(y);

  weyl::Generator s,t, r=rank();

  for (s=0; s<r; ++s)
    if (dy[s]==DescentStatus::RealNonparity and
	dx[s]==DescentStatus::ImaginaryTypeI)
    { BlockElt sx = cross(s,x);
      if (sx==UndefBlock) // cross image might be outside partial block
	return std::make_pair(s,r); // cannot and need not search for |t|
      const DescentStatus& dsx = descent(sx);
      for (t = 0; t<r; ++t)
	if (dy[t]==DescentStatus::RealTypeII)
	  if (dsx[t]==DescentStatus::ImaginaryTypeI or
	      dsx[t]==DescentStatus::ImaginaryTypeII)
	    return std::make_pair(s,t);
    }
  return std::make_pair(r,0); // failure

} // |KL_table::first_endgame_pair|

// A convenience method that is "derived" from (the non-ancestor) |Block|
inline BlockEltPair KL_table::inverse_Cayley(weyl::Generator s, BlockElt y) const
{ return block().inverseCayley(s,y); }



// private manipulators

/*
  Fill the column for |y| in the KL-table.

  Precondition: all lower rows have been filled

  Column of $y$ is the set of all $P_{x,y}$ for $x<y$
*/
void KL_table::fill_KL_column(BlockElt y, KLHash& hash)
{
  if (d_KL[y].size()>0)
    return; // column has already been filled

  prepare_prim_index(descentSet(y)); // so looking up |KL_pol(x,y)| will be OK

  weyl::Generator s = firstDirectRecursion(y);
  if (s<rank())  // a direct recursion was found, use it for |y|, for all |x|
  {
    std::vector<KLPol> klv(block().size()+1); // storage, indexed by |BlockElt|
    klv[y]=One; // ensure diagonal entry of it taken to be $P_{y,y}=1$
    BitMap ext = extremals(y); // we compute for |x| extremal only

    recursion_column(klv,ext,y,s); // compute all polynomials for these |x|
    complete_primitives(klv,ext,y,hash); // add primitives; store in |d_KL|
  }
  else // we must use an approach that distinguishes on |x| values
  {
<<<<<<< HEAD
    KL_column& klv = d_KL[y]; // here we write directly into |d_KL|
    // (any ascents for x that are descents for y must be imaginary type II)
    new_recursion_column(klv,y,hash); // put new-recursion result into |klv|
=======
    BitMap prims = primitives(y); // here we do all |x| primitive for |y|
    std::vector<KLIndex> klc = // a vector of size |block().size()+1|
      new_recursion_column(prims,y,hash);

    // commit
    containers::sl_list<KL_pair> non_zeros;
    for (BlockElt x : prims)
    {
      const auto& Pxy = klc[x];
      if (not isZero(Pxy))
	non_zeros.emplace_back(x,Pxy);
    }

    d_KL[y].reserve(non_zeros.size());
    d_KL[y].assign(non_zeros.begin(),non_zeros.end());

    sparseness += klc.size()-non_zeros.size();
>>>>>>> 10609bbd
  }
}

/*
  Put into |klv[x]| the the right-hand sides of the recursion formulae for the
  elements |x=e[i]| with |y|, corresponding to the descent |s| for |y|. Here |e|
  contains the block elements extremal for |y| (so in particular their length is
  less than that of |y| and |s| is a descent for all of them), and |s| is either
  a complex, or a real type I descent for |y|. The formula takes the form

    P_{x,y} = (c_s.c_{y'})-part - correction term

  where y' = cross(s,y) when s is complex for y, one of the two elements in
  inverseCayley(s,y) when s is real. The (c_s.c_{y'})-part depends on what kind
  of descent |s| is for |x|. The correction term comes from $\sum_z mu(z,y1)c_z$
  and is handled by |muCorrection|; the form of the summation depends only on
  |y1| (which is recomputed here), but the summation itself involves polynomials
  $P_{x,z}$ that depend on $x$ as well.
*/
void KL_table::recursion_column(std::vector<KLPol>& klv,
				const BitMap& e, // extremals for |y|
				BlockElt y,
				weyl::Generator s)
{
  BlockElt sy =
    descentValue(s,y) == DescentStatus::ComplexDescent ? cross(s,y)
    : inverse_Cayley(s,y).first;  // s is real type I for y here, ignore .second

  unsigned long x = // declaration outside is needed for error reporting
     e.capacity(); // reverse traverser, used in |while| loop below
  try {

    // the following loop could be run in either direction: no dependency.
    // however it is natural to take |x| descending from |y| (exclusive)
    while (e.back_up(x))
    { // now |x| is extremal for $y$, so $s$ is descent for $x$
      switch (descentValue(s,x))
      {
      case DescentStatus::ImaginaryCompact:
	{ // $(q+1)P_{x,sy}$
	  klv[x] = KL_pol(x,sy);
	  klv[x].safeAdd(klv[x],1); // mulitply by $1+q$
	}
	break;
      case DescentStatus::ComplexDescent:
	{ // $P_{sx,sy}+q.P_{x,sy}$
	  BlockElt sx = cross(s,x);
	  klv[x] = KL_pol(sx,sy);
	  klv[x].safeAdd(KL_pol(x,sy),1);
	}
	break;
      case DescentStatus::RealTypeI:
	{ // $P_{sx.first,sy}+P_{sx.second,sy}+(q-1)P_{x,sy}$
	  BlockEltPair sx = inverse_Cayley(s,x);
	  klv[x] = KL_pol(sx.first,sy);
	  klv[x].safeAdd(KL_pol(sx.second,sy));
	  KLPolRef Pxsy = KL_pol(x,sy);
	  klv[x].safeAdd(Pxsy,1);
	  klv[x].safeSubtract(Pxsy); // subtraction must be last
	}
	break;
      case DescentStatus::RealTypeII:
	{ // $P_{sx,sy}+qP_{x,sy}-P_{s.x,sy}$
	  BlockElt sx = inverse_Cayley(s,x).first;
	  klv[x] = KL_pol(sx,sy);
	  klv[x].safeAdd(KL_pol(x,sy),1);
	  klv[x].safeSubtract(KL_pol(cross(s,x),sy)); // subtraction must be last
	}
	break;
      default: assert(false); // this cannot happen
      }
      // for now |klv[i].degree()| might be one notch too high, which will be
      // corrected in |mu_correction|; also |assert| there are based on this one
      assert(klv[x].isZero() or 2*klv[x].degree()<length(y)-length(x) or
	     (2*klv[x].degree()==length(y)-length(x) and
	      klv[x][klv[x].degree()]==mu(x,sy)
	     ));
    } // |for (i=e.size()-->0)|

  }
  catch (error::NumericUnderflow& err){
    throw kl_error::KLError(x,y,__LINE__,
			    static_cast<const KL_table&>(*this));
  }

  mu_correction(klv,e,sy,s); // subtract mu-correction from all of |klv|

} // |KL_table::recursion_column|

/*
  Subtract from all polynomials in |klv| the correcting terms in the
  K-L recursion.

  When we call |mu_correction|, the polynomial |klv[x]| already contains, for
  all $x$ that are extremal for |y| (the members of |e|), the terms in $P_{x,y}$
  corresponding to $c_s.c_{y'}$, where |y'| is an |s| descent of |y| as before.
  The tables |d_KL| and |d_mu| have been filled in for elements of length < l(y).

  The recursion formula is of the form:
  $$
    lhs = c_s.c_{y'} - \sum_{z} mu(z,y')c_z
  $$
  where $y'$ is the |s|-descent of |y| passed as argument |sy|, with the sum
  over |z| runing over the elements $< y'$ such that |s| is a descent for |z|.
  (Here $lhs$ stands for $c_y$ when |s| is a complex descent or real type I for
  |y|, and for $c_{y}+c_{s.y}$ when |s| is real type II; however it plays no
  part in this function that only subtracts $\mu$-terms.)

  We construct a loopfirst over those |z| for which $\mu(z,y')$ is nonzero
  (which implies $z<y'$) and for which |s| is a descent, before traversing |e|
  for the values of |x| for which |klv[x]| needs correction. This allows
  fetching $\mu(z,sy)$ only once, and terminating each inner loop once |x|
  becomes too large to produce a non-zero $P_{x,z}$. (In fact we stop once
  $l(x)=l(z)$, and separately consider the possibility $x=z$ with $P_{x,z}=1$.)
  Either direction of the loop on $z$ would work, but taking it decreasing is
  more natural.
 */
void KL_table::mu_correction(std::vector<KLPol>& klv, const BitMap& e,
			     BlockElt sy, weyl::Generator s)
{
  const Mu_column& mcol = d_mu[sy];
  size_t ly = length(sy)+1; // the length of |y|, otherwise |y| is not used here

  BlockElt xx=UndefBlock; // define outside for error reporting
  try {
    for (auto it = mcol.rbegin(); it!=mcol.rend(); ++it) // makes |z| decreasing
      if (DescentStatus::isDescent(descentValue(s,it->x))) // |s| descent for |z|
      {
	BlockElt z = it->x;
	MuCoeff mu = it->coef; // $\mu(z,sy)$, which is nonzero

	size_t lz = length(z);
	polynomials::Degree d = (ly-lz)/2; // power of |q| used below

	if (mu==MuCoeff(1)) // avoid useless multiplication by 1 if possible
	  for (BlockElt x : e)
	  {
	    if (length(x) >= lz) break; // once reached, $x=z$ is only case left
	    KLPolRef pol = KL_pol(x,z);
	    klv[xx=x].safeSubtract(pol,d); // subtract $q^d.P_{x,z}$ from klv[x]
	  } // |for (j)|
	else // (rare) case that |mu>1|
	  for (BlockElt x : e)
	  {
	    if (length(x) >= lz) break; // once reached, $x=z$ is only case left
	    KLPolRef pol = KL_pol(x,z);
	    klv[xx=x].safeSubtract(pol,d,mu); // subtract $q^d.mu.P_{x,z}$
	  } // |for (j)|

	if (e.isMember(z)) // then handle final term |x==z|
	{ // none of the larger |z| should have altered the leading coefficient
	  assert( klv[z].degree()==d and klv[z][d]==mu );
	  klv[xx=z].safeSubtract(KLPol(d,mu)); // subtract off the term $mu.q^d$
	}

      } // |for (it->reverse(mcol))| |if(isDescent(descentValue(s,it->x))|
  }
  catch (error::NumericUnderflow& err){
    BlockElt y = // reconstruct |y| uniquely from |s| and |sy|
      descentValue(s,sy) == DescentStatus::ComplexAscent
      ? cross(s,sy) : cayley(s,sy).first;
    throw kl_error::KLError(xx,y,__LINE__,
			    static_cast<const KL_table&>(*this));
  }

} // |KL_table::mu_correction|

/* A method that takes a row |klv| of completed KL polynomials, computed by
   |recursion_column| at |y| and extremal elements |x| listed in |er|, and
   transfers them to the main storage structures. Its tasks are

   - generate the list of all primitve elements for |y|, which contains |er|
   - for each primitive element |x|, if it is extremal just look up $P_{x,y}$
     from |klv| in |d_store|; if |x| is primitive but not extremal, compute
     that polynomial (as sum of two $P_{x',y}$ in the same row) and similarly
     store the result
   - record those |x| which have nonzero $\mu(x,y)$, and write |d_mu[y]|

   For the latter point there are two categories of |x|: the extremal ones
   (which can conveniently be handled in the loop over |x|), and those found
   by a (complex or real) descent from |y| itself (they have $\mu(x,y)=1$).
   The latter are of length one less than |y| (but there can be extremal |x|
   of that length as well with nonzero mu), and are primitive only in the real
   type 2 case; we must treat them outside the loop over primitive elements.
 */
void KL_table::complete_primitives(std::vector<KLPol>& klv, const BitMap& ext,
				   BlockElt y, KLHash& hash)
{
<<<<<<< HEAD
  auto pc = primitive_column(y); // the elements for which we must write an entry
  KL_column& KL = d_KL[y]; // the column that we must write to
  KL.resize(pc.size()); // create slots for all pertinent elements |x|
=======
  auto pc = primitives(y); // the elements for which we must write an entry

  KL_column nz_KL(pc.size()); // column of $(x,P_{x,y})$ with $x$ prim, $P\neq0$

  auto nz_KL_p = nz_KL.end();
>>>>>>> 10609bbd

  Mu_list mu_pairs; // those |x| with |mu(x,y)>0|

  unsigned int ly = length(y);

  for (unsigned long x=pc.capacity(); pc.back_up(x); )
    if (ext.isMember(x))
    { // extremal element; use stored polynomial
<<<<<<< HEAD
      const KLPol& Pxy=klv[pc[i]];
      unsigned int lx=length(pc[i]);
      KL[i]=hash.match(Pxy);
      if (ly==lx+2*Pxy.degree()+1) // in particular parities |lx|, |ly| differ
	mu_pairs.emplace_front(pc[i],MuCoeff(Pxy[Pxy.degree()]));
    }
    else // must insert a polynomial for primitive non-extramal |pc[i]|
    {
      unsigned int s = ascent_descent(pc[i],y);
      assert(descentValue(s,pc[i])==DescentStatus::ImaginaryTypeII);
      BlockEltPair xs = cayley(s,pc[i]);
      KLPol Pxy = KL_pol(xs.first,y); // look up P_{x',y} in current row, above
      Pxy.safeAdd(KL_pol(xs.second,y)); // current point, and P_{x'',y} as well
      KL[i]=hash.match(Pxy); // add poly at primitive non-extremal x
=======
      const KLPol& Pxy=klv[x];
      if (not Pxy.isZero())
      {
	*--nz_KL_p = KL_pair(x,hash.match(Pxy));
	unsigned int lx=length(x);
	if (ly==lx+2*Pxy.degree()+1) // in particular parities |lx|, |ly| differ
	  mu_pairs.emplace_front(x,MuCoeff(Pxy[Pxy.degree()]));
      }
    }
    else // insert a polynomial for primitive non-extremal |x| if nonzero
    {
      unsigned int s = ascent_descent(x,y);
      assert(descentValue(s,x)==DescentStatus::ImaginaryTypeII);
      BlockEltPair xs = cayley(s,x);
      KLPol& Pxy = klv[x]; // the polynomial computed here on the fly
      Pxy = klv[primitivize(xs.first,desc_y)]; // look up $P_{xs.first,y}$
      Pxy.safeAdd(klv[primitivize(xs.second,desc_y)]);
      if (not Pxy.isZero())
	*--nz_KL_p = KL_pair(x,hash.match(Pxy));
      // no need to check for |mu| here: |down_set| has the only possible cases
>>>>>>> 10609bbd
    }

  Mu_list downs;
  for (BlockElt x : down_set(block(),y))
    downs.emplace_back(x,MuCoeff(1));
  // These $x$s are non-extremal for $y$, yet have $\mu(x,y)=1\neq0$

  // some elements in |mu_pairs| may have same length as |downs|: merge is needed
  mu_pairs.merge(std::move(downs)); // need not call |unique|: sets are disjoint

  // commit
  d_mu[y].assign(mu_pairs.wcbegin(),mu_pairs.wcend()); // convert to vector
} // |KL_table::complete_primitives|

/*
  Complete second components in |kl_col| so that it holds pairs $(x,P_{x,y}$.
  These KL polynomials are computed by a recursion formula designed for those
  elements |y| for which the direct recursion does not apply.

  When we come here, every simple root |s| is for |y| either a complex ascent or
  imaginary or real (so there are no complex descents for |y|). label:(split 1)

  In fact real type 1 descents for |y| don't occur, but this is not used.

  From that condition we get: for each extremal |x| for |y|, there either exists
  a true ascent |s| that is real for |y|, necessarily nonparity because |x| is
  extremal (split 3), or we are assured that $P_{x,y}=0$.

  Here there is a recursion formula of a somewhat opposite nature than in the
  case of direct recursion. The terms involving $P_{x',y}$ where $x'$ are in
  the up-set of |x| appear in what is most naturally the left hand side of the
  equation, while the sum involving |mu| values appears on the right (3.2). As
  a consequence, the |mu| terms will be computed first, and then modifications
  involving such $P_{x',y}$ and subtraction are applied. However if |s| is
  type 'i1' for |x| the left hand side has (apart from $P_{x,y}$) another term
  $P_{s.x,y}$ for the imaginary cross image $s.x$, and so $P_{x,y}$ cannot be
  directly obtained in this manner; we shall avoid this case if we can.

  An additional case where |s| is 'ic' for |x| and 'rn' for |y| can be handled
  similarly, and we do so if the occasion presents itself. Here there are no
  terms from the up-set of |x| so the right hand side is just the mu terms,
  but the left hand side is $(q+1)P_{x,y}$ truncated to terms of degree at
  most $(l(y)-l(x)-1)/2$, from which we can recover $P_{x,y}$ by |safeDivide|.

  All in all the following cases are handled easily: |x| is (primitive but)
  not extremal, |x| has some |s| which is 'rn' for |y| and one of 'C+', 'i2'
  or 'ic' for |x| (|first_nice_and_real|). If no such |s| exists we can almost
  conclude $P_{x,y}=0$, but need to handle an exceptional "endgame" situation
  in which the formula for an 'i1' ascent can be exploited in spite of the
  presence of $P_{s.x,y}$, because that term can be computed on the fly.

  The sum involving mu, produced by |mu_new_formula|, has terms involving
  $P_{x,u}\mu(u,y}$, so when doing a downward loop over |x| it pays to keep
  track of the previous |u| with nonzero $\mu(u,y)$.

  This code gets executed for |y| that are of minimal length, in which case
  it only contributes $P_{y,y}=1$; the |while| loop will be executed 0 times.
*/
std::vector<KLIndex> KL_table::new_recursion_column
( const BitMap& prims, // with entries primitive elements of length |< length(y)|
  BlockElt y,
  KLHash& hash)
{
<<<<<<< HEAD
  PrimitiveColumn pc = primitive_column(y); // use all |x| primitive for |y|
  kl_col.resize(pc.size()); // create slots for all pertinent elements |x|

  unsigned int l_y = length(y);
=======
  const unsigned int l_y = length(y);
  const auto desc_y = descentSet(y);
>>>>>>> 10609bbd

  std::vector<KLIndex> kl_y(block().size()+1);
  kl_y[y]=d_one;
  Mu_list mu_pairs; // those |x| with |mu(x,y)>0|

  // start off |mu_pairs| with ones for |down_set(y)|, not otherwise computed
  for (BlockElt x : down_set(block(),y))
    mu_pairs.emplace_back(x,MuCoeff(1)); // initial part |mu_pairs| is increasing

  // remainder of |mu_pairs| will be decreasing by |x|; it does not matter that
  // all |mu_pairs| is not decreasing by |x|, but it must be decreasing by length
  const auto downs_end = mu_pairs.end(); // record separation for final sorting

  unsigned long x = prims.capacity(); // which is |block().size()|;
  try {
    while (prims.back_up(x)) // reverse loop through block elements in |prims|
    {
<<<<<<< HEAD
      --kl_col_it; // saying |while(kl_col_it-- != ...)| above would underflow it
      BlockElt x = pc[kl_col_it-kl_col.begin()];

=======
>>>>>>> 10609bbd
      unsigned int s= ascent_descent(x,y);
      if (s<rank()) // a primitive element that is not extremal; easy case
      { // equation (1.9) in recursion.pdf
	assert(descentValue(s,x)==DescentStatus::ImaginaryTypeII);
	BlockEltPair p = cayley(s,x);
<<<<<<< HEAD
	KLPol pol = KL_pol(p.first,y); // present since |klv| is |d_kl[y]|
	pol.safeAdd(KL_pol(p.second,y));
	*kl_col_it = hash.match(pol);
=======
	KLPol Pxy = d_store[kl_y[primitivize(p.first,desc_y)]];
	Pxy.safeAdd(d_store[kl_y[primitivize(p.second,desc_y)]]);
	kl_y[x] = hash.match(Pxy); // record definitive value $P_{x,y}$
>>>>>>> 10609bbd
	continue; // done with |x|, go on to the next
      }

      unsigned int l_x = length(x);

      /* now |x| is extremal for |y|. By (split 1) and Lemma 3.1 of recursion.pdf
         this implies that if $x<y$ in the Bruhat order, there is at least one
         |s| real for |y| that is a true ascent (not rn) for |x| and therefore
         rn for |y|; we first hope that at least one of them is not i1 for |x|
      */
      // first seek a real nonparity ascent for |y| that is C+,i2 or ic for |x|
      s = first_nice_and_real(x,y);
      if (s < rank()) // there is such an ascent s
      {
	// start setting |pol| to the expression (3.4) in recursion.pdf
	KLPol pol = mu_new_formula(x,y,s,mu_pairs);

	switch (descentValue(s,x))
	{
	case DescentStatus::ComplexAscent:
	{ // use equations (3.3a)=(3.4)
<<<<<<< HEAD
	  BlockElt sx = cross(s,x);
	  pol.safeSubtract(KL_pol(sx,y),1);
=======
	  BlockElt pr_sx = primitivize(cross(s,x),desc_y);
	  pol.safeSubtract(d_store[kl_y[pr_sx]],1);
>>>>>>> 10609bbd
	  // subtract qP_{sx,y} from mu terms
	} // ComplexAscent case
	break;

	case DescentStatus::ImaginaryTypeII:
	{ // use equations (3.3a)=(3.5)
	  BlockEltPair p = cayley(s,x);
<<<<<<< HEAD
	  KLPol sum = KL_pol(p.first,y);
	  sum.safeAdd(KL_pol(p.second,y));
=======
	  KLPol sum = d_store[kl_y[primitivize(p.first,desc_y)]];
	  sum.safeAdd(d_store[kl_y[primitivize(p.second,desc_y)]]);
>>>>>>> 10609bbd
	  pol.safeAdd(sum);
	  pol.safeSubtract(sum,1); //now we've added (1-q)(P_{x',y}+P_{x'',y})
	  pol.safeDivide(2);   //this could throw, but should not
	} // ImaginaryTypeII case
	break;

	case DescentStatus::ImaginaryCompact:
	  /* here s is a emph{descent} for x, which causes an extra unknown
	     leading (if nonzero) term to appear in addition to (3.4), giving
	     rise to equation (3.7). Yet we can determine the quotient by q+1.
	  */
	  pol.safe_quotient_by_1_plus_q(length(y)-length(x));
	  break;

	default: assert(false); //we've handled all possible NiceAscents
	}
<<<<<<< HEAD
	*kl_col_it = hash.match(pol);
=======
	kl_y[x] = hash.match(pol); // record definitive value $P_{x,y}$
>>>>>>> 10609bbd
	if (l_y==l_x+2*pol.degree()+1)
	  mu_pairs.emplace_back(x,pol[pol.degree()]);

      } // end of |first_nice_and_real| case

      else // there is no Weyl group generator "nice for |x| and real for |y|"
      {
      /*
        The need for the new recusion and the absence of "nice and real"
        generators almost implies $P_{x,y}=0$, but not quite; already in the
        case of C2 there are exceptions. To find them we need to use the idea
        described on p. 8 of recursion.pdf: find $s$ and $t$, both real for $y$
        and imaginary for $x$, moreover being repectively nonparity and parity
        (r2) for $y$ while being repectively i1 and compact for x, while
        moreover $t$ is noncompact for $s.x$ (the imaginary cross image of $x$),
        which can only happen when |t| is adjacent in the Dynkin diagram to $s$.
        If such $(s,t)$ exist, then we can compute $P_{s.x,y}$ using $t$ (since
        an easy recursion, (1.9) but for $t$, expresses it as sum of one or two
        already computed polynomials), while for the sum $P_{sx,y}+P_{x,y}$ we
        have a formula (3.6) of the kind used for NiceAscent; it then suffices
        to compute that formula and subtract $P_{s.x,y}$ from it.

	Finally if no such $(s,t)$ exist, then we have exhausted all
	possibilities where $x$ is below $y$ in the Bruhat order, so we may
	validly conclude that $P_{x,y}=0$.
      */
	auto st = first_endgame_pair(x,y);
	if ((s=st.first) < rank())
	{
	  KLPol pol = mu_new_formula(x,y,s,mu_pairs);

	  //subtract (q-1)P_{xprime,y} from terms of expression (3.4)
<<<<<<< HEAD
	  BlockElt xprime = cayley(s,x).first;
	  const KLPol& P_xprime_y =  KL_pol(xprime,y);
=======
	  BlockElt pr_xprime = primitivize(cayley(s,x).first,desc_y);
	  const auto& P_xprime_y = d_store[kl_y[pr_xprime]];
>>>>>>> 10609bbd
	  pol.safeAdd(P_xprime_y);
	  pol.safeSubtract(P_xprime_y,1);

	  //now |pol| holds P_{x,y}+P_{s.x,y}

	  weyl::Generator t = st.second;

	  if (t<rank()) // nothing to subtract if $s.x$ not in partial block
	  {
	    //compute P_{s.x,y} using t
	    BlockEltPair sx_up_t = cayley(t,cross(s,x));

	    // any |UndefBlock| component of |sx_up_t| will contribute $0$
<<<<<<< HEAD
	    pol.safeSubtract(KL_pol(sx_up_t.first,y));
	    pol.safeSubtract(KL_pol(sx_up_t.second,y));
	  }

	  *kl_col_it = hash.match(pol);
=======
	    pol.safeSubtract(d_store[kl_y[primitivize(sx_up_t.first,desc_y)]]);
	    pol.safeSubtract(d_store[kl_y[primitivize(sx_up_t.second,desc_y)]]);
	  }

	  kl_y[x] = hash.match(pol); // record definitive value $P_{x,y}$
>>>>>>> 10609bbd
	  if (l_y==l_x+2*pol.degree()+1)
	    mu_pairs.emplace_back(x,pol[pol.degree()]);
	} // |if (endgame_pair(x,y)) |
	else // |first_endgame_pair| found nothing
<<<<<<< HEAD
	  *kl_col_it = d_zero;
=======
	  assert(kl_y[x]==d_zero); // just check it unchanged since initialised
>>>>>>> 10609bbd
      } // end of no NiceAscent case
    } // while (j-->0)
  }
  catch (error::NumericUnderflow& err) // repackage error, reporting x,y
  {
<<<<<<< HEAD
    throw kl_error::KLError(pc[kl_col_it-kl_col.begin()],y,__LINE__,
=======
    throw kl_error::KLError(x,y,__LINE__,
>>>>>>> 10609bbd
			    static_cast<const KL_table&>(*this));
  }

  {
    Mu_list downs; // set apart initial part which is increasing
    downs.splice(downs.begin(),mu_pairs,mu_pairs.begin(),downs_end);
    mu_pairs.reverse(); // remainder was decreasing, so make it increasing
    mu_pairs.merge(std::move(downs)); // fusion with initial increasing part
  }
  d_mu[y].assign(mu_pairs.wcbegin(),mu_pairs.wcend());

  return kl_y;
} // |KL_table::new_recursion_column|

/*
  Compute the $\mu$-sum appearing in a new K-L recursion.

  Here |pc| is the primitive column for |y|, $s$ is real nonparity for $y$ and
  either C+ or imaginary for $x=pc[j]$ (those are the cases for which the
  formula is used; the status w.r.t. $x$ is not actually used by the code), and
  for all $k>j$ one already has stored $P_{pc[k],y}$ in |klv[k]|.

  The mu-table and KL-table have been filled in for elements of length < l(y),
  so that for $z<y$ we can call |KL_pol(x,z)|.

  The various recursion formulas involve a sum:
  $$
    \sum_{x<z<y} mu(z,y) q^{(l(y)-l(z)+1)/2}P_{x,z}
  $$
  where in addition to the condition given, |s| must be a descent for |z|.

  We construct a loop over |z|. The test for $z<y$ is absent, but implied by
  $\mu(z,y)\neq0$; the $\mu(\cdot,y)$ information is passed in the |mu_y|
  argument to this method. The chosen loop order allows fetching $\mu(z,y)$
  only once, and terminating the scan of |klv| once its values |x| become too
  large to produce a non-zero $P_{x,z}$.
*/
KLPol KL_table::mu_new_formula
  (BlockElt x, BlockElt y, weyl::Generator s, const Mu_list& mu_y)
{
  KLPol pol=Zero;

  unsigned int lx=length(x), ly = length(y);

  try
  {
    for (const auto& pair : mu_y) // a block element with $\mu(z,y)\neq0$
    {
      BlockElt z = pair.x;
      unsigned int lz = length(z);
      if (lz<=lx)
	break; // length |z| decreases, and |z==x| must be excluded, so stop
      if (not DescentStatus::isDescent(descentValue(s,z))) continue;

      // now we have a true contribution with nonzero $\mu$
      unsigned int d = (ly - lz +1)/2; // power of $q$ used in the formula
      MuCoeff mu = pair.coef;
      KLPolRef Pxz = KL_pol(x,z); // we can look this up because $z<y$

      if (mu==MuCoeff(1)) // avoid useless multiplication by 1 if possible
	pol.safeAdd(Pxz,d); // add $q^d.P_{x,z}$ to |pol|
      else // mu!=MuCoeff(1)
	pol.safeAdd(Pxz,d,mu); // add $q^d.\mu(z,y).P_{x,z}$ to |pol|

    } // |for (pair : mu_y)|
  }
  catch (error::NumericOverflow& e){
    throw kl_error::KLError(x,y,__LINE__,
			    static_cast<const KL_table&>(*this));
  }

  return pol;
} // |KL_table::muNewFormula|


void KL_table::silent_fill(BlockElt last_y)
{
  try
  {
    KLHash hash(d_store); // (re-)construct a hastable for polynomial storage
    // fill the lists
    for (auto it = d_holes.begin(); it() and *it<=last_y; ++it)
    {
      fill_KL_column(*it,hash);
      d_holes.remove(*it);
    }
    // after all columns are done the hash table is freed, only the store remains
  }
  catch (kl_error::KLError& e)
  {
    std::ostringstream os;
    os << "negative coefficient in P_{" << e.x << ',' << e.y
       << "} at line " << e.line << '.';
    throw std::runtime_error(os.str()); // so that atlas may catch it
  }
}

/*
  New routine that does verbose filling of existing |KL_table| object
*/
void KL_table::verbose_fill(BlockElt last_y)
{
  try
  {
    KLHash hash(d_store,4);

    size_t minLength = length(first_hole()); // length of first new |y|
    size_t maxLength = length(last_y<size() ? last_y : size()-1);

    //set timers for KL computation
    std::time_t time0;
    std::time(&time0);
    std::time_t time;

    struct rusage usage; //holds Resource USAGE report
    size_t storesize = 0; // previous size of d_store
    size_t polsize = 0; // running total of sum of (polynomial degrees+1)

    size_t kl_size = 0;

    for (size_t l=minLength; l<=maxLength; ++l) // by length for progress report
    {
      BlockElt y_start = l==minLength ? first_hole() : lengthLess(l);
      BlockElt y_limit = l<maxLength ? lengthLess(l+1) : last_y+1;
      for (BlockElt y=y_start; y<y_limit; ++y)
      {
	std::cerr << y << "\r";

	fill_KL_column(y,hash);
	kl_size += d_KL[y].size();
	d_holes.remove(y);
      }

      // now length |l| is completed
      size_t p_capacity // currently used memory for polynomials storage
	= hash.capacity()*sizeof(KLIndex) + d_store.capacity()*sizeof(KLPol);
      for (size_t i=storesize; i<d_store.size(); ++i)
	polsize+= (d_store[i].degree()+1)*sizeof(KLCoeff);
      storesize = d_store.size(); // avoid recounting polynomials!
      p_capacity += polsize;

      std::cerr // << "t="    << std::setw(5) << deltaTime << "s.
	<< "l=" << std::setw(3) << l // completed length
	<< ", y="  << std::setw(6)
	<< lengthLess(l+1)-1 // last y value done
	<< ", polys:"  << std::setw(11) << d_store.size()
	<< ", mat:"  << std::setw(11) << kl_size
	<<  std::endl;
      unsigned cputime, resident; //memory usage in megabytes
      if(getrusage(RUSAGE_SELF, &usage) != 0)
	std::cerr << "getrusage failed" << std::endl;
      resident = usage.ru_maxrss/1024; //largest so far??
#ifdef __APPLE__
      resident = resident/1024;
#endif
      cputime = usage.ru_utime.tv_sec;
      std::cerr << "CPU time = " << std::setw(5) << cputime
		<< " secs, Max res size="
		<< std::setw(5) << resident << "MB, pmem="
		<< std::setw(6) << p_capacity/1048576 << "MB, matmem="
		<< std::setw(6) << kl_size*sizeof(KLIndex)/1048576
		<< "MB \n";

    } // for (l=min_length+1; l<=max_Length; ++l)

    std::time(&time);
    double deltaTime = difftime(time, time0);
    std::cerr << std::endl;
    std::cerr << "Total elapsed time = " << deltaTime << "s." << std::endl;
    std::cerr << d_store.size() << " polynomials, "
	      << kl_size << " matrix entries."<< std::endl;

    std::cerr << std::endl;

  }
  catch (kl_error::KLError& e)
  {
    std::ostringstream os;
    os << "negative coefficient in P_{" << e.x << ',' << e.y
       << "} at line " << e.line << '.';
    throw std::runtime_error(os.str()); // so that atlas may catch it
  }

}

void KL_table::swallow (KL_table&& sub, const BlockEltList& embed, KLHash& hash)
{
#ifndef NDEBUG
  check_sub(sub,embed);
#endif
  std::vector<KLIndex> poly_trans(sub.d_store.size());;
  for (KLIndex i=0; i<sub.d_store.size(); ++i)
    poly_trans[i]=hash.match(sub.d_store[i]); // should also extend |d_store|

  for (BlockElt z=0; z<sub.block().size(); ++z)
    if (not sub.d_holes.isMember(z) and d_holes.isMember(embed[z]))
    { // then transfer |sub.d_KL[z]| and |sub.d_mu[z]| to new block
      RankFlags desc = sub.descentSet(z);
      prepare_prim_index(desc); // first make sure |KLSuport| is ready for |z|
      auto sub_pc = sub.primitive_column(z);
      auto pc = primitive_column(embed[z]);
      assert(sub.d_KL[z].size()==sub_pc.size());
      assert(desc == descentSet(embed[z]));
      d_KL[embed[z]].resize(pc.size(),d_zero); // default to |d_zero|
      for (unsigned int i=0; i<sub_pc.size(); ++i)
      {
	unsigned int new_i = prim_index(embed[sub_pc[i]],desc);
	assert(sub.prim_index(sub_pc[i],desc)==i); // |sub_pc[i]| is primitive
	assert(prim_index(pc[new_i],desc)==new_i); // |pc[new_i]| is primitive
	d_KL[embed[z]][new_i] = poly_trans[sub.d_KL[z][i]];
      }

      for (auto& entry : sub.d_mu[z])
	entry.x = embed[entry.x]; // renumber block elements (coef unchanged)
      d_mu[embed[z]] = std::move(sub.d_mu[z]);

      d_holes.remove(embed[z]);
    }
}


/*****************************************************************************

        Chapter V -- Functions declared in kl.h

 *****************************************************************************/


/*
  Return the W-graph for this block.

  Explanation: the W-graph is a graph with one vertex for each element of the
  block; the corresponding descent set is the tau-invariant, i.e. the set of
  generators s that are either complex descents, real type I or II, or
  imaginary compact. Let x < y in the block such that mu(x,y) != 0, and
  descent(x) != descent(y). Then there is an edge from x to y unless
  descent(x) is contained in descent(y), and an edge from y to x unless
  descent(y) is contained in descent(x). Note that the latter containment
  always holds when the length difference is > 1, so that in that case there
  will only be an edge from x to y (the edge must be there because we already
  assumed that the descent sets were not equal.) In both cases, the
  coefficient corresponding to the edge is mu(x,y).

  The edge lists are constructed in already sorted order: for a given element,
  the outgoing edges to smaller elements are first constructed when |y| equals
  that element (and they come in increasing order because |mcol| has its
  first components (|x|) increasing), then to larger elements when the given
  element occurs as |x| for another as |y|; the |y| are always increasing.

*/
wgraph::WGraph wGraph(const KL_table& kl_tab)
{
  wgraph::WGraph wg(kl_tab.rank(),kl_tab.size());

  // fill in descent sets, edges and coefficients
  for (BlockElt y = 0; y < kl_tab.size(); ++y)
  {
    const RankFlags& d_y = kl_tab.descentSet(y);
    wg.descent_sets[y] = d_y;
    const Mu_column& mcol = kl_tab.mu_column(y);
    for (size_t j = 0; j < mcol.size(); ++j)
    {
      BlockElt x = mcol[j].x;
      assert(x<y); // this is a property of |mu_column|
      const RankFlags& d_x = kl_tab.descentSet(x);
      if (d_x == d_y)
	continue;
      MuCoeff mu = mcol[j].coef;
      if (kl_tab.length(y) - kl_tab.length(x) > 1)
      { // nonzero $\mu$, unequal descents, $l(x)+1<l(y)$: edge from $x$ to $y$
	wg.oriented_graph.edgeList(x).push_back(y);
	wg.coefficients[x].push_back(mu);
	continue;
      }
      // now length difference is 1: edges except to a larger descent set
      if (not d_y.contains(d_x)) // then add edge from $x$ to $y$
      {
	wg.oriented_graph.edgeList(x).push_back(y);
	wg.coefficients[x].push_back(mu);
      }
      if (not d_x.contains(d_y)) // then add edge from $y$ to $x$
      {
	wg.oriented_graph.edgeList(y).push_back(x);
	wg.coefficients[y].push_back(mu);
      }
    }
  }
  return wg;
} // |wGraph|

} // |namespace kl|
} // |namespace atlas|<|MERGE_RESOLUTION|>--- conflicted
+++ resolved
@@ -427,29 +427,8 @@
   }
   else // we must use an approach that distinguishes on |x| values
   {
-<<<<<<< HEAD
-    KL_column& klv = d_KL[y]; // here we write directly into |d_KL|
-    // (any ascents for x that are descents for y must be imaginary type II)
-    new_recursion_column(klv,y,hash); // put new-recursion result into |klv|
-=======
     BitMap prims = primitives(y); // here we do all |x| primitive for |y|
-    std::vector<KLIndex> klc = // a vector of size |block().size()+1|
-      new_recursion_column(prims,y,hash);
-
-    // commit
-    containers::sl_list<KL_pair> non_zeros;
-    for (BlockElt x : prims)
-    {
-      const auto& Pxy = klc[x];
-      if (not isZero(Pxy))
-	non_zeros.emplace_back(x,Pxy);
-    }
-
-    d_KL[y].reserve(non_zeros.size());
-    d_KL[y].assign(non_zeros.begin(),non_zeros.end());
-
-    sparseness += klc.size()-non_zeros.size();
->>>>>>> 10609bbd
+    d_KL[y] = new_recursion_column(prims,y,hash); // compute and install column
   }
 }
 
@@ -638,63 +617,34 @@
 void KL_table::complete_primitives(std::vector<KLPol>& klv, const BitMap& ext,
 				   BlockElt y, KLHash& hash)
 {
-<<<<<<< HEAD
-  auto pc = primitive_column(y); // the elements for which we must write an entry
+  auto prims = primitives(y); // the elements for which we must write an entry
   KL_column& KL = d_KL[y]; // the column that we must write to
-  KL.resize(pc.size()); // create slots for all pertinent elements |x|
-=======
-  auto pc = primitives(y); // the elements for which we must write an entry
-
-  KL_column nz_KL(pc.size()); // column of $(x,P_{x,y})$ with $x$ prim, $P\neq0$
-
-  auto nz_KL_p = nz_KL.end();
->>>>>>> 10609bbd
+  KL.resize(prims.size()); // create slots for all pertinent elements |x|
 
   Mu_list mu_pairs; // those |x| with |mu(x,y)>0|
 
   unsigned int ly = length(y);
 
-  for (unsigned long x=pc.capacity(); pc.back_up(x); )
+  auto KL_it = KL.rbegin(); // prepare for writing |KL| backwards
+  for (unsigned long x=prims.capacity(); prims.back_up(x); ++KL_it)
     if (ext.isMember(x))
     { // extremal element; use stored polynomial
-<<<<<<< HEAD
-      const KLPol& Pxy=klv[pc[i]];
-      unsigned int lx=length(pc[i]);
-      KL[i]=hash.match(Pxy);
+      const KLPol& Pxy = klv[x];
+      unsigned int lx = length(x);
+      *KL_it = hash.match(Pxy);
       if (ly==lx+2*Pxy.degree()+1) // in particular parities |lx|, |ly| differ
-	mu_pairs.emplace_front(pc[i],MuCoeff(Pxy[Pxy.degree()]));
+	mu_pairs.emplace_front(x,MuCoeff(Pxy[Pxy.degree()]));
     }
-    else // must insert a polynomial for primitive non-extramal |pc[i]|
-    {
-      unsigned int s = ascent_descent(pc[i],y);
-      assert(descentValue(s,pc[i])==DescentStatus::ImaginaryTypeII);
-      BlockEltPair xs = cayley(s,pc[i]);
-      KLPol Pxy = KL_pol(xs.first,y); // look up P_{x',y} in current row, above
-      Pxy.safeAdd(KL_pol(xs.second,y)); // current point, and P_{x'',y} as well
-      KL[i]=hash.match(Pxy); // add poly at primitive non-extremal x
-=======
-      const KLPol& Pxy=klv[x];
-      if (not Pxy.isZero())
-      {
-	*--nz_KL_p = KL_pair(x,hash.match(Pxy));
-	unsigned int lx=length(x);
-	if (ly==lx+2*Pxy.degree()+1) // in particular parities |lx|, |ly| differ
-	  mu_pairs.emplace_front(x,MuCoeff(Pxy[Pxy.degree()]));
-      }
-    }
-    else // insert a polynomial for primitive non-extremal |x| if nonzero
+    else // must insert a polynomial for primitive non-extramal |x|
     {
       unsigned int s = ascent_descent(x,y);
       assert(descentValue(s,x)==DescentStatus::ImaginaryTypeII);
       BlockEltPair xs = cayley(s,x);
-      KLPol& Pxy = klv[x]; // the polynomial computed here on the fly
-      Pxy = klv[primitivize(xs.first,desc_y)]; // look up $P_{xs.first,y}$
-      Pxy.safeAdd(klv[primitivize(xs.second,desc_y)]);
-      if (not Pxy.isZero())
-	*--nz_KL_p = KL_pair(x,hash.match(Pxy));
-      // no need to check for |mu| here: |down_set| has the only possible cases
->>>>>>> 10609bbd
+      KLPol Pxy = KL_pol(xs.first,y); // look up P_{x',y} in current row, above
+      Pxy.safeAdd(KL_pol(xs.second,y)); // current point, and P_{x'',y} as well
+      *KL_it = hash.match(Pxy); // add poly at primitive non-extremal x
     }
+  assert(KL_it==KL.rend());
 
   Mu_list downs;
   for (BlockElt x : down_set(block(),y))
@@ -757,18 +707,11 @@
   BlockElt y,
   KLHash& hash)
 {
-<<<<<<< HEAD
-  PrimitiveColumn pc = primitive_column(y); // use all |x| primitive for |y|
-  kl_col.resize(pc.size()); // create slots for all pertinent elements |x|
-
-  unsigned int l_y = length(y);
-=======
   const unsigned int l_y = length(y);
   const auto desc_y = descentSet(y);
->>>>>>> 10609bbd
-
-  std::vector<KLIndex> kl_y(block().size()+1);
-  kl_y[y]=d_one;
+
+  std::vector<KLIndex> kl_y(nr_of_primitives(desc_y)+1,d_zero);
+  kl_y[self_index(y)]=d_one; // everything above will remain |d_zero|
   Mu_list mu_pairs; // those |x| with |mu(x,y)>0|
 
   // start off |mu_pairs| with ones for |down_set(y)|, not otherwise computed
@@ -779,30 +722,21 @@
   // all |mu_pairs| is not decreasing by |x|, but it must be decreasing by length
   const auto downs_end = mu_pairs.end(); // record separation for final sorting
 
-  unsigned long x = prims.capacity(); // which is |block().size()|;
+  unsigned long x = lengthLess(length(y)); // upper bound for |prims| members
   try {
+    auto kl_y_it = // |*KL_y_it| will be entry for $P_{x,y}$
+      kl_y.begin()+prims.size(); // this is the upper bound for written part
     while (prims.back_up(x)) // reverse loop through block elements in |prims|
     {
-<<<<<<< HEAD
-      --kl_col_it; // saying |while(kl_col_it-- != ...)| above would underflow it
-      BlockElt x = pc[kl_col_it-kl_col.begin()];
-
-=======
->>>>>>> 10609bbd
+      --kl_y_it; // synchronise with |x|
       unsigned int s= ascent_descent(x,y);
       if (s<rank()) // a primitive element that is not extremal; easy case
       { // equation (1.9) in recursion.pdf
 	assert(descentValue(s,x)==DescentStatus::ImaginaryTypeII);
 	BlockEltPair p = cayley(s,x);
-<<<<<<< HEAD
-	KLPol pol = KL_pol(p.first,y); // present since |klv| is |d_kl[y]|
-	pol.safeAdd(KL_pol(p.second,y));
-	*kl_col_it = hash.match(pol);
-=======
-	KLPol Pxy = d_store[kl_y[primitivize(p.first,desc_y)]];
-	Pxy.safeAdd(d_store[kl_y[primitivize(p.second,desc_y)]]);
-	kl_y[x] = hash.match(Pxy); // record definitive value $P_{x,y}$
->>>>>>> 10609bbd
+	KLPol pol = d_store[kl_y[prim_index(p.first,desc_y)]];
+	pol.safeAdd(d_store[kl_y[prim_index(p.second,desc_y)]]);
+	*kl_y_it = hash.match(pol);
 	continue; // done with |x|, go on to the next
       }
 
@@ -824,13 +758,8 @@
 	{
 	case DescentStatus::ComplexAscent:
 	{ // use equations (3.3a)=(3.4)
-<<<<<<< HEAD
-	  BlockElt sx = cross(s,x);
-	  pol.safeSubtract(KL_pol(sx,y),1);
-=======
-	  BlockElt pr_sx = primitivize(cross(s,x),desc_y);
+	  BlockElt pr_sx = prim_index(cross(s,x),desc_y);
 	  pol.safeSubtract(d_store[kl_y[pr_sx]],1);
->>>>>>> 10609bbd
 	  // subtract qP_{sx,y} from mu terms
 	} // ComplexAscent case
 	break;
@@ -838,13 +767,8 @@
 	case DescentStatus::ImaginaryTypeII:
 	{ // use equations (3.3a)=(3.5)
 	  BlockEltPair p = cayley(s,x);
-<<<<<<< HEAD
-	  KLPol sum = KL_pol(p.first,y);
-	  sum.safeAdd(KL_pol(p.second,y));
-=======
-	  KLPol sum = d_store[kl_y[primitivize(p.first,desc_y)]];
-	  sum.safeAdd(d_store[kl_y[primitivize(p.second,desc_y)]]);
->>>>>>> 10609bbd
+	  KLPol sum = d_store[kl_y[prim_index(p.first,desc_y)]];
+	  sum.safeAdd(d_store[kl_y[prim_index(p.second,desc_y)]]);
 	  pol.safeAdd(sum);
 	  pol.safeSubtract(sum,1); //now we've added (1-q)(P_{x',y}+P_{x'',y})
 	  pol.safeDivide(2);   //this could throw, but should not
@@ -861,11 +785,7 @@
 
 	default: assert(false); //we've handled all possible NiceAscents
 	}
-<<<<<<< HEAD
-	*kl_col_it = hash.match(pol);
-=======
-	kl_y[x] = hash.match(pol); // record definitive value $P_{x,y}$
->>>>>>> 10609bbd
+	*kl_y_it = hash.match(pol); // record definitive value $P_{x,y}$
 	if (l_y==l_x+2*pol.degree()+1)
 	  mu_pairs.emplace_back(x,pol[pol.degree()]);
 
@@ -898,13 +818,8 @@
 	  KLPol pol = mu_new_formula(x,y,s,mu_pairs);
 
 	  //subtract (q-1)P_{xprime,y} from terms of expression (3.4)
-<<<<<<< HEAD
-	  BlockElt xprime = cayley(s,x).first;
-	  const KLPol& P_xprime_y =  KL_pol(xprime,y);
-=======
-	  BlockElt pr_xprime = primitivize(cayley(s,x).first,desc_y);
+	  BlockElt pr_xprime = prim_index(cayley(s,x).first,desc_y);
 	  const auto& P_xprime_y = d_store[kl_y[pr_xprime]];
->>>>>>> 10609bbd
 	  pol.safeAdd(P_xprime_y);
 	  pol.safeSubtract(P_xprime_y,1);
 
@@ -918,38 +833,22 @@
 	    BlockEltPair sx_up_t = cayley(t,cross(s,x));
 
 	    // any |UndefBlock| component of |sx_up_t| will contribute $0$
-<<<<<<< HEAD
-	    pol.safeSubtract(KL_pol(sx_up_t.first,y));
-	    pol.safeSubtract(KL_pol(sx_up_t.second,y));
+	    pol.safeSubtract(d_store[kl_y[prim_index(sx_up_t.first,desc_y)]]);
+	    pol.safeSubtract(d_store[kl_y[prim_index(sx_up_t.second,desc_y)]]);
 	  }
 
-	  *kl_col_it = hash.match(pol);
-=======
-	    pol.safeSubtract(d_store[kl_y[primitivize(sx_up_t.first,desc_y)]]);
-	    pol.safeSubtract(d_store[kl_y[primitivize(sx_up_t.second,desc_y)]]);
-	  }
-
-	  kl_y[x] = hash.match(pol); // record definitive value $P_{x,y}$
->>>>>>> 10609bbd
+	  *kl_y_it = hash.match(pol);
 	  if (l_y==l_x+2*pol.degree()+1)
 	    mu_pairs.emplace_back(x,pol[pol.degree()]);
 	} // |if (endgame_pair(x,y)) |
 	else // |first_endgame_pair| found nothing
-<<<<<<< HEAD
-	  *kl_col_it = d_zero;
-=======
-	  assert(kl_y[x]==d_zero); // just check it unchanged since initialised
->>>>>>> 10609bbd
+	  assert(*kl_y_it==d_zero); // just check unchanged since initialised
       } // end of no NiceAscent case
     } // while (j-->0)
   }
   catch (error::NumericUnderflow& err) // repackage error, reporting x,y
   {
-<<<<<<< HEAD
-    throw kl_error::KLError(pc[kl_col_it-kl_col.begin()],y,__LINE__,
-=======
     throw kl_error::KLError(x,y,__LINE__,
->>>>>>> 10609bbd
 			    static_cast<const KL_table&>(*this));
   }
 
@@ -961,7 +860,7 @@
   }
   d_mu[y].assign(mu_pairs.wcbegin(),mu_pairs.wcend());
 
-  return kl_y;
+  return std::vector<KLIndex>(kl_y.begin(),kl_y.begin()+prims.size()); // slice
 } // |KL_table::new_recursion_column|
 
 /*
@@ -1149,8 +1048,11 @@
     { // then transfer |sub.d_KL[z]| and |sub.d_mu[z]| to new block
       RankFlags desc = sub.descentSet(z);
       prepare_prim_index(desc); // first make sure |KLSuport| is ready for |z|
-      auto sub_pc = sub.primitive_column(z);
-      auto pc = primitive_column(embed[z]);
+      auto sub_prims = sub.primitives(z);
+      auto prims = primitives(embed[z]);
+      // we need to convert these |BitMap|s to vectors
+      BlockEltList sub_pc(sub_prims.begin(),sub_prims.end());
+      BlockEltList pc(prims.begin(),prims.end());
       assert(sub.d_KL[z].size()==sub_pc.size());
       assert(desc == descentSet(embed[z]));
       d_KL[embed[z]].resize(pc.size(),d_zero); // default to |d_zero|
