--- conflicted
+++ resolved
@@ -305,22 +305,10 @@
   const Rep_context& rc; // accesses many things, including KGB set for x
 
   RatWeight infin_char; // infinitesimal character
-<<<<<<< HEAD
-  RankFlags singular; // flags simple roots for which |infin_char| is singular
-
-  y_entry::Pooltype y_pool;
-  y_part_hash y_hash; // hash table allows storing |y| parts by index
+  Weight gr_numer; // numerator of |gamma-rho|
+
   std::vector<TorusPart> y_bits; // as in |StandardRepr|, indexed by |y|
-=======
-  Weight gr_numer; // numerator of |gamma-rho|
->>>>>>> 1f183e2d
-
-  std::vector<TorusPart> y_bits; // as in |StandardRepr|, indexed by |y|
-
-<<<<<<< HEAD
-  block_hash z_hash; //  on |Block_base::info|
-  KGBElt highest_x; // highest |x| value ocurring in this (maybe partial) block
-=======
+
   // hash structure to allow rapid lookup of |StandardRepr| values
   param_entry::Pooltype z_pool;
   param_hash z_hash;
@@ -329,7 +317,6 @@
   int gr_denom;
   KGBElt highest_x,highest_y; // maxima over this (maybe partial) block
   RankFlags singular; // flags simple roots for which |infin_char| is singular
->>>>>>> 1f183e2d
 
  public:
 
@@ -376,20 +363,12 @@
 
 
  private:
-<<<<<<< HEAD
-  // this used to be |lambda_rho|, before conformation to |StandardRepr| choices
-  Weight internal_lambda_rho(BlockElt z) const; // temporary cludge
-  Weight old_lambda_rho(BlockElt z) const; // reconstruct from y value
-
-  void compute_y_bits(); // set the |y_bits| at the end of construction
-=======
   void compute_y_bits(const y_entry::Pooltype& y_pool,
 		      const block_hash& hash); // set the |y_bits|
   void compute_duals
   (const y_part_hash& y_hash,const block_hash& hash,
    const InnerClass& G,const SubSystem& rs);
 
->>>>>>> 1f183e2d
 /*
   reverse lengths and order block with them increasing, and by increasing
   |x(z)| among elements of given length; adapt tables accordingly. Argument
