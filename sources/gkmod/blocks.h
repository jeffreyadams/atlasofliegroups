--- conflicted
+++ resolved
@@ -335,15 +335,10 @@
   void compute_duals(const InnerClass& G,const SubSystem& rs);
 
  public:
-<<<<<<< HEAD
   // accessors that get values via |rc|
   const repr::Rep_context& context() const { return rc; }
   const RootDatum& rootDatum() const;
-  const InnerClass& complexGroup() const;
-=======
-  // "inherited" accessors
   const InnerClass& innerClass() const;
->>>>>>> acd3b120
   const InvolutionTable& involution_table() const;
   RealReductiveGroup& realGroup() const;
 
