<cyclotomic.at
<coxeter.at
<W_orbit.at
<representations.at
<finite_dimensional.at

{! Weyl character formula computed at elements of finite order

Suppose G is a connected, complex reductive group, or a connected
compact group. An irreducible finite dimensional representation (pi,V)
of G is determined by its highest weight. The Weyl character formula
computes the trace of pi(t), for t a (semisimple) element of G, as a
quotient. If t is regular (the identity component of its centralizer
is a torus) both numerator and denominator are nonzero.

If t is singular both the numerator and denominator can vanish, in
which case a version of L'Hopital's rule is needed. For example when
t=1 this gives the Weyl dimension formula.

There is a version of the Weyl character formula, which can be
directly evaluated on any element t, which involves the Weyl dimension
formula on the centralizer of t. This is the formula we have
implemented. If t has order n then trace(pi(t)) is an algebraic
integer in the cyclotomic field of n^th roots of 1, i.e. an integral
linear combination of roots of 1.

See https://www2.bc.edu/mark-reeder/WeylChar.pdf Proposition 6.1 !}

{. set true for more output .}
set verbose_wcf=false

{ see if w is equivalent to v mod Z^n for some v in list}
set find_ratvec_mod_vec ([ratvec] v, ratvec w) = int:
   first(for r in v do =(r-w)%1 od)

{ keep coset representatives of list of ratvecs mod Z^n}
set reduce_ratvecs_mod_lattice ([ratvec] S) = [ratvec]:
   let reduced= for s in S do s%1 od, result=[ratvec]:[] in
   for x in reduced
   do if all(for y in result do x!=y od) then result#:=x fi
   od; result

{ action is by dual(rd) since v is in X_*(T)_Q }
set W_orbit_torus_element(RootDatum rd,ratvec v)=[ratvec]:
   reduce_ratvecs_mod_lattice(W_orbit(dual(rd),v))

{ see centralizer@(KGBElt,ratvec) in K_highest_weights.at
  don't need x, and test is <alpha,v> is an integer
}
set centralizer(RootDatum rd,ratvec v) = RootDatum:
   let roots = columns_with((vec alpha): is_integer(alpha*v), posroots(rd))
   then coroots = rank(rd) # for alpha in roots do coroot(rd,alpha) od
   in root_datum(simple_from_positive(roots,coroots))

{. order of element of Q/Z.}
set QmodZ_order(ratvec v)=int:denom(v)

{ evaluate character (in Z^n) of T on t\in T of finite order,
giving result in the given cyclotomic field}
set eval_char_T(vec lambda, ratvec v,cyclotomicField F)=cyclotomicFieldElement:
   exp_1(lambda*v,F)

<<<<<<< HEAD
{.product of $1-\exp(-alpha)(t)$ over all posroots $\alpha$ making it nonzero.}
set weyl_denominator_quotient(RootDatum rd, ratvec v,cyclotomicField F) =
      cyclotomicFieldElement:
   let result=F.one in
   for alpha in posroots(rd)
   do let eval=(alpha*v)%1 in
      if !=eval then result*:=(F.one-F.one*exp_1(-eval,F)) fi
   od; result


{.Weyl character formula for finite dimensional with extremal weight lambda
  at t=exp_1(v).}
set wcf(RootDatum rd, vec lambda,ratvec v,cyclotomicField F) =
      cyclotomicFieldElement:
   let S=W_orbit_torus_element(rd,v), rv=F.zero in
   for w in S
   do let rd_w=centralizer(rd,w), num=eval_char_T(lambda,w,F)
      ,  denom=weyl_denominator_quotient(rd,w,F)
      then denom_inverse=inverse(denom)
      ,    dim_term=embed_Q(dimension(rd_w,lambda+rho(rd)-rho(rd_w)),F)
      in if verbose_wcf
         then prints(new_line, "t= ", w);
            prints("numerator= ", to_string(num),new_line
                  ,"denominator= ", to_string(denom), new_line
                  ,"dimension term= ", dim_term)
         ;  prints("centralizer: ", rd_w)
	 ;  prints("inverse of denominator:", denom_inverse
	          ,"  ", to_string(denom_inverse))
         ;  prints("contribution: ", to_string((num*denom_inverse)*dim_term))
         fi
      ;  rv+:=(num*denom_inverse)*dim_term
   od; rv
=======
{.product (1-e^{-alplha}(t)) over all roots where this is nonzero.}
set weyl_denominator_quotient(RootDatum rd, ratvec v,cyclotomicField F)=cyclotomicFieldElement:
    let rv=F.one in
    for alpha in posroots(rd) do
     if not is_integer(alpha*v) then rv*:=(F.one-F.one*exp_1(-alpha*v,F)) fi od;rv

{.Weyl character formula for finite dimensional with extremal weight lambda at t=e(2i\pi v).}
set wcf(RootDatum rd, vec lambda,ratvec v,cyclotomicField F)=cyclotomicFieldElement:
    let S=W_orbit_torus_element(rd,v) then
    rv=F.zero in
    for w in S do
      let rd_w=centralizer(rd,w) in
       let num=eval_char_T(lambda,w,F) then
           denom=weyl_denominator_quotient(rd,w,F) then
	   denom_inverse=inverse(denom) then
           dim_term=embed_Q(dimension(rd_w,lambda+rho(rd)-rho(rd_w)),F) in
	   if verbose_wcf then
	      prints(new_line, "t= ", w);
              prints("numerator= ", to_string(num),new_line, "denominator= ", to_string(denom), new_line, "dimension term= ", dim_term);
	      prints("centralizer: ", rd_w);
              prints("inverse of denominator:", denom_inverse, "  ", to_string(denom_inverse));
	      prints("contribution: ", to_string((num*denom_inverse)*dim_term)) fi;
              rv+:=(num*denom_inverse)*dim_term od;assert(is_integer(rv.v),"Character value is not an algebraic integer");rv
>>>>>>> 7d6513f7

{mainly for debugging; same as previous, also returning an array of terms from the computation}
set wcf_long(RootDatum rd, vec lambda,ratvec v,cyclotomicField F)=(cyclotomicFieldElement,[cyclotomicFieldElement]):
    let S=W_orbit_torus_element(rd,v) then
    rv=F.one-F.one then
    list=[cyclotomicFieldElement]:[] in
    for w in S do
      let rd_w=centralizer(rd,w) in
       let num=eval_char_T(lambda,w,F) then
           denom=weyl_denominator_quotient(rd,w,F) then
	   denom_inverse=inverse(denom) then
           dim_term=embed_Q(dimension(rd_w,lambda+rho(rd)-rho(rd_w)),F) then
	   contrib=(num*denom_inverse)*dim_term in
	   if verbose_wcf then
	      prints(new_line, "t= ", w);
              prints("numerator= ", to_string(num),new_line, "denominator= ", to_string(denom), new_line, "dimension term= ", dim_term);
	      prints("centralizer: ", rd_w);
              prints("inverse of denominator:", denom_inverse, "  ", to_string(denom_inverse));
	      prints("contribution: ", to_string((num*denom_inverse)*dim_term)) fi;
           rv+:=(num*denom_inverse)*dim_term;
	   list#:=contrib od;(rv,list)

{variants of wcf functions}
set wcf (RootDatum rd, vec lambda,ratvec v) = cyclotomicFieldElement:
   wcf(rd,lambda,v,CF(denom(v)))
set wcf (vec lambda,(RootDatum rd,ratvec v)) = cyclotomicFieldElement:
   wcf(rd,lambda,v,CF(denom(v)))
set wcf(Param p, ratvec v) = cyclotomicFieldElement:
   wcf(root_datum(p),highest_weight_finite_dimensional(fd_only(p)),v)

set wcf_long (RootDatum rd, vec lambda,ratvec v) =
      (cyclotomicFieldElement,[cyclotomicFieldElement]):
   wcf_long(rd,lambda,v,CF(denom(v)))
set wcf_long (vec lambda,(RootDatum rd,ratvec v)) =
      (cyclotomicFieldElement,[cyclotomicFieldElement]):
   wcf_long(rd,lambda,v,CF(denom(v)))

{special case of Weyl character formula: x^2\in Z (strong real form)
 used for computing signatures of Hermitian forms, need to handle
 large integers
 currently integer is of size <=2^31-1, want to allow 2^63-1
 (eventually arbitrary precision)
 temporary work-around: use rationals instead of integers
 returns (rat theta,rat k): Trace(pi(x))=e^{2\pi i theta}*k
 since x^2\in Z, \pi(x)=\zeta^{1/2}diag(\pm 1,...,\pm 1) where
 zeta^{1/2} is a square root of the central character evaluated as x^2
 zeta=e^{\pi i\theta}
}

{.Weyl character formula for highest weight lambda evaluated on an element x in T with x^2 in Z.}
set wcf_strong_real(RootDatum rd, ratvec lambda,ratvec v)=(rat,rat):
<<<<<<< HEAD
(  let S=W_orbit_torus_element(rd,v)
   , denominator=weyl_denominator_quotient(rd,v,cyclotomic_field(1)).to_rational
       { this is a power of 2, and same on all elements of orbit }
   , result=rat: 0
   in if verbose_wcf
      then prints("centralizer(x): ", centralizer(rd,v), new_line
                 ,"denominator: ", denominator)
      fi
   ;  for w in S
      do let rd_w=centralizer(rd,w) in
         result+:= minus_1^(lambda*w).rat_as_int
                  *(dimension_rat(rd_w,lambda+rho(rd)-rho(rd_w))/denominator)
     od; (lambda*v,result)
)
=======
    let S=W_orbit_torus_element(rd,v) then
    denominator=to_rational(weyl_denominator_quotient(rd,v,CF(2))) {power of 2, same on all elements of orbit} then
    rv=rat:0 in
    if verbose_wcf then prints("centralizer(x): ", centralizer(rd,v), new_line, "denominator: ", denominator) fi;
    for w in S do
      let rd_w=centralizer(rd,w) in
      rv+:=(-1)^(rat_as_int(lambda*2*(w-v)))*(1/denominator)*dimension(rd_w,lambda+rho(rd)-rho(rd_w))
     od;(lambda*v,rv)
>>>>>>> 7d6513f7

{.Weyl character formula for finite dimensional p evaluated on an element x in T with x^2 in Z.}
set wcf_strong_real (Param p,ratvec v) = (rat,rat):
   wcf_strong_real(root_datum(p),p.fd_only.highest_weight_finite_dimensional,v)

{Weyl character formula: given set of weights, add them up at exp(2i\pi t)
 input should be the set of weights (with multiplicities) of a representation}
{. evaluate sum of weights at t.}
set wcf([vec] weights,ratvec v)=cyclotomicFieldElement:
let F=CF(denom(v)) then
rv=F.zero in
for mu in weights do
    let trace=exp_1(mu*v,F) in
    if verbose_wcf then prints("mu= ", mu, " trace= ", to_string(trace)) fi;rv+:=trace od;rv

{. torus factor of strong real form of x.}
set torus_factor_x(RealForm G)=(RootDatum,ratvec):
(root_datum(G),(torus_factor(KGB(G,0))+rho_check(G))/2)

{. output of Weyl character formula .}
set wcf_report(RealForm G, vec lambda, ratvec t)=void:
prints("highest weight=", lambda, "  ", " dimension=", dimension(finite_dimensional(G,lambda)), " trace=", to_string(wcf(lambda,(G,t))))

set wcf_report(Param p,ratvec t)=void:
wcf_report(real_form(p), highest_weight_finite_dimensional(fd_only(p)),t)

{. run over all finite dimensionals up to height bound.}
set wcf_report(RealForm G, int height_bound, ratvec t)=void:
prints("Computing trace of exp(2i\pi",t,") on representations up to height ", height_bound,new_line);
let M=ratvecs_as_ratmat(fundamental_weights(G)) in
for mu in box(height_bound,ss_rank(G)) do
let lambda=M*mu in 
if is_integer(lambda) then wcf_report(G,ratvec_as_vec(lambda),t) fi od<|MERGE_RESOLUTION|>--- conflicted
+++ resolved
@@ -60,7 +60,6 @@
 set eval_char_T(vec lambda, ratvec v,cyclotomicField F)=cyclotomicFieldElement:
    exp_1(lambda*v,F)
 
-<<<<<<< HEAD
 {.product of $1-\exp(-alpha)(t)$ over all posroots $\alpha$ making it nonzero.}
 set weyl_denominator_quotient(RootDatum rd, ratvec v,cyclotomicField F) =
       cyclotomicFieldElement:
@@ -82,8 +81,8 @@
       then denom_inverse=inverse(denom)
       ,    dim_term=embed_Q(dimension(rd_w,lambda+rho(rd)-rho(rd_w)),F)
       in if verbose_wcf
-         then prints(new_line, "t= ", w);
-            prints("numerator= ", to_string(num),new_line
+         then prints(new_line, "t= ", w)
+         ;  prints("numerator= ", to_string(num),new_line
                   ,"denominator= ", to_string(denom), new_line
                   ,"dimension term= ", dim_term)
          ;  prints("centralizer: ", rd_w)
@@ -92,53 +91,35 @@
          ;  prints("contribution: ", to_string((num*denom_inverse)*dim_term))
          fi
       ;  rv+:=(num*denom_inverse)*dim_term
-   od; rv
-=======
-{.product (1-e^{-alplha}(t)) over all roots where this is nonzero.}
-set weyl_denominator_quotient(RootDatum rd, ratvec v,cyclotomicField F)=cyclotomicFieldElement:
-    let rv=F.one in
-    for alpha in posroots(rd) do
-     if not is_integer(alpha*v) then rv*:=(F.one-F.one*exp_1(-alpha*v,F)) fi od;rv
-
-{.Weyl character formula for finite dimensional with extremal weight lambda at t=e(2i\pi v).}
-set wcf(RootDatum rd, vec lambda,ratvec v,cyclotomicField F)=cyclotomicFieldElement:
-    let S=W_orbit_torus_element(rd,v) then
-    rv=F.zero in
-    for w in S do
-      let rd_w=centralizer(rd,w) in
-       let num=eval_char_T(lambda,w,F) then
-           denom=weyl_denominator_quotient(rd,w,F) then
-	   denom_inverse=inverse(denom) then
-           dim_term=embed_Q(dimension(rd_w,lambda+rho(rd)-rho(rd_w)),F) in
-	   if verbose_wcf then
-	      prints(new_line, "t= ", w);
-              prints("numerator= ", to_string(num),new_line, "denominator= ", to_string(denom), new_line, "dimension term= ", dim_term);
-	      prints("centralizer: ", rd_w);
-              prints("inverse of denominator:", denom_inverse, "  ", to_string(denom_inverse));
-	      prints("contribution: ", to_string((num*denom_inverse)*dim_term)) fi;
-              rv+:=(num*denom_inverse)*dim_term od;assert(is_integer(rv.v),"Character value is not an algebraic integer");rv
->>>>>>> 7d6513f7
-
-{mainly for debugging; same as previous, also returning an array of terms from the computation}
-set wcf_long(RootDatum rd, vec lambda,ratvec v,cyclotomicField F)=(cyclotomicFieldElement,[cyclotomicFieldElement]):
-    let S=W_orbit_torus_element(rd,v) then
-    rv=F.one-F.one then
-    list=[cyclotomicFieldElement]:[] in
-    for w in S do
-      let rd_w=centralizer(rd,w) in
-       let num=eval_char_T(lambda,w,F) then
-           denom=weyl_denominator_quotient(rd,w,F) then
-	   denom_inverse=inverse(denom) then
-           dim_term=embed_Q(dimension(rd_w,lambda+rho(rd)-rho(rd_w)),F) then
-	   contrib=(num*denom_inverse)*dim_term in
-	   if verbose_wcf then
-	      prints(new_line, "t= ", w);
-              prints("numerator= ", to_string(num),new_line, "denominator= ", to_string(denom), new_line, "dimension term= ", dim_term);
-	      prints("centralizer: ", rd_w);
-              prints("inverse of denominator:", denom_inverse, "  ", to_string(denom_inverse));
-	      prints("contribution: ", to_string((num*denom_inverse)*dim_term)) fi;
-           rv+:=(num*denom_inverse)*dim_term;
-	   list#:=contrib od;(rv,list)
+   od; assert(is_integer(rv.v),"Character value is not an algebraic integer");
+   rv
+
+{mainly for debugging;
+ same as previous, also returning an array of terms from the computation }
+set wcf_long (RootDatum rd, vec lambda,ratvec v,cyclotomicField F) =
+      (cyclotomicFieldElement,[cyclotomicFieldElement]):
+   let S=W_orbit_torus_element(rd,v)
+   , rv=F.zero, list=[cyclotomicFieldElement]:[]
+   in
+   for w in S
+   do let rd_w=centralizer(rd,w), num=eval_char_T(lambda,w,F)
+      ,  denom=weyl_denominator_quotient(rd,w,F)
+      then denom_inverse=inverse(denom)
+      ,    dim_term=embed_Q(dimension(rd_w,lambda+rho(rd)-rho(rd_w)),F)
+      then contrib=(num*denom_inverse)*dim_term
+      in if verbose_wcf
+         then prints(new_line, "t= ", w)
+         ;  prints("numerator= ", to_string(num),new_line
+	          ,"denominator= ", to_string(denom), new_line
+		  ,"dimension term= ", dim_term)
+         ;  prints("centralizer: ", rd_w)
+         ;  prints("inverse of denominator:", denom_inverse
+	    	  ,"  ", to_string(denom_inverse))
+         ;  prints("contribution: ", to_string((num*denom_inverse)*dim_term))
+	 fi
+      ;  rv+:=(num*denom_inverse)*dim_term
+      ;  list#:=contrib
+   od; (rv,list)
 
 {variants of wcf functions}
 set wcf (RootDatum rd, vec lambda,ratvec v) = cyclotomicFieldElement:
@@ -167,11 +148,11 @@
  zeta=e^{\pi i\theta}
 }
 
-{.Weyl character formula for highest weight lambda evaluated on an element x in T with x^2 in Z.}
+{.Weyl character formula for highest weight lambda evaluated on an element x
+  in T with x^2 in Z.}
 set wcf_strong_real(RootDatum rd, ratvec lambda,ratvec v)=(rat,rat):
-<<<<<<< HEAD
 (  let S=W_orbit_torus_element(rd,v)
-   , denominator=weyl_denominator_quotient(rd,v,cyclotomic_field(1)).to_rational
+   , denominator=weyl_denominator_quotient(rd,v,cyclotomic_field(2)).to_rational
        { this is a power of 2, and same on all elements of orbit }
    , result=rat: 0
    in if verbose_wcf
@@ -180,50 +161,46 @@
       fi
    ;  for w in S
       do let rd_w=centralizer(rd,w) in
-         result+:= minus_1^(lambda*w).rat_as_int
+         result+:= minus_1^(lambda*2*(w-v)).rat_as_int
                   *(dimension_rat(rd_w,lambda+rho(rd)-rho(rd_w))/denominator)
      od; (lambda*v,result)
 )
-=======
-    let S=W_orbit_torus_element(rd,v) then
-    denominator=to_rational(weyl_denominator_quotient(rd,v,CF(2))) {power of 2, same on all elements of orbit} then
-    rv=rat:0 in
-    if verbose_wcf then prints("centralizer(x): ", centralizer(rd,v), new_line, "denominator: ", denominator) fi;
-    for w in S do
-      let rd_w=centralizer(rd,w) in
-      rv+:=(-1)^(rat_as_int(lambda*2*(w-v)))*(1/denominator)*dimension(rd_w,lambda+rho(rd)-rho(rd_w))
-     od;(lambda*v,rv)
->>>>>>> 7d6513f7
-
-{.Weyl character formula for finite dimensional p evaluated on an element x in T with x^2 in Z.}
+
+{.Weyl character formula for finite dimensional p evaluated on an element x
+ in T with x^2 in Z.}
 set wcf_strong_real (Param p,ratvec v) = (rat,rat):
    wcf_strong_real(root_datum(p),p.fd_only.highest_weight_finite_dimensional,v)
 
-{Weyl character formula: given set of weights, add them up at exp(2i\pi t)
- input should be the set of weights (with multiplicities) of a representation}
-{. evaluate sum of weights at t.}
-set wcf([vec] weights,ratvec v)=cyclotomicFieldElement:
-let F=CF(denom(v)) then
-rv=F.zero in
-for mu in weights do
-    let trace=exp_1(mu*v,F) in
-    if verbose_wcf then prints("mu= ", mu, " trace= ", to_string(trace)) fi;rv+:=trace od;rv
-
-{. torus factor of strong real form of x.}
-set torus_factor_x(RealForm G)=(RootDatum,ratvec):
-(root_datum(G),(torus_factor(KGB(G,0))+rho_check(G))/2)
-
-{. output of Weyl character formula .}
-set wcf_report(RealForm G, vec lambda, ratvec t)=void:
-prints("highest weight=", lambda, "  ", " dimension=", dimension(finite_dimensional(G,lambda)), " trace=", to_string(wcf(lambda,(G,t))))
-
-set wcf_report(Param p,ratvec t)=void:
-wcf_report(real_form(p), highest_weight_finite_dimensional(fd_only(p)),t)
-
-{. run over all finite dimensionals up to height bound.}
-set wcf_report(RealForm G, int height_bound, ratvec t)=void:
-prints("Computing trace of exp(2i\pi",t,") on representations up to height ", height_bound,new_line);
-let M=ratvecs_as_ratmat(fundamental_weights(G)) in
-for mu in box(height_bound,ss_rank(G)) do
-let lambda=M*mu in 
-if is_integer(lambda) then wcf_report(G,ratvec_as_vec(lambda),t) fi od+{ Weyl character formula: given set of weights, add them up at exp(2i\pi t)
+  input should be the set of weights (with multiplicities) of a representation }
+{.evaluate sum of weights at t.}
+set wcf ([vec] weights,ratvec v) = cyclotomicFieldElement:
+   let F=cyclotomic_field(denom(v)) then result=F.zero in
+   for mu in weights
+   do let trace=exp_1(mu*v,F) in
+      if verbose_wcf then prints("mu= ", mu, " trace= ", to_string(trace)) fi
+   ;  result+:=trace
+   od; result
+
+{.torus factor of strong real form of x.}
+set torus_factor_x (RealForm G) = (RootDatum,ratvec):
+   ( root_datum(G), (torus_factor(KGB(G,0))+rho_check(G))/2 )
+
+{.output of Weyl character formula.}
+set wcf_report (RealForm G, vec lambda, ratvec t) = void:
+   prints("highest weight=", lambda, "  "
+         ," dimension=", dimension(finite_dimensional(G,lambda))
+         ," trace=", wcf(lambda,(G,t)).to_string)
+
+set wcf_report (Param p,ratvec t) = void:
+   wcf_report(real_form(p), highest_weight_finite_dimensional(fd_only(p)), t)
+
+{.run over all finite dimensionals up to height bound.}
+set wcf_report (RealForm G, int height_bound, ratvec t) = void:
+   prints("Computing trace of exp(2i\pi",t
+         ,") on representations up to height ", height_bound,new_line);
+   let M=ratvecs_as_ratmat(fundamental_weights(G)) in
+   for mu in box(height_bound,ss_rank(G))
+   do let lambda=M*mu in
+      if lambda.is_integer then wcf_report(G, lambda.ratvec_as_vec, t) fi
+   od