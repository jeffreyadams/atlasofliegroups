{Load this file to load all recommended .at files}
<<<<<<< HEAD
=======
<basic.at
<combinatorics.at
<number_theory.at
<hermitian.at
<extParamPol.at
>>>>>>> 2e4d85f9
<complex.at
<test_unitarity.at
<modules.at
<print_K_types.at
<galois.at
<jantzen.at
<finite_dimensional_signature.at
<W_reps.at
<hodge_K_type_formula.at
<all_finite_order.at
<hodge_test.at
<hodge_tensor.at
<K_Nilpotent.at
<exceptionalNilpotentData.at
<good_W_representatives.at
<finite_unipotents.at
<weyltosemisimple.at
<cyclotomic_field_bracket.at
<tits_centralizer.at
<bruhat.at
<stable.at
<GK_dimension.at
<restricted_roots.at
<nilpotent_centralizer.at
<weak_packets_precomputed_cell_traces.at
<arthur_parameters.at
<coherent_irreducible.at
 { <deform_plus.at Removed by DV 12/23: this now makes is_unitary use the VERY SLOW script version}
<truncated_induction.at
<dirac_index.at
<sub_cells.at
<associated_variety_annihilator.at
{<coherent_characters.at}
<sommers.at
<projectors_using_character_tables.at
<new_conjugacy.at
<test_braid.at
{<lucas.at
<self_intersection.at}
{this is slow to load:
<unipotent_representations_exceptional.at
}
<certificate.at
<geck_generic.at
<lusztig_cells.at
<four.at {four_inner_products BXYI}
<special_rep.at
<families.at
<L_packet.at



<central.at
<adams_johnson.at
<test_non_distinguished.at

<speh.at

{<twisted_endoscopy.at}
{<extended_character_formula.at}
{<restriction.at}

<|MERGE_RESOLUTION|>--- conflicted
+++ resolved
@@ -1,12 +1,11 @@
 {Load this file to load all recommended .at files}
-<<<<<<< HEAD
-=======
+{
 <basic.at
 <combinatorics.at
 <number_theory.at
 <hermitian.at
-<extParamPol.at
->>>>>>> 2e4d85f9
+<extParamPol.at}
+
 <complex.at
 <test_unitarity.at
 <modules.at
