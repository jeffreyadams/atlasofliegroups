--- conflicted
+++ resolved
@@ -61,15 +61,8 @@
 
 { translate irreducibles to singular infinitesimal character,
   only keep those for which tau(p)\subset S-complement }
-<<<<<<< HEAD
 set Psi_irr ([Param] params,[int] S) = [Param]:
-   for p in params
-   do if in_tau_complement(S,p) then [Psi_irr(p,S).first_param] else [] fi
-   od.##
-=======
-set Psi ([Param] params,[int] S) = [Param]:
-   for p in params if in_tau_complement(S,p) do Psi(p,S).first_param fi od
->>>>>>> 5d2f1b6f
+   for p in params if in_tau_complement(S,p) do Psi_irr(p,S).first_param fi od
 
 {from now on [int] S is a set of simple roots,
  [Param] B is a block of parameters with regular infinitesimal character
@@ -213,21 +206,19 @@
 find stable sums in subset pushed to the S-wall}
 set stable_at_singular ([int] S,[Param] B,[Param] subset_in) = (mat,[Param]):
   {first replace subset with those so that tau(p)\in S-complement}
-  let parameters = for i in parameters(S,B) do B[i] od in
-  prints("S=",S);
-  prints("number of parameters in block:", #B);
-  prints("number of given parameters:", #subset_in);
-  let subset=[Param]:[] in
-  for p@j in subset_in do  if find(parameters,p)>=0 then subset#:=p fi od;
-  prints("number of parameters at singular inf char:", #subset);
-  let B_singular=for i in parameters(S,B) do B[i] od
-  then subset_singular=[Param]:[]
-  in for p in subset do if find(B_singular,p)>=0 then subset_singular#:=p fi od;
-  let A=^(^kernel_vanishing(S,B)*^subspace_injection_matrix(B_singular,subset))
-  then Y=left_kernel(subspace_injection_matrix(B_singular,subset)*
+(  let parameters = for i in parameters(S,B) do B[i] od
+in prints("S=",S); prints("number of parameters in block:", #B)
+;  prints("number of given parameters:", #subset_in)
+;  let subset = [Param]: for p in subset_in if find(parameters,p).>= do p fi od
+in prints("number of parameters at singular inf char:", #subset)
+;  let B_singular=for i in parameters(S,B) do B[i] od
+   then subset_singular = for p in subset if find(B_singular,p).>= do p fi od
+ { , A=^(^kernel_vanishing(S,B)*^subspace_injection_matrix(B_singular,subset)) }
+   , Y=left_kernel(subspace_injection_matrix(B_singular,subset)*
                      kernel_vanishing(S,B))
-  then signs=lengths_signs_matrix(subset_singular)
-  in (Y*signs,subset_singular)
+   then signs=lengths_signs_matrix(subset_singular)
+   in (Y*signs,subset_singular)
+)
 
 {handle empty case where first argument is of type [*]}
 set stable_at_singular ([*] S,[Param] B,[Param] subset) = (mat,[Param]):
@@ -290,26 +281,8 @@
 
 {#subset x #B matrix}
 
-<<<<<<< HEAD
 set printParamPol(ParamPol P)=void:
   tabulate(for c@p in P do [split_format(c), " ", p.to_string] od)
-=======
-set stable_at_singular ([int] S,[Param] B,[Param] subset_in) = (mat,[Param]):
-  {first replace subset with those so that tau(p)\in S-complement}
-(  let parameters = for i in parameters(S,B) do B[i] od
-in prints("number of parameters in block:", #B)
-;  prints("number of given parameters:", #subset_in)
-;  let subset = [Param]: for p in subset_in if find(parameters,p).>= do p fi od
-in prints("number of parameters at singular inf char:", #subset)
-;  let B_singular=for i in parameters(S,B) do B[i] od
-   then subset_singular = for p in subset if find(B_singular,p).>= do p fi od
- { , A=^(^kernel_vanishing(S,B)*^subspace_injection_matrix(B_singular,subset)) }
-   , Y=left_kernel(subspace_injection_matrix(B_singular,subset)*
-                     kernel_vanishing(S,B))
-   then signs=lengths_signs_matrix(subset_singular)
-   in (Y*signs,subset_singular)
-)
->>>>>>> 5d2f1b6f
 
 set printParamPol([ParamPol] list)=void:
 for P in list do printParamPol(P) od
