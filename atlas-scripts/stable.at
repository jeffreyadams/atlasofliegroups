--- conflicted
+++ resolved
@@ -5,11 +5,8 @@
 <modules.at { for |has_infinitesimal_character@ParamPol| }
 <combinatorics.at { for |pemutation_inverse@[int]| }
 <parameters.at { for |make_regular@(RootDatum,ratvec)| }
-<<<<<<< HEAD
 <weak_packets.at { for |parameters@[int,int,Param]| }
 
-=======
->>>>>>> eba75bb2
 
 {stable virtual characters}
 {some elementary operations needed, these should be moved elsewhere}
@@ -137,18 +134,12 @@
   let M=dual_parameters_standard_basis(B) in
   n_columns(M) ^ for i in dual_parameters(S,B) do row(M,i) od
 
-<<<<<<< HEAD
-set subspace_injection_matrix ([Param] B,[Param] subset) = mat:
-  let rv=null(#subset,#B), indices=indices(B,subset) in
-  for i:#indices do rv[i,indices[i]]:=1 od;rv
-=======
 set indices ([Param] B,[Param] subset) = [int]: for p in subset do find(B,p) od
 
 set subspace_injection_matrix ([Param] B,[Param] subset) = mat:
 { returns a (landscape) |#subset|x|#B| matrix, meant for right-multiplication }
   let result=null(#subset,#B) in
   for j@i in indices(B,subset) do result[i,j]:=1 od; result
->>>>>>> eba75bb2
 
 set get_y ([Param] B) = [int]:
   let dual_inner_class=dual_inner_class(B[0]) in
@@ -190,7 +181,6 @@
   then (M,)=stable_at_singular_unsorted(S,B)
   then P=permutation_matrix_sort(params)
   in (M*^P,for i in sort(params) do Psi_irr(B[i],S).first_param od)
-<<<<<<< HEAD
 
 
 {given block (or union of blocks) of parameters B at regular infinitesimal character,
@@ -212,8 +202,6 @@
    then signs=lengths_signs_matrix(subset_singular)
    in (Y*signs,subset_singular)
 )
-=======
->>>>>>> eba75bb2
 
 set stable_sums([Param] singular_parameters)=[(mat,[Param])]:
 let G=singular_parameters[0].real_form {assuming all have same infinitesimal character} then
@@ -264,14 +252,6 @@
             "parameters=", params, new_line,
             "dimension space of stable characters:", n_rows(M), new_line,M)
 
-<<<<<<< HEAD
-set indices ([Param] B,[Param] subset) = [int]: for p in subset do find(B,p) od
-
-{#subset x #B matrix}
-
-set printParamPol(ParamPol P)=void:
-  tabulate(for c@p in P do [split_format(c), " ", p.to_string] od)
-=======
 set stable_at_singular ([int] S,[Param] B,[Param] subset_in) = (mat,[Param]):
   {first replace subset with those so that tau(p)\in S-complement}
 (  let parameters = for i in parameters(S,B) do B[i] od
@@ -287,7 +267,6 @@
    then signs=lengths_signs_matrix(subset_singular)
    in (Y*signs,subset_singular)
 )
->>>>>>> eba75bb2
 
 set print_stable_at_singular ([int] S,[Param] B,[Param] subset) = void:
   let (rv,params)=stable_at_singular(S,B,subset) in
@@ -330,6 +309,9 @@
 
 set *(mat M,[Param] params)=for v in M do v*params od
 
+set printParamPol(ParamPol P)=void:
+  tabulate(for c@p in P do [split_format(c), " ", p.to_string] od)
+
 set print_sums ([(mat,[Param])] list)=void:
 prints("Number of blocks: ", #list);
 for (M,params)@i in list do
@@ -344,4 +326,4 @@
 
 set print_stable_sums([[(int,int,Param)]] lists)=void:
 prints("Stable sums for ",#lists," packets:");
-for list@i in lists do prints("-----------------------------------",new_line,"Packet #",i);print(stable_sums(parameters(list))) od
+for list@i in lists do prints("-----------------------------------",new_line,"Packet #",i);print(stable_sums(parameters(list))) od