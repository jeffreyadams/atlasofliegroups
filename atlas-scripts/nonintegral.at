<Wdelta.at
<synthetic.at
<extended_misc.at   { for extended_param }
<extended.at
<extended_cross.at
<extended_cayley.at { for ext_Cayley_simple }

{ only use ext_cross_simple from extended_cross.at: }
forget test_ext_cross@(Param,[int],extended_param)
forget ext_cross_1@(int,extended_param)
forget ext_cross_2@(int,extended_param)
forget ext_cross_3@(int,extended_param)

{ the following would override the grass-roots function from synthetic.at
  by a call to the new built-in cross@(vec,Param); it should do the same thing
  (notably handle non-dominant gamma correctly) but somewhat more efficiently.
  Un-comment this if you prefer to use the new built-in function
set posroot_cross (int i, Param p) = Param:
  cross(root(root_datum(p),i),p)
}

{ cross action of element mat:w of Weyl group on parameters
  if w\in W(gamma) this is the usual cross action
  if w\not\in W(gamma) this has different (dominant) infinitesimal character
  also w given by sequence of simple root reflections, or
  w=s_beta for beta an arbitrary positive root

  Compare this function to posroot_cross@(int,KGBElt) from synthetic.rx
  the main difference if that |w| is applied to |gamma| here, whereas for
  integral cross actions (and Cayley transforms) |gamma| is unchanged.
  The call of |make_dominant_using_roots| is just a consequence of the change
  to |gamma|, performed for the somewhat doubtful reasons indicated below.
}
set cross (mat w, Param p) = Param:
  let (x0,,gamma) = %p { gamma is (assumend to be?) dominant }
  then rd = root_datum(real_form(x0))
  , x1=cross(w,x0) { apply matrix cross action on KGBElt, from synthetic.rx }
  { the provided w will be such that gamma(x1)=w*gamma is integrally-dominant }
  , grading_wt=gamma-lambda(p)+rho_r(x0)
  then (new_gamma,)=make_dominant_using_roots(rd, w*gamma)
  { w*gamma and new_gamma differ by a sum of roots, and are in the same
    integral Weyl chamber
    new_gamma is dominant
    this step is necessary because the software will apply equivalances to x1
    to make gamma(x1) dominant, which we don't want
    see Weyl_group.at:make_dominant
  }
  in parameter(x1,new_gamma - w*grading_wt + rho_r(x1), new_gamma)

{
  set cross ([int] w,Param p) = Param: cross(w_matrix(root_datum(p),w),p)
  set posroot_cross (int i, Param p) = Param:
    let w=reflection(root_datum(p),i) in cross(w,p)
}

{ cross action on extended parameters }

{ Cross action of w (matrix) on an extended parameter E
  Precondition: gamma integrally dominant, w in W^delta is such that w*gamma is
  (still standard:) positive on all positive imaginary coroots for cross(w,x)
  Does a cross action for the "integral part of w", and equivalence for the
  remaining part (mix of true cross action and equivalence of parameters).
  At the parameter level (x,lambda_rho,gamma), this first maps to the
  equivalent parameter (x1,lambda_rho1,w*gamma) where x1=cross(w,x) and
  lambda_rho1=w*lambda_rho+w*rho-r-w*rho_r(x)+rho_r(x1); then if w' in
  W(gamma) is such that w'w*gamma is again integrally dominant, applies cross
  action by the inverse of w', which gives a parameter equivalent to
  (x1,lambda_rho2,w'w*gamma), where lambda_rho2=lambda_rho1+w'w*gamma-w*gamma).
  [The latter uses alternative description of cross action:
  cross(w,(x,lr,gamma)) =equiv= (x,lr+w^{-1}*gamma-gamma,w^{-1}*gamma) ]

  This explains the expression for lambda2 below

  For the expression for tau1, the relation to satisfy is
  (1-theta1)*tau1 = (1-delta)*lambda2, and for this the terms w*rho-rho and
  gamma2-gamma1 in lambda2 can be ignored, as delta commutes with w and fixes
  each of rho, gamma1, gamma2. The contribution (delta-1)*rho_r_shift/2 will
  then give the term rho_r_shift in lambda1 (but is it obviously a vec value?)

  The value for l is easy to deduce from x(E) (the more explicit expression
  gien in a comment can be found be expanding the computation of x(E)) and the
  necessary correction to t is similar (but dual) to that of tau

  Contrary to ext_cross_special below, this does not call ext_cross@
     extended_cross.rx
}
set ext_cross(
  mat w,extended_param(ic,delta,gamma,lambda_rho,theta,g,l,,tau,t):E) =
    extended_param:
  assert(w*delta=delta*w,"w not in W^delta");
  prints("ext_cross by w=",w); prints("E:"); display(E);
  let rd=root_datum(ic), x=x(E), w1= inverse(w), gamma1=w*gamma
  then rho=rho(rd), x1=cross(w,x) { call cross@(mat,KGBElt) from synthetic.rx }
  , (gamma2,) = make_integrally_dominant(rd,gamma1)
  then rho_r_shift = w*rho_r(x)-rho_r(x1), theta1=involution(x1)
  then lambda_rho2 =
    let lambda_rho1 = w*lambda_rho + (w*rho-rho-rho_r_shift)\1
    in  lambda_rho1 + ratvec_as_vec(gamma2 - gamma1)
  , tau1 = w*tau - ratvec_as_vec( (delta-1)*rho_r_shift/2 )
  , l1 = ratvec_as_vec(g-rho_check(rd)-torus_factor(x1))
  { l*w1 + ( (g-rho_check(rd))*(1-w1)-(rho_check_i(x)*w1-rho_check_i(x1)) )\1 }
  , t1 = t*w1 - ratvec_as_vec( (rho_check_i(x)*w1-rho_check_i(x1))*(delta-1)/2 )
  then result =
<<<<<<< HEAD
     extended_param:(ic,delta,gamma2,lambda2,theta1,g,l1,-^theta1,tau1,t1)
  in if not valid(result)
=======
     extended_param:(ic,delta,gamma2,lambda_rho2,theta1,g,l1,-^theta1,tau1,t1)
  in
  if not valid(result)
>>>>>>> 3af1a2bb
  then error(new_line+"invalid parameter in ext_cross, w=",w,format(E))
  else result
  fi

{ posroot i means i^th positive root in list of all positive roots,
  must be fixed by \delta_0
}
set posroot_ext_cross (int i, extended_param E) = extended_param:
  ext_cross(reflection(root_datum(E),i),E)

{ strongly simple: simple for all of G
  as opposed to simple, which might mean simple for the integral roots
}

{ cross action of product of strongly simple reflections,
  must give w\in W^{\delta_0}
}
set ext_cross ([int] w, extended_param E) = extended_param:
  ext_cross(w_matrix(root_datum(E),w),E)

set ext_cross_special (int i, extended_param E, bool show) = extended_param:
( if show then prints("ext_cross_special with ", i); display(E) fi
; let special_types=["2i12","2i22", "2r21","2r22"]
  , type=ext_type(i,E)
  in if not in_string_list(type,special_types)
    then prints("type: ",type)
    ; error("Looks like wrong type in ext_cross_special")
    fi
; let rd=root_datum(E)
  , alpha=root(integrality_datum(E),i) { a simple root in integral system }
  in
  if show then prints("in ext_cross_special with i=", i, "root=", alpha) fi
; if is_simple_root(rd,alpha)
  then { call  ext_cross_simple@(int,extended_param) from extended_cross.at}
     ext_cross_simple(i,E)
  else let j=root_index(root_datum(E),alpha) in
    if show then prints("j=", j) fi;
    let ((,w),beta) =
      conjugate_to_simple_by_Wdelta(root_datum(E), delta(E), j) in
    if show then prints("w=", w, " beta=", beta) fi;
    let E1=ext_cross(w,E) { use the function defined above to move to simple }
    then (E2,shift)=translate_to_dominant(E1) { from extended_misc.rx }
    then i=root_index(integrality_datum(E2),beta) in
    if show
    then prints("E1="); valid(E1) { print any anomalies }; display(E1)
    ;    prints("E2="); valid(E2) { print any anomalies }; display(E2)
    ;    prints("i:", i)
    fi;
    let E3 = ext_cross_simple(i,E2)
    then E4 = { undo shift from translate_to_dominant }
       (E3.ic,E3.delta, E3.gamma-shift, E3.lambda_rho-shift, E3.theta
                      , E3.g, E3.l, E3.omega, E3.tau, E3.t)
    in ext_cross(w~[:],E4)
  fi
)

set ext_cross_special (int i, extended_param E) = extended_param:
  ext_cross_special(i,E,false)


{ now define ext_cross@(int,extended_param) to replace the one defined in
  extended_cross.at
  the root is root(integrality_datum,i)
  make w= s, st, or sts in lengths 1,2,3, respectively
}

set ext_cross(int i, extended_param E, bool show) = extended_param:
( let rd=root_datum(E), alpha=root(integrality_datum(E),i) in
  if show then prints("in ext_cross with i=", i, "root=", alpha) fi
; let s=reflection(rd,alpha), length=ext_length(i,E), type=ext_type(i,E) in
  if show then prints("ext_cross: length ", length, " type ", type) fi
; if type="2i12" or type="2r21"
  then ext_cross_special(i,E)
  else
    let t=reflection(rd,delta(E)*alpha)
    then w = assert(length<=3,"something wrong") { choose for length=1,2,3: }
    	     ; case length-1 in s, s*t, s*t*s esac
    in ext_cross(mat: w,E)
  fi
)

set ext_cross(int i, extended_param E)= extended_param: ext_cross(i,E,false)



{ extended Cayley transform by roots(G,i)
  must be integral, of type (?)
  find w\in W^\delta so that w\kappa is simple
  return inverse(w)\times c_{w\kappa}( w\times E)
  1i1,1i2s,1i1f,1r2;
  2Ci,2Cr, 2i11, 2i12, 2i12f,2i22, 2r22, 2r21f, 2r11;
  3Ci,3Cr,3i,3r
}
set posroot_ext_Cayley (int i,extended_param E, bool show) = [extended_param]:
( if show then prints("posroot_ext_Cayley i=", i);display(E) fi
; let ((,w),alpha) = conjugate_to_simple_by_Wdelta(root_datum(E), delta(E), i)
{ w*root(G,i)=alpha is simple for G, w is in W^\delta }
  then E1=ext_cross(w,E)
  then (E2,shift) = translate_to_dominant(E1)
  then j = root_index(integrality_datum(E2),alpha)
  in
  if show
  then prints("E1=") ; prints(valid(E1)); display(E1)
  ;    prints("x(E1)=", x(E1))
  ;    prints("E2=") ; valid(E2); display(E2)
  ;    prints("j=",j); prints("Cayley transform of type:", ext_type(j,E2))
  fi
; for E3 in [extended_param]: ext_Cayley_simple(j,E2)
  do let E4 = (E3.ic,E3.delta, E3.gamma-shift, E3.lambda_rho-shift, E3.theta
                             , E3.g, E3.l, E3.omega, E3.tau, E3.t)

     in ext_cross(w~[:],E4)
  od
)

set posroot_ext_Cayley (int i,extended_param E) = [extended_param]:
  posroot_ext_Cayley(i,E,false)

{ extended Cayley transform of any length, and not necessarily simple
  Cayley transform by j^th simple root of the *integral* roots
  if this root is also simple for G, then call ext_Cayley(...)
  otherwise, call nonintegral.rx:posroot_ext_Cayley
  (with the appropriate change in root number)
}
set ext_Cayley (int j, extended_param E, bool show) = [extended_param]:
( let type=ext_type(j,E)
  , cayley_types =
    [ "1i1", "1i2f", "1r1f", "1r2"
    , "2Ci", "2Cr" , "2i12", "2i22", "2r22", "2r21", "2r11"
    , "3Ci", "3Cr" , "3i"  , "3r"
    ]
  then do_Cayley = in_string_list(type,cayley_types)
  in
  if show
  then prints("ext_Cayley in nonintegral.rx with  E:",format(E))
  ;    prints("ext_Cayley, j=", j, ", " ,parameter(E))
  fi
; if not do_Cayley
  then if show then prints("Cayley of type ", type,  " not defined") fi; [E]
  else
    if show then prints
        ("nonintegral:ext_Cayley:extended Cayley transform of type ", type)
    fi
  ; let p=parameter(E) in
    assert(is_fixed(E.delta,p),"Parameter is not fixed by delta")
  ; let rd=root_datum(p), id=integrality_datum(p)
    then alpha = root(id,j) { a simple root of the integral subsystem }
    in
      if is_simple_root(rd,alpha)
      then { call ext_Cayley_simple@(int,extended_param), extended_cayley.rx }
	ext_Cayley_simple(j,E)
      else { call posroot_ext_Cayley@(int,extended_param) defined above }
	posroot_ext_Cayley(root_index(rd,alpha),E)
      fi
  fi
)

set ext_Cayley (int j, extended_param E) = [extended_param]:
  ext_Cayley(j,E,false)
<|MERGE_RESOLUTION|>--- conflicted
+++ resolved
@@ -69,13 +69,13 @@
   [The latter uses alternative description of cross action:
   cross(w,(x,lr,gamma)) =equiv= (x,lr+w^{-1}*gamma-gamma,w^{-1}*gamma) ]
 
-  This explains the expression for lambda2 below
-
-  For the expression for tau1, the relation to satisfy is
-  (1-theta1)*tau1 = (1-delta)*lambda2, and for this the terms w*rho-rho and
-  gamma2-gamma1 in lambda2 can be ignored, as delta commutes with w and fixes
-  each of rho, gamma1, gamma2. The contribution (delta-1)*rho_r_shift/2 will
-  then give the term rho_r_shift in lambda1 (but is it obviously a vec value?)
+  This explains the expression for lambda_rho2 below
+
+  For the expression for tau1, the relation to satisfy is (1-theta1)*tau1 =
+  (1-delta)*lambda_rho2, and for this the terms w*rho-rho and gamma2-gamma1 in
+  lambda_rho2 can be ignored, as delta commutes with w and fixes each of rho,
+  gamma1, gamma2. The contribution (delta-1)*rho_r_shift/2 will then give the
+  term rho_r_shift in lambda1 (but is it obviously a vec value?)
 
   The value for l is easy to deduce from x(E) (the more explicit expression
   gien in a comment can be found be expanding the computation of x(E)) and the
@@ -101,14 +101,9 @@
   { l*w1 + ( (g-rho_check(rd))*(1-w1)-(rho_check_i(x)*w1-rho_check_i(x1)) )\1 }
   , t1 = t*w1 - ratvec_as_vec( (rho_check_i(x)*w1-rho_check_i(x1))*(delta-1)/2 )
   then result =
-<<<<<<< HEAD
-     extended_param:(ic,delta,gamma2,lambda2,theta1,g,l1,-^theta1,tau1,t1)
-  in if not valid(result)
-=======
      extended_param:(ic,delta,gamma2,lambda_rho2,theta1,g,l1,-^theta1,tau1,t1)
   in
   if not valid(result)
->>>>>>> 3af1a2bb
   then error(new_line+"invalid parameter in ext_cross, w=",w,format(E))
   else result
   fi
