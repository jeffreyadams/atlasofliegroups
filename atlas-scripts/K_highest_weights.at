<basic.at
<K.at { for type |KHighestWeight| }
<induction.at { for |theta_stable_data| }
<representations.at { for |finite_dimensional| }
<W_K.at { |R_K_dom|, |R_K_dom_mu| }

<center.at { for |Z_2@RealForm| }

{! Functions involving K-types (final tempered limit parameters) and
   K-highest weights.
   The main reference is Vogan, "Branching to a Maximal Compact Subgroup"
     [KHatHowe].
   See also the notes on "K-types in atlas" in the Dropbox.

   The main functions are:

1) highest_weights: Given a K_type tau=(x,lambda), find all K-highest weights
   corresponding to the K_#-types in the restriction of tau.

(x,lambda) -> {(,x_K,mu)} multivalued; find one value (,x_K,mu), then
   take the R(K)-orbit <-> |R(K)/R(K,mu)| K-highest weights. Here R(K,mu) is
   the stabilizer of mu in the R-group R(K) of K.

Algorithm:

i) If G is relatively split, Cartan is (relatively) split, all roots in the
   tau-invariant, this is the "G-spherical" case of KHatHowe, Section 8.

ii) If p is final standard limit tempered, it has a unique LKT,
    use theta_stable_data (see induction.at) to write p as cohomologically
    induced from a relatively split L.

iii.) Apply ii) to all terms of finalize(p.at_nu_0).


2) K_types: Given a KHighestWeight mu=(,x,kappa), find all K_types containing
   the corresponding K_#-type.

   (,x_K,mu) -> {tau=(x,lambda)} multivalued; find $\theta$-stable data
   (Q=LU,p_L=(x_L,lambda_L,0)) for one K-type tau first, then
   compute all (L-spherical) $(L\cap K)$-types p_L'=(x_L,lambda_L')
   with the same infinitesimal character. There will be
   |R(K,mu)| of them.

Algorithm:

   This is the Vogan algorithm, version in [KHatHowe] Section 13, a
   slight modification of Vogan's Big Green Book Prop. 5.3.3.

   Given (,x_K,mu), compute mu+2rho_K(x_K), choose positive chamber for G,
   -> mu_0=mu+2rho_K(x_K)-rho; project on the given dominant Weyl chamber -> xi;
   then the simple roots contributing to difference between xi and
   mu_0 determine the $\theta$-stable parabolic Q=LU that is
   part of the $\theta$-stable data for tau=(x,lambda). The parameter for
   (relatively split) L is obtained from xi by a $\rho$-shift.
!}
set LKT_verbose=false
{ see K.at: K-types as final tempered limit parameters
  (x,lambda) <-> representations of K
  K_highest_weights.at: KHighestWeights (,x,mu) <-> representations of K_#
}
{ KHighestWeight: mu    K_types tau
  see KHatHowe Section 4, especially Theorem 4.10
  notation:
    KHatHowe   Atlas
      T_{f0}    T_K0
      T_f       T_K=H^\delta
      T_fl      T_{K,large}

   R(K)=|K/K_#|=|T_{K,large}/T_K|

   given mu a character of T_K

   T_K \subset T_K(\mu) \subset T_{K,large}
   |-----a-------|--------b-------|
   ab=|R(K)|
   a=|R(K,mu)|,  b=|R(K)/R(K,mu)|
   software: R(K)=R_K_dom(x)
             R(K,mu)=R_K_dom(mu)

   {mu_i|i=1,...,b} characters of T_K  <->
     {\tilde\mu_j|j=1,...,a} irreps of T_{K,large}

   {mu_i}= orbit of R(K) acting acting on mu=mu_1, stabilizer is R(K,mu)
   {\tilde\mu_j|j=1,...,a} irreducible representations of T_{K,large}

   mu_i -> Ind_{T_K}^{T_{K,large}})(mu_i)= \sum_{j=1}^a \tilde\mu_j
   \tilde\mu_j -> Res^{T_{K,large}}_{T_K}(\tilde\mu_j)=\sum_{i=1}^a\mu_i

   mu_i -> a choices of extension to T_K(mu_i)
     -> induce irreducibly to T_{K,large}
     each mu_i (i=1,...,a) -> same set of \tilde\mu_j (j=1,...,b)
   dim(\tilde\mu_j)=|R(K)/R(K,mu)|
   mu_i -> tau(mu_i) irreducible of K_#,
      dimension given by Weyl dimension formula
   \tilde\mu_j -> \tau(\tilde\mu_j) irreducible of K
   dim(\tau(\tilde\mu_j))=dim(\tau(\mu_j))*b=dim(\tau(\mu_j))|R(K)/R(K,mu_j)|
     (See Theorem 4.10(1))
}

{. Equality of KHighestWeights; (,x,mu)=(,x',mu') iff x=x', and mu and mu'
   differ by (1-theta)X^* or compact Weyl group action. .}
set = (KHighestWeight khw0, KHighestWeight khw1) = bool:
  let x=khw0.x, y=khw1.x, mu=khw0.mu, tau=khw1.mu in
  x=y { which implies theay are associated to the same real form } and
  ( let  K_0=K_0(x)
    , mu_1=project_K(x,mu)   {element of X^*(T_{K_0})}
    , tau_1=project_K(x,tau) {element of X^*(T_{K_0})}
    then (w_K_0,mu_2)=from_dominant(K_0,mu_1)
    in mu_2=dominant(K_0,tau_1) and
  { lift action of w up to H, and then compare projection of
    w\mu and \tau to X^*(H^\delta)=X^*/(1-delta)X^* }
    ( let w=lift_action(w_K_0,x) then mu_3=w*mu, tau_3=w*tau in
      if LKT_verbose
      then prints("w:", w);
	   prints("mu: ", mu, " tau :", tau);
	   prints("mu_1: ", mu_1, " tau_1 :", tau_1);
	   prints("mu_2: ", mu_2, " tau_2 :", mu_2);
	   prints("mu_3: ", mu_3, " tau_3 :", tau_3)
      fi
    ; in_lattice((1-involution(cross(w,x))),mu_3-tau_3)
    )
  )

{. List of LKTs (as final tempered limit parameters) of a module given by a
   parameter. .}
set LKTs (KType t) = [KType]:
  for @q in KTypePol: t do q od
set LKTs (Param p) = [KType]: p.K_type.LKTs

set LKT (KType t) = KType:
  let lkts=LKTs(t) in
  assert(#lkts=1,"No unique lowest K-type; use LKTs instead of LKT"); lkts[0]
set LKT (Param p) = KType: p.K_type.LKT

{. Replace a K-type mu by its (supposed) unique final K-type .}
set final = LKT@KType


{---------------- map from K_types to KHighestWeights ----------------}


{. Test if parameter p for G is G-spherical: G must be rel. split, all roots
   in tau(p). .}
set is_split_spherical (KType t) = bool:
  assert(is_final(t), "K-type is not final");
  let G=real_form(t) in
  is_relatively_split(G) and x(t)=x_open(G) and
  for alpha_check in simple_coroots(G)
  do (alpha_check*lambda_minus_rho(t)).is_even
  od.all

{. Test if a K-type is G-spherical: must be LKT of G-spherical p. .}
set is_split_spherical(Param p) = bool: p.K_type.is_split_spherical

{. Highest weight of a G-spherical K-type (necessarily unique). .}
set highest_weight_split_spherical (KType t) = KHighestWeight:
  assert(is_split_spherical(t), "not a spherical rep of a split group");
  let x=x(t),G=real_form(t) then x_K=KGB(G,0), rd=root_datum(G)
  then i_rd=root_datum_from_positive(imaginary_sys(x_K),rd.prefers_coroots)
  then fw=fundamental_weights(i_rd), mu = ratvec: lambda_minus_rho(t)
  in { project mu to the orthogonal of the |i_rd| roots }
  for alpha_check@i in simple_coroots(i_rd) do mu-:=fw[i]*(alpha_check*mu) od;
{ prints("mu modified=", mu); }
  assert(all(for alpha_check in simple_coroots(i_rd) do mu*alpha_check=0 od)
        ,"error, mu isn't orthogonal to all roots");
  k_highest_weight(KGB(G,0),ratvec_as_vec(mu))

{. Highest weight of LKT of a G-spherical parameter (is unique). .}
set highest_weight_split_spherical (Param p) = KHighestWeight:
  highest_weight_split_spherical(K_type(p))

{. Highest weight of LKT of G-spherical K-type w.r.t. x_K (is unique). .}
set highest_weight_split_spherical (KType t,KGBElt x_K) = KHighestWeight:
  let hw=highest_weight_split_spherical(t) in move_weight(hw,x_K)

{. Highest weight of LKT of a G-spherical parameter w.r.t. x_K (is unique). .}
set highest_weight_split_spherical (Param p,KGBElt x_K) = KHighestWeight:
  move_weight(highest_weight_split_spherical(p),x_K)

{. This function returns just ONE KHighestWeight of a K-type
  (auxiliary function). .}
set highest_weight_one (KType t) = KHighestWeight:
(  assert(is_semifinal(t),"K-type has singular real parity roots")
;  t:=t.to_no_Cminus
;  let (Q,pL)=theta_stable_data(param(t))
   then (,x_L,mu_L)=highest_weight_split_spherical(pL)
   then x_G=x_min(Q)
   then mu_G=mu_L+two_rho_u_cap_s(Q,x_G)
{ need version of 2*rho_u_cap_s(Q) which is integral, see thetastable.at}
{ this might be a ratvec, denominator 1/2, by restriction it defines a
  character  of T_{K_0}
  need to replace mu_G\in 1/2X^*theta with mu_G_integral\in X^*
  so that restriction takes mu_G_integral to mu_G restricted to T_{K_0}
}
{ then ()=prints("mu_L:",mu_L,new_line, " mu_G", mu_G, new_line,
     "2*rho_u_cap_s(Q)", 2*rho_u_cap_s(Q,x_G), new_line,
     "two_rho_u_cap_s", two_rho_u_cap_s(Q,x_G)) }
   in k_highest_weight(x_G,mu_G)
)

{. ONE KHighestWeight of a K-type w.r.t. x_K (auxiliary function). .}
set highest_weight_one (KType t,KGBElt x_K) = KHighestWeight:
  move_weight(highest_weight_one(t),x_K)

{. All highest weights of a K-type; R-group acts on one KHighestWeight of
   previous function (number of terms is |R(K)/R(K,mu)|). .}
set highest_weights (KType t) = [KHighestWeight]:
  R_K_dom_mu_orbit(highest_weight_one(t))

{. All highest weights of a K-type w.r.t. x_K. .}
set highest_weights (KType t,KGBElt x_K) = [KHighestWeight]:
  for mu in highest_weights(t) do move_weight(mu,x_K) od

{. List of all highest weights of all LKTs of a parameter. .}
set highest_weights (Param p) = [KHighestWeight]:
  for q in LKTs(p) do highest_weights(q) od.##

{. List of all highest weights of all LKTs of a parameter w.r.t. x_K. .}
set highest_weights (Param p,KGBElt x_K) = [KHighestWeight]:
  for khwt in highest_weights(p) do move_weight(khwt,x_K) od

{. Unique highest weight of a K-type (or error if not unique). .}
set highest_weight (KType t) = KHighestWeight:
  let hwts=highest_weights(t) in
  assert(#hwts=1,"highest weight it not unique, use highest_weights instead");
  hwts[0]

{. Unique highest weight of a K-type w.r.t. x_K (or error if not unique). .}
set highest_weight (KType t,KGBElt x_K) = KHighestWeight:
  let hwts=highest_weights(t,x_K) in
  assert(#hwts=1,"highest weight it not unique, use highest_weights instead");
  hwts[0]

{. Unique highest weight of (unique) LKT of a parameter
  (or error if not unique). .}
set highest_weight (Param p) = KHighestWeight:
  let hws=highest_weights(p) in
  assert(#hws=1,"highest weight it not unique, use highest_weights instead");
  hws[0]



{ -----------------KHighestWeight to K_types------------------ }

{ -----------------------Vogan algorithm--------------------- }



{function called by project_on_dominant_cone}
{. (Auxiliary function) .}
set centralizer(KGBElt x,ratvec v) = KGBElt:
  { result is for root datum centralising the coweight |v| }
  assert(v*involution(x)=v, "v is not theta-stable");
  let rd=root_datum(x)
  then roots = columns_with((vec alpha): =alpha*v, posroots(rd))
  then coroots = rank(rd) # for alpha in roots do coroot(rd,alpha) od
  then subrd = root_datum_from_positive((roots,coroots),rd.prefers_coroots)
  in KGB_elt(subrd,involution(x),torus_factor(x))

{function called by project_on_dominant_cone}
{. (Auxiliary function) .}
set find_nci_root (KGBElt x,ratvec tau) = int:
  let rd=root_datum(x)
  then sr=simple_roots(rd), scr=simple_coroots(rd),ssr=semisimple_rank(rd)
  then j= first(ssr, (int i)bool:
                     scr[i]*tau<0 and is_noncompact_imaginary(x)(sr[i]) )
  in if j>=0 then j
  else j:=
    first(ssr
         , (int i)bool:
            scr[i]*tau<0 and
            is_complex(i,x) and {<alpha,theta(alpha^vee)>=-1}
            scr[i]*involution(x)*sr[i] = -1 and
            is_noncompact(x)( (1+involution(x))*sr[i] ) { this is a root because alpha and theta(alpha) generate a subsystem of type A_2, so their sum is a root }
         )
  ; assert(>=j,"error in find_nci_root")
  ; root_index(rd,sr[j]+involution(x)*sr[j])
  fi

{((),x,mu) is a KHighestWeight (see top of this file)
 x in the distinguished fiber, theta_x=delta
 mu\in X^*, viewed modulo (1-delta)X^*
in (X^*)^delta project it to X^*(T_K0) where T_K0=identity component of H^delta}
{(x,mu) equivalent to (wx,w\mu) so WLOG mu is G-dominant}

{ sum of the roots of K as an element of (X^*)^delta\otimes Q
  (it can be half-integral)
  x is assumed to be in the distinguished fiber, defining K
  in particular alpha complex posroot implies theta(alpha) is a posroot too
  tworho_K(x)\in X^* and tworho_K_fixed(x)\in 1/2(X^*)^delta map
  to same element 2*rho_K(x) in X^*(T_{K_0})
}

{. Sum of the roots of K as an element of $(X^*)^{\delta}\otimes\mathbb Q$
(this may be half-integral); x must be in the distinguished fiber. .}
set tworho_K (KGBElt x) = ratvec:
( if not in_distinguished_fiber(x)
  then prints("Warning: x is not in distinguished fiber") fi
; let G=real_form(x) in sum(compact_posroots(x)) + sum(complex_posroots(x))/2
)

{. Vogan algorithm to project k_highest_weight(x,mu) on dominant cone; returns
   (x',mu+2rho_K(x)-rho,tau) with tau dominant and x' corresponding to the new
   Weyl chamber. .}
set project_on_dominant_cone (KGBElt x, ratvec mu) = (KGBElt,ratvec,ratvec):
{ let ()=prints("project_on_dominant_cone with x=", x, " mu=", mu) in }
  let rd=root_datum(x)
  then (w,mu_1) = from_dominant
      (rd,mu:=(1+involution(x))*mu/2) { make |mu| zero on the split part of |h| }
  then x_1=cross(x,w)
{ then ()=prints("mu:", mu); prints("x: ", x); prints("mu_1:", mu_1);
  prints("x_1: ", x_1)
}
{ Note: tworho_K (x) (above) is in (\h^*)^theta,
  while rho_K(x) is in \t^*, need the former
}
  then mu_2=mu_1+tworho_K (x_1)
{ then ()=prints("mu_2:", mu_2); }
  then y=chamber(rd,mu_2)
  then mu_3=mu_2-y*rho(rd)
{ then ()=prints("mu_3=", mu_3) }
in (cross(x_1,y),mu_3,mu_3*y). { initial data; apply recursive function to it: }
  ( rec_fun f(KGBElt x, ratvec mu_3_orig,ratvec tau) (KGBElt,ratvec,ratvec):
      let rd_x=root_datum(x) in { may differ from |rd| in the recursion }
{     prints();prints("f with: ", x, " ", real_form(x), " tau= ", tau);
      prints("rd:", rd);
      prints("tau=",tau);
      prints("x=",x, "on real form:", real_form(x))
}
      if is_dominant(rd,tau)
      then {return this triple:}
        ( cross(x_1,y), mu_3*y, tau)
      else
         let j=find_nci_root(x,tau)
{        then ()=prints("got root: ", j, ", ", posroots(rd_x)[j]) }
{        then ()=prints("beta=", posroots(rd_x)[j]) }
         then new_tau=tau-poscoroots(rd_x)[j]*tau*posroots(rd_x)[j]/2
{        then ()=prints("new_tau=",new_tau)}
         then sub_x=centralizer(x,poscoroots(rd_x)[j])
         in f(sub_x,mu_3_orig,new_tau)
       fi
   )

{. Vogan algorithm; previous function in case mu is given as a vec,
  rather than ratvec. .}
set project_on_dominant_cone (KGBElt x, vec mu) = (KGBElt,ratvec,ratvec):
  project_on_dominant_cone(x,ratvec:mu)

{ possibly multivalued, coming from G-spherical case }

{ This function is the same as basis_lambda_differential_0 in all_parameters.at
   List of weights representative of a set of generators of the elementary
   2-group ker(1+theta(x))/im(1-theta(x)).
characters_order_2@KGBElt
returns [v_0,...,v_k], v_i\in X^*,
the characters of H^{theta_x} with differential 0
are \sum a_i v_i with a_i=0,1 (or [] -> [0,...,0])
}

{. (Auxiliary function) .}
set characters_order_2 (KGBElt x) = [vec]:
   let theta=involution(x) then K=kernel(1+theta)
   then (A,v)=adapted_basis(in_lattice_basis(K,1-theta)) then B=K*A
{prints("K=",K);
prints("A=",A);
prints("v=",v);
prints ("B=",B);}
   in ## for f@i in v do if f=2 then [B[i]] else [] fi od

{ reduce [Param] by combining equivalent parameters;
  returns a list of inequivalent parameters }
set reduce ([Param] parameters) = [Param]:
  if #parameters=0 then [Param]:[]
  else monomials(as_pol(real_form(parameters[0]),parameters))
  fi

{ to reduce a list of KParams, convert to list of parameters, reduce,
  then convert back }
set reduce ([KType] Kparameters) = [KType]:
  let parameters = for kp in Kparameters do parameter(kp) od in
  for p in reduce(parameters) do K_type(p) od

{ all nonnegative |vec:a| with $\sum_i(cs[i]*a[i]) \leq limit$
  intended application: c_i = <rho_check,i^th fundamental weight>, which finds
  all dominant weights at level <= limit, where simple roots have level 1
}
set cone (rat limit, [rat] cs { all >0 } ) = mat: { columns are weights }
  let n=#cs
  then rec_fun cn (rat limit, int k) { from this index on } = mat:
    if k=n { 0 parts } then null(0,1) { one column of size 0; don't miss it! }
    else
      let c=cs[k] in mat: { conversion safe, there is at least one vector }
        [vec]: ##
        for first: limit\c+1
        do let rec=cn(limit-c*first,k+1) in
          [vec]: (ones(n_columns(rec))*first)^rec
        od
    fi
  in cn(limit,0)

{this file used to be called all_Kparameters.at;
it includes functions for constructing both Kparameters and parameters}

{
  matrix whose columns are weights representative of a set of generators
  of the elementary 2-group ker(1+theta(x))/im(1-theta(x)). Might do as well:
  let (A,v) = adapted_basis(1-involution(x))
  then (B,)=filter_units(A[:,:#v],v) in B
}
set basis_lambda_differential_0 (KGBElt x) = mat: { columns are weights }
  let theta=involution(x) then E=eigen_lattice(theta,-1)
  then { express im(1-theta) in basis E, and find E-basis adapted to it }
    (A,v)=adapted_basis(in_lattice_basis(E,1-theta))
  in { prints("K=",E); prints("A=",A); prints("v=",v); prints ("B=",E*A); }
  E * { transform to original coordinates } columns_with((int j):v[j]=2,A)
{ }

{ all 2^k vectors in X^* representing the characters of H^theta with
  differential 0
  k= number of R^* factors in H
  if H^theta is connected, returns [[0,...,0]]
}
set all_lambda_differential_0 (KGBElt x) = [vec]:
  let basis=basis_lambda_differential_0(x) in
  for v in all_0_1_vecs(n_columns(basis)) do basis*v od

{ all K parameters with same d_lambda as (x,lambda) }
<<<<<<< HEAD
set all_equal_dlambda_K_parameters (K_Type(x,lambda)) = [K_Type]:
##(for v in all_lambda_differential_0(x)
   do let p=parameter(x,lambda+v)
       in if is_final(p) then [K_type(p)] else
[(KGBElt,ratvec)]:[] fi od)
=======
set all_equal_dlambda_K_parameters (KType t) = [KType]:
   for v in all_lambda_differential_0(t.x)
   do let new_t = K_type(t.x,t.lambda_minus_rho+v)
   in if new_t.is_final then [new_t] else [] fi
   od.##
>>>>>>> 9287476c
{  for v in all_lambda_differential_0(x) do (x,lambda+v) od}

{ all actual parameters with same d_lambda as p, same nu }
set all_parameters (Param p) = [Param]:
  let x=x(p),lambda=lambda(p),nu=nu(p) in
  for v in all_lambda_differential_0(x) do  parameter(x,lambda+v,nu) od

{ all parameters with given infinitesimal character and attached to given x }
set all_parameters_x_gamma (KGBElt x,ratvec gamma) = [Param]:
   let G=real_form(x)
   then gamma_d=dominant(root_datum(G),gamma)
   then rho=rho(G), th1=1+involution(x)
   in
   case vec_solve(th1,th1*(gamma_d-rho))
   | else [Param]: [] { without solution no parameters }
   | solution(lr):
      let lambda = rho + lr, nu=(2-th1){1-theta}*gamma_d/2 in
      for v in all_lambda_differential_0(x) do parameter(x,lambda+v,nu) od
   esac.reduce  { keep only 1 from each equivalence class }

{ all parameters with given infinitesimal character }
set all_parameters_gamma (RealForm G,ratvec gamma) = [Param]:
   let v=dominant(root_datum(G),gamma) in
   let rho=rho(G) in
   for x in KGB(G)
   do let th1=1+involution(x) in
      case vec_solve(th1,th1*(v-rho))
      | no_vec: [Param]:[]
      | solution(lr):
        let lambda = rho + lr, nu=(2-th1){1-theta}*v/2 in
        for v in all_lambda_differential_0(x) do parameter(x,lambda+v,nu) od
      esac
   od.##.reduce  { keep only 1 from each equivalence class }


{. All G-spherical K-types with same differential as given one. .}
set all_G_spherical_same_differential(KType mu)=[KType]:
  let p=parameter(mu) in
  ##for q in all_parameters_x_gamma(p.x,p.infinitesimal_character) do
  if is_split_spherical(q) then [LKT(q)] else [] fi od

{. All G-spherical K-types with same differential as the LKT of parameter p. .}
set all_G_spherical_same_differential (Param p) = [KType]:
  p.K_type.all_G_spherical_same_differential

{ see KHatHowe, end of Section 13
  mu-> phi=lambda-mu_2-2rho_c+rho
    (=lambda-mu_3_orig from project_on_dominant_cone)
 write phi is a non-negative rational combination of simple roots
 the simple roots with strictly positive coefficient give the Levi factor L,
 and q=l+u is the corresponding standard parabolic
}

 {. Parabolic attached to KHighestWeight by Vogan algorithm. .}
set parabolic_LKT (KHighestWeight(,x,mu)) = Parabolic:
  let rd=root_datum(x), (y,mu_3_orig,lambda) = project_on_dominant_cone(x,mu)
  then diff=lambda-mu_3_orig
  then S= list(semisimple_rank(rd), (int i): fundamental_coweight(rd,i)*diff>0)
  in Parabolic:(S,y)

{ go from KHighestWeight mu to K_types [KType]  mu -> [t_1,...,t_r]
  multivalued: highest_weight(t_i)=mu
 algorithm:
 1) G-spherical case: mu\in X^*/(1-delta)X^*, satisfying <mu,\alpha^\vee>=0
    for all alpha in Delta(G,T_{K_0})
See KHatHowe, Section 15
}

set make_strongly_dominant (KHighestWeight(,x,v))=
   let (mu,w,y,b)=make_strongly_dominant(x,v) in
   (k_highest_weight(mu),w,y,b)

set find_x_with_dominant_rho_c (RealForm G) = KGBElt:
   for x in KGB(G) do if is_dominant(G,rho_c(x)) then return x fi od;
   error("Real form ",G," does not have KGB element with dominant rho_c")

set find_x_with_dominant_rho_c (KGPElt Q) = (KGBElt,bool):
   assert(is_parabolic_theta_stable(Q), "Q is not theta stable");
   let G=real_form(Q),
   C=equivalence_class_of(Q) in let n=#C, done=false in
   let i=0 in let x=C[0] in
   while not done and i<n do
      if (is_fundamental_Cartan(x) and is_dominant(real_form(Q),rho_c(x)))
      then done:=true
      else i+:=1; x:=KGB(G,i)
      fi od;
      (x,done)

{. Auxiliary function: Given a highest weight mu, calculate the
corresponding one-dimensional parameter on the relatively split Levi
factor of the theta-stable parabolic determined by mu. Then for all
L-shperical parameters with the same infinitesimal character, theta-induce
to G, and make a list of the constituents of the induced. This results in
a list of parameters for each L-spherical parameter. If mu is strongly
dominant, the output should be a list of singletons. .}
set inds (KHighestWeight mu_in)=[[Param]]:
   let Q=parabolic_LKT(mu_in) then G=real_form(Q) then
   result=[] then (,x,tau)=mu_in, L=Levi(Q) then
   mu=tau-two_rho_u_cap_s(Q,x)+rho_l(Q) then
   pL=parameter(KGB(L,#KGB(L)-1),mu,null(rank(L))) then
   all_pL=all_G_spherical_same_differential(pL) in
     for qL in all_pL do let
        ind=monomials(theta_induce_standard(parameter(qL),real_form(x))) in
      result#:=ind od; result

{. Auxiliary function: For a list of lists as computed in the previous
function, pick out those consisting just of singletons. In the next function,
such a list (named "test") will be created, one list of lists for each weight
in an R-group orbit.
Choosing singletons corresponds to choosing the (unique) strongly dominant
weight in the orbit. .}
set choose_irred_inds ([[[Param]]] list)=[[[Param]]]:
  ##for item in list do if
    all(for params in item do #params=1 od) and #item>0
     then [item] else [] fi od

{. This function takes KHighestWeight mu -> |R(K,mu)| K_types,
  see top of this file. .}
set K_types (KHighestWeight(,x,v):mu_in)= [KType]:
   let G=real_form(x)
   then Q=parabolic_LKT(mu_in)
in assert(is_parabolic_theta_stable(Q), "Q is not theta stable");
   let x_Q=x_min(Q)
   then list=for wt in R_K_dom_mu_orbit(mu_in) do move_weight(wt,x_Q) od
   then test=for weight in list do inds(weight) od
   then good_mu_list=choose_irred_inds(test) then k=#good_mu_list
in assert (k>0,"There is no suitable weight in the R-group orbit.");
   assert (k=1,"There is more than one suitable highest weight.");
 ##for p in good_mu_list[0]
   do if any(for wt in highest_weights(K_type(p[0]))
             do move_weight(wt,x_Q)=move_weight(mu_in,x_Q) od)
      then [K_type(p[0])]
      else []
      fi
   od


{. K_type with given KHighestWeight if unique (otherwise error). .}
set K_type (KHighestWeight khwt) = KType:
  let ktypes=K_types(khwt) in
  assert(#ktypes=1,
      ##["more than one K-type maps to this KHighestWeight;", new_line,
       "use K_types to get them all"]);
  ktypes[0]

{-----------------KHighestWeight to K0_param --------------------------}

{. Parameter for (the RealForm K_0) of the K_0-type with highest weight
   (the restriction of) KHighestWeight mu. .}
set K0_param_from_highest_weight (KHighestWeight(,x,mu)) = Param:
  finite_dimensional(K_0(x),project_K(real_form(x),mu))

{ dimension of KHighestWeight=dimension of representation of K_#
                             =dimension of representation of K_0,
			        given by Weyl dimension formula }

{. Dimension of the K_#-type with KHighestWeight mu. .}
set dimension (KHighestWeight mu) = int:
  dimension(K0_param_from_highest_weight(mu))

{. Dimension of a K-type. .}
set dimension (KType t) = int:
  let (,x,):mu=highest_weights(t)[0] in
  dimension(mu)*#R_K_dom(x)\#R_K_dom_mu(mu)

{ given mu in X^*(T_K)=X^*(H)/(1-delta)X^*(H), choose representative in X^*(H)
  giving a KHighestWeight ((),x,mu) cannot necessarily take mu to be \delta-fixed
}

{. Given the highest weight for K0 and a KGB element in the distinguished fiber
   for the corresponding group G, compute (one of) the highest weight(s) for K;
   (there may be more than one if K# is not equal K_0); in the unequal rank
   case, mu_K will have fewer coordinates than the K-weight). .}
set K_highest_weight_from_K0_weight (KGBElt x,vec mu_K) = KHighestWeight:
  k_highest_weight( x, mu_K*left_inverse(injection_from_K_matrix(x)) )

{ this may be a ratvec, not vec }
{. (Auxiliary function) .}
set fundamental_weights_K_H (KGBElt x) = [ratvec]:
  let M=left_inverse(injection_from_K_matrix(x)) in
  for v in fundamental_weights(K_0(x)) do v*M od

{. ONE K_0-type in the restriction of a K_type to the identity component K_0 of K;
   x_K must be in the fundamental fiber. .}
set K0_param (KType t,KGBElt x_K) = Param:
  let (,,tau)=highest_weight_one(t,x_K) in
  finite_dimensional(K_0(x_K),project_K(x_K,tau))

{. ONE K_0-type in the restriction of a K_type to the identity component K_0 of K;
   x_K is taken to be KGB element #0. .}
set K0_param (KType t) = Param:
  K0_param(t,KGB(real_form(t),0))

{. All K_0-types in the restriction of the LKTs of parameter p to K_0; x_K must
be in the distinguished fiber. .}
set K0_params (Param p,KGBElt x_K) = [Param]:
  for (,,tau) in highest_weights(p,x_K)
  do finite_dimensional(K_0(x_K),project_K(x_K,tau)) od

{. All K_0-types in the restriction of the LKTs of parameter p to K_0; x_K is taken
   to be KGB element #0. .}
set K0_params (Param p) = [Param]:
  K0_params(p,KGB(real_form(x(p)),0))

{. Unique K_0-type in the restriction of (unique) LKT to K_0 (error if not unique). .}
set K0_param (Param p,KGBElt x_K) = Param:
  let K0_prms=K0_params(p,x_K) in
  assert(#K0_prms=1,"Parameter has more than one K0 parameter, use K0_param");
  K0_prms[0]

{. Unique K_0-type in the restriction of (unique) LKT to K_0 (error if not unique). .}
set K0_param (Param p) = Param:
  K0_param(p,KGB(real_form(x(p)),0))

{. (Auxiliary function) .}
set fundamental_weight_coordinates (KHighestWeight(,x,mu)) = vec:
  mu*simple_coroots(K_0(x))

{ if possible, take weight of K_0, in fundamental weight coordinates, to
  k_highest_weight(x,mu) }
{. (Auxiliary function) .}
set K_highest_weight_from_fundamental_weights(KGBElt x,vec tau) =
    KHighestWeight:
  let K_0=K_0(x), fw=fundamental_weights_K_H(x)
  , weight = ratvec: x.real_form.semisimple_rank.null
  in for i:#tau do weight+:=tau[i]*fw[i] od;
  assert(is_integer(weight),"Weight is not integral");
  k_highest_weight(x,ratvec_as_vec(weight))

{. List of the dimensions of the K_0-types in the restriction of the LKTs of parameter p. .}
set dimensions (Param p, KGBElt x_K) = [int]:
  for pi in K0_params(p,x_K) do dimension(pi) od

{. List of the dimensions of the K_0-types in the restriction of the LKTs of parameter p. .}
set dimensions (Param p) = [int]:   dimensions(p,KGB(real_form(p),0))

{. List of the dimensions of the K_0-types in the restriction of the LKTs of
   a list of parameters. .}
set dimensions ([Param] B)= [[int]]: for p in B do dimensions(p) od


set test_K_types (RealForm G)=void:
   let bl=block_of(trivial(G))
   then kts=for p in bl do LKTs(p)[0] od
   then wts=for kt in kts do highest_weights(kt)[0] od
   in for wt@i in wts do prints(i," ",K_types(wt)," ",
                         any(for kt in K_types(wt) do kt=kts[i] od)) od

{      all discrete/minimal principal series                  }

set all_discrete_series(RealForm G, ratvec gamma)=[Param]:
   assert(is_equal_rank(G),"group is not equal rank");
   assert(is_regular(G,gamma),"gamma is not regular");
   assert(is_integer(gamma+rho(G)),"gamma is not in X^*+rho");
   let gamma_dom=dominant(G,gamma), zero_nu=ratvec: null(G.rank) in
   for x in distinguished_fiber(G) do parameter(x,gamma_dom,zero_nu) od


{there are 2^rank minimal principal series of a split group
with given infinitesimal character gamma, parameter(x,lambda,gamma)
where lambda runs over characters of M=Z_2^rank
warning: some parameters may fail to be final}
{.all minimal principal series of split group with given infinitesimal character.}
set all_minimal_principal_series(RealForm G,ratvec gamma)=[Param]:
    assert(is_split(G),"group is not split");
    all_parameters(minimal_spherical_principal_series(G,gamma))

{ all_dominant_norm_less_than(InnerClass ic,ratvec v,int N):
  returns mu dominant (which will be 2*d*lambda=(1+theta)*lambda) such that
  1) mu\in X^*
  2) d*mu restricted to the center is trivial
  3) <v,mu> = <=N
  Note: default is v=rho_check(G), so condition is
  <rho_check,mu> = 2d*<rho_check,lambda> <= N
  in applications: mu is for L, a subgroup of G, and v=rho_check(G)
  algorithm:
  set [lambda_1,...,lambda_{m-1}]=fundamental weights
  set [lambda_m,...,lambda_{n-1}]=lie_compact_radical_hat(G):
   this is a Z-basis of compact part of radical (see center.at)
  [lambda_1,...,lambda_{n-1}] is Z-basis we want
  set [rat]:c =[c_1,...,c_{n-1}] where c_i=<lambda_i,v>
  use cone to find all mu=\sum a_i lambda_i such that <v,mu>=sum a_i*c_i<=N
}
set all_dominant_norm_upto (InnerClass ic, ratvec cowt,int N) =
    mat: { columns are weights }
  let rd=root_datum(ic)
  then basis = [ratvec]: { rational weights }
         fundamental_weights(rd) ## { concatenate }
         for w in compact_coradical_basis(ic) do ratvec: w od
  , rk=rank(rd), result=[vec]: []
  in
  for cs in cone(N,for col in basis do cowt*col od) do
    let (v,d) = %sum(rk, for col@i in basis do col*cs[i] od) in
    if d=1 then result #:= v fi
  od; rk { number of rows of matrix returned } # result

{ filter and transform list of mu's into list of example lambda-rho values }
set lambda_rho_from_dominant_norm_upto (KGBElt x, ratvec v, int N) = mat: {wts}
   let th1=1+involution(x), rho=rho(root_datum(x))
   then th1_rho = ratvec_as_vec(th1*rho)
in #rho { all weights have same size (the rank) as |rho| } ##
   for mu in all_dominant_norm_upto(inner_class(x),v,N)
   do case solve(th1,mu-th1_rho) | no_vec: [] | solution(s): [s] esac
   od<|MERGE_RESOLUTION|>--- conflicted
+++ resolved
@@ -426,19 +426,11 @@
   for v in all_0_1_vecs(n_columns(basis)) do basis*v od
 
 { all K parameters with same d_lambda as (x,lambda) }
-<<<<<<< HEAD
-set all_equal_dlambda_K_parameters (K_Type(x,lambda)) = [K_Type]:
-##(for v in all_lambda_differential_0(x)
-   do let p=parameter(x,lambda+v)
-       in if is_final(p) then [K_type(p)] else
-[(KGBElt,ratvec)]:[] fi od)
-=======
 set all_equal_dlambda_K_parameters (KType t) = [KType]:
    for v in all_lambda_differential_0(t.x)
    do let new_t = K_type(t.x,t.lambda_minus_rho+v)
    in if new_t.is_final then [new_t] else [] fi
    od.##
->>>>>>> 9287476c
 {  for v in all_lambda_differential_0(x) do (x,lambda+v) od}
 
 { all actual parameters with same d_lambda as p, same nu }
