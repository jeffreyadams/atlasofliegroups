<basic.at
<combinatorics.at { for |parity_restricted_partitions| and |character| for Dn }
<springer_tables.at
<character_table_reps.at
<nilpotent_orbit_partitions.at
<springer_table_BC.at { for |part_mults_to_classical_H| }

{ Springer correspondence from nilpotent orbits to representations of W, type D }

{ ---------------- type D ------------------}

{Springer correspondence from nilpotent orbits to representations of W in type D
 orbit: partition -> representation= pair of partitions
 see Carter pg. 419}

{diagram:

ComplexOrbit O            (for SO(2n))
Partition P               (for orbit of SO(2n))
D_irrep                   (for representation of W(SO(2n)))
}
{from combinatorics.at:

 D_irrep = { from folding pairs of partitions under swapping }
   ( (Partition,Partition) unsplit_irr { unequal partitions, larger first }
   | (Partition,bool) split_irr { for pair of equal partitions, with sign }
   )
}

set partitions_D = (int->[Partition,bool]):
  let gen =  parity_restricted_partitions(false) { restrict even parts }
  in (int n) [Partition,bool]:
     for lambda in gen(n+n)
     do if =lambda%2 { all parts even } then [(lambda,false),(lambda,true)]
        else [(lambda,false)]
	fi
     od.##

set freq_test_D ([int] frequencies, bool flip) = [int]:
(  assert(=frequencies.even_places%2,"type D wrong partition")
;  let odd_freq = frequencies.odd_places
in assert(odd_freq.sum.is_even,"partition for type B, not D")
;  if flip then assert(=odd_freq,"partition with odd parts cannot have flip") fi
;  frequencies
)

{ from (Jordan) partition (or composition) with possible even-even flip
  to SO(2n) complex nilpotent orbit }
set nilpotent_orbit_SO (Partition lambda, bool flip) = ComplexNilpotent:
   let freqs = freq_test_D(frequencies(lambda),flip)
   then H = part_mults_to_classical_H(freqs[1:]), rd=SO(sum(lambda))
in if flip then H~[0] *:= minus_1 fi; complex_nilpotent(rd,H)

set nilpotent_orbit_D (RootDatum rd) = (Partition,bool->ComplexNilpotent):
   let map = test_simple_type("D",rd) then n=#map { semisimple rank }
in (Partition lambda,bool flip) ComplexNilpotent:
(  assert(sum(lambda)=n+n,"Jordan type should be for D"+n)
;  let freqs = freq_test_D(frequencies(lambda),flip)
   then H_SO = part_mults_to_classical_H(freqs[1:])
   then H = vec:
       if flip then H_SO~[0] *:= minus_1 fi
     ; let v = cumulate_forward(H_SO) then (q,r) = v~[0]\%2 in assert(=r)
     ; v~[0] := q {  half sum of |H_SO| }
     ; v~[1] := q-H_SO~[0] { half sum of |H_SO| with final entry sign flipped }
     ; sum(rd.rank # for c@i in v do coroot(rd,map[i])*c od)
in complex_nilpotent(rd,H)
)

{ an inverse operation, starting from |stratified_diagram(orbit)| }
set diagram_D_to_partition ([int] diagram) = (Partition,bool):
   let (H_SO,flip) = (vec,bool): let (q,r)= (diagram~[0]-diagram~[1])\%2 in
        assert(=r,"Invalid diagram, odd branch sum")
      ; diagram~[0]:=q { modify our local copy that just serves in next line }
      ; (cumulate_backward(diagram), q.<)
   then freq_H = [int]: if flip then H_SO~[0] *:= minus_1 fi; frequencies(H_SO)
   then max = #freq_H { maximal entry plus one } next freq_H[0] *:= 2
   then mult(int i) = int: { multiplicity of part |i| in result }
      let m =
         if i+1<max then freq_H[i-1]-freq_H[i+1] else freq_H[i-1] fi
      in assert(m.>=,"Invalid diagram, negative mulitplicity of "+i); m
in (for i:max from 1 ~ do for :mult(i) do i od od.##, flip)

<<<<<<< HEAD
{ when |O| is an orbit for some |rd| passing |test_simple_type("D",rd)| }
=======
{ when |O| is an orbit for some |rd| passing |test_simple_type("D",rd)|, the
  function |partition_of_orbit_D| will find the corresponding Jordan type and
  for split orbits the Boolean value distinguishing the two (for other orbits
  that value is always |false|). As in other classical cases, this function duly
  ignores any radical component of |O.H| by using the (stratified) diagram.
}
>>>>>>> 16f05fc7
set partition_of_orbit_D (ComplexNilpotent O) = (Partition,bool):
   let perm = test_simple_type("D",O.root_datum)
   in stratified_diagram(O,perm).diagram_D_to_partition


{ The Springer map from nilpotent orbits to irreducible W(D_n)-representations
  is for the most part governed by the map |core_quotient_2| from Jordan types
  (partitions of $2n$ for type $D_n$) to pairs of partitions of sum $n$ (like
  for $C_n$ the core is always empty for valid nilpotent Jordan types). The
  subtle point is "doubly even" Jordan types (only even parts, each as always in
  type $D_n$ repeated an even number of times, so they only occur when $n$ is
  even) for which the $O(2n)$ nilpotent orbit splits into two $SO(2n)$ orbits,
  and for which the 2-quotient is $(\lambda,\lambda)$ where $\lambda$ is the
  partition of $n/2$ whose Young diagram is that of the Jordan type shrunk by a
  factor 2 both horizontally and vertically. That partition pair determines a
  "split irrep" for $W(D_n)$ and we need to consider the mapping from the
  Boolean distinguishing the nilpotent orbits to the one distinguishing the
  split irreducibles. The mapping is bijective, and in the end easy to describe:
  it is the identity when the rank $n$ is divisible by 4, and Boolean NOT
  (swapping |false| end |true|) when $n$ is (even but) not divisible by 4.

  The following appears to be the justification for this choice. On page 423 of
  Carter's book, a description is given couched in savant language of Richardson
  classes, parabolic subgroups of G, and Macdonald representations (obtained
  from the $j$-operation defined on page 368). For the doubly even Jordan types
  this appears to translate into truncated induction of the sign representation
  from the Bala-Carter Levi subgroup of $W(D_n)$ associated to the nilpotent
  orbit, tensored (it appears one never misses an occasion for a twist) by the
  sign representation of $W(D_n)$. Since we can focus on getting the information
  distinguishing the two split irreducibles the evaluation on a particular split
  class. We can take the "simplest" class with very even cycle type, namely the
  class of $w=s_0s_2s_4..s_{n-2}$, whose signed cycle type has $n/2$ cycles,
  each length $2$ and of positive cycle sign, and whose discriminating Boolean
  value is |false|; the character of any split irrep on it is nonzero, and it is
  negative if and only if that irrep has Boolean |true| attached (this can be
  deduced from the formula implemented in |hyperoctahedral_character|). The
  question then boils down to finding the Boolean attached to the truncated
  induction of the Bala-Carter Levi subgroup associated to |O|, and this appears
  to be the same as the discriminating Boolean attached to the split nilpotent
  orbit; tensorsing with the sign representation then flips this with the sign
  $(-1)^{n/2}$ of $w$, anf at is this flip that is implemented below (where
  $n/2$ appears under the form of |sum(lambda)|). It may be noted that the
  initial discriminating Boolean for |O| records the equivalent conditions (by
  definition:) (0) |b| for which |O| is |nilpotent_orbit_D(rd)(Jordan_type,b)|,
  (1) whether the final entry of |O.H| (dominant) is negative, (2) whether the
  final entry of |diagram(O)| is zero. It is noteworthy that the condition
  whether set of simple roots for the associated Bala-Carter Levi contains the
  final node of the diagram is opposite to this condition whenever $n/2$ is odd,
  a switch that apparently gets compensated to disappear in the truncated
  induction process. The switch arises because, taking $S$ to be a disjoint
  union of odd rank type $A$ sub-diagrams separated by a single absent node and
  not containing the final node of the $D_n$ diagram, the unique associated
  distinguished $H$ has half its entries negative, which is $n/2$ in number, and
  making it dominant leaves a final negative entry if and only if $n/2$ is odd.
  At this time I (MvL) don't understand how truncated induction undoes the flip.
}

set springer_D (Partition Jordan,bool flip) = D_irrep:
(  let (,(lambda,mu)) = core_quotient_2(Jordan)
in assert(is_valid("D",Jordan),"Not a valid type D nilpotent Jordan type")
;  if lambda=mu then split_irr(lambda,flip^sum(lambda).is_odd)
   elif flip then error("Cannot associate flip with ",Jordan," with odd part")
   else unsplit_irr(lambda,mu)
   fi
)

set springer_D (ComplexNilpotent O) = D_irrep:
   springer_D(partition_of_orbit_D(O))


{ a function that were used during development, but no longer is }
set springer_D_by_induction (CharacterTable ct,ComplexNilpotent O) = D_irrep:
   let index = int: truncate_induce_sign(ct,Bala_Carter_simples(O))
   then char = ct.tensor_sign(ct.character(index))
in ct.classical_reps(ct.character_index(char)).get_irrep_D


{------------------ duality ----------------------------------}

{ after the initial |assert| statement, |D_adjust| is identical to |B_adjust| }

set D_adjust (Partition P) = Partition:
(  assert(sum(P).is_even,"Partition not even");
   let freq=frequencies(P)
   then l=(#freq+1)\2 { so |2*(l-1)<#freq| }
   next freq[0]:=1 { potential part to increase, ignored by |repeat_parts| }
in
   while (l:=last(l,(int i)bool: freq[i+i].is_odd) ).> { stop at none, or |l=0| }
   do let k=last(l,(int i)bool: freq[i+i].>) { for next even part that occurs }
   in assert(k.>=) { because if no other, |i=0| makes |freq[i+i].>| }
   ; (let L=l+l in freq[L]-:=1; freq[L-1]+:=1)
   ; (let K=k+k in freq[K+1]+:=1; freq[K]-:=1)
   ; l:=k+1 { so search for next smaller |l| will start at |k| }
   od
;  repeat_parts(freq) { reconstruct a partition }
)

{ while |D_dual| is rather simpler than |C_to_B_dual| (no square is added to the
  Jordan type, and so there is no need for an initial |D_adjust| as the argument
  is assumed to be already valid), the way it works is differs in some ways.
  Notably the condition that after the transposition the parity of row lengths
  does not change from an odd indexed row to the (even indexed) next is not
  preserved in general (for instance |ones(2*n)| transposes to |[2*n]| which is
  adjusted to [2*n-1,1]|, which is valid for type D but not the transpose of
  another such valid partition). After transposition the initial part is always
  even; if its multiplicity is odd, a square moves from an even indexed even row
  to an odd indexed shorter even row, but doing so it may jump over some odd
  length rows (an even number of them). If the initial even part has even
  multiplicity, then next smaller part will be even; continuing, one sees at
  least one pair of odd parts is created, unless one has a doubly even partition
  initially. In the latter case nothing happens apart from the transposition. So
  we get one of a split orbit if and only if we had one initially. In that case
  the |flip| records whether the character of the associated split irrep takes a
  negative value at the class of $w=s_0s_2s_4..s_{n-2}$, and tensoring with the
  sign representation will affect this by the sign $(-1)^{n/2}$ of $w$, so we
  negate |flip| if and only if the number |n\2=sum(Jordan)\4| is odd.
}
set D_dual (Partition Jordan,bool flip) = (Partition,bool):
   if Jordan.is_doubly_even
   then (transpose(Jordan),flip^is_odd(sum(Jordan)\4))
   else (D_adjust(transpose(Jordan)),false)
   fi

set dual_map_D (RootDatum rd) = (ComplexNilpotent->ComplexNilpotent):
   let perm = test_simple_type("D",rd), drd = dual(rd)
in if perm = #semisimple_rank(rd) { case of standard order, somewhat easier }
   then (ComplexNilpotent O_D) ComplexNilpotent:
      drd.nilpotent_orbit_D(diagram(O_D).diagram_D_to_partition.D_dual)
   else (ComplexNilpotent O_D) ComplexNilpotent:
      drd.nilpotent_orbit_D
        (stratified_diagram(O_D,perm).diagram_D_to_partition.D_dual)
   fi

set springer_table_D (RootDatum rd) = SpringerTable:
   let (table, , lookup_D_irrep) = character_table_D(rd)
   , orbit = (Partition,bool->ComplexNilpotent): nilpotent_orbit_D(rd)
in ( table
   , for pair in partitions_D(rd.semisimple_rank) do orbit(pair) od
   , dual_map_D(rd)
   , dual_map_D(dual(rd)) { "inverse" of dual map is same algorithm }
   , (ComplexNilpotent O) int: lookup_D_irrep(springer_D(O))
   )

{ for now we also need to accommodate an existing character table }
set springer_table_D (CharacterTable ct) = SpringerTable:
   let rd = ct.root_datum
   then orbit = (Partition,bool->ComplexNilpotent): nilpotent_orbit_D(rd)
   , lookup = (D_irrep->int):
<<<<<<< HEAD
       for i:ct.n_classes do ct.classical_reps(i).get_irrep_D od.index_D_reps
=======
       for i:ct.n_irreps do ct.classical_reps(i).get_irrep_D od.index_D_reps
>>>>>>> 16f05fc7
in ( ct
   , for pair in partitions_D(rd.semisimple_rank) do orbit(pair) od
   , dual_map_D(rd)
   , dual_map_D(dual(rd)) { "inverse" of dual map is same algorithm }
   , (ComplexNilpotent O) int: lookup(springer_D(O))
   )



set show_D (SpringerTable st) = void:
   let orbits=st.root_datum.orbits in
( ["i","partition","O","d(O)","dd(O)","pi","special"]
# for O@i in orbits
  do let  O_d  = st.dual_map(O)
     then O_dd = st.dual_map_i(O_d)
     then special=st.is_special(O)
     , sigma_index=st.springer(O)
     then sigma=st.ct.classical_reps(sigma_index).get_irrep_D
  in [i.to_string
     ,O.partition_of_orbit_D.to_string
     ,O.diagram.to_string
     ,O_d.diagram.to_string
     ,O_dd.diagram.to_string
     ,sigma.to_string
     ,special.to_string
     ]
 od
).tabulate<|MERGE_RESOLUTION|>--- conflicted
+++ resolved
@@ -80,16 +80,12 @@
       in assert(m.>=,"Invalid diagram, negative mulitplicity of "+i); m
 in (for i:max from 1 ~ do for :mult(i) do i od od.##, flip)
 
-<<<<<<< HEAD
-{ when |O| is an orbit for some |rd| passing |test_simple_type("D",rd)| }
-=======
 { when |O| is an orbit for some |rd| passing |test_simple_type("D",rd)|, the
   function |partition_of_orbit_D| will find the corresponding Jordan type and
   for split orbits the Boolean value distinguishing the two (for other orbits
   that value is always |false|). As in other classical cases, this function duly
   ignores any radical component of |O.H| by using the (stratified) diagram.
 }
->>>>>>> 16f05fc7
 set partition_of_orbit_D (ComplexNilpotent O) = (Partition,bool):
    let perm = test_simple_type("D",O.root_datum)
    in stratified_diagram(O,perm).diagram_D_to_partition
@@ -238,11 +234,7 @@
    let rd = ct.root_datum
    then orbit = (Partition,bool->ComplexNilpotent): nilpotent_orbit_D(rd)
    , lookup = (D_irrep->int):
-<<<<<<< HEAD
-       for i:ct.n_classes do ct.classical_reps(i).get_irrep_D od.index_D_reps
-=======
        for i:ct.n_irreps do ct.classical_reps(i).get_irrep_D od.index_D_reps
->>>>>>> 16f05fc7
 in ( ct
    , for pair in partitions_D(rd.semisimple_rank) do orbit(pair) od
    , dual_map_D(rd)
