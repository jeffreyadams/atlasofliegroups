--- conflicted
+++ resolved
@@ -60,18 +60,6 @@
 set permutation ([Param] B1, [Param] B2) =([int],bool):
 let perm=for i:#B2 do find(B2,B1[i]) od in (perm,all(for i:#perm do i !=-1 od))
 
-<<<<<<< HEAD
-set KL_P_polynomials (Param p) = poly_mat:let (,,P,)=cook_KL_block(KL_block(p)) in P
-set KL_P_polynomials_at_minus_one (Param p) = mat:eval(KL_P_polynomials(p),-1)
-
-set KL_P_signed_polynomials(Param p)=poly_mat:
-let (pseudo_block,,,,,indices,)=KL_block(p) then
- B=for i in indices do pseudo_block[i] od then
- rv=KL_P_polynomials(p) in
- for i:#indices do for j:#indices do
-  rv:=update_matrix_entry(rv,i,j,(-1)^(length(B[i])-length(B[j]))*rv[i][j]) od od;rv
-set KL_P_signed_polynomials_at_minus_one (Param p) = mat:eval(KL_P_signed_polynomials(p),-1)
-=======
 set KL_P_polynomials (Param p) = poly_mat:
   let (,,P,stops)=cook_KL_block(KL_block(p)) then length=from_stops(stops) in
   for row@i in P do let len_i=length(i) in
@@ -84,7 +72,6 @@
   let (,,P,)=cook_KL_block(KL_block(p)) in P
 set KL_P_signed_polynomials_at_minus_one (Param p) = mat:
   eval(KL_P_signed_polynomials(p),minus_1)
->>>>>>> 47a5da1a
 
 set KL_P_polynomials([Param] B)=poly_mat:
   let (pseudo_block,,,,,survivors,)=KL_block(B[0]) then
@@ -93,12 +80,8 @@
   P=assert(valid,"given [Param] B does not agree with block_of B[0]");KL_P_polynomials(B[0])  in
 {  let ()=prints("permutation in KL_P_polynomials:", perm) in}
   poly_permute_basis(perm,P)
-<<<<<<< HEAD
-set KL_P_polynomials_at_minus_one([Param] B)=mat:eval(KL_P_polynomials(B),-1)
-=======
 set KL_P_polynomials_at_minus_one([Param] B)=mat:
   eval(KL_P_polynomials(B),minus_1)
->>>>>>> 47a5da1a
 
 set KL_P_signed_polynomials([Param] B)=poly_mat:
   let (pseudo_block,,,,,survivors,)=KL_block(B[0]) then
@@ -106,11 +89,7 @@
   (perm,valid)=permutation(B,block) then
   P=assert(valid,"given [Param] B does not agree with block_of B[0]");KL_P_signed_polynomials(B[0])  in
   poly_permute_basis(perm,P)
-<<<<<<< HEAD
-set KL_P_signed_polynomials_at_minus_one([Param] B)=mat:eval(KL_P_signed_polynomials(B),-1)
-=======
 set KL_P_signed_polynomials_at_minus_one([Param] B)=mat:eval(KL_P_signed_polynomials(B),minus_1)
->>>>>>> 47a5da1a
 
 {*DEFINE* the Q-polynomials as inverse of the signed P-matrix}
 {see dual.at for a different approach}
@@ -155,10 +134,6 @@
             )
      ) fi
 
-<<<<<<< HEAD
-set KL_P_polynomials (Param p,mat delta) = poly_mat:let (,,P,)=cook_KL_block(KL_block(p,delta)) in P
-set KL_P_polynomials_at_minus_one (Param p,mat delta) = mat:eval(KL_P_polynomials(p,delta),-1)
-=======
 set KL_P_polynomials (Param p,mat delta) = poly_mat:
   let (,,P,stops)=cook_KL_block(KL_block(p,delta))
   then length=from_stops(stops)
@@ -168,7 +143,6 @@
   od
 set KL_P_polynomials_at_minus_one (Param p,mat delta) = mat:
   eval(KL_P_polynomials(p,delta),minus_1)
->>>>>>> 47a5da1a
 
 set KL_P_polynomials([Param] B_fixed,mat delta)=poly_mat:
   assert(all(for p in B_fixed do is_fixed(delta,p) od),"not all parameters in B_fixed are fixed");
@@ -179,17 +153,6 @@
   P=assert(valid,"given [Param] B_fixed does not agree with block_of B_fixed[0]");KL_P_polynomials(B_fixed[0],delta)  in
 {  let ()=prints("permutation in KL_P_polynomials(p,delta):", perm) in}
   poly_permute_basis(perm,P) fi
-<<<<<<< HEAD
-set KL_P_polynomials_at_minus_one([Param] B_fixed,mat delta)=mat:eval(KL_P_polynomials(B_fixed,delta),-1)
-
-
-set KL_P_signed_polynomials(Param p, mat delta)=poly_mat:
-let (B,,,)=cook_KL_block(KL_block(p,delta)) then
- rv=KL_P_polynomials(p,delta) in
- for i:#B do for j:#B do
-  rv:=update_matrix_entry(rv,i,j,(-1)^(length(B[i])-length(B[j]))*rv[i][j]) od od;rv
-set KL_P_signed_polynomials_at_minus_one(Param p, mat delta)=mat:eval(KL_P_signed_polynomials(p,delta),-1)
-=======
 set KL_P_polynomials_at_minus_one([Param] B_fixed,mat delta)=mat:
   eval(KL_P_polynomials(B_fixed,delta),minus_1)
 
@@ -199,7 +162,6 @@
 
 set KL_P_signed_polynomials_at_minus_one(Param p, mat delta) = mat:
   eval(KL_P_signed_polynomials(p,delta),minus_1)
->>>>>>> 47a5da1a
 
 {basis: fixed parameters in B}
 
@@ -217,12 +179,8 @@
   (perm,valid)=permutation(B,block) then
   P=assert(valid,"given [Param] B does not agree with block_of B[0]");KL_P_signed_polynomials(B[0],delta)  in
   poly_permute_basis(perm,P)
-<<<<<<< HEAD
-set KL_P_signed_polynomials_at_minus_one([Param] B,mat delta)=mat:eval(KL_P_signed_polynomials(B,delta),-1)
-=======
 set KL_P_signed_polynomials_at_minus_one([Param] B,mat delta) = mat:
   eval(KL_P_signed_polynomials(B,delta),minus_1)
->>>>>>> 47a5da1a
 
 {*DEFINE* the Q-polynomials as inverse of the signed P-matrix}
 {see dual.at for a different approach}
