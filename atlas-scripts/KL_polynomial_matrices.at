<basic.at
<polynomial.at { for |poly_plus@(vec,vec)| and friends, |i_poly_mat| type }
<extended_misc.at { for |is_fixed@(mat,Param)| }

set eval (i_poly_mat M, int k) = mat:
  matrix (shape(M), (int i,int j)int: eval(M[i][j], k))

{ map from index in B1 to matching index in B2, and whether it's well defined }
set permutation ([Param] B1, [Param] B2) = ([int],bool):
(  let index = index_in(B2)
in for p in B1
   do let c=index(p) in
      if c.< then return ([],false) {signal failure to locate some element}
      else c
      fi
   od
, true
)

set KL_P_polynomials (Param p) = i_poly_mat:
  let (,,P,polys)=KL_block(p) in
  for row in rows(P) do for entry in row do polys[entry] od od

set KL_P_polynomials_at_minus_one (Param p) = mat:
  eval(KL_P_polynomials(p),minus_1)

set KL_P_signed_polynomials (Param p) = i_poly_mat:
  let (block,,P,polys)=KL_block(p) in
  for row@i in rows(P) do for entry@j in row
  do minus_1^(block[j].length-block[i].length)*polys[entry] od od

set KL_P_signed_polynomials_at_minus_one (Param p) = mat:
  eval(KL_P_signed_polynomials(p),minus_1)

set KL_P_polynomials([Param] B)=i_poly_mat:
{  let (block,,P,polys)=KL_block(B[0])}
  let (block,,P,polys)=KL_block(B~[0])
  then (perm,valid)=permutation(B,block), n=#block
  in assert(@:valid,"given [Param] B does not agree with block_of B~[0]");
    for i:n do for j:n do polys[P[perm[i],perm[j]]] od od

set KL_P_polynomials_at_minus_one ([Param] B) = mat:
  eval(KL_P_polynomials(B),minus_1)

set KL_P_signed_polynomials ([Param] B) = i_poly_mat:
{  let (block,,P,polys)=KL_block(B[0])}
  let (block,,P,polys)=KL_block(B~[0])
  then (perm,valid)=permutation(B,block), n=#block
  in assert(@:valid,"given [Param] B does not agree with block_of B~[0]");
    for i:n do for j:n do
      minus_1^(block[j].length-block[i].length)* polys[P[perm[i],perm[j]]]
    od od

set KL_P_signed_polynomials_at_minus_one ([Param] B) = mat:
  eval(KL_P_signed_polynomials(B),minus_1)

set KL_Q_polynomials (Param p) = i_poly_mat:
  let (block,,M,polys) = dual_KL_block(p) then n=#block in
  for i:n do let col = M[i] in for j:n do polys[col[j]] od od { transpose }

set KL_Q_polynomials ([Param] B) = i_poly_mat:
{  let (block,,M,polys)=dual_KL_block(B[0])}
  let (block,,M,polys)=dual_KL_block(B~[0])
  then (perm,valid)=permutation(B,block), n=#block
  in  { transpose and apply permutation |perm| }
  for i:n do let col = M[perm[i]] in for j:n do polys[col[perm[j]]] od od

{                     twisted versions                                   }

set final_subset ([Param] B) = [Param]:
  ## for p in B do if is_final(p) then [p] else [] fi od


{ this is the twisted analogue of |KL_block@Param|. Originally called
  |ext_KL_block| the 'ext_' prefix is superfluous since it is implied by the
  presence of |delta|, and is therefore dropped
}

{ undo signedness of |partial_extended_KL_block|, using a negative index for any
  negated poly }
set KL_block (Param p, mat delta) = ([Param],mat,[vec]):
  let (block,P,polys) = partial_extended_KL_block(p,delta) in
( block
, for col@j in P
  do let len_j=length(block[j]) in
     for e@i in col do minus_1^(len_j-length(block[i])) { undo signs } *e od
  od
, polys
)

set KL_P_polynomials (Param p, mat delta) = i_poly_mat:
   let (,P,polys) = KL_block(p,delta)
in for row in rows(P) { mat to i_pol_mat convention flip }
   do for index in row do if index.< then -polys[-index] else polys[index] fi od
   od

set KL_P_polynomials_at_minus_one (Param p, mat delta) = mat:
   let (,P,polys) = KL_block(p,delta)
   then pev=for Q in polys do eval(Q,minus_1) od
in for col in P do for index in col do
      if index.< then -pev[-index] else pev[index] fi
   od od

set KL_P_polynomials ([Param] B_fixed, mat delta) = i_poly_mat:
  let (block,P,polys)=KL_block(B_fixed~[0],delta)  {use ~ to give a maximal element in the block}
  then (perm,valid)=permutation(B_fixed,block), n=#block
in assert(@:valid,"given [Param] B does not agree with block_of B~[0]");
  for i:n do for j:n do let index=P[perm[i],perm[j]] in
     if index.< then -polys[-index] else polys[index] fi
  od od

set KL_P_polynomials_at_minus_one ([Param] B_fixed, mat delta) = mat:
  eval(KL_P_polynomials(B_fixed,delta),minus_1)

set KL_P_signed_polynomials (Param p, mat delta) = i_poly_mat:
   let (,P,polys) = partial_extended_KL_block(p,delta) in
   for row in rows(P) { mat to i_pol_mat convention flip }
   do for index in row do polys[index] od
   od

set KL_P_signed_polynomials_at_minus_one (Param p, mat delta) = mat:
  eval(KL_P_signed_polynomials(p,delta),minus_1)

set KL_P_signed_polynomials([Param] B, mat delta) = i_poly_mat:
  assert(@:all(for p in B do is_fixed(delta,p) od)
        ,"not all parameters in B_fixed are fixed");
  let (block,P,polys)=partial_extended_KL_block(B~[0],delta)
  then (perm,valid)=permutation(B,block), n=#block
<<<<<<< HEAD
in assert(valid,"given list of parameters does not agree with a block");
=======
in assert(@:valid,"given list of parameters does not agree with a block");
>>>>>>> 85c0ef72
  for i:n do for j:n do polys[P[perm[i],perm[j]]] od od

set KL_P_signed_polynomials_at_minus_one([Param] B, mat delta) = mat:
  eval(KL_P_signed_polynomials(B,delta),minus_1)

{ since there is no "dual_partial_extended_KL_block", define the Q-polynomials
  as inverse of the signed P-matrix
}
set KL_Q_polynomials (Param p, mat delta) = i_poly_mat:
  upper_unitriangular_inverse (KL_P_signed_polynomials(p,delta))
set KL_Q_polynomials ([Param] B, mat delta) = i_poly_mat:
  upper_unitriangular_inverse (KL_P_signed_polynomials(B,delta))<|MERGE_RESOLUTION|>--- conflicted
+++ resolved
@@ -126,11 +126,7 @@
         ,"not all parameters in B_fixed are fixed");
   let (block,P,polys)=partial_extended_KL_block(B~[0],delta)
   then (perm,valid)=permutation(B,block), n=#block
-<<<<<<< HEAD
-in assert(valid,"given list of parameters does not agree with a block");
-=======
 in assert(@:valid,"given list of parameters does not agree with a block");
->>>>>>> 85c0ef72
   for i:n do for j:n do polys[P[perm[i],perm[j]]] od od
 
 set KL_P_signed_polynomials_at_minus_one([Param] B, mat delta) = mat:
