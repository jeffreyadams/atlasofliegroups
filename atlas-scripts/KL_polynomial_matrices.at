<basic.at
<polynomial.at { for |poly_plus@(vec,vec)| and friends, |i_poly_mat| type }
<extended_misc.at { for |is_fixed@(mat,Param)| }

set eval (i_poly_mat M, int k) = mat:
  matrix (shape(M), (int i,int j)int: eval(M[i][j], k))

{ map from index in B1 to matching index in B2, and whether it's well defined }
set permutation ([Param] B1, [Param] B2) = ([int],bool):
(  let index = index_in(B2)
in for p in B1
   do let c=index(p) in
      if c.< then return ([],false) {signal failure to locate some element}
      else c
      fi
   od
, true
)

set KL_P_polynomials (Param p) = i_poly_mat:
  let (,,P,polys)=KL_block(p) in
  for row in rows(P) do for entry in row do polys[entry] od od

set KL_P_polynomials_at_minus_one (Param p) = mat:
  eval(KL_P_polynomials(p),minus_1)

set KL_P_signed_polynomials (Param p) = i_poly_mat:
  let (block,,P,polys)=KL_block(p) in
  for row@i in rows(P) do for entry@j in row
  do minus_1^(block[j].length-block[i].length)*polys[entry] od od

set KL_P_signed_polynomials_at_minus_one (Param p) = mat:
  eval(KL_P_signed_polynomials(p),minus_1)

set KL_P_polynomials([Param] B)=i_poly_mat:
{  let (block,,P,polys)=KL_block(B[0])}
  let (block,,P,polys)=KL_block(B~[0])
  then (perm,valid)=permutation(B,block), n=#block
<<<<<<< HEAD
  in assert(valid,"given [Param] B does not agree with block_of B~[0]");
=======
  in assert(@:valid,"given [Param] B does not agree with block_of B[0]");
>>>>>>> 4a5e6179
    for i:n do for j:n do polys[P[perm[i],perm[j]]] od od

set KL_P_polynomials_at_minus_one ([Param] B) = mat:
  eval(KL_P_polynomials(B),minus_1)

set KL_P_signed_polynomials ([Param] B) = i_poly_mat:
{  let (block,,P,polys)=KL_block(B[0])}
  let (block,,P,polys)=KL_block(B~[0])
  then (perm,valid)=permutation(B,block), n=#block
<<<<<<< HEAD
  in assert(valid,"given [Param] B does not agree with block_of B~[0]");
=======
  in assert(@:valid,"given [Param] B does not agree with block_of B[0]");
>>>>>>> 4a5e6179
    for i:n do for j:n do
      minus_1^(block[j].length-block[i].length)* polys[P[perm[i],perm[j]]]
    od od

set KL_P_signed_polynomials_at_minus_one ([Param] B) = mat:
  eval(KL_P_signed_polynomials(B),minus_1)

set KL_Q_polynomials (Param p) = i_poly_mat:
  let (block,,M,polys) = dual_KL_block(p) then n=#block in
  for i:n do let col = M[i] in for j:n do polys[col[j]] od od { transpose }

set KL_Q_polynomials ([Param] B) = i_poly_mat:
{  let (block,,M,polys)=dual_KL_block(B[0])}
  let (block,,M,polys)=dual_KL_block(B~[0])
  then (perm,valid)=permutation(B,block), n=#block
  in  { transpose and apply permutation |perm| }
  for i:n do let col = M[perm[i]] in for j:n do polys[col[perm[j]]] od od

{                     twisted versions                                   }

set final_subset ([Param] B) = [Param]:
  ## for p in B do if is_final(p) then [p] else [] fi od


{ this is the twisted analogue of |KL_block@Param|. Originally called
  |ext_KL_block| the 'ext_' prefix is superfluous since it is implied by the
  presence of |delta|, and is therefore dropped
}

{ undo signedness of |partial_extended_KL_block|, using a negative index for any
  negated poly }
set KL_block (Param p, mat delta) = ([Param],mat,[vec]):
  let (block,P,polys) = partial_extended_KL_block(p,delta) in
( block
, for col@j in P
  do let len_j=length(block[j]) in
     for e@i in col do minus_1^(len_j-length(block[i])) { undo signs } *e od
  od
, polys
)

set KL_P_polynomials (Param p, mat delta) = i_poly_mat:
   let (,P,polys) = KL_block(p,delta)
in for row in rows(P) { mat to i_pol_mat convention flip }
   do for index in row do if index.< then -polys[-index] else polys[index] fi od
   od

set KL_P_polynomials_at_minus_one (Param p, mat delta) = mat:
   let (,P,polys) = KL_block(p,delta)
   then pev=for Q in polys do eval(Q,minus_1) od
in for col in P do for index in col do
      if index.< then -pev[-index] else pev[index] fi
   od od

set KL_P_polynomials ([Param] B_fixed, mat delta) = i_poly_mat:
  let (block,P,polys)=KL_block(B_fixed~[0],delta)  {use ~ to give a maximal element in the block}
  then (perm,valid)=permutation(B_fixed,block), n=#block
<<<<<<< HEAD
in assert(valid,"given [Param] B does not agree with block_of B~[0]");
=======
in assert(@:valid,"given [Param] B does not agree with block_of B[0]");
>>>>>>> 4a5e6179
  for i:n do for j:n do let index=P[perm[i],perm[j]] in
     if index.< then -polys[-index] else polys[index] fi
  od od

set KL_P_polynomials_at_minus_one ([Param] B_fixed, mat delta) = mat:
  eval(KL_P_polynomials(B_fixed,delta),minus_1)

set KL_P_signed_polynomials (Param p, mat delta) = i_poly_mat:
   let (,P,polys) = partial_extended_KL_block(p,delta) in
   for row in rows(P) { mat to i_pol_mat convention flip }
   do for index in row do polys[index] od
   od

set KL_P_signed_polynomials_at_minus_one (Param p, mat delta) = mat:
  eval(KL_P_signed_polynomials(p,delta),minus_1)

set KL_P_signed_polynomials([Param] B, mat delta) = i_poly_mat:
  assert(@:all(for p in B do is_fixed(delta,p) od)
        ,"not all parameters in B_fixed are fixed");
  let (block,P,polys)=partial_extended_KL_block(B[0],delta)
  then (perm,valid)=permutation(B,block), n=#block
<<<<<<< HEAD
in assert(valid,"given list of parameters does agree with a block");
=======
in assert(@:valid,"given list of parameters does not for a block");
>>>>>>> 4a5e6179
  for i:n do for j:n do polys[P[perm[i],perm[j]]] od od

set KL_P_signed_polynomials_at_minus_one([Param] B, mat delta) = mat:
  eval(KL_P_signed_polynomials(B,delta),minus_1)

{ since there is no "dual_partial_extended_KL_block", define the Q-polynomials
  as inverse of the signed P-matrix
}
set KL_Q_polynomials (Param p, mat delta) = i_poly_mat:
  upper_unitriangular_inverse (KL_P_signed_polynomials(p,delta))
set KL_Q_polynomials ([Param] B, mat delta) = i_poly_mat:
  upper_unitriangular_inverse (KL_P_signed_polynomials(B,delta))<|MERGE_RESOLUTION|>--- conflicted
+++ resolved
@@ -36,11 +36,7 @@
 {  let (block,,P,polys)=KL_block(B[0])}
   let (block,,P,polys)=KL_block(B~[0])
   then (perm,valid)=permutation(B,block), n=#block
-<<<<<<< HEAD
-  in assert(valid,"given [Param] B does not agree with block_of B~[0]");
-=======
-  in assert(@:valid,"given [Param] B does not agree with block_of B[0]");
->>>>>>> 4a5e6179
+  in assert(@:valid,"given [Param] B does not agree with block_of B~[0]");
     for i:n do for j:n do polys[P[perm[i],perm[j]]] od od
 
 set KL_P_polynomials_at_minus_one ([Param] B) = mat:
@@ -50,11 +46,7 @@
 {  let (block,,P,polys)=KL_block(B[0])}
   let (block,,P,polys)=KL_block(B~[0])
   then (perm,valid)=permutation(B,block), n=#block
-<<<<<<< HEAD
-  in assert(valid,"given [Param] B does not agree with block_of B~[0]");
-=======
-  in assert(@:valid,"given [Param] B does not agree with block_of B[0]");
->>>>>>> 4a5e6179
+  in assert(@:valid,"given [Param] B does not agree with block_of B~[0]");
     for i:n do for j:n do
       minus_1^(block[j].length-block[i].length)* polys[P[perm[i],perm[j]]]
     od od
@@ -112,11 +104,7 @@
 set KL_P_polynomials ([Param] B_fixed, mat delta) = i_poly_mat:
   let (block,P,polys)=KL_block(B_fixed~[0],delta)  {use ~ to give a maximal element in the block}
   then (perm,valid)=permutation(B_fixed,block), n=#block
-<<<<<<< HEAD
-in assert(valid,"given [Param] B does not agree with block_of B~[0]");
-=======
-in assert(@:valid,"given [Param] B does not agree with block_of B[0]");
->>>>>>> 4a5e6179
+in assert(@:valid,"given [Param] B does not agree with block_of B~[0]");
   for i:n do for j:n do let index=P[perm[i],perm[j]] in
      if index.< then -polys[-index] else polys[index] fi
   od od
@@ -138,11 +126,7 @@
         ,"not all parameters in B_fixed are fixed");
   let (block,P,polys)=partial_extended_KL_block(B[0],delta)
   then (perm,valid)=permutation(B,block), n=#block
-<<<<<<< HEAD
-in assert(valid,"given list of parameters does agree with a block");
-=======
-in assert(@:valid,"given list of parameters does not for a block");
->>>>>>> 4a5e6179
+in assert(@:valid,"given list of parameters does not agree with a block");
   for i:n do for j:n do polys[P[perm[i],perm[j]]] od od
 
 set KL_P_signed_polynomials_at_minus_one([Param] B, mat delta) = mat:
