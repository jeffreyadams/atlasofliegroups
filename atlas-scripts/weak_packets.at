{computing weak unipotent Arthur packets}

<basic.at
<nilpotent_orbits.at { for |ComplexNilpotent| type, |dual_orbits| }
<springer_tables_reductive.at
<show_nilpotent_orbits.at
<arthur_parameters.at
<cells.at { for |parameters_given_AV_infinitesimal_character|, |cells_verbose| }
<Vogan-dual.at { for |is_dual_Aq| }

{extract just the parameters from [(int,int,Param)]}
set parameters([(int,int,Param)] triples)=[Param]:for (,,p) in triples do p od

{extract just the parameters from output of weak_packet(..)}
set parameters(([([Param],[WCell])],[(int,int,Param)]) (,triples))=[Param]:
parameters(triples)

{extract just the parameters from output of weak_packets(..)}
set parameters([([([Param],[WCell])],[(int,int,Param)])] data)=[Param]:
##for pair in data do parameters(pair) od

{extract just the cells (parameter indices) from output of weak_packet(...)}
set cells(([([Param],[WCell])],[(int,int,Param)]) (pairs,))=[[int]]:
##for (,cells) in pairs do for (param_indices,,) in cells do param_indices od od

{SpringerTable: table of Springer data, see springer_tables.at
 NOTE: this must be the SpringerTable for the integral root system
 ComplexNilpotent: complex orbit for dual group
 [Param]: list of parameters, should be all_parameters_gamma(G,gamma) where
   gamma is regular and differs from gamma_target by X^*
 ratvec gamma_target: target infinitesimal character, probably O.H/2
result: ([list of parameters],[(int,int,Param)]=[(block number, cell number, parameter)])}

{weak_packet, given Springer table for the integrality datum of O_check.H/2,
 a list of parameters at regular infinitesimal character, and a target infinitesimal character}
set weak_packet_int (SpringerTable st_int
                    ,ComplexNilpotent O_check
		    ,[Param] params
		    ,ratvec gamma_target) =
      ([([Param],[WCell])],[(int,int,Param)]):
      { (blocks_and_cells,[(int,int,Param)])}
{(  assert(integrality_datum(O_check.root_datum.dual,O_check.H/2) =}
(  { don't do this: }{assert(O_check.root_datum.dual=          st_int.root_datum
	 ,"root datum mismatch, are you using the integrality datum?")
;} if #params=0 then ([],[])
  else let O=st_int.dual_map_i(O_check)
  in if cells_verbose
     then prints("gamma_target:",gamma_target)
     ; prints( "Computing weak packet for ", params[0].real_form, new_line
             , "given # parameters: ", #params,new_line
	     , "dual orbit:",new_line
	     , " dual root datum: ", O_check.root_datum,new_line
	     , " diagram: ", O_check.diagram, new_line
	     , " normalized diagram: ", O_check.diagram_normalized, new_line
	     , " H: ", O_check.H, new_line
	     , " dimension: ", O_check.dim_nilpotent)
     fi
  ;  prints("Computing blocks and cells for ",#params, " parameters")
  ;  let blocks_and_cells = blocks_and_cells(params)
  in if cells_verbose
     then prints
        ( "computed ", #blocks_and_cells
        , " blocks, of sizes: ", for (b,) in blocks_and_cells do #b od )
     fi
  ;  if cells_verbose then prints("inf. char.=",gamma_target) fi
  ;  if cells_verbose then prints
        ( "orbit:",new_line
	, " root datum: ", O.root_datum, new_line
	, " diagram: ", O.diagram, new_line
	, " normalized diagram: ", O.diagram_normalized, new_line
	, " H: ", O.H, new_line
	, " dimension: ", O.dim_nilpotent)
     fi
  ;  let sigma=st_int.springer(O)
  in if cells_verbose then prints
        ("sigma=", sigma, " of dimension ",dimension(st_int.ct,sigma))
     fi
  ;  let parameters = parameters_given_AV_infinitesimal_character
                      (st_int,O,blocks_and_cells,gamma_target)
  in (blocks_and_cells,parameters)
  fi
)


{ same as previous command, with additional permutation:
  for computing dual_map_i and springer(O) we do some case-by-case/table
  constructions; the labeling of simple roots in the given root datum, and the
  case-by-case constructed one (using simple_factors) may be different
  permutation is the matrix taking i^th simple root of given root datum to i^th
  simple root of the constructed one
}
set weak_packet_int (SpringerTable st_int
    		    ,ComplexNilpotent O_check
		    ,[Param] params
		    ,ratvec gamma_target
		    ,mat permutation) =
      ([([Param],[WCell])],[(int,int,Param)]): { (blocks_and_cells,triples) }
if =#params then ([],[])
else
   if cells_verbose
   then prints("gamma_target:",gamma_target)
   ;  prints
      ( "Computing weak packet for ", params[0].real_form, new_line
      , "dual orbit:",new_line
      , " dual root datum: ", O_check.root_datum,new_line
      , " diagram: ", O_check.diagram, new_line
      , " normalized diagram: ", O_check.diagram_normalized, new_line
      , " H: ", O_check.H, new_line
      , " dimension: ", O_check.dim_nilpotent)
   fi
;  let blocks_and_cells=blocks_and_cells(params)
in if cells_verbose
   then prints("computed ", #blocks_and_cells, " blocks")
   ; prints("inf. char.=",gamma_target)
   fi
;  let O=st_int.dual_map_i(O_check)
in if cells_verbose then prints
      ("orbit:",new_line, " root datum: ", O.root_datum, new_line
      , " diagram: ", O.diagram, new_line
      , " normalized diagram: ", O.diagram_normalized, new_line
      , " H: ", O.H, new_line
      , " dimension: ", O.dim_nilpotent)
    fi
;  let sigma=st_int.springer(O)
in if cells_verbose then prints
      ("sigma=", sigma, " of dimension ",dimension(st_int.ct,sigma))
   fi
; let parameters = parameters_given_AV_infinitesimal_character
                   (st_int,O,blocks_and_cells,gamma_target,permutation)
in (blocks_and_cells,parameters)
fi


{this calls weak_packet_int(st_int,O_check,G,params,gamma_target)
and is typically called as follows:
params=all_parameters_gamma(G,O_check.H/2+2*rho(G))
gamma_target=O_check.H/2
st_int = integrality_datum(G,gamma_target)
}
set weak_packet_int (SpringerTable st_int,ComplexNilpotent O_check,RealForm G) =
      ([([Param],[WCell])],[(int,int,Param)]):
{returns (blocks_and_cells,[(int,int,Param)])}
(  if cells_verbose then prints
      ( "weak_packets(st_int,O_check,G):", new_line
      , "O_check: ", O_check.diagram,new_line
      , "G: ", G)
   fi
;  let rd=st_int.root_datum, gamma_target=O_check.H/2
   then gamma_reg=gamma_target+2*rho(rd)
   then all=all_parameters_gamma(G,gamma_reg)
   in weak_packet_int(st_int,O_check,all,gamma_target)
)

{ we need to move this to st_int.root_datum.dual
  this uses a permutation, which we return since it is needed later
}
{this commmand is no longer needed}
set integral_descent (SpringerTable st_int,ComplexNilpotent O_check) =
      (ComplexNilpotent,mat):
   let rd = {the original root datum on the group side} O_check.root_datum.dual
   , O_check_rd_int = {orbit for rd_int_dual} O_check.integral_descent
   then rd_int = {integrality datum on group side}
                 integrality_datum(rd,O_check.H/2)
   then {P is the permutation relating rd_int.derived and st_int.root_datum}
        (,P)=Cartan_matrix_type(Cartan_matrix(rd_int))
   then permutation=P.permutation_matrix
in {by definition permutation should relate the Cartan matrices}
   assert(permutation*st_int.root_datum.Cartan_matrix =
          rd_int.Cartan_matrix*permutation
         ,"permutation does not relate the Cartan matrices");
{ Note: st_int.root_datum.dual is *adjoint*,
  so O_check_rd_int.diagram = O_check_rd_int.H }
{  ((st_int.root_datum.dual,(),O_check_rd_int.diagram*permutation) , permutation)}
  ((st_int.root_datum.dual,(),O_check_rd_int.H*permutation) , permutation)


{ This is the primary weak_packet function: weak Arthur packet(O_check,G)
  |G| is a RealForm, |O_check| is a nilpotent orbit for |G.root_datum.dual|
  for example O_check can be chosen from |dual_orbits(G)|
  We allow a central shift |shift| to the infinitesimal character to be given
}
set weak_packet (ComplexNilpotent O_check,RealForm G,ratvec shift) =
      ( [ [Param],[WCell] ] , [int,int,Param] ):
   prints("Computing weak packets for ",G);
   let delta_check= {distinguished involution of |G|, viewed on dual side}
            ^G.distinguished_involution {NOT |G.dual.distinguished_involution| }
in if not twist(delta_check,O_check)=O_check
   then ([],[])
   else
      let gamma_final=O_check.H/2+shift
      then gamma = {this is the target infinitesimal character, need to pass it}
      	   	   gamma_final+2*rho(G)
      then all=all_parameters_gamma(G,gamma), rd=O_check.root_datum.dual
<<<<<<< HEAD
   in if cells_verbose then prints("gamma:",gamma); prints("gamma_final:",gamma_final) fi
   ;  let rd_int=integrality_datum(rd,gamma) then
{      then st_int=springer_table(rd_int) then}
{   ;  let (O_check_int,permutation)=integral_descent(st_int,O_check)}
   O_check_int=integral_descent(O_check) then
   st_int=springer_table(O_check_int.root_datum.dual) then
   ()=if cells_verbose then
    prints("O_check_int.dual.rd: ", O_check_int.root_datum.dual);
    prints("st_int.rd: ", st_int.root_datum);
    prints("equal: ", O_check_int.root_datum.dual=st_int.root_datum);
    prints("O_check_int:", O_check_int);
    prints("computing integral packet for:", O_check_int) fi
   in 
  let (bc,wp)=weak_packet_int(st_int,O_check_int,all,gamma_final) 
   in if {G.is_split and } =#wp then prints("ALERT: empty packet") fi
   ;  (bc,wp){.print}
=======
   in prints("gamma:",gamma,new_line, "gamma_final:",gamma_final)
   ;  let rd_int=integrality_datum(rd,gamma)
      then st_int=Springer_table(rd_int)
   in prints("rd_int:",rd_int, new_line, "st_int.rd: ", st_int.root_datum)
   ;  let (O_check_int,permutation)=integral_descent(st_int,O_check)
   in prints("O_check_int:", O_check_int,new_line, "permutation",permutation)
   ;  prints("computing packet for:", O_check_int)
   ;  let (bc,wp) =
         weak_packet_int(st_int,O_check_int,all,gamma_final,permutation)
   in if {G.is_split and } =#wp then prints("ALERT: , empty packet") fi
   ;  (bc,wp)
>>>>>>> 16f05fc7
fi

set weak_packet (ComplexNilpotent O_check,RealForm G) =
      ( [ [Param],[WCell] ] , [int,int,Param] ):
   weak_packet(O_check,G,null(G.rank))

{ run over a set of dual orbits; check if dual(O_check) intersects \g^(-theta) }
set weak_packets ([ComplexNilpotent] dual_orbits,RealForm G,ratvec shift) =
      [ [[Param],[WCell]] , [int,int,Param] ]:
   prints("Computing weak packets for ", #dual_orbits," dual orbits of ",G);
   let st = Springer_table(G)
   ,  delta_check= {distinguished involution of |G|, viewed on dual side}
            ^G.distinguished_involution {NOT |G.dual.distinguished_involution| }
in for O_check in dual_orbits
   do if not twist(delta_check,O_check)=O_check
      then prints("Skipping orbit: dual orbit is not delta_check fixed")
      ;  ([],[])
<<<<<<< HEAD
      else
         let O_0=st.dual_map_i(O_check) {O_0 might on group differing by isogeny}
	 then ()=prints("got O_0", O_0) 
         then O = {get the orbit on the correct G}
                 orbit_by_diagram(G_orbits,O_0.diagram_normalized)
         in if cells_verbose then prints("Orbit by diagram: ", O) fi
         ;  if =#real_nilpotent_orbits(O,G)
            then if cells_verbose then  prints("Skipping dual orbit ", O_check
	    	       ," (d(O_check) has no real forms for G)") fi
            ;  ([],[])
            else if cells_verbose then prints
	    	 ( new_line
                 , "Computing weak packet for orbit: ", O_check.root_datum
	   	 , " ", O_check.H
		 , " dim=", O_check.dim_nilpotent) fi
	    ;  weak_packet(O_check,G)
            fi
=======
      elif =#real_nilpotent_orbits(st.dual_map_i(O_check),G)
      then prints("Skipping dual orbit ", O_check
		 ," (d(O_check) has no real forms for G)")
      ;  ([],[])
      else prints
	   ( new_line
	   , "Computing weak packet for orbit: ", O_check.root_datum
	   , " ", O_check.H
	   , " dim=", O_check.dim_nilpotent)
      ;  weak_packet(O_check,G,shift)
>>>>>>> 16f05fc7
      fi
   od

<<<<<<< HEAD
{given just a RealForm G, compute the dual orbits then compute
all weak packets as you run over these dual orbits}
set weak_packets(RealForm G)=
[([([Param],[WCell])],[(int,int,Param)])]:
{note: to deal with case of simple + torus, used .derived here,
 but this is better handled elsewhere, in springer_table_BC.at
}
weak_packets(G.{derived.}dual_orbits,G)
=======
set weak_packets ([ComplexNilpotent] dual_orbits,RealForm G) =
      [ [[Param],[WCell]] , [int,int,Param] ]:
   weak_packets(dual_orbits,G,null(G.rank))


{given just a RealForm G, compute the dual orbits then compute all weak packets
 as you run over these dual orbits}
set weak_packets (RealForm G) = [ [[Param],[WCell]] , [int,int,Param] ]:
   weak_packets(dual_orbits(G),G)
>>>>>>> 16f05fc7

{given just a RealForm G, compute the dual orbits, then
all weak packets as you run over these dual orbits}
set weak_packets_even (RealForm G ) = [ [[Param],[WCell]] , [int,int,Param] ]:
   weak_packets(even_dual_orbits(G),G)

{reporting functions}

set mult([[(int,int,Param)]] packet)=((int,int,int)->int):(int orbit,int block,int cell):
let rv=0 in
for (b,c,p) in packet[orbit] do
 if b=block and c=cell then rv+:=1 fi
od;rv

set mult([(int,int,Param)] packet)=((int,int)->int):(int block,int cell):
let rv=0 in
for (b,c,p) in packet do
 if b=block and c=cell then rv+:=1 fi
od;rv

set parameters_map([[(int,int,Param)]] packet)=((int,int,int)->[Param]):(int orbit,int block,int cell):
let rv=[Param]:[] in
for (b,c,p) in packet[orbit] do
 if b=block and c=cell then rv#:=p fi
od;rv

set parameters_map([(int,int,Param)] packet)=((int,int)->[Param]):(int block,int cell):
let rv=[Param]:[] in
for (b,c,p) in packet do
 if b=block and c=cell then rv#:=p fi
od;rv

{number of time given block appears, i.e. number of parameters in this block}
set mult_block([(int,int,Param)] packet)=(int->int):(int block):
let rv=0 in
for (b,c,p) in packet do
 if b=block  then rv+:=1 fi
od;rv

{number of times the (orbit,block) pairs appears, in other words number of parameters
in given pair}
set mult_orbit_block([[(int,int,Param)]] packet)=((int,int)->int):(int orbit,int block):
let rv=0 in
for (b,c,p) in packet[orbit] do
 if b=block  then rv+:=1 fi
od;rv

set blocks([(int,int,Param)] packet)=[int]:sort_u(for (b,,) in packet do b od )
set cells([(int,int,Param)] packet)=[int]:sort_u(for (,c,) in packet do c od )
set cells([[(int,int,Param)]] packets) =[int]:sort_u(##for i:#packets do for (,c,) in packets[i] do c od od)
set blocks([[(int,int,Param)]] packets) =[int]:sort_u(##for i:#packets do for (b,,) in packets[i] do b od od)

set unipotent_representations(RealForm G)=[Param]:G.weak_packets.parameters
set unipotents(RealForm G)=[Param]:unipotent_representations(G)

set mult([[(int,int,Param)]] packet)=((int,int,int)->int):(int orbit,int block,int cell):
let rv=0 in
for (b,c,p) in packet[orbit] do
 if b=block and c=cell then rv+:=1 fi
od;rv

{  output routines: show_...   }

set show_short([([([Param],[WCell])],[(int,int,Param)])] blocks_and_cells_and_packets)=void:
let packets=for (,packet) in blocks_and_cells_and_packets do packet od then
grand_total=0 then
blocks=blocks(packets) then
cells=cells(packets) then
m=mult(packets) in
tabulate(
 ["orbit","|packet|"]#
 ##for i:#packets do
  let total=sum(for b in blocks do sum(for c in cells do m(i,b,c) od) od)
 in if total!=0 then grand_total+:=total;[[i.to_string,total.to_string]] else [] fi
od
#["Total",grand_total.to_string]
);prints()

set show_short(([([Param],[WCell])],[(int,int,Param)]) blocks_and_cells_and_packet)=void:
show_short([blocks_and_cells_and_packet])

set show( ([([Param],[WCell])],[(int,int,Param)]) blocks_and_cells_and_packet)=void:
let (bc,packet)=blocks_and_cells_and_packet then
blocks=blocks(packet) then
cells=cells(packet) then
G=let (params,)=bc[0] in params[0].real_form then
m=mult(packet) in
prints("*: dual(cell) contains an Aq(lambda)");
tabulate(
 ["block#","cell#","|packet|"]#
{ ##for i:#packets do}
  ##for b in blocks do
   ##for c in cells do
    if m(b,c)!=0 then
     let (params,cells)=bc[b] then
     p=params[0] then
     cell=cells[c] then
     cell_flag= if is_dual_Aq(params,cell) then "*" else "" fi in
[[b.to_string,c.to_string + cell_flag,m(b,c).to_string]] else [] fi
   od
  od
      #["Total","",(#parameters(packet)).to_string]
  );prints()

set show( [([([Param],[WCell])],[(int,int,Param)])] blocks_and_cells_and_packets)=void:
prints("*: dual(cell) contains an Aq(lambda)");
tabulate(
 ["orbit#","block#","cell#","parameters"]#
 ##for i:#blocks_and_cells_and_packets do
 let (bc,packet)=blocks_and_cells_and_packets[i] then
 blocks=blocks(packet) then
 cells=cells(packet) then
 m=mult(packet) in
  ##for b in blocks do
   ##for c in cells do
    if m(b,c)!=0 then
     let (params,cells)=bc[b] then
     p=params[0] then
     cell=cells[c] then
     cell_flag={if not is_integral(p.root_datum,p.infinitesimal_character) then false.star else} is_dual_Aq(params,cell).star {fi} in
[[i.to_string,b.to_string,c.to_string + cell_flag,m(b,c).to_string]] else [] fi
   od
  od
 od
     #["Total","",(#parameters(##for (,b) in blocks_and_cells_and_packets do b od)).to_string,""]
  );prints()


set show_long(([([Param],[WCell])],[(int,int,Param)]) blocks_and_cells_and_packet)=void:
let (bc,packet)=blocks_and_cells_and_packet then
blocks=blocks(packet) then
cells=cells(packet) then
m=mult_block(packet) in
prints("*: dual(cell) contains an Aq(lambda)");
prints("*: dual(p) is an Aq(lambda)");
tabulate(
 ["block#","cell#","parameters", "inf. char."]#
  ##for b in blocks do
   ##for c in cells do
    for p in packet.parameters_map(b,c) do
     let (params,cells)=bc[b] then
     cell=cells[c] then
     cell_flag= is_dual_Aq(params,cell).star {fi} then
     param_flag=if not is_integral(p.root_datum,p.infinitesimal_character) then false.star else is_dual_Aq(make_regular_param(p)).star fi in
    [b.to_string,c.to_string+cell_flag,p.to_string+ param_flag, p.infinitesimal_character.to_string]
   od
  od
 od
     #["Total","",(#parameters(packet)).to_string,""]
  );prints()

set show_long([([([Param],[WCell])],[(int,int,Param)])] blocks_and_cells_and_packets)=void:
prints("*: dual(cell) contains an Aq(lambda)");
prints("*: dual(p) is an Aq(lambda)");
tabulate(
 ["orbit#","block#","cell#","parameters", "inf. char."]#
 ##for i:#blocks_and_cells_and_packets do
 let (bc,packet)=blocks_and_cells_and_packets[i] then
 blocks=blocks(packet) then
 packet_cells=cells(packet) in
{ m=mult_block(packet) in}
  ##for b in blocks do
   ##for c in packet_cells do
    for p in packet.parameters_map(b,c) do
     let (params,cells)=bc[b] then
     cell=cells[c] then
     cell_flag={if not is_integral(p.root_datum,p.infinitesimal_character) then false.star else} is_dual_Aq(params,cell).star {fi} then
     param_flag=if not is_integral(p.root_datum,p.infinitesimal_character) then false.star else is_dual_Aq(make_regular_param(p)).star fi in
    [i.to_string,b.to_string,c.to_string+cell_flag,p.to_string+ param_flag, p.infinitesimal_character.to_string]
   od
  od
 od
od
     #["Total","","",(#parameters(##for (,b) in blocks_and_cells_and_packets do b od)).to_string,""]
  );prints()

set export([Param] parameters)=void:
prints("set parameters=[");
for p@i in parameters do
 let comma=if i<#parameters-1 then "," else "" fi then
 (,n)=%p.x, lambda=p.lambda, nu=p.nu in
 prints("parameter(G,",n,",",lambda,",",nu,")",comma) od;
prints("]")



{--------------------inducing unipotents-----------------}

{run over all maximal real parabolics P, all
unipotent representations of P.Levi, and induced up to G}
set induced_unipotents(RealForm G)=[Param]:
remove_duplicates(
##for P in maximal_real_parabolics(G) do
 ##for p in unipotent_representations(P.Levi) do
  monomials(real_induce_irreducible(p,G))
 od
od)

{show long, including flag to mark induced unipotents}
set show_long(( ( [([Param],[WCell])],    {wp} [(int,int,Param)] ),{[(int,int,Param)]} [Param])  {induced_unipotents} data)=void:
let (blocks_and_cells_and_packet,induced_unipotents)=data then
(bc,packet)=blocks_and_cells_and_packet then
blocks=blocks(packet) then
cells=cells(packet) then
m=mult_block(packet) in
prints("*: dual(cell) contains an Aq(lambda)");
prints("*: dual(p) is an Aq(lambda)");
tabulate(
 ["block#","cell#","parameters", "inf. char."]#
  ##for b in blocks do
   ##for c in cells do
    for p in packet.parameters_map(b,c) do
     let induced_flag=if find(induced_unipotents,p)>=0 then "(I)" else "" fi then
     (params,cells)=bc[b] then
     cell=cells[c] then
     cell_flag={if not is_integral(p.root_datum,p.infinitesimal_character) then false.star else} is_dual_Aq(params,cell).star {fi} then
     param_flag=if not is_integral(p.root_datum,p.infinitesimal_character) then false.star else is_dual_Aq(make_regular_param(p)).star fi in
    [b.to_string,c.to_string+cell_flag,p.to_string+ param_flag+induced_flag, p.infinitesimal_character.to_string]
   od
  od
 od
     #["Total","",(#parameters(packet)).to_string,""]#["Induced","",(#induced_unipotents).to_string,""]
  );prints()

set show_long(( [( [([Param],[WCell])],    {wp} [(int,int,Param)] )],{[(int,int,Param)]} [Param])  {induced_unipotents} data)=void:
let (blocks_and_cells_and_packets,induced_unipotents)=data in
tabulate(
 ["orbit#","block#","cell#","parameters", "inf. char."]#
 ##for i:#blocks_and_cells_and_packets do
 let (bc,packet)=blocks_and_cells_and_packets[i] then
 blocks=blocks(packet) then
 packet_cells=cells(packet) in
{ m=mult_block(packet) in}
  ##for b in blocks do
   ##for c in packet_cells do
    for p in packet.parameters_map(b,c) do
     let (params,cells)=bc[b] then
     cell=cells[c] then
     cell_flag={if not is_integral(p.root_datum,p.infinitesimal_character) then false.star else} is_dual_Aq(params,cell).star {fi} then
     param_flag=if not is_integral(p.root_datum,p.infinitesimal_character) then false.star else is_dual_Aq(make_regular_param(p)).star fi then
     induced_flag=if find(induced_unipotents,p)>=0 then "(I)" else "" fi in
    [i.to_string,b.to_string,c.to_string+cell_flag,p.to_string + param_flag+ induced_flag, p.infinitesimal_character.to_string]
   od
  od
 od
od
     #["Total","","",(#parameters(##for (,b) in blocks_and_cells_and_packets do b od)).to_string,""]#["Induced","","",(#induced_unipotents).to_string,""]
  );prints()

{(induced unipotents, unipotents of G, complement of first in second)}
set induced_unipotents_long(RealForm G)=([Param],[Param],[Param]):
let ind=induced_unipotents(G) then
all=unipotents(G) in
if not is_subset(ind,all) then prints("WARNING: not a subset") fi;
let comp=complement(ind,all) in
prints("#unipotents: ", #all,new_line, "#induced unipotents: ", #ind, new_line,
"#non-induced: ", #comp);
(ind,all,comp)


{   the remainder of this file was copied (and modified) from unipotent_conjecture.at   }

{------------include information about dual_Aq cells  ------}

{this applies to output of weak_packet(...) or each entry
of output of weak_packets(...)
returns true if each cell which occurs satisfies is_dual_Aq(cell)}
set packets_disjoint( ([([Param],[WCell])],[(int,int,Param)]) blocks_and_cells_and_packet)=bool:
let (bc,packet)=blocks_and_cells_and_packet then
blocks=blocks(packet) then
cells=cells(packet) then
m=mult(packet) in
all(##for b in blocks do
 ##for c in cells do
  let (params,cells)=bc[b] in
  if m(b,c)!=0 then [is_dual_Aq(params,cells[c])] else [] fi
 od
od
)

{dual nilpotents with A(O)=1}
set simply_connected_dual_orbits(RootDatum rd)=[ComplexNilpotent]:
##for O in rd.dual_orbits do
if #O.component_datum.orders=1 then [O] else [] fi od

{if A(O^vee)=1 and all Arthur packets for O^vee are disjoint
then there is a guess for the size of the weak packet of O^vee
based just conjugacy classes of elements of H=Cent(O^vee)
of order 1 or 2
see notesOnUnipotentParameters.pdf in Dropbox
return value:
(int a,[int] v ,int c)
a=#conjugacy classes of H), if it isn't 1 we don't care
v=data for computing the guess
c=guess for order of Pi(Psi)
this is only reasonable if A(O^vee)=1 (which is included in the output)
and the packets for O^vee are disjoint (which is not, since this depends
on actually computing the weak packet
}
set number_unipotents_guess(ComplexNilpotent O_check)=(int,[int],int):
let H=centralizer(O_check) then
real_forms=real_forms(compact_form(H)) then
strong_real_forms=strong_real_forms_same_type(compact_form(H))
{this is conjugacy classes x with x^2=1} then
my_real_forms=for i in strong_real_forms do real_forms[i] od
{list of corresponding real forms, with multiplicity} then
rv=for X in my_real_forms do  2^components_rank(X)
{order of component group of Cent_H(x)} od in
(#O_check.component_datum.orders,rv,sum(rv))

{test the conjectural formula for order of Pi(Psi) is correct
returns:
int: #conjugacy classes of H), if it isn't 1 we don't care
[int]: data for computing the guess
int: guess for order of Pi(Psi)
int: number of real forms of unipotent
bool: Arthur packets are disjoint
int: 0 (conjecture doesn't apply) or \pm 1 (conjecture true/false)
mainly used as input to teste_conjecture_report
}
set test_conjecture([([([Param],[WCell])],[(int,int,Param)])] wp,RealForm G)=
[(int,[int],int,int,bool,int)]:
let orbits=simply_connected_dual_orbits(G) in
for O_check@i in orbits do
let weak_packet=wp[i] then
is_disjoint=packets_disjoint(weak_packet) then
number_unipotents=let (,x)=weak_packet in #x then
(A,data, guess)=number_unipotents_guess(O_check) then
rv=if not is_disjoint then 0 elif number_unipotents=guess then 1 else -1 fi
in
(A,data,guess,number_unipotents,is_disjoint,rv) od

set test_conjecture_report([([([Param],[WCell])],[(int,int,Param)])] wp,RealForm G)=void:
{assuming: wp is for simply_connected_dual_orbits(G)}
let tc=test_conjecture(wp,G) in
prints("Testing conjecture about size of weak Arthur packets for ",new_line, " ",G,new_line,
"i:  number of orbit (with A(O)=1)",new_line,
"data: combinatorial data derived from the orbit",new_line,
"guess: conjectural size of weak Arthur packet",new_line,
"actual: size of weak Arthur packet",new_line,
"A: A(O), if it isn't 1 the conjecture doesn't apply",new_line,
"disjoint: Arthur packets are disjoint, if false the conjecture doesn't apply",new_line,
"conjecture: validity for given orbit");
prints(new_line,"Orbits for G with A(O)=1:");
show_nilpotent_orbits_long(simply_connected_dual_orbits(G));
prints();
tabulate(["i","data","guess","actual","A","disjoint","conjecture"] #
 for (a,data,guess,number,id,rv)@i in tc do
 [i.to_string,data.to_string,guess.to_string,number.to_string,a.to_string,id.to_string,
 if rv=1 then "true" elif rv=-1 then "false" else "N/A" fi] od);
 prints("-------------------------------------------------------------")

set test_conjecture_report(RealForm G)=void:
test_conjecture_report(weak_packets(simply_connected_dual_orbits(G),G),G)

set test_conjecture_report([RealForm] groups)=void:
for G in groups do
 let wp=weak_packets(simply_connected_dual_orbits(G),G) in
 test_conjecture_report(wp,G)
od


{reports}

{compute all weak packets for G, and display tables of the result
 does not include information about induced unipotents

(diagram,dim,BC Levi,cent,Z(cent_0),C_2,orders of classes of A(O), #real orbits for all forms in inner class,arthur packets)

}
set weak_packet_report(RealForm G)=[([([Param],[WCell])],[(int,int,Param)])]:
let wp=weak_packets(G) in
prints(new_line,"===============================================================================");
let orbits=G.dual_orbits then
(ic,data)=nilpotent_orbits_data_very_long(G.dual_quasisplit_form.inner_class) in
{TMI! put stuff you really want below}
if cells_verbose then
  prints("Orbits for the dual group: ", G.dual_quasisplit_form);
  show_nilpotent_orbits_very_long((ic,data));
  prints(new_line,"Information about orbit centralizers:");
  for (,,,,cent,,,,,)@i in data do
  prints("orbit#: ", i, " diagram: ", orbits[i].diagram);
  prints("isogeny information: ");
  show_centralizer_isogeny(orbits[i]);
  prints("-------------") od;
  prints();
  prints();
  show(for (,,,,,,,,,ap)@i in data do ap od);
  show_short(wp);
  show(wp);
  show_long(wp);
  if G.is_relatively_split then
   let wp_sc = ##for weakpacket@i in wp do
   let O=orbits[i] in  if #O.component_datum.orders=1 then [weakpacket] else [] fi od in
   test_conjecture_report(wp_sc,G)
  fi;
  prints(export(parameters(wp)))
fi;
{put stuff you really want here: ; at the end of each item}
show_long(wp);
if G.is_relatively_split then
 let wp_sc = ##for weakpacket@i in wp do
 let O=orbits[i] in  if #O.component_datum.orders=1 then [weakpacket] else [] fi od in
 test_conjecture_report(wp_sc,G)
fi;
prints(export(parameters(wp)));
wp

set weak_packet_report_ind(RealForm G)=[([([Param],[WCell])],[(int,int,Param)])]:
let wp=weak_packets(G) then
ind=induced_unipotents(G) then
ap=arthur_parameters_by_orbit(G) in
prints(new_line,"===============================================================================");
let orbits=G.dual_orbits then
(ic,data)=nilpotent_orbits_data_very_long(G.dual_quasisplit_form.inner_class) in
prints("Orbits for the dual group: ", G.dual_quasisplit_form);
show_nilpotent_orbits_very_long((ic,data));
prints(new_line,"Information about orbit centralizers:");
for (,,,,cent,,,,,)@i in data do
prints("orbit#: ", i, " diagram: ", orbits[i].diagram);
prints("isogeny information: ");
show_centralizer_isogeny(orbits[i]);
prints("-------------") od;
prints();show(ap);
prints();
show_short(wp);
show(wp);
show_long(wp,ind);
if G.is_relatively_split then
 let wp_sc = ##for weakpacket@i in wp do
 let O=orbits[i] in  if #O.component_datum.orders=1 then [weakpacket] else [] fi od in
 test_conjecture_report(wp_sc,G)
fi;
prints(export(parameters(wp)));
wp

{----------------more output routines: running over real forms---------------------------------}

set weak_packets([RealForm] list)=[([([Param],[WCell])],[(int,int,Param)])]:
##for G in list do
 ##for H in real_forms(G) do weak_packets(H)
od
od

set weak_packets_all_forms(RealForm G)=[([([Param],[WCell])],[(int,int,Param)])]:weak_packets([G])

set show_weak_packets_all_forms(RealForm G)=void:
let rf=real_forms(G) then
m=weak_packets_all_forms(G) in
for wp@i in m do prints(rf[i]); show(wp)
od

set show_weak_packets_all_forms_long([RealForm] groups)=void:
let rf=[RealForm]:[] then
()= for G in groups do rf##:=real_forms(G) od then
m=weak_packets(groups) in
prints(new_line,"Summary of weak packets:");for wp@i in m do
prints("------------------------------------------",new_line,rf[i]); show(wp) od


<<<<<<< HEAD
{-----------------moved from thta_induced_unipotents.at------}

{allow a central shift}
set weak_packet(ComplexNilpotent O_check,RealForm G,ratvec shift)=([([Param],[WCell])],[(int,int,Param)]):
let ()=if cells_verbose then prints("Computing weak packets for ",G) fi then
delta_check=^G.distinguished_involution  {distinguished involution on dual side} in
if not twist(delta_check,O_check)=O_check then
if cells_verbose then prints("Skipping orbit: dual orbit is not delta_check fixed") fi;([],[]) elif
is_abelian(G) then
 let characters=all_parameters_gamma(G,shift) in
 (##for p in characters do blocks_and_cells(p) od,for p@i in characters do (i,0,p) od)
else
let gamma_final=O_check.H/2+shift then
gamma=gamma_final+2*rho(G) then  {this is the target infinitesimal character, need to pass it}
all=all_parameters_gamma(G,gamma) then
rd=O_check.root_datum.dual then
{()=prints("gamma:",gamma) then
()=prints("gamma_final:",gamma_final) then}
rd_int=integrality_datum(rd,gamma) then
st_int=springer_table(rd_int) then
{()=prints("integral data: st_int") then
()=prints("rd_int:",rd_int, new_line, "st_int.rd: ", st_int.root_datum) then}
{(O_check_int,permutation)=integral_descent(st_int,O_check) then}
O_check_int=integral_descent(O_check) then 
{()=prints("O_check_int:", O_check_int) then}
{()=prints("permutation: ", permutation) then}
{()=prints("computing packet for:", O_check_int) then}
(bc,wp)=weak_packet_int(st_int,O_check_int,all,gamma_final{,permutation})
in
if G.is_split and =#parameters(wp) then prints("ERROR: , empty packet for split group") fi;
(bc,wp)
fi
=======
{-----------------moved from theta_induced_unipotents.at------}
>>>>>>> 16f05fc7


{allow a central shift}
set unipotent_representations(RealForm G,ratvec shift)=[Param]:parameters(weak_packets(G.dual_orbits,G,shift))
set unipotents(RealForm G,ratvec shift)=[Param]:unipotent_representations(G,shift)

set theta_induced_unipotents(RealForm G)=[Param]:
remove_duplicates(
##for P in maximal_theta_parabolics(G) do
 ##for p in unipotent_representations(P.Levi,-rho_u(P)) do
  let ()=prints("inducing: ", p.real_form,  " ", p) in
  monomials(theta_induce_irreducible(p,G))
 od
od)


set theta_induced_unipotents_long(RealForm G)=([Param],[Param],[Param]):
let ind=theta_induced_unipotents(G) then
all=unipotents(G) in
if not is_subset(ind,all) then prints("WARNING: not a subset") fi;
let comp=complement(ind,all) in
prints("#unipotents: ", #all,new_line, "#induced unipotents: ", #ind, new_line,
"#non-induced: ", #comp);
(ind,all,comp)

set all_induced_unipotents_long(RealForm G)=
let real_ind=induced_unipotents(G) then
theta_ind=theta_induced_unipotents(G) then
all_ind=remove_duplicates(real_ind##theta_ind) then
all=unipotents(G) in
if not is_subset(all_ind,all) then prints("WARNING: not a subset") fi;
let comp=complement(all_ind,all) in
prints("#unipotents: ",
#all,new_line,
"#real induced unipotents: ", #real_ind,new_line,
"#theta induced unipotents: ", #theta_ind,new_line,
"#all induced unipotents: ", #all_ind,new_line,
"#non-induced: ", #comp);
(real_ind,theta_ind,all_ind,all,comp)

set show([Param] real_ind,[Param] theta_ind,[Param] all_ind,[Param] unipotents,[Param] non_ind)=void:
prints(new_line,"real induced: ", #real_ind);
for p in real_ind do prints(p, " ", p.infinitesimal_character) od;
prints(new_line,"theta induced: ", #theta_ind);
for p in theta_ind do prints(p, " ", p.infinitesimal_character) od;
prints(new_line,"all induced: ", #all_ind);
for p in all_ind do prints(p, " ", p.infinitesimal_character) od;
prints(new_line,"unipotents : ", #unipotents);
for p in unipotents do prints(p, " ", p.infinitesimal_character) od;
prints(new_line,"non induced: ", #non_ind);
for p in non_ind do prints(p, " ", p.infinitesimal_character) od

{all simple simply connected or adjoint groups up to rank n
compute weak_packet_report, which includes computing
weak_packets for all Levi factors of real maximal parabolics,
so this is long list of many non-semisimple groups}
set test_weak_packets(int n)=
let groups=
  ##(for i:n do all_simple_simply_connected_rank(i) od
  ##for i:n do all_simple_adjoint_rank(i) od) in
 for G in groups  do prints(G) od;prints();
 for G in groups do weak_packet_report_ind(G) od

{
set x(ComplexNilpotent O_check)=
let rd=O_check.root_datum.dual in
KGB_elt(integrality_datum(rd,O_check.H/2).dual,id_mat(rd.rank),O_check.H/2)

set central_invariant(ComplexNilpotent O_check)=(RootDatum,int):
let rd=make_x(O_check).real_form in (rd,central_invariant(rd))
}

set show_tempered([([([Param],[WCell])],[(int,int,Param)])] wp)=void:
prints(new_line,"tempered unipotent representations:");
for i:#wp do let (a,b)=wp[i] in for (,,p) in b do if =p.nu then prints(i, " ", p) fi od od

set show_unipotent_tempered(RealForm G)=void:
show_tempered(weak_packets(G))

set unipotent_representations(RealForm G)=[Param]:
parameters(weak_packets(G))

set unipotent_representations_by_orbit(RealForm G)=[[Param]]:
let wp=weak_packets(G) in for (,b) in wp do parameters(b) od<|MERGE_RESOLUTION|>--- conflicted
+++ resolved
@@ -191,24 +191,6 @@
       then gamma = {this is the target infinitesimal character, need to pass it}
       	   	   gamma_final+2*rho(G)
       then all=all_parameters_gamma(G,gamma), rd=O_check.root_datum.dual
-<<<<<<< HEAD
-   in if cells_verbose then prints("gamma:",gamma); prints("gamma_final:",gamma_final) fi
-   ;  let rd_int=integrality_datum(rd,gamma) then
-{      then st_int=springer_table(rd_int) then}
-{   ;  let (O_check_int,permutation)=integral_descent(st_int,O_check)}
-   O_check_int=integral_descent(O_check) then
-   st_int=springer_table(O_check_int.root_datum.dual) then
-   ()=if cells_verbose then
-    prints("O_check_int.dual.rd: ", O_check_int.root_datum.dual);
-    prints("st_int.rd: ", st_int.root_datum);
-    prints("equal: ", O_check_int.root_datum.dual=st_int.root_datum);
-    prints("O_check_int:", O_check_int);
-    prints("computing integral packet for:", O_check_int) fi
-   in 
-  let (bc,wp)=weak_packet_int(st_int,O_check_int,all,gamma_final) 
-   in if {G.is_split and } =#wp then prints("ALERT: empty packet") fi
-   ;  (bc,wp){.print}
-=======
    in prints("gamma:",gamma,new_line, "gamma_final:",gamma_final)
    ;  let rd_int=integrality_datum(rd,gamma)
       then st_int=Springer_table(rd_int)
@@ -220,7 +202,6 @@
          weak_packet_int(st_int,O_check_int,all,gamma_final,permutation)
    in if {G.is_split and } =#wp then prints("ALERT: , empty packet") fi
    ;  (bc,wp)
->>>>>>> 16f05fc7
 fi
 
 set weak_packet (ComplexNilpotent O_check,RealForm G) =
@@ -238,25 +219,6 @@
    do if not twist(delta_check,O_check)=O_check
       then prints("Skipping orbit: dual orbit is not delta_check fixed")
       ;  ([],[])
-<<<<<<< HEAD
-      else
-         let O_0=st.dual_map_i(O_check) {O_0 might on group differing by isogeny}
-	 then ()=prints("got O_0", O_0) 
-         then O = {get the orbit on the correct G}
-                 orbit_by_diagram(G_orbits,O_0.diagram_normalized)
-         in if cells_verbose then prints("Orbit by diagram: ", O) fi
-         ;  if =#real_nilpotent_orbits(O,G)
-            then if cells_verbose then  prints("Skipping dual orbit ", O_check
-	    	       ," (d(O_check) has no real forms for G)") fi
-            ;  ([],[])
-            else if cells_verbose then prints
-	    	 ( new_line
-                 , "Computing weak packet for orbit: ", O_check.root_datum
-	   	 , " ", O_check.H
-		 , " dim=", O_check.dim_nilpotent) fi
-	    ;  weak_packet(O_check,G)
-            fi
-=======
       elif =#real_nilpotent_orbits(st.dual_map_i(O_check),G)
       then prints("Skipping dual orbit ", O_check
 		 ," (d(O_check) has no real forms for G)")
@@ -267,20 +229,9 @@
 	   , " ", O_check.H
 	   , " dim=", O_check.dim_nilpotent)
       ;  weak_packet(O_check,G,shift)
->>>>>>> 16f05fc7
       fi
    od
 
-<<<<<<< HEAD
-{given just a RealForm G, compute the dual orbits then compute
-all weak packets as you run over these dual orbits}
-set weak_packets(RealForm G)=
-[([([Param],[WCell])],[(int,int,Param)])]:
-{note: to deal with case of simple + torus, used .derived here,
- but this is better handled elsewhere, in springer_table_BC.at
-}
-weak_packets(G.{derived.}dual_orbits,G)
-=======
 set weak_packets ([ComplexNilpotent] dual_orbits,RealForm G) =
       [ [[Param],[WCell]] , [int,int,Param] ]:
    weak_packets(dual_orbits,G,null(G.rank))
@@ -290,7 +241,6 @@
  as you run over these dual orbits}
 set weak_packets (RealForm G) = [ [[Param],[WCell]] , [int,int,Param] ]:
    weak_packets(dual_orbits(G),G)
->>>>>>> 16f05fc7
 
 {given just a RealForm G, compute the dual orbits, then
 all weak packets as you run over these dual orbits}
@@ -751,42 +701,7 @@
 prints("------------------------------------------",new_line,rf[i]); show(wp) od
 
 
-<<<<<<< HEAD
-{-----------------moved from thta_induced_unipotents.at------}
-
-{allow a central shift}
-set weak_packet(ComplexNilpotent O_check,RealForm G,ratvec shift)=([([Param],[WCell])],[(int,int,Param)]):
-let ()=if cells_verbose then prints("Computing weak packets for ",G) fi then
-delta_check=^G.distinguished_involution  {distinguished involution on dual side} in
-if not twist(delta_check,O_check)=O_check then
-if cells_verbose then prints("Skipping orbit: dual orbit is not delta_check fixed") fi;([],[]) elif
-is_abelian(G) then
- let characters=all_parameters_gamma(G,shift) in
- (##for p in characters do blocks_and_cells(p) od,for p@i in characters do (i,0,p) od)
-else
-let gamma_final=O_check.H/2+shift then
-gamma=gamma_final+2*rho(G) then  {this is the target infinitesimal character, need to pass it}
-all=all_parameters_gamma(G,gamma) then
-rd=O_check.root_datum.dual then
-{()=prints("gamma:",gamma) then
-()=prints("gamma_final:",gamma_final) then}
-rd_int=integrality_datum(rd,gamma) then
-st_int=springer_table(rd_int) then
-{()=prints("integral data: st_int") then
-()=prints("rd_int:",rd_int, new_line, "st_int.rd: ", st_int.root_datum) then}
-{(O_check_int,permutation)=integral_descent(st_int,O_check) then}
-O_check_int=integral_descent(O_check) then 
-{()=prints("O_check_int:", O_check_int) then}
-{()=prints("permutation: ", permutation) then}
-{()=prints("computing packet for:", O_check_int) then}
-(bc,wp)=weak_packet_int(st_int,O_check_int,all,gamma_final{,permutation})
-in
-if G.is_split and =#parameters(wp) then prints("ERROR: , empty packet for split group") fi;
-(bc,wp)
-fi
-=======
 {-----------------moved from theta_induced_unipotents.at------}
->>>>>>> 16f05fc7
 
 
 {allow a central shift}
