{computing weak unipotent Arthur packets}

<cells.at
<springer_reductive.at
<K_highest_weights.at
<springer_tables.at
<Vogan-dual.at
<nilpotent_centralizer.at

{extract just the parameters from [(int,int,Param)]}
set parameters([(int,int,Param)] triples)=[Param]:for (,,p) in triples do p od

{extract just the parameters from output of weak_packet(..)}
set parameters(([([Param],[WCell])],[(int,int,Param)]) (,triples))=[Param]:
parameters(triples)

{extract just the parameters from output of weak_packets(..)}
set parameters([([([Param],[WCell])],[(int,int,Param)])] data)=[Param]:
##for pair in data do parameters(pair) od

{extract just the cells (parameter indices) from output of weak_packet(...)}
set cells(([([Param],[WCell])],[(int,int,Param)]) (pairs,))=[[int]]:
##for (,cells) in pairs do for (param_indices,) in cells do param_indices od od

{SpringerTable: table of Springer data, see springer_tables.at
 NOTE: this must be the SpringerTable for the integral root system
 ComplexNilpotent: complex orbit for dual group
 [Param]: list of parameters, should be all_parameters_gamma(G,gamma) where
   gamma is regular and differs from gamma_target by X^*
 ratvec gamma_target: target infinitesimal character, probably O.H/2
result: ([list of parameters],[(int,int,Param)]=[(block number, cell number, parameter)])}

{weak_packet, given Springer table for the integrality datum of O_check.H/2,
 a list of parameters at regular infinitesimal character, and a target infinitesimal character}
set weak_packet_int(SpringerTable st_int,ComplexNilpotent O_check,[Param] params,ratvec gamma_target)=
([([Param],[WCell])],[(int,int,Param)]):
{returns (blocks_and_cells,[(int,int,Param)])}
assert(integrality_datum(O_check.root_datum.dual,O_check.H/2)=st_int.root_datum,
 "root datum mismatch, probably not using the integrality datum for the orbit");
if #params=0 then ([],[])
else
 let O=st_int.dual_map_i(O_check) then
 ()=if cells_verbose then
prints("gamma_target:",gamma_target);
 prints("Computing weak packet for ", params[0].real_form, new_line,
 "given # parameters: ", #params,new_line,
 "dual orbit:",new_line, " dual root datum: ", O_check.root_datum,new_line, " diagram: ", O_check.diagram, new_line,
 " normalized diagram: ", O_check.diagram_normalized, new_line,
 " H: ", O_check.H, new_line,
 " dimension: ", O_check.dim_nilpotent)
fi then
blocks_and_cells=prints("Computing blocks and cells for ",#params, " parameters");blocks_and_cells(params) then
()=if cells_verbose then
prints("computed ", #blocks_and_cells, " blocks, of sizes: ", for (b,) in blocks_and_cells do #b od)
fi  then
{ let  gamma=O_check.H/2 then}
 ()=if cells_verbose then prints("inf. char.=",gamma_target) fi then
 ()=if cells_verbose then
  prints("orbit:",new_line, " root datum: ", O.root_datum, new_line, " diagram: ", O.diagram, new_line,
   " normalized diagram: ", O.diagram_normalized, new_line,
   " H: ", O.H, new_line,
   " dimension: ", O.dim_nilpotent)
 fi then
 sigma=st_int.springer(O) then
 ()=if cells_verbose then prints("sigma=", sigma, " of dimension ",st_int.ct.dimension(sigma)) fi then
 parameters=parameters_given_AV_infinitesimal_character(st_int,O,blocks_and_cells,gamma_target) 
{ ()=if cells_verbose then
  prints("found ", #parameters, " parameters") fi}
 in
(blocks_and_cells,parameters)
fi


{same as previous command, with additional permutation:
 for computing dual_map_i and springer(O) we do some case-by-case/table constructions
 the labeling of simple roots in the given root datum, and the case-by-case constructed
 on (using simple_factors) may be different
 permutation is the matrix taking i^th simple root of given root datum to i^th simple root
 of the constructed one
}
set weak_packet_int(SpringerTable st_int,ComplexNilpotent O_check,[Param] params,ratvec gamma_target,mat permutation)=
([([Param],[WCell])],[(int,int,Param)]):
{returns (blocks_and_cells,[(int,int,Param)])}
if #params=0 then ([],[]) else
let ()=if cells_verbose then
prints("gamma_target:",gamma_target);
 prints("Computing weak packet for ", params[0].real_form, new_line,
 "dual orbit:",new_line, " dual root datum: ", O_check.root_datum,new_line, " diagram: ", O_check.diagram, new_line,
 " normalized diagram: ", O_check.diagram_normalized, new_line,
 " H: ", O_check.H, new_line,
 " dimension: ", O_check.dim_nilpotent)
fi then
blocks_and_cells=blocks_and_cells(params) then
()=if cells_verbose then
 prints("computed ", #blocks_and_cells, " blocks")
fi  then
 ()=if cells_verbose then prints("inf. char.=",gamma_target) fi then
 O=st_int.dual_map_i(O_check) then
 ()=if cells_verbose then
  prints("orbit:",new_line, " root datum: ", O.root_datum, new_line, " diagram: ", O.diagram, new_line,
   " normalized diagram: ", O.diagram_normalized, new_line,
   " H: ", O.H, new_line,
   " dimension: ", O.dim_nilpotent)
 fi then
 ()=prints("computing springer map of", O.diagram) then
 sigma=st_int.springer(O) then
 ()=if cells_verbose then prints("sigma=", sigma, " of dimension ",st_int.ct.dimension(sigma)) fi then
 parameters=parameters_given_AV_infinitesimal_character(st_int,O,blocks_and_cells,gamma_target,permutation)
 in
(blocks_and_cells,parameters)
fi

{*_trial commands are for testing only, they break the computation into steps
usage:
set (st_int,O_check_int,all,gamma_final,permutation)=weak_packet_trial(O_check,G)
set (st_int,O,blocks_and_cells,gamma_target,permutation)=weak_packet_int_trial(st_int,O,all,gamma,perm)
set (st_int,O,blocks_and_cells,gamma_target,permutation)=weak_packet_int_trial(weak_packet_trial(O_check,G))
then
set params=parameters_given_AV_infinitesimal_character(st_int,O_check,blocks_and_cells,gamma_target,permutation)
}
set weak_packet_int_trial(SpringerTable st_int,ComplexNilpotent O_check,[Param] params,ratvec gamma_target,mat permutation)=
(SpringerTable,ComplexNilpotent,[([Param],[WCell])],ratvec,mat):
if #params=0 then (st_int,O_check,[],null(0)/2,null(0,0)) else
let ()=if cells_verbose then
prints("gamma_target:",gamma_target);
 prints("Computing weak packet for ", params[0].real_form, new_line,
 "dual orbit:",new_line, " dual root datum: ", O_check.root_datum,new_line, " diagram: ", O_check.diagram, new_line,
 " normalized diagram: ", O_check.diagram_normalized, new_line,
 " H: ", O_check.H, new_line,
 " dimension: ", O_check.dim_nilpotent)
fi then
blocks_and_cells=blocks_and_cells(params) then
()=if cells_verbose then
 prints("computed ", #blocks_and_cells, " blocks")
fi  then
 ()=if cells_verbose then prints("inf. char.=",gamma_target) fi then
 O=st_int.dual_map_i(O_check) then
 ()=if cells_verbose then
  prints("orbit:",new_line, " root datum: ", O.root_datum, new_line, " diagram: ", O.diagram, new_line,
   " normalized diagram: ", O.diagram_normalized, new_line,
   " H: ", O.H, new_line,
   " dimension: ", O.dim_nilpotent)
 fi then
 ()=prints("computing springer map of", O.diagram) then
 sigma=st_int.springer(O) then
 ()=if cells_verbose then prints("sigma=", sigma, " of dimension ",st_int.ct.dimension(sigma)) fi 
 in
(st_int,O,blocks_and_cells,gamma_target,permutation)
fi

{this calls weak_packet_int(st_int,O_check,G,params,gamma_target)
and is typically called as follows:
params=all_paramaeters_gamma(G,O_check.H/2+2*rho(G))
gamma_target=O_check.H/2
st_int = integrality_datum(G,gamma_target)
}
set weak_packet_int(SpringerTable st_int,ComplexNilpotent O_check,RealForm G)=
([([Param],[WCell])],[(int,int,Param)]):
{returns (blocks_and_cells,[(int,int,Param)])}
if cells_verbose then
 prints("weak_packets(st_int,O_check,G):", new_line,"O_check: ", O_check.diagram ,new_line, "G: ", G) fi;
let rd=st_int.root_datum then
gamma_target=O_check.H/2 then
gamma_reg=gamma_target+2*rho(rd) then
all=all_parameters_gamma(G,gamma_reg) in
weak_packet_int(st_int,O_check,all,gamma_target)

{given an orbit O_check on the dual side
 gamma=O_check.H/2
 rd=integrality_datum(rd,gamma)
 return all orbits for rd_dual whose G^vee-saturation is the original
 orbit
this is entirely on the dual side
the first version gives the correct orbit for
integrality_datum(G,O.H/2).dual
}
set integral_descent(ComplexNilpotent O_check)=ComplexNilpotent:
let rd=O_check.root_datum.dual {the original root datum on the group side} then
rd_int=integrality_datum(rd,O_check.H/2)  {on the group side} then
rd_int_dual=rd_int.dual  {on the dual side} in
(rd_int_dual,(),O_check.H)

{we need to move this to st_int.root_datum.dual
this uses a permutation, which we return since it is needed later
}
set integral_descent(SpringerTable st_int,ComplexNilpotent O_check)=(ComplexNilpotent,mat):
let rd=O_check.root_datum.dual {the original root datum on the group side} then
O_check_rd_int=O_check.integral_descent {orbit for rd_int_dual} then
rd_int=integrality_datum(rd,O_check.H/2) {integrality datum on group side} then
{P is the permutation relating rd_int.derived and st_int.root_datum}
(,P)=nice_order(rd_int.derived) then
permutation=P.permutation_matrix in
{by definition permutation should related the Cartan matrices}
assert(permutation*st_int.root_datum.Cartan_matrix=rd_int.Cartan_matrix*permutation,"permutation does not relate the Cartan matrices");
{Note: st_int.root_datum.dual is *adjoint*, so O_check_rd_int.diagram = O_check_rd_int.H}
((st_int.root_datum.dual,(),O_check_rd_int.diagram*permutation),permutation)

{This is the primary weak_packet function
weak Arthur packet(O_check,G)
G is a RealForm
O_check is a nilpotent orbit for G.root_datum.dual
for example O_check can be chosen from G.dual_orbits
}
set weak_packet(ComplexNilpotent O_check,RealForm G)=([([Param],[WCell])],[(int,int,Param)]):
let ()=prints("Computing weak packets for ",G) then
delta_check=^G.distinguished_involution  {distinguished involution on dual side} in
if not twist(delta_check,O_check)=O_check then
prints("Skipping orbit: dual orbit is not delta_check fixed");([],[]) elif
is_abelian(G) then (blocks_and_cells(G.trivial),[(0,0,G.trivial)])
{avoid constructing SpringerTable for torus} else
let gamma_final=O_check.H/2 then
gamma=gamma_final+2*rho(G) then  {this is the target infinitesimal character, need to pass it}
all=all_parameters_gamma(G,gamma) then
rd=O_check.root_datum.dual then
()=prints("gamma:",gamma) then
()=prints("gamma_final:",gamma_final) then
rd_int=integrality_datum(rd,gamma) then
st_int=springer_table(rd_int) then
()=prints("integral data: st_int") then
()=prints("rd_int:",rd_int, new_line, "st_int.rd: ", st_int.root_datum) then
(O_check_int,permutation)=integral_descent(st_int,O_check) then
()=prints("O_check_int:", O_check_int) then
()=prints("permutation: ", permutation) then
()=prints("computing packet for:", O_check_int) then
(bc,wp)=weak_packet_int(st_int,O_check_int,all,gamma_final,permutation)
in
if {G.is_split and } =#parameters(wp) then prints("ALERT: , empty packet") fi;
(bc,wp)
fi

{usage: set (st_int,O_check_int,all,gamma_final,permutation)=weak_packet_trial(O,G)}
set weak_packet_trial(ComplexNilpotent O_check,RealForm G)=(SpringerTable,ComplexNilpotent,[Param],ratvec,mat):
let gamma_final=O_check.H/2 then
gamma=gamma_final+2*rho(G) then  {this is the target infinitesimal character, need to pass it}
all=all_parameters_gamma(G,gamma) then
rd=O_check.root_datum.dual then
()=prints("gamma:",gamma) then
()=prints("gamma_final:",gamma_final) then
rd_int=integrality_datum(rd,gamma) then
st_int=springer_table(rd_int) then
()=prints("integral data: st_int") then
()=prints("rd_int:",rd_int, new_line, "st_int.rd: ", st_int.root_datum) then
(O_check_int,permutation)=integral_descent(st_int,O_check) then
()=prints("O_check_int:", O_check_int) then
()=prints("permutation: ", permutation) then
()=prints("computing packet for:", O_check_int) in
(st_int,O_check_int,all,gamma_final,permutation)

{run over a set of dual orbits
check if dual(O_check) intersects \g^(-theta)}
set weak_packets([ComplexNilpotent] dual_orbits,RealForm G)=
[([([Param],[WCell])],[(int,int,Param)])]:
{avoid constructing SpringerTable for torus}
if is_abelian(G) then [(blocks_and_cells(G.trivial),[(0,0,G.trivial)])] else
[([([Param],[WCell])],[(int,int,Param)])]:
let st=prints("Computing weak packets for ", #dual_orbits," dual orbits of ",G);
springer_table(G) then
G_orbits=G.orbits then
rv=[([([Param],[WCell])],[(int,int,Param)])]:[] in
for O_check in dual_orbits do
  let delta_check=^G.distinguished_involution  {distinguished involution on dual side} in
  if not twist(delta_check,O_check)=O_check then
   prints("Skipping orbit: dual orbit is not delta_check fixed");rv#:=([],[])
  else let
  O_0=st.dual_map_i(O_check) then  {O_0 might on group differing by isogeny}
  O=orbit_by_diagram(G_orbits,O_0.diagram_normalized)  {get the orbit on the correct G} in
 let ()=prints("Orbit by diagram: ", O) in
 if =#real_nilpotent_orbits(O,G) then prints("Skipping dual orbit ", O_check, " (d(O_check) has no real forms for G)");rv#:=([],[])
 else
 prints(new_line,"Computing weak packet for orbit: ", O_check.root_datum, " ", O_check.H, " dim=", O_check.dim_nilpotent);
 rv#:=weak_packet(O_check,G)
fi fi
od;rv
fi

{given just a RealForm G, compute the dual orbits then compute
all weak packets as you run over these dual orbits}
set weak_packets(RealForm G)=
[([([Param],[WCell])],[(int,int,Param)])]:
{note: to deal with case of simple + torus, used .derived here,
 but this is better handles elsewhere, in springer_table_BC.at
}
weak_packets(G.{derived.}dual_orbits,G)

{given just a RealForm G, compute the dual orbits, then
all weak packets as you run over these dual orbits}
set weak_packets_even(RealForm G)=
[([([Param],[WCell])],[(int,int,Param)])]:
weak_packets(G.even_dual_orbits,G)

{reporting functions}

set mult([[(int,int,Param)]] packet)=((int,int,int)->int):(int orbit,int block,int cell):
let rv=0 in
for (b,c,p) in packet[orbit] do
 if b=block and c=cell then rv+:=1 fi
od;rv

set mult([(int,int,Param)] packet)=((int,int)->int):(int block,int cell):
let rv=0 in
for (b,c,p) in packet do
 if b=block and c=cell then rv+:=1 fi
od;rv

set parameters_map([[(int,int,Param)]] packet)=((int,int,int)->[Param]):(int orbit,int block,int cell):
let rv=[Param]:[] in
for (b,c,p) in packet[orbit] do
 if b=block and c=cell then rv#:=p fi
od;rv

set parameters_map([(int,int,Param)] packet)=((int,int)->[Param]):(int block,int cell):
let rv=[Param]:[] in
for (b,c,p) in packet do
 if b=block and c=cell then rv#:=p fi
od;rv

{number of time given block appears, i.e. number of parameters in this block}
set mult_block([(int,int,Param)] packet)=(int->int):(int block):
let rv=0 in
for (b,c,p) in packet do
 if b=block  then rv+:=1 fi
od;rv

{number of times the (orbit,block) pairs appears, in other words number of parameters
in given pair}
set mult_orbit_block([[(int,int,Param)]] packet)=((int,int)->int):(int orbit,int block):
let rv=0 in
for (b,c,p) in packet[orbit] do
 if b=block  then rv+:=1 fi
od;rv

set blocks([(int,int,Param)] packet)=[int]:sort_u(for (b,,) in packet do b od )
set cells([(int,int,Param)] packet)=[int]:sort_u(for (,c,) in packet do c od )
set cells([[(int,int,Param)]] packets) =[int]:sort_u(##for i:#packets do for (,c,) in packets[i] do c od od)
set blocks([[(int,int,Param)]] packets) =[int]:sort_u(##for i:#packets do for (b,,) in packets[i] do b od od)

set unipotent_representations(RealForm G)=[Param]:G.weak_packets.parameters
set unipotents(RealForm G)=[Param]:unipotent_representations(G)

set mult([[(int,int,Param)]] packet)=((int,int,int)->int):(int orbit,int block,int cell):
let rv=0 in
for (b,c,p) in packet[orbit] do
 if b=block and c=cell then rv+:=1 fi
od;rv

{  output routines: show_...   }

set show_short([([([Param],[WCell])],[(int,int,Param)])] blocks_and_cells_and_packets)=void:
let packets=for (,packet) in blocks_and_cells_and_packets do packet od then
grand_total=0 then
blocks=blocks(packets) then
cells=cells(packets) then
m=mult(packets) in
tabulate(
 ["orbit","|packet|"]#
 ##for i:#packets do
  let total=sum(for b in blocks do sum(for c in cells do m(i,b,c) od) od)
 in if total!=0 then grand_total+:=total;[[i.to_string,total.to_string]] else [] fi
od
#["Total",grand_total.to_string]
);prints()

set show_short(([([Param],[WCell])],[(int,int,Param)]) blocks_and_cells_and_packet)=void:
show_short([blocks_and_cells_and_packet])

set show( ([([Param],[WCell])],[(int,int,Param)]) blocks_and_cells_and_packet)=void:
let (bc,packet)=blocks_and_cells_and_packet then
blocks=blocks(packet) then
cells=cells(packet) then
G=let (params,)=bc[0] in params[0].real_form then
m=mult(packet) in
prints("*: dual(cell) contains an Aq(lambda)");
tabulate(
 ["block#","cell#","|packet|"]#
{ ##for i:#packets do}
  ##for b in blocks do
   ##for c in cells do
    if m(b,c)!=0 then
     let (params,cells)=bc[b] then
     p=params[0] then
     cell=cells[c] then
     cell_flag= if is_dual_Aq(params,cell) then "*" else "" fi in
[[b.to_string,c.to_string + cell_flag,m(b,c).to_string]] else [] fi 
   od
  od
      #["Total","",(#parameters(packet)).to_string]
  );prints()

set show( [([([Param],[WCell])],[(int,int,Param)])] blocks_and_cells_and_packets)=void:
prints("*: dual(cell) contains an Aq(lambda)");
tabulate(
 ["orbit#","block#","cell#","parameters"]#
 ##for i:#blocks_and_cells_and_packets do 
 let (bc,packet)=blocks_and_cells_and_packets[i] then
 blocks=blocks(packet) then
 cells=cells(packet) then
 m=mult(packet) in
  ##for b in blocks do 
   ##for c in cells do
    if m(b,c)!=0 then
     let (params,cells)=bc[b] then
     p=params[0] then
     cell=cells[c] then
     cell_flag={if not is_integral(p.root_datum,p.infinitesimal_character) then false.star else} is_dual_Aq(params,cell).star {fi} in
[[i.to_string,b.to_string,c.to_string + cell_flag,m(b,c).to_string]] else [] fi 
   od
  od
 od
     #["Total","",(#parameters(##for (,b) in blocks_and_cells_and_packets do b od)).to_string,""]
  );prints()


set show_long(([([Param],[WCell])],[(int,int,Param)]) blocks_and_cells_and_packet)=void:
let (bc,packet)=blocks_and_cells_and_packet then
blocks=blocks(packet) then
cells=cells(packet) then
m=mult_block(packet) in
prints("*: dual(cell) contains an Aq(lambda)");
prints("*: dual(p) is an Aq(lambda)");
tabulate(
 ["block#","cell#","parameters", "inf. char."]#
  ##for b in blocks do
   ##for c in cells do
    for p in packet.parameters_map(b,c) do
     let (params,cells)=bc[b] then
     cell=cells[c] then
     cell_flag= is_dual_Aq(params,cell).star {fi} then
     param_flag=if not is_integral(p.root_datum,p.infinitesimal_character) then false.star else is_dual_Aq(make_regular_irr(p)).star fi in
    [b.to_string,c.to_string+cell_flag,p.to_string+ param_flag, p.infinitesimal_character.to_string]
   od
  od
 od
     #["Total","",(#parameters(packet)).to_string,""]
  );prints()

set show_long([([([Param],[WCell])],[(int,int,Param)])] blocks_and_cells_and_packets)=void:
prints("*: dual(cell) contains an Aq(lambda)");
prints("*: dual(p) is an Aq(lambda)");
tabulate(
 ["orbit#","block#","cell#","parameters", "inf. char."]#
 ##for i:#blocks_and_cells_and_packets do
 let (bc,packet)=blocks_and_cells_and_packets[i] then
 blocks=blocks(packet) then
 packet_cells=cells(packet) in
{ m=mult_block(packet) in}
  ##for b in blocks do
   ##for c in packet_cells do
    for p in packet.parameters_map(b,c) do
     let (params,cells)=bc[b] then
     cell=cells[c] then
     cell_flag={if not is_integral(p.root_datum,p.infinitesimal_character) then false.star else} is_dual_Aq(params,cell).star {fi} then
     param_flag=if not is_integral(p.root_datum,p.infinitesimal_character) then false.star else is_dual_Aq(make_regular_irr(p)).star fi in
    [i.to_string,b.to_string,c.to_string+cell_flag,p.to_string+ param_flag, p.infinitesimal_character.to_string]
   od
  od
 od
od
     #["Total","","",(#parameters(##for (,b) in blocks_and_cells_and_packets do b od)).to_string,""]
  );prints()

set export([Param] parameters)=void:
prints("set parameters=[");
for p@i in parameters do
 let comma=if i<#parameters-1 then "," else "" fi then
 (,n)=%p.x, lambda=p.lambda, nu=p.nu in
 prints("parameter(G,",n,",",lambda,",",nu,")",comma) od;
prints("]")



{--------------------inducing unipotents-----------------}

{run over all maximal real parabolics P, all
unipotent representations of P.Levi, and induced up to G}
set induced_unipotents(RealForm G)=[Param]:
remove_duplicates(
##for P in maximal_real_parabolics(G) do
 ##for p in unipotent_representations(P.Levi) do
  monomials(real_induce_irreducible(p,G))
 od
od)

{show long, including flag to mark induced unipotents}
set show_long(( ( [([Param],[WCell])],    {wp} [(int,int,Param)] ),{[(int,int,Param)]} [Param])  {induced_unipotents} data)=void:
let (blocks_and_cells_and_packet,induced_unipotents)=data then
(bc,packet)=blocks_and_cells_and_packet then
blocks=blocks(packet) then
cells=cells(packet) then
m=mult_block(packet) in
prints("*: dual(cell) contains an Aq(lambda)");
prints("*: dual(p) is an Aq(lambda)");
tabulate(
 ["block#","cell#","parameters", "inf. char."]#
  ##for b in blocks do
   ##for c in cells do
    for p in packet.parameters_map(b,c) do
     let induced_flag=if find(induced_unipotents,p)>=0 then "(I)" else "" fi then
     (params,cells)=bc[b] then
     cell=cells[c] then
     cell_flag={if not is_integral(p.root_datum,p.infinitesimal_character) then false.star else} is_dual_Aq(params,cell).star {fi} then
     param_flag=if not is_integral(p.root_datum,p.infinitesimal_character) then false.star else is_dual_Aq(make_regular_irr(p)).star fi in
    [b.to_string,c.to_string+cell_flag,p.to_string+ param_flag+induced_flag, p.infinitesimal_character.to_string]
   od
  od
 od
     #["Total","",(#parameters(packet)).to_string,""]#["Induced","",(#induced_unipotents).to_string,""]
  );prints()

set show_long(( [( [([Param],[WCell])],    {wp} [(int,int,Param)] )],{[(int,int,Param)]} [Param])  {induced_unipotents} data)=void:
let (blocks_and_cells_and_packets,induced_unipotents)=data in
tabulate(
 ["orbit#","block#","cell#","parameters", "inf. char."]#
 ##for i:#blocks_and_cells_and_packets do
 let (bc,packet)=blocks_and_cells_and_packets[i] then
 blocks=blocks(packet) then
 packet_cells=cells(packet) in
{ m=mult_block(packet) in}
  ##for b in blocks do
   ##for c in packet_cells do
    for p in packet.parameters_map(b,c) do
     let (params,cells)=bc[b] then
     cell=cells[c] then
     cell_flag={if not is_integral(p.root_datum,p.infinitesimal_character) then false.star else} is_dual_Aq(params,cell).star {fi} then
     param_flag=if not is_integral(p.root_datum,p.infinitesimal_character) then false.star else is_dual_Aq(make_regular_irr(p)).star fi then
     induced_flag=if find(induced_unipotents,p)>=0 then "(I)" else "" fi in
    [i.to_string,b.to_string,c.to_string+cell_flag,p.to_string + param_flag+ induced_flag, p.infinitesimal_character.to_string]
   od
  od
 od
od
     #["Total","","",(#parameters(##for (,b) in blocks_and_cells_and_packets do b od)).to_string,""]#["Induced","","",(#induced_unipotents).to_string,""]
  );prints()

{(induced unipotents, unipotents of G, complement of first in second)}
set induced_unipotents_long(RealForm G)=([Param],[Param],[Param]):
let ind=induced_unipotents(G) then
all=unipotents(G) in
if not is_subset(ind,all) then prints("WARNING: not a subset") fi;
let comp=complement(ind,all) in
prints("#unipotents: ", #all,new_line, "#induced unipotents: ", #ind, new_line,
"#non-induced: ", #comp);
(ind,all,comp)


{   the remainder of this file was copied (and modified) from unipotent_conjecture.at   }

{------------include information about dual_Aq cells  ------}

{this applies to output of weak_packet(...) or each entry
of output of weak_packets(...)
returns true if each cell which occurs satisfies is_dual_Aq(cell)}
set packets_disjoint( ([([Param],[WCell])],[(int,int,Param)]) blocks_and_cells_and_packet)=bool:
let (bc,packet)=blocks_and_cells_and_packet then
blocks=blocks(packet) then
cells=cells(packet) then
m=mult(packet) in
all(##for b in blocks do
 ##for c in cells do
  let (params,cells)=bc[b] in
  if m(b,c)!=0 then [is_dual_Aq(params,cells[c])] else [] fi
 od
od
)

{dual nilpotents with A(O)=1}
set simply_connected_dual_orbits(RootDatum rd)=[ComplexNilpotent]:
##for O in rd.dual_orbits do
if #O.component_datum.orders=1 then [O] else [] fi od

{if A(O^vee)=1 and all Arthur packets for O^vee are disjoint
then there is a guess for the size of the weak packet of O^vee
based just conjugacy classes of elements of H=Cent(O^vee)
of order 1 or 2
see notesOnUnipotentParameters.pdf in Dropbox
return value:
(int a,[int] v ,int c)
a=#conjugacy classes of H), if it isn't 1 we don't care
v=data for computing the guess
c=guess for order of Pi(Psi)
this is only reasonable if A(O^vee)=1 (which is included in the output)
and the packets for O^vee are disjoint (which is not, since this depends
on actually computing the weak packet
}
set number_unipotents_guess(ComplexNilpotent O_check)=(int,[int],int):
let H=centralizer(O_check) then
real_forms=real_forms(compact_form(H)) then
strong_real_forms=strong_real_forms_same_type(compact_form(H))
{this is conjugacy classes x with x^2=1} then
my_real_forms=for i in strong_real_forms do real_forms[i] od
{list of corresponding real forms, with multiplicity} then
rv=for X in my_real_forms do  2^components_rank(X)
{order of component group of Cent_H(x)} od in
(#O_check.component_datum.orders,rv,sum(rv))

{test the conjectural formula for order of Pi(Psi) is correct
returns:
int: #conjugacy classes of H), if it isn't 1 we don't care
[int]: data for computing the guess
int: guess for order of Pi(Psi)
int: number of real forms of unipotent
bool: Arthur packets are disjoint 
int: 0 (conjecture doesn't apply) or \pm 1 (conjecture true/false)
mainly used as input to teste_conjecture_report
}
set test_conjecture([([([Param],[WCell])],[(int,int,Param)])] wp,RealForm G)=
[(int,[int],int,int,bool,int)]:
let orbits=simply_connected_dual_orbits(G) in
for O_check@i in orbits do
let weak_packet=wp[i] then
is_disjoint=packets_disjoint(weak_packet) then
number_unipotents=let (,x)=weak_packet in #x then
(A,data, guess)=number_unipotents_guess(O_check) then
rv=if not is_disjoint then 0 elif number_unipotents=guess then 1 else -1 fi
in
(A,data,guess,number_unipotents,is_disjoint,rv) od

set test_conjecture_report([([([Param],[WCell])],[(int,int,Param)])] wp,RealForm G)=void:
{assuming: wp is for simply_connected_dual_orbits(G)}
let tc=test_conjecture(wp,G) in
prints("Testing conjecture about size of weak Arthur packets for ",new_line, " ",G,new_line,
"i:  number of orbit (with A(O)=1)",new_line,
"data: combinatorial data derived from the orbit",new_line,
"guess: conjectural size of weak Arthur packet",new_line,
"actual: size of weak Arthur packet",new_line,
"A: A(O), if it isn't 1 the conjecture doesn't apply",new_line,
"disjoint: Arthur packets are disjoint, if false the conjecture doesn't apply",new_line,
"conjecture: validity for given orbit");
prints(new_line,"Orbits for G with A(O)=1:");
show_nilpotent_orbits(simply_connected_dual_orbits(G));
prints();
tabulate(["i","data","guess","actual","A","disjoint","conjecture"] #
 for (a,data,guess,number,id,rv)@i in tc do
 [i.to_string,data.to_string,guess.to_string,number.to_string,a.to_string,id.to_string,
 if rv=1 then "true" elif rv=-1 then "false" else "N/A" fi] od);
 prints("-------------------------------------------------------------")

set test_conjecture_report(RealForm G)=void:
test_conjecture_report(weak_packets(simply_connected_dual_orbits(G),G),G)

set test_conjecture_report([RealForm] groups)=void:
for G in groups do
 let wp=weak_packets(simply_connected_dual_orbits(G),G) in
 test_conjecture_report(wp,G)
od


{reports}

{compute all weak packets for G, and display tables of the result
 does not include information about induced unipotents
}
set weak_packet_report(RealForm G)=[([([Param],[WCell])],[(int,int,Param)])]:
let wp=weak_packets(G) in
prints(new_line,"===============================================================================");
let orbits=G.dual_orbits in
show_nilpotent_orbits(orbits);prints();
show_short(wp);
show(wp);
show_long(wp);
if G.is_relatively_split then
 let wp_sc = ##for weakpacket@i in wp do
 let O=orbits[i] in  if #O.component_datum.orders=1 then [weakpacket] else [] fi od in
 test_conjecture_report(wp_sc,G)
fi;
prints(export(parameters(wp)));
wp

{same as previous, plus information about induced unipotents}
set weak_packet_report_ind(RealForm G)=[([([Param],[WCell])],[(int,int,Param)])]:
let wp=weak_packets(G) then
ind=induced_unipotents(G) in
prints(new_line,"===============================================================================");
let orbits=G.dual_orbits in
show_nilpotent_orbits(orbits);prints();
show_short(wp);
show(wp);
show_long(wp,ind);
if G.is_relatively_split then
 let wp_sc = ##for weakpacket@i in wp do
 let O=orbits[i] in  if #O.component_datum.orders=1 then [weakpacket] else [] fi od in
 test_conjecture_report(wp_sc,G) fi;
prints(export(parameters(wp)));
wp

{----------------more output routines: running over real forms---------------------------------}

set weak_packets([RealForm] list)=[([([Param],[WCell])],[(int,int,Param)])]:
##for G in list do
 ##for H in real_forms(G) do weak_packets(H)
od
od

set weak_packets_all_forms(RealForm G)=[([([Param],[WCell])],[(int,int,Param)])]:weak_packets([G])

set show_weak_packets_all_forms(RealForm G)=void:
let rf=real_forms(G) then
m=weak_packets_all_forms(G) in
for wp@i in m do prints(rf[i]); show(wp)
od

set show_weak_packets_all_forms_long([RealForm] groups)=void:
let rf=[RealForm]:[] then
()= for G in groups do rf##:=real_forms(G) od then
m=weak_packets(groups) in
prints(new_line,"Summary of weak packets:");for wp@i in m do
prints("------------------------------------------",new_line,rf[i]); show(wp) od

<<<<<<< HEAD
=======


{-----------------moved from thta_induced_unipotents.at------}

{allow a central shift}
set weak_packet(ComplexNilpotent O_check,RealForm G,ratvec shift)=([([Param],[WCell])],[(int,int,Param)]):
let ()=prints("Computing weak packets for ",G) then
delta_check=^G.distinguished_involution  {distinguished involution on dual side} in
if not twist(delta_check,O_check)=O_check then
prints("Skipping orbit: dual orbit is not delta_check fixed");([],[]) elif
is_abelian(G) then
 let characters=all_parameters_gamma(G,shift) in
 (##for p in characters do blocks_and_cells(p) od,for p@i in characters do (i,0,p) od)
else
let gamma_final=O_check.H/2+shift then
gamma=gamma_final+2*rho(G) then  {this is the target infinitesimal character, need to pass it}
all=all_parameters_gamma(G,gamma) then
rd=O_check.root_datum.dual then
()=prints("gamma:",gamma) then
()=prints("gamma_final:",gamma_final) then
rd_int=integrality_datum(rd,gamma) then
st_int=springer_table(rd_int) then
()=prints("integral data: st_int") then
()=prints("rd_int:",rd_int, new_line, "st_int.rd: ", st_int.root_datum) then
(O_check_int,permutation)=integral_descent(st_int,O_check) then
()=prints("O_check_int:", O_check_int) then
()=prints("permutation: ", permutation) then
()=prints("computing packet for:", O_check_int) then
(bc,wp)=weak_packet_int(st_int,O_check_int,all,gamma_final,permutation)
in
if G.is_split and =#parameters(wp) then prints("ERROR: , empty packet for split group") fi;
(bc,wp)
fi

{allow a central shift}
{run over a set of dual orbits
check if dual(O_check) intersects \g^(-theta)}
set weak_packets([ComplexNilpotent] dual_orbits,RealForm G,ratvec shift)=
[([([Param],[WCell])],[(int,int,Param)])]:
{avoid constructing SpringerTable for torus}
if is_abelian(G) then
 let p=all_parameters_gamma(G,shift)[0] in
[(blocks_and_cells(p),[(0,0,p)])] else
[([([Param],[WCell])],[(int,int,Param)])]:
let st=prints("Computing weak packets for ", #dual_orbits," dual orbits of ",G);
springer_table(G) then
G_orbits=G.orbits then
rv=[([([Param],[WCell])],[(int,int,Param)])]:[] in
for O_check in dual_orbits do
  let delta_check=^G.distinguished_involution  {distinguished involution on dual side} in
  if not twist(delta_check,O_check)=O_check then
   prints("Skipping orbit: dual orbit is not delta_check fixed");rv#:=([],[])
  else let
  O_0=st.dual_map_i(O_check) then  {O_0 might on group differing by isogeny}
  O=orbit_by_diagram(G_orbits,O_0.diagram_normalized)  {get the orbit on the correct G} in
 let ()=prints("Orbit by diagram: ", O) in
 if =#real_nilpotent_orbits(O,G) then prints("Skipping dual orbit ", O_check, " (d(O_check) has no real forms for G)");rv#:=([],[])
 else
 prints(new_line,"Computing weak packet for orbit: ", O_check.root_datum, " ", O_check.H, " dim=", O_check.dim_nilpotent);
 rv#:=weak_packet(O_check,G,shift)
fi fi
od;rv
fi

{allow a central shift}
set unipotent_representations(RealForm G,ratvec shift)=[Param]:parameters(weak_packets(G.dual_orbits,G,shift))
set unipotents(RealForm G,ratvec shift)=[Param]:unipotent_representations(G,shift)

set theta_induced_unipotents(RealForm G)=[Param]:
remove_duplicates(
##for P in maximal_theta_parabolics(G) do
 ##for p in unipotent_representations(P.Levi,-rho_u(P)) do
  let ()=prints("inducing: ", p.real_form,  " ", p) in
  monomials(theta_induce_irreducible(p,G))
 od
od)


set theta_induced_unipotents_long(RealForm G)=([Param],[Param],[Param]):
let ind=theta_induced_unipotents(G) then
all=unipotents(G) in
if not is_subset(ind,all) then prints("WARNING: not a subset") fi;
let comp=complement(ind,all) in
prints("#unipotents: ", #all,new_line, "#induced unipotents: ", #ind, new_line,
"#non-induced: ", #comp);
(ind,all,comp)

set all_induced_unipotents_long(RealForm G)=
let real_ind=induced_unipotents(G) then
theta_ind=theta_induced_unipotents(G) then
all_ind=remove_duplicates(real_ind##theta_ind) then
all=unipotents(G) in
if not is_subset(all_ind,all) then prints("WARNING: not a subset") fi;
let comp=complement(all_ind,all) in
prints("#unipotents: ",
#all,new_line,
"#real induced unipotents: ", #real_ind,new_line,
"#theta induced unipotents: ", #theta_ind,new_line,
"#all induced unipotents: ", #all_ind,new_line,
"#non-induced: ", #comp);
(real_ind,theta_ind,all_ind,all,comp)

set show([Param] real_ind,[Param] theta_ind,[Param] all_ind,[Param] unipotents,[Param] non_ind)=void:
prints(new_line,"real induced: ", #real_ind);
for p in real_ind do prints(p, " ", p.infinitesimal_character) od;
prints(new_line,"theta induced: ", #theta_ind);
for p in theta_ind do prints(p, " ", p.infinitesimal_character) od;
prints(new_line,"all induced: ", #all_ind);
for p in all_ind do prints(p, " ", p.infinitesimal_character) od;
prints(new_line,"unipotents : ", #unipotents);
for p in unipotents do prints(p, " ", p.infinitesimal_character) od;
prints(new_line,"non induced: ", #non_ind);
for p in non_ind do prints(p, " ", p.infinitesimal_character) od

{all simple simply connected or adjoint groups up to rank n
compute weak_packet_report, which includes computing
weak_packets for all Levi factors of real maximal parabolics,
so this is long list of many non-semisimple groups}
set test_weak_packets(int n)=
let groups=
  ##(for i:n do all_simple_simply_connected_rank(i) od
  ##for i:n do all_simple_adjoint_rank(i) od) in
 for G in groups  do prints(G) od;prints();
 for G in groups do weak_packet_report_ind(G) od
>>>>>>> cb82a743
<|MERGE_RESOLUTION|>--- conflicted
+++ resolved
@@ -705,9 +705,6 @@
 prints(new_line,"Summary of weak packets:");for wp@i in m do
 prints("------------------------------------------",new_line,rf[i]); show(wp) od
 
-<<<<<<< HEAD
-=======
-
 
 {-----------------moved from thta_induced_unipotents.at------}
 
@@ -830,5 +827,4 @@
   ##(for i:n do all_simple_simply_connected_rank(i) od
   ##for i:n do all_simple_adjoint_rank(i) od) in
  for G in groups  do prints(G) od;prints();
- for G in groups do weak_packet_report_ind(G) od
->>>>>>> cb82a743
+ for G in groups do weak_packet_report_ind(G) od