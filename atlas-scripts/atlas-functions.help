--- conflicted
+++ resolved
@@ -421,16 +421,12 @@
 Weyl_orbit: (RootDatum,vec->mat): Weyl group orbit of a weight
 Weyl_orbit: (vec,RootDatum->mat): Weyl group orbit of a coweight
   In both functions the weights or coweights are the columns of the result;
-<<<<<<< HEAD
-  the order of these columns is not specified (though there is a system to it)
-=======
   the order of these columns is not specified (though there is a system to it,
   for instance the orbit always starts with its dominant (co)weight).
 Weyl_orbit_ws: (RootDatum,vec->[WeylElt]): Weyl group elements for weight orbit
 Weyl_orbit_ws: (vec,RootDatum->[WeylElt]): Weyl group elements, coweight orbit
   These functions produce lists of Weyl group elements whose action on the
   initial (co)weight will produce its orbit, in the same order as |Weyl_orbit|
->>>>>>> 3c162296
 
 W_elt: (RootDatum,[int]->WeylElt): Make a WeylElt from a word in W-generators
   The root datum specifies the type of Weyl group, the vector gives the word in
