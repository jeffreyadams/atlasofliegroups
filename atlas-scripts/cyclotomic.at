<sort.at { we need to sort divisors }
<Gaussian_elim.at
<rational_polynomial.at { for convolve@([rat],[rat]) }

set Cartesian ([int] a, [int] b) = [int]:
    ## for x in a do for y in b do x*y od od

{. divisors of an integer .}
set divisors (int n) = [int]:
   if =n then return [] fi;
   ((2,abs(n)).
    (rec_fun d(int b, int n) [int]:
      if b*b>n then if n=1 then [1] else [1,n] fi
      else let (q,r)=n\%b in
         if !=r then d(b+1,n)
         else let l=[1,b] in
            while =q%b do q\:=b; l:= 1 # (l*b) od
         ;  Cartesian(l,d(b+1,q))
         fi
      fi
    ).sort)

{. Euler totient function .}
set phi (int n) = int:
(  assert(n>0);
   let p=1, b=2 in
   while not (b*b>n)
   do let (q,r)=n\%b in
      if !=r then b+:=1 { |b| is not a divisor, raise it }
      else p*:=b-1
      ;  while =q%b do q\:=b; p*:=b od { move factors |b| from |q| to |p| }
      ;  n:=q
      fi
   od; if n=1 then p else p*(n-1) fi
)


{.Euclidean division of polynomial encoded [int] by a monic such polynomial.}
set divide1 ([int] P, [int] D) = ([int],[int]): { quotient, remainder }
   assert(#D>0 and D~[0]=1,"Not a monic divisor");
   let deg_D = #D-1, l_P=#P in
   if l_P<=deg_D then ([],P) { null quotient case }
   else
      for i: l_P-deg_D { quotient has $\deg P+1-\deg D$ terms }
      do let c=P~[i] in for j:deg_D from 1 do P~[i+j] -:= c*D~[j] od
      od
   ;  (P[deg_D:] {quotient from upper part}, P[:deg_D] {remainder} )
   fi

{. n^th Cyclotomic Polynomial .}
set cyclotomic_polynomial (int n) = [int]:
   let Phis=[[int]]:[], divs=divisors(n)
   then locate (int d) = binary_search_first((int i)bool: divs[i]>=d,0,#divs)
   in
   for d in divs
   do let P=[int]: (-1) # for :d-1 do 0 od # 1 in { X^d - 1 }
      for dd in divisors(d)[:1~] { traverse strict divisors of |d| }
      do let (Q,R)=divide1(P,Phis[locate(dd)]) in P:=Q
      ; assert(all(for c in R do =c od),"inexact polynomial division")
      od
   ;  Phis#:=P
   od; Phis~[0]

{.list of integers relatively prime to n.}
set relative_primes(int n) = [int]:
  list (n,(int i)bool: gcd([i,n])=1)

{ a can be negative, N must be positive }
{. integer a -> representative 0\le b\le N-1 mod N .}
set mod (int a, int N) = int: assert(N>0,"N<=0"); a%N


{ to_denominator(r,N): integer $a$ such that rational $r$ is congruent to
  $a/N$ modulo 1; it is a precondition that |denom(r)| divides |N|.
  The application is that $\exp(2\pi i r)=\zeta^a$ where $\zeta=\exp(2\pi i/n)$
}
set to_denominator (rat r, int N) = int:
   let (numer,denom)=%(r%1) { reduce modulo 1, then split }
   then (q,r)=N\%denom
   in assert(r=0,"root of unity is not in the specified cyclotomic field");
   q*numer

{ cyclotomic Fields and their elements }

{ represent cyclotomic field by order and minpoly of generating root of 1 }
: CyclotomicField = (int order, [int] Phi)

{.construct a cyclotomic field.}
set cyclotomic_field (int n) = CyclotomicField: (n,cyclotomic_polynomial(n))
set CF = cyclotomic_field@int  {abbreviation}

set degree (CyclotomicField F) = int: #F.Phi-1

set = (CyclotomicField E,CyclotomicField F) = bool: F.order=E.order

{ using [rat] (not ratvec) for elements in a cyclotomic field avoids overflow }
{. element in a cyclotomic field.}
: CyclotomicFieldElement = ([rat] v,CyclotomicField F)

{ a utility function like |divide1|, but fixing its dividend first,
  reducing rationals mod integers, and returning a result of fixed length
}
set reduce_mod ([int] Phi) = ([rat]->[rat]):
   assert(Phi~[0]=1,"Non monic cyclotomic polynomial?"); let n=#Phi-1 in
   ([rat] v) [rat]:
   (  if #v<n then v ##:= for :n-#v do rat:0 od fi { ensure enough length }
   ;  for i: #v-n do let c=v~[i] in for j:n from 1 do v~[i+j]-:=c*Phi~[j] od od
   ;  v[:n] { just return remainder, drop |v[n:]| which contains quotient }
   )

{ make constructor function for cyclotomic field elements, ensures reduction }
set element (CyclotomicField F) = ([rat]->CyclotomicFieldElement):
   ([rat] v) CyclotomicFieldElement: (reduce_mod(F.Phi)(v),F)

{ same constructor, but used with field as second argument }
set cyclotomic_field_element ([rat] v, CyclotomicField F) =
       CyclotomicFieldElement: F.element(v)

set = (CyclotomicFieldElement(v,F),CyclotomicFieldElement(w,G)) = bool:
   assert(F=G,"cyclotomic fieds differ in comparison");
   assert(#v=#w and #F.Phi=#v+1,"unnormalized cyclotimic field element(s)");
   all(for c@i in v do c=w[i] od)


{.embed Q in cyclotomic field as (images of) constant polynomials.}
set embed_Q (rat r,CyclotomicField F) = CyclotomicFieldElement: F.element([r])

set one (CyclotomicField F) = CyclotomicFieldElement:  embed_Q(1,F)
set zero (CyclotomicField F) = CyclotomicFieldElement: embed_Q(0,F)

set primitive_root (CyclotomicField F) = cyclotomic_field_element([0,1],F)

{operations on elements of cyclotomic fields}

{ additive operators do not need to call |reduce_by| }
set + (CyclotomicFieldElement (v,F),CyclotomicFieldElement (w,G)) =
      CyclotomicFieldElement:
   assert(F=G,"cyclotomic fields do not agree"); (for c@i in v do c+w[i] od,F)
set - (CyclotomicFieldElement (v,F),CyclotomicFieldElement (w,G)) =
      CyclotomicFieldElement:
   assert(F=G,"cyclotomic fields do not agree"); (for c@i in v do c-w[i] od,F)

{ negation and scalar multiply need nor reduction either }
set - (CyclotomicFieldElement (v,F)) = CyclotomicFieldElement:
   (for c in v do -c od,F)
set * (rat r, CyclotomicFieldElement (v,F)) = CyclotomicFieldElement:
   (for c in v do r*c od,F)

{.cyclotomic field mulitplication.}
set * (CyclotomicFieldElement (v,F),CyclotomicFieldElement (w,G)) =
      CyclotomicFieldElement:
   assert(F=G,"cyclotomic fields do not agree"); F.element(convolve(v,w))

set is_rational (CyclotomicFieldElement(v,)) = bool: =v[1:]
set to_rational (CyclotomicFieldElement z) = rat:
   assert(z.is_rational,"element is not rational"); z.v[0]

set is_integer(CyclotomicFieldElement z) = bool:
   z.is_rational and z.to_rational.is_integer
set to_integer(CyclotomicFieldElement z) = int: z.to_rational.rat_as_int

{ embed roots of unity in F }
set exp_1 (rat r,CyclotomicField F) = CyclotomicFieldElement:
   let k=to_denominator(r,F.order) in F.element(for :k do rat:0 od # /1)

set zeta_power (int k, CyclotomicField F) = CyclotomicFieldElement:
   { first reduce modulo $X^n-1$, then modulo $\Phi(n)$ }
   F.element(for :k%F.order do rat:0 od # /1 )

set galois_matrix (int k,CyclotomicField F) = [[rat]]:
   for i:degree(F) do zeta_power(k*i,F).v od

set galois_action (int k, CyclotomicFieldElement(v,F)) = CyclotomicFieldElement:
   (times(galois_matrix(k,F),v),F) { |times| from Gaussian_elim.at: matrix * }

set galois_matrices(CyclotomicField F) = [[[rat]]]:
   for i in relative_primes(F.order) do galois_matrix(i,F) od

set matrix_of_multiplication (CyclotomicFieldElement (,F):z) = [[rat]]:
   for i:degree(F) do v(z*zeta_power(i,F)) od

set norm (CyclotomicFieldElement z) = rat: det(matrix_of_multiplication(z))

{ three ways of computing inverse of element of cyclotomic field: using
  conjugates and norm in the cyclotomic field (may involve huge coefficients),
  inverting by applying the inverse of the multiplication matrix, and (last
  and best) inverting by solving the "multiplication gives 1" linear system
}

{.inverse of z=products of nontrivial galois conjugates/norm.}
set inverse_by_norm (CyclotomicFieldElement(v,F):z) = CyclotomicFieldElement:
   let w=F.one in
   for A in galois_matrices(F)[1:] do w*:=F.element(times(A,v)) od; (/norm(z))*w

{.inverse of z = inverse of (matrix of multipliciation by z) applied to F.one.}
set inverse_by_matrix (CyclotomicFieldElement(,F):z) = CyclotomicFieldElement:
   (times(inverse(matrix_of_multiplication(z)),F.one.v),F)

<<<<<<< HEAD
set inverse_by_solve (cyclotomicFieldElement(,F):z) = cyclotomicFieldElement:
   (solve(matrix_of_multiplication(z),F.one.v).requisition,F)

{ use inverse_by_solve }
=======
{ inverse in cyclotomic field uses linear system solver from Gaussian-elim.at}
>>>>>>> 8a80e189
{.inverse of element in cyclotomic field.}
set inverse (CyclotomicFieldElement(,F):z) = CyclotomicFieldElement:
   (a_solution([[rat]]: matrix_of_multiplication(z),F.one.v),F)

set / = inverse@CyclotomicFieldElement { unary division is inverse }

set / (CyclotomicFieldElement(v,F), CyclotomicFieldElement z) =
      CyclotomicFieldElement:
   (a_solution(matrix_of_multiplication(z),v),F)

set ^ (CyclotomicFieldElement z,int k) = CyclotomicFieldElement:
   if k.< then set (k,z):=(-k,inverse(z)) { force non-negative exponent } fi;
   let bin_k = [bool]: while >k do let (q,r)=k\%2 in k:=q; !=r ~od in
   if =#bin_k then { |k=0| } z.F.one
   else assert(bin_k[0],"Zero leading bit?"); let p=z in
      for odd in bin_k[1:] do p*:=p { always square }; if odd then p*:=z fi od
   ;  p
   fi

<<<<<<< HEAD
set / (cyclotomicFieldElement(v,F), cyclotomicFieldElement z) =
      cyclotomicFieldElement:
   (solve(matrix_of_multiplication(z),v).requisition,F)
=======
{ order of element of F, returns 0 if element not of finite order }
set order(CyclotomicFieldElement x)= int:
   let one=x.F.one, div=divisors(x.F.order*2)
   then first=first(#div,(int i)bool: x^div[i]=one)
   in if first.< then 0 else div[first] fi
>>>>>>> 8a80e189

{.convert cyclotomic field element to a string for output.}
set to_string (CyclotomicFieldElement(v,F)) = string:
   rat_poly(v,"x").to_string +" in F("+ F.order+ ")"

{.display cyclotomic field element as polynomial in x.}
set show (CyclotomicFieldElement z) = void: prints(to_string(z))

set complex_conjugate(CyclotomicFieldElement(v,F)) = CyclotomicFieldElement:
  let result=F.zero in for c@j in v do result+:=c*zeta_power(-j,F) od; result

set bar = complex_conjugate@CyclotomicFieldElement
set is_real (CyclotomicFieldElement z) = bool: z=z.bar

set absolute_value_squared (CyclotomicFieldElement z) = CyclotomicFieldElement:
   z*z.bar<|MERGE_RESOLUTION|>--- conflicted
+++ resolved
@@ -192,21 +192,19 @@
    let w=F.one in
    for A in galois_matrices(F)[1:] do w*:=F.element(times(A,v)) od; (/norm(z))*w
 
+{ better solutions based on linear system solving from Gaussian-elim.at }
+
 {.inverse of z = inverse of (matrix of multipliciation by z) applied to F.one.}
 set inverse_by_matrix (CyclotomicFieldElement(,F):z) = CyclotomicFieldElement:
    (times(inverse(matrix_of_multiplication(z)),F.one.v),F)
 
-<<<<<<< HEAD
-set inverse_by_solve (cyclotomicFieldElement(,F):z) = cyclotomicFieldElement:
-   (solve(matrix_of_multiplication(z),F.one.v).requisition,F)
-
-{ use inverse_by_solve }
-=======
-{ inverse in cyclotomic field uses linear system solver from Gaussian-elim.at}
->>>>>>> 8a80e189
+set inverse_by_solve (CyclotomicFieldElement(,F):z) = CyclotomicFieldElement:
+   (a_solution(matrix_of_multiplication(z),F.one.v),F)
+
+{ the last one is the most straightforward and seems best to use: }
+
 {.inverse of element in cyclotomic field.}
-set inverse (CyclotomicFieldElement(,F):z) = CyclotomicFieldElement:
-   (a_solution([[rat]]: matrix_of_multiplication(z),F.one.v),F)
+set inverse = inverse_by_solve@CyclotomicFieldElement
 
 set / = inverse@CyclotomicFieldElement { unary division is inverse }
 
@@ -223,17 +221,15 @@
    ;  p
    fi
 
-<<<<<<< HEAD
-set / (cyclotomicFieldElement(v,F), cyclotomicFieldElement z) =
-      cyclotomicFieldElement:
-   (solve(matrix_of_multiplication(z),v).requisition,F)
-=======
+set / (CyclotomicFieldElement(v,F), CyclotomicFieldElement z) =
+      CyclotomicFieldElement:
+   (a_solution(matrix_of_multiplication(z),v),F)
+
 { order of element of F, returns 0 if element not of finite order }
 set order(CyclotomicFieldElement x)= int:
    let one=x.F.one, div=divisors(x.F.order*2)
    then first=first(#div,(int i)bool: x^div[i]=one)
    in if first.< then 0 else div[first] fi
->>>>>>> 8a80e189
 
 {.convert cyclotomic field element to a string for output.}
 set to_string (CyclotomicFieldElement(v,F)) = string:
