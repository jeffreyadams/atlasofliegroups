--- conflicted
+++ resolved
@@ -2,18 +2,10 @@
 <hermitian.at { for hermitian_form_irreducible }
 <K_highest_weights.at
 
-<<<<<<< HEAD
 set int_part (KTypePol P) = KTypePol:
    P.null_K_module + for c@t in P do (c.int_part,t) od
 set s_part (KTypePol P) = KTypePol:
    P.null_K_module + for c@t in P do (c.s_part,t) od
-=======
-{define * for K_types}
-set *(int c,K_Type mu)=K_Type_Pol:c*parameter(mu)
-
-set sort_by_height (ParamPol P) = [(Split,Param)]:
-  sort_by_height(for c@p in P do (c,p) od)
->>>>>>> da70f33e
 
 set branch_std = (KTypePol,int->KTypePol): branch@(KTypePol,int) { built-in }
 set branch_std (KType t, int cut_off) = KTypePol: branch_std(KTypePol:t,cut_off)
@@ -54,27 +46,22 @@
           , " ", dimension(mu), " ", length(mu))
   od
 
-{expand vector giving a virtual sum of K_Types in terms of a basis}
-set view([K_Type] K_basis, vec v)=K_Type_Pol:
-let rv= null_module(K_basis[0].real_form) in 
-for i:#v do rv+:=v[i]*K_basis[i] od ;rv
-
 {K_basis is the basis of a vector space, v is a vector in this basis
  return sum_i v[i]*K_types[i]
  need G only if #K_basis=0}
-set expand([int] v,[K_Type] K_basis, RealForm G)=K_Type_Pol:
-let rv=null_module(G) in  for i:#v do rv+:=v[i]*K_basis[i] od;rv 
+set expand ([int] v,[KType] K_basis, RealForm G) = KTypePol:
+   null_K_module(G) + for c@i in v do c*K_basis[i] od
 
-{error if #K_basis=0}
-set expand([int] v,[K_Type] K_basis)=K_Type_Pol:
-expand(v,K_basis,K_basis[0].real_form)
+{ convenience function; gives error if K_basis=[] }
+set expand ([int] v,[KType] K_basis) =KTypePol:
+  expand(v,K_basis,K_basis[0].real_form)
 
-{find K_Type in list of K_types}
-set find([K_Type] list,K_Type mu)=int: first(#list,(int i)bool:list[i]=mu)
+{find KType in list of K_types}
+set find ([KType] list,KType mu) = int: first(#list,(int i)bool:list[i]=mu)
 
-{sort K_Types uniquely}
-set sort_u([K_Type] K_types)=[K_Type]:
-if #K_types=0 then [] else
-let P=null_module(K_types[0].real_form) in 
-for mu in K_types do P+:=parameter(mu) od; 
-for p in monomials(P) do K_type(p) od fi+{sort KTypes uniquely}
+set sort_u ([KType] K_types) = [KType]:
+  if =#K_types then []
+  else
+     for @t in K_types[0].null_K_module+for Kt in K_types do (1,Kt) od do t od
+  fi