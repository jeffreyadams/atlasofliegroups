--- conflicted
+++ resolved
@@ -28,11 +28,7 @@
 
 set KL_P_signed_polynomials ([Param] B_fixed,mat delta) = [[poly]]:
   assert( all(for p in B_fixed do is_fixed(delta,p) od)
-<<<<<<< HEAD
-  	, "Not every parameter is delta-fixed" );
-=======
 	, "Not every parameter is delta-fixed" );
->>>>>>> 7b8e5eab
   let (P,polys,jumps)=raw_ext_KL(B_fixed[0],delta) in
   for row@i in ^P
   do
@@ -75,11 +71,7 @@
 	  then term= eval(P_ij,-1) * eval(Q_jindex,-1)
           in
           if ed_verbose then prints("   inner term: ", term) fi
-<<<<<<< HEAD
- 	; inner_sum+:=term; if ed_verbose then prints(" inner_sum is now:", inner_sum) fi
-=======
 	; inner_sum+:=term; if ed_verbose then prints(" inner_sum is now:", inner_sum) fi
->>>>>>> 7b8e5eab
         fi
       od
     ; let contrib = (Split,Param):
