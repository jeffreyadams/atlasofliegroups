--- conflicted
+++ resolved
@@ -61,19 +61,11 @@
     od
   fi
 
-
-<<<<<<< HEAD
 set recursive_deform (Param p, mat delta, (Param->ParamPol)terms) = KTypePol:
-  assert(is_final(p) and is_fixed(delta,p),"improper parameter");
+  assert(is_final(p) and is_fixed(p,delta),"improper parameter");
   let G=p.real_form in
    (1,p). { apply following recursive function to this initial argument }
    ( rec_fun full_def (Split sc,Param p) KTypePol:
-=======
-set recursive_deform (Param p, mat delta) = ParamPol:
-  assert(is_final(p) and is_fixed(p,delta),"improper parameter");
-  let G=p.real_form then !empty=G.null_module in
-  ( rec_fun full_def (Split sc,Param p) ParamPol:
->>>>>>> 3496018a
        { |sc| will simply scale the resulting ParamPol, |delta| is implicit }
     begin
       if ed_verbose then prints("full_def with: sc=", sc, ", p=", p) fi;
