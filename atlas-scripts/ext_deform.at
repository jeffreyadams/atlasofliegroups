--- conflicted
+++ resolved
@@ -115,11 +115,6 @@
     od
   fi
 
-{verbose=false (default): keep track of the flips in scale extended during the 
-deformation, and use this on the top term, rather than the one-step version
-verbose=true version: without the scale_extended change
-verbose=true/false have the same level of debugging output
-}
 set recursive_deform (Param p, mat delta) = ParamPol:
   assert(not is_zero(p) and is_final(p) and is_fixed(delta,p)
 	,"improper parameter");
@@ -128,7 +123,7 @@
   then rec_fun full_def (Split sc,Param p) ParamPol:
        { |sc| will simply scale the resulting ParamPol, |delta| is implicit }
     begin
-{      prints("full_def with: sc=", sc, ", p=", p);}
+      prints("full_def with: sc=", sc, ", p=", p);
       assert(is_standard(p)
 	    ,"non standard parameter encountered in deformation");
       let acc=empty, at_nu0 =
@@ -144,11 +139,7 @@
           od )
 	in
         if flipped then def := s*def fi { flip signatures in this rare case }
-<<<<<<< HEAD
-{      ; prints("adding deformation term: p=", pf, new_line,"adding:", def)}
-=======
       ; prints("adding deformation term for p=", pf, new_line,"adding:", def)
->>>>>>> 2833df75
       ; acc+:=def
       od
     ; for k@q in acc { traverse the sum of the deformation terms spun off }
@@ -161,25 +152,11 @@
        { |sc| will simply scale the resulting ParamPol, |delta| is implicit }
     begin
       assert(is_standard(p),"non standard parameter in deformation");
-      let acc=empty, at_nu0=null_module(p) then
-      total_flip=false in
+      let acc=empty, at_nu0=
+        let (p0,flipped) = scale_extended(p,delta,0)
+        in if flipped then s*sc else sc fi * finalize_extended(p0,delta)
+      in
       for factor in reducibility_points(p)
-<<<<<<< HEAD
-      ~do{ direction of deformation is down, towards 0; this is not essential }
-      let (pf,flipped)=scale_extended(p,delta,factor)
-         then def=deformation_terms(pf,delta)
-	 in acc+:= if flipped then 
-            total_flip:= not total_flip ;
- 	    prints(new_line,new_line, "flipped term: p=", p, "factor= ", factor,new_line);
-            s*def else def fi
-      od;
-       let (p0,p0_flipped) = scale_extended(p,delta,0) in
-        if p0_flipped then prints(new_line,"nu=0 term flipped: p0=", p0,new_line) fi;
-        at_nu0+:=if total_flip then s*sc else sc fi * finalize_extended(p0,delta);
-        for k@q in acc do { traverse the sum of the deformation terms spun off }
-           at_nu0 +:= full_def(sc*k,q) od;
-    at_nu0
-=======
       ~ { direction of deformation is down, towards 0; this is not essential }
       do let (pf,flipped)=scale_extended(p,delta,factor) in
         acc+:= sum(G,
@@ -190,7 +167,6 @@
     ; for k@q in acc { traverse the sum of the deformation terms spun off }
       do at_nu0 +:= full_def(sc*k,q) od
     ; at_nu0
->>>>>>> 2833df75
     end
   fi { apply that recursive function to the initial argument: } (1,p)
 
