--- conflicted
+++ resolved
@@ -68,17 +68,10 @@
  ( rec_fun full_def (Split sc,Param p) KTypePol:
      { |sc| will simply scale the resulting ParamPol, |delta| is implicit }
     begin
-<<<<<<< HEAD
-      if ed_verbose then prints("full_def with: sc=", sc, ", p=", p) fi;
-      assert(is_standard(p)
-	    ,"non standard parameter encountered in deformation");
-      let acc = G.null_module, at_nu0 = sc*K_type_pol_extended(p,delta)
-=======
       if ed_verbose then prints("in recursive function full_def with: sc=", sc, ", p=", p) fi;
       assert(is_standard(p),"non standard parameter encountered in deformation");
 {      let acc = G.null_module, at_nu0 = K_type_pol_extended(p,delta)}
       let acc = G.null_module, at_nu0 = sc*K_type_pol_extended(p,delta) {MISSING sc?}
->>>>>>> 3c6d6749
       in
       if ed_verbose then prints("deformation at nu=0 contributes ",at_nu0) fi;
       for factor in reducibility_points(p)
