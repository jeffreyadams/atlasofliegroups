<basic.at
<extended.at
<polynomial.at

set KL_block (Param p, mat delta) = { emulate built-in |KL_block| }
    ([Param],int,mat,[vec],vec,vec,mat):
  let (regular_extblock,,,) = extended_block(p,delta)
  , (KL_mat,polys,stops) = raw_ext_KL(p,delta)
  then survivors =
    ## for q@j in regular_extblock do if q.survives then [j] else [] fi od
  , length = from_stops(stops)
  in ( regular_extblock,  first(for q in regular_extblock do q=p od)
     , KL_mat, polys, stops
     , vec: survivors
     , for q@j in regular_extblock { run through columns }
       do let lq=length(j), Q = finalize_extended(q,delta) in
         for si in survivors
         do minus_1^(lq-length(si))*Q[regular_extblock[si]].s_to_minus_1
         od
       od
     )

{ use output of |KL_block| to prepare block, signed KL matrix, and stops }
set cook_KL_block ([Param] B,int entry_elem
                  ,mat KL,[poly] polys,vec stops
                  ,vec surv, mat contrib) =
  ([Param],int,poly_mat,vec): { singular block, z0, signed P matrix, lengths }
  let nB=#B, n_surv=#surv
  then inter_mat = poly_mat: { survivor columns extracted, and transposed }
    for j in surv do for ind in KL[j] do
      if ind<0 then -polys[-ind] else polys[ind] fi { entries are |poly| now }
    od od
  , len = from_stops(stops) { compute length from index into |B| }
  then cooked_P_mat = poly_mat:
     for si@i in surv do let lsi=len(si) in for sj@j in surv do
       let sum=poly_0 in
       for Pkj@k in inter_mat[j] do sum:=flex_add(sum,contrib[i,k]*Pkj) od
     ; sum * minus_1^(len(sj)-lsi)
     od od
  , get_index (int z) = int: binary_search_first((int i):surv[i]>=z,0,n_surv)
  in ( for i in surv do B[i] od { condensed block }
     , get_index(entry_elem) { convert index of seeding element }
     , cooked_P_mat
     , for s in stops do get_index(s) od { convert stops to condensed block }
     )

set ed_verbose=false

set deformation_terms (Param p, mat delta) = ParamPol:
  assert(twist(p,delta)=p,"parameter is not delta-fixed");
  let (B,P_mat,length) = extended_KL_block(p,delta) then nB=#B in
  if =nB or B~[0]!=p
  then null_module(p) { if |p| itself is not among survivors, return 0 }
  else { compute final column |acc| of |Q| matrix by solving linear system
         $P'*acc=e_p$ with $P'$ a matrix of Split, columns from |KL_sum_at_s| }
    let remainder = null(nB-1)#1 { start with standard basis vector for |p| }
    , solution=null(nB)
    , !opposite_parity=1-length~[0]%2 { opposite to that of |length(p)| }
    , !on_p = orientation_nr(p)
    in
    for q_ind : nB
    ~do let contrib=remainder[q_ind]*P_mat[q_ind] in
      if ed_verbose
      then prints("Contribution: ",remainder[q_ind],"*",P_mat[q_ind])
      fi;
      remainder -:= contrib
    ; if length[q_ind]%2=opposite_parity
      then solution +:= contrib
      ; if ed_verbose then prints("added, giving ",solution) fi
      fi
    od
  ; null_module(p)+
    for c@i in solution
    do { twist (1-s)*solution according to orientation numbers of its terms }
      let x=B[i] then (q,r)=(on_p-orientation_nr(x))\%2 in
      assert(=r,"odd orientation");
      (minus_1^q*c*one_minus_s,x) { we have |s^q*c*(1-s) = (-1)^q*c(1-s)| }
      { for the same reason we replaced |s| by |-1| in computations giving |c| }
    od
  fi

set recursive_deform (Param p, mat delta) = ParamPol:
  assert(not is_zero(p) and is_final(p) and is_fixed(delta,p)
	,"improper parameter");
  let G=p.real_form then !empty=G.null_module in
  ( rec_fun full_def (Split sc,Param p) ParamPol:
       { |sc| will simply scale the resulting ParamPol, |delta| is implicit }
    begin
      if ed_verbose then prints("full_def with: sc=", sc, ", p=", p) fi;
      assert(is_standard(p)
	    ,"non standard parameter encountered in deformation");
      let acc=empty, at_nu0 =
        let (p0,flipped) = scale_extended(p,delta,0)
        in if flipped then s*sc else sc fi * finalize_extended(p0,delta)
      in
      if ed_verbose then prints("deformation at nu=0 contributes ",at_nu0) fi;
      for factor in reducibility_points(p)
      ~ { direction of deformation is down, towards 0; this is not essential }
      do
	let (pf,flipped)=scale_extended(p,delta,factor) { next deformation }
	then def= sum(G,
          for c@q in finalize_extended(pf,delta)
          do if flipped then s*c else c fi * deformation_terms(q,delta)
          od )
<<<<<<< HEAD
	in prints("adding deformation term for p=",pf,new_line, "adding:",def)
      ; acc+:=def
=======
	in
        if ed_verbose then prints("adding deformation term for p=",pf, new_line,
	                          "adding:", def)
        fi;
        acc+:=def
>>>>>>> 2399adc3
      od
    ; for k@q in acc { traverse the sum of the deformation terms spun off }
      do { apply |full_def| recursively to all those terms }
        at_nu0 +:= full_def(sc*k,q) { gather harvest from those deformations }
      od
    ; at_nu0
    end
  ) { apply that recursive function to the initial argument: } (1,p)

set full_deform = recursive_deform@(Param,mat)<|MERGE_RESOLUTION|>--- conflicted
+++ resolved
@@ -102,16 +102,11 @@
           for c@q in finalize_extended(pf,delta)
           do if flipped then s*c else c fi * deformation_terms(q,delta)
           od )
-<<<<<<< HEAD
-	in prints("adding deformation term for p=",pf,new_line, "adding:",def)
-      ; acc+:=def
-=======
 	in
         if ed_verbose then prints("adding deformation term for p=",pf, new_line,
 	                          "adding:", def)
         fi;
         acc+:=def
->>>>>>> 2399adc3
       od
     ; for k@q in acc { traverse the sum of the deformation terms spun off }
       do { apply |full_def| recursively to all those terms }
