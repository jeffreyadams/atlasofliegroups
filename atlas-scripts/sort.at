<basic.at

any_type T begin

{ merge weakly increasing lists }
set merge ((T,T->bool)leq) = ([T] a, [T] b) [T]:
  let na=#a in
  if na=0 then b
  else let nb=#b, i=0, j=0 in b #:=a~[0] { place sentinel }
  ; while
      if i<na
      then do { certainly not finished here; we always have |j<#b| }
	if leq(a[i],b[j]) then a[i] next i+:=1 else b[j] next j+:=1 fi
      else j<nb { condition to continue now } do b[j] next j+:=1
      fi
    od
  fi

{ merge sort }
set sort ((T,T->bool)leq) = ([T]->[T]):
  let rec_fun ms ([T] v, int l) = [T]: { invariant includes l=#v }
    if l<3 then if l=2 and not leq(v[0],v[1]) then v~[:] { swap } else v fi
    else let half=l\2 in leq.merge( ms(v[:half],half), ms(v[half:],l-half) )
    fi
  in { sort = } ([T] v) [T]: ms(v,#v)

set reverse_sort ((T,T->bool)leq) = ([T]->[T]): sort((T x,T y)bool:leq(y,x))


{ merge unique weakly increasing lists }
set merge_u ((T,T->bool)leq) = ([T] a, [T] b) [T]:
  let na=#a in
  if na=0 then b
  else let nb=#b, i=0, j=0 in b #:=a~[0] { place sentinel }
  ; while { run until i=na and j=nb }
      if i<na
      then do { certainly not finished here; we always have |j<#b| }
        if not leq(a[i],b[j]) then b[j] next j+:=1
	elif not leq(b[j],a[i]) then a[i] next i+:=1
	else a[i] next i+:=1; j+:=1 { equality: take one, skip both }
	fi
      else j<nb do b[j] next j+:=1
      fi
    od
  fi

{ sort, keeping unique copy of duplicates }
set sort_u ((T,T->bool)leq) = ([T]->[T]):
  let rec_fun ms ([T] v, int l) = [T]: { invariant includes l=#v }
    if l<2 then v { for l=2 let |merge_u| do the three way choice }
    else let half=l\2 in leq.merge_u( ms(v[:half],half), ms(v[half:],l-half) )
    fi
  in { sort_u = } ([T] v) [T]: ms(v,#v)

end

set sort = sort(<=@(int,int))
set merge = merge(<=@(int,int)) { used separately in combinatorics.at }
set reverse_sort = sort(>=@(int,int))
set sort_u = sort_u(<=@(int,int))

{ auxiliary for sorting of general types, using provided comparison }
set merge_indices ((int,int->bool) leq) = ([int] a,[int] b) [int]:
   let na=#a, nb=#b, i=0, j=0 in
   for :na + nb
   do if i<na and (j=nb or leq(a[i],b[j]))
      then a[i] next i+:=1
      else b[j] next j+:=1
      fi
   od

{ sort for a general type: in order to remain type agnostic here, we have the
  caller pass just the array size and comparison function. For |a| of type
  [string] (so <=@(string,string) is lexicographic comparison), sort it using:
  |a:=for i in sort(#a,(int i,int j)bool: a[i]<=a[j]) do a[i] od|
}
set sort_indices((int,int->bool)leq) = (int->[int]):
   let combine = merge_indices(leq)
in (int n) [int]:
   (0,n). { describes range of consecutive numbers to sort via |leq| }
   (rec_fun ms(int b,int size) [int]:
      case size-1
      then [] { ensure termination for empty list }
      in [b], let e=b+1 in if leq(b,e) then [b,e] else [e,b] fi
      else let half=size\2 then chalf=size-half in
         combine( ms(b,half), ms(b+half,chalf) )
      esac
   )

{ uncurried version for everyday use }
set sort_indices(int n,(int,int->bool)leq) = [int]: sort_indices(leq)(n)

{ auxiliary for sort-unique of general types, using provided comparison }
set merge_u_indices ((int,int->bool) leq) = ([int] a,[int] b) [int]:
   let na=#a, nb=#b, i=0, j=0 in
   if =na then b elif=nb then a
   else
      while { run until i=na and j=nb }
      if i=na then j<nb do b[j] next j+:=1
      else { loop certainly not terminated }
      do if j=nb or not leq(b[j],a[i]) then a[i] next i+:=1
	 elif leq(a[i],b[j])
	 then a[i] next i+:=1; j+:=1 { take one, skip both }
	 else b[j] next j+:=1
	 fi
      fi
      od
    fi

<<<<<<< HEAD
{ sort-unique for a general type: as for corresponding |sort|, we have the
  caller pass just the array size and comparison function. For example, given
  |a| of some type [(string,T)], select elements sorted by |string| component,
  keeping only the first pair with a given string as
=======
{ sort-unique for a general type: as for cooresponding |sort|, we have the
  caller pass just the array size and comparison function. For |a| of type
  [(string,T)], select elements sorted by |string| component, keeping only the
  first pair with a given string as
>>>>>>> 79447c8b
  |a:=for i in sort_u(#a,(int i,int j)bool: let(x,)=a[i],(y,)=a[j]) in x<=y)
      do a[i] od|
}
set sort_u_indices ((int,int->bool)leq) = (int->[int]):
   let merge = merge_u_indices(leq)
in (int n) [int]:
   (0,n). { describes range of consecutive numbers to sort via |leq| }
   (rec_fun ms(int b,int size) [int]: { range from |b| with |size| elements }
      case size-1
      in [b]
      , let e=b+1 in
        if not leq(b,e) then [e,b] elif leq(e,b) then [e] else [b,e] fi
      else let half=size\2 then chalf=size-half in
         merge( ms(b,half), ms(b+half,chalf) )
      esac
   )

{ uncurried version for everyday use }
set sort_u_indices (int n, (int,int->bool)leq) = [int]: leq.sort_u_indices(n)


{ the following helps stable-sorting of anything according to a statistic }

any_type T begin

{ Inverse (since used for permuting) of the permutation that stable-sorts a list
  $a$ of values into increasing order: at $i$, it has the index of the
  value ranked $i$ in $v$, where equal values are ranked from left to right.
  That permutation itself is just the standardisation (stable ranking) of $v$.
}
set inv_standardisation ((T,T->bool)leq) = ([T] a) [int]:
{ since |sort@(int,(int,int->bool)| is a stable sort, we can just use it: }
  sort_indices(#a,(int i,int j)bool: leq(a[i],a[j]))

set inv_standardisation = inv_standardisation(<=@(int,int))
set inv_standardisation = inv_standardisation(<=@(rat,rat))

set sort_by ((T->int)f) = ([T] v) [T]:
  for index in inv_standardisation(for x in v do f(x) od) do v[index] od
set sort_by ((T->rat)f) = ([T] v) [T]:
  for index in inv_standardisation(for x in v do f(x) od) do v[index] od

set lexicographic  ((T,T->bool)leq) = ([T] a,[T] b) bool:
  for i:min(#a,#b)
  do if not leq(a[i],b[i]) then return false
     elif not leq(b[i],a[i]) then return true
     fi
  od
; #a<=#b { let length difference decide if one is prefix ot the other }

end

<<<<<<< HEAD
set sort_by (((Param,bool)->int) f) = ([(Param,bool)] v) [(Param,bool)]:
  for index in inv_standardisation(for x in v do f(x) od) do v[index] od

set sort_by ( (Split,KType->int) f) = ([(Split,KType)] v) [(Split,KType)]:
  for index in inv_standardisation(for x in v do f(x) od) do v[index] od
set sort_by ( (Split,Param->int) f) = ([(Split,Param)] v) [(Split,Param)]:
  for index in inv_standardisation(for x in v do f(x) od) do v[index] od
=======
{ the same for a list of rationals; the result is still a list of integers }
set inv_standardisation = inv_standardisation(<=@(rat,rat))
>>>>>>> 79447c8b


{ also need sorting by rationals; take easily written but roundabout approach }
set sort ([rat] v) = [rat]: for index in inv_standardisation(v) do v[index] od

{ Here are example calls of the model functions above. They can be defined here
  because reducibility_points and height are built-in functions (those defined
  in basic.at could also be used). If however you need to sort on a custom
  attribute defined elsewhere, DON'T do so here (and don't include modules to
  make that possible); rather call sort_by in the script where that custom
  attribute is defined.

  For instance LKT.at defines the |attribute LKT_dimensions|, and then defines
  sort_by_dimension in a call of sort_by, whose argument uses that attribute.
}

{ sort list of pairs [(Param,bool)] by #reducibility_points of Param }
set sort_by_reducibility_points = ([(Param,bool)]->[(Param,bool)]):
  sort_by((Param p,bool x) int: #reducibility_points(p) )

{ sort list [Param] by #reducibility_points of Param }
set sort_by_reducibility = ([Param]->[Param]):
  sort_by((Param p) int: #reducibility_points(p) )

{ Sort list of K-type or parameters by height }
set sort_by_height = ([KType] -> [KType]): sort_by( height@KType )
set sort_by_height = ([Param] -> [Param]): sort_by( height@Param )

{ Same with a Split attached , which is ignored for sorting }
set sort_by_height = ([(Split,KType)] -> [(Split,KType)]):
  sort_by( (Split .,KType t) int: height(t) )
set sort_by_height = ([(Split,Param)] -> [(Split,Param)]):
  sort_by( (Split .,Param p) int: height(p) )

{ sorting fixed size vectors lexicographically }
set lex_leq (vec v,vec w) = bool: { assert(#v=#w); }
   for x@i in v do if x!=w[i] then return x<w[i] fi od; true

set sort_lex = sort(lex_leq@(vec,vec))
set sort_u_lex = sort_u(lex_leq@(vec,vec))

{ sorting rational ratvectors lexicographically }
set lex_leq (ratvec v,ratvec w) = bool: { assert(#v=#w); }
   for x@i in v do if x!=w[i] then return x<w[i] fi od; true

set sort_lex = sort(lex_leq@(ratvec,ratvec))
set sort_u_lex = sort_u(lex_leq@(ratvec,ratvec))<|MERGE_RESOLUTION|>--- conflicted
+++ resolved
@@ -107,17 +107,10 @@
       od
     fi
 
-<<<<<<< HEAD
 { sort-unique for a general type: as for corresponding |sort|, we have the
   caller pass just the array size and comparison function. For example, given
   |a| of some type [(string,T)], select elements sorted by |string| component,
   keeping only the first pair with a given string as
-=======
-{ sort-unique for a general type: as for cooresponding |sort|, we have the
-  caller pass just the array size and comparison function. For |a| of type
-  [(string,T)], select elements sorted by |string| component, keeping only the
-  first pair with a given string as
->>>>>>> 79447c8b
   |a:=for i in sort_u(#a,(int i,int j)bool: let(x,)=a[i],(y,)=a[j]) in x<=y)
       do a[i] od|
 }
@@ -170,18 +163,8 @@
 
 end
 
-<<<<<<< HEAD
-set sort_by (((Param,bool)->int) f) = ([(Param,bool)] v) [(Param,bool)]:
-  for index in inv_standardisation(for x in v do f(x) od) do v[index] od
-
-set sort_by ( (Split,KType->int) f) = ([(Split,KType)] v) [(Split,KType)]:
-  for index in inv_standardisation(for x in v do f(x) od) do v[index] od
-set sort_by ( (Split,Param->int) f) = ([(Split,Param)] v) [(Split,Param)]:
-  for index in inv_standardisation(for x in v do f(x) od) do v[index] od
-=======
 { the same for a list of rationals; the result is still a list of integers }
 set inv_standardisation = inv_standardisation(<=@(rat,rat))
->>>>>>> 79447c8b
 
 
 { also need sorting by rationals; take easily written but roundabout approach }
