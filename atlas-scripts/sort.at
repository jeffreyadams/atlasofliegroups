--- conflicted
+++ resolved
@@ -158,21 +158,12 @@
 set sort_by_height = ([(Split,Param)] -> [(Split,Param)]):
  sort_by( (Split s,Param p) int: height(p), <=@(int,int) )
 
-<<<<<<< HEAD
-{ sorting vectors lexicographically }
-set lex_lesseq (vec v,vec w) = bool: { assert(#v=#w); }
-   if #v!=#w then return #v < #w
-      	     else for x@i in v do if x!=w[i] then return x<w[i] fi od;
-	     true
-   fi
-=======
 { comparing vectors lexicographically }
 set lex_leq (vec v,vec w) = bool: { assert(#v=#w); }
 ( let lv=#v,lw=#w in
   for i:min(lv,lw) do if v[i]!=w[i] then return v[i]<w[i] fi od
 ; lv<=lw { break tie using length }
 )
->>>>>>> 0c7e3bd9
 
 { compariung fixed size vectors lexicographically (restricted lex ordering) }
 set rlex_leq (vec v,vec w) = bool: { assert(#v=#w); }
