<basic.at

any_type T begin

{ merge weakly increasing lists }
set merge ((T,T->bool)leq) = ([T] a, [T] b) [T]:
  let na=#a in
  if na=0 then b
  else let nb=#b, i=0, j=0 in b #:=a~[0] { place sentinel }
  ; while
      if i<na
      then do { certainly not finished here; we always have |j<#b| }
	if leq(a[i],b[j]) then a[i] next i+:=1 else b[j] next j+:=1 fi
      else j<nb { condition to continue now } do b[j] next j+:=1
      fi
    od
  fi

{ merge sort }
set sort ((T,T->bool)leq) = ([T]->[T]):
  let rec_fun ms ([T] v, int l) = [T]: { invariant includes l=#v }
    if l<3 then if l=2 and not leq(v[0],v[1]) then v~[:] { swap } else v fi
    else let half=l\2 in leq.merge( ms(v[:half],half), ms(v[half:],l-half) )
    fi
  in { sort = } ([T] v) [T]: ms(v,#v)

{ merge unique weakly increasing lists }
set merge_u ((T,T->bool)leq) = ([T] a, [T] b) [T]:
  let na=#a in
  if na=0 then b
  else let nb=#b, i=0, j=0 in b #:=a~[0] { place sentinel }
  ; while { run until i=na and j=nb }
      if i<na
      then do { certainly not finished here; we always have |j<#b| }
        if not leq(a[i],b[j]) then b[j] next j+:=1
	elif not leq(b[j],a[i]) then a[i] next i+:=1
	else a[i] next i+:=1; j+:=1 { equality: take one, skip both }
	fi
      else j<nb do b[j] next j+:=1
      fi
    od
  fi

{ sort, keeping unique copy of duplicates }
set sort_u ((T,T->bool)leq) = ([T]->[T]):
  let rec_fun ms ([T] v, int l) = [T]: { invariant includes l=#v }
    if l<2 then v { for l=2 let |merge_u| do the three way choice }
    else let half=l\2 in leq.merge_u( ms(v[:half],half), ms(v[half:],l-half) )
    fi
  in { sort_u = } ([T] v) [T]: ms(v,#v)

end

set sort = sort(<=@(int,int))
set sort = sort(<=@(rat,rat))
set sort = sort(<=@(string,string))
set merge = merge(<=@(int,int)) { used separately in combinatorics.at }
set reverse_sort = sort(>=@(int,int))
set reverse_sort = sort(>=@(rat,rat))
set reverse_sort = sort(>=@(string,string))
set sort_u = sort_u(<=@(int,int))
<<<<<<< HEAD

{ auxiliary for sorting of general types, using provided comparison }
set merge_indices ((int,int->bool) leq) = ([int] a,[int] b) [int]:
   let na=#a, nb=#b, i=0, j=0 in
   for :na + nb
   do if i<na and (j=nb or leq(a[i],b[j]))
      then a[i] next i+:=1
      else b[j] next j+:=1
      fi
   od

{ sort for a general type: in order to remain type agnostic here, we have the
  caller pass just the array size and comparison function. For |a| of type
  [string] (so <=@(string,string) is lexicographic comparison), sort it using:
  |a:=for i in sort(#a,(int i,int j)bool: a[i]<=a[j]) do a[i] od|
}
set sort_indices((int,int->bool)leq) = (int->[int]):
   let combine = merge_indices(leq)
in (int n) [int]:
   (0,n). { describes range of consecutive numbers to sort via |leq| }
   (rec_fun ms(int b,int size) [int]:
      case size-1
      then [] { ensure termination for empty list }
      in [b], let e=b+1 in if leq(b,e) then [b,e] else [e,b] fi
      else let half=size\2 then chalf=size-half in
         combine( ms(b,half), ms(b+half,chalf) )
      esac
   )

{ uncurried version for everyday use }
set sort_indices(int n,(int,int->bool)leq) = [int]: sort_indices(leq)(n)

{ auxiliary for sort-unique of general types, using provided comparison }
set merge_u_indices ((int,int->bool) leq) = ([int] a,[int] b) [int]:
   let na=#a, nb=#b, i=0, j=0 in
   if =na then b elif=nb then a
   else
      while { run until i=na and j=nb }
      if i=na then j<nb do b[j] next j+:=1
      else { loop certainly not terminated }
      do if j=nb or not leq(b[j],a[i]) then a[i] next i+:=1
	 elif leq(a[i],b[j])
	 then a[i] next i+:=1; j+:=1 { take one, skip both }
	 else b[j] next j+:=1
	 fi
      fi
      od
    fi

{ sort-unique for a general type: as for corresponding |sort|, we have the
  caller pass just the array size and comparison function. For example, given
  |a| of some type [(string,T)], select elements sorted by |string| component,
  keeping only the first pair with a given string as
  |a:=for i in sort_u(#a,(int i,int j)bool: let(x,)=a[i],(y,)=a[j]) in x<=y)
      do a[i] od|
}
set sort_u_indices ((int,int->bool)leq) = (int->[int]):
   let merge = merge_u_indices(leq)
in (int n) [int]:
   (0,n). { describes range of consecutive numbers to sort via |leq| }
   (rec_fun ms(int b,int size) [int]: { range from |b| with |size| elements }
      case size-1
      in [b]
      , let e=b+1 in
        if not leq(b,e) then [e,b] elif leq(e,b) then [e] else [b,e] fi
      else let half=size\2 then chalf=size-half in
         merge( ms(b,half), ms(b+half,chalf) )
      esac
   )

{ uncurried version for everyday use }
set sort_u_indices (int n, (int,int->bool)leq) = [int]: leq.sort_u_indices(n)

=======
set sort_u = sort_u(<=@(rat,rat))
set sort_u = sort_u(<=@(string,string))
>>>>>>> f32949a4

{ the following helps stable-sorting of anything according to a statistic }

any_type S,T begin

{ Compute list |R| such that |R[i]| is index of element ranked |i| for |leq|.
  For $i<j$ one will have |leq(a[R[i]],a[R[j]])|, and in case of equality
  (the comparison also holds in the opposite order) one also has |R[i]<R[j]|.
  This is the inverse of the permutation that stable-sorts the list |a| into
  into order for |leq|, the latter being called the standardisation of |a|.
  Therfore this function used to be called |inv_standardisation|.
}
set ranking ((T,T->bool)leq) = ([T] a) [int]:
  sort((int i,int j)bool:leq(a[i],a[j]))(# #a)

set sort_by ((T->S)f,(S,S->bool)leq) = ([T]->[T]):
   sort((T x,T y)bool:leq(f(x),f(y)))
{ when sorting by integer or rational value, default to increasing sort }
set sort_by ((T->int) f) = ([T]->[T]): sort_by(f,<=@(int,int))
set sort_by ((T->rat) f) = ([T]->[T]): sort_by(f,<=@(rat,rat))

set partition_by ((T->S)f,(S,S->bool)leq) = ([T] a) [[T]]:
  let vals = map(f)(a) then rank = ranking(leq)(vals), i=0, n=#a in
  while i<n
  do let v = S: vals[rank[i]] in
     while i<n and leq(vals[rank[i]],v) do a[i] next i+:=1 od
  od

set lexicographic  ((T,T->bool)leq) = ([T] a,[T] b) bool:
  for i:min(#a,#b)
  do if not leq(a[i],b[i]) then return false
     elif not leq(b[i],a[i]) then return true
     fi
  od
; #a<=#b { let length difference decide if one is prefix ot the other }

end

set ranking = ranking(<=@(int,int))
set ranking = ranking(<=@(rat,rat))
set ranking = ranking(<=@(string,string))

{ Here are example calls of the model functions above. They can be defined here
  because reducibility_points and height are built-in functions (those defined
  in basic.at could also be used). If however you need to sort on a custom
  attribute defined elsewhere, DON'T do so here (and don't include modules to
  make that possible); rather call sort_by in the script where that custom
  attribute is defined.

  For instance LKT.at defines the |attribute LKT_dimensions|, and then defines
  sort_by_dimension in a call of sort_by, whose argument uses that attribute.
}

{ sort list of pairs [(Param,bool)] by #reducibility_points of Param }
set sort_by_reducibility_points = ([(Param,bool)]->[(Param,bool)]):
  sort_by((Param p,bool .) int: #reducibility_points(p), <=@(int,int) )

{ sort list [Param] by #reducibility_points of Param }
set sort_by_reducibility = ([Param]->[Param]):
  sort_by((Param p) int: #reducibility_points(p), <=@(int,int) )

<<<<<<< HEAD
{ Sort list of K-type or parameters by height }
set sort_by_height = ([KType] -> [KType]): sort_by( height@KType )
set sort_by_height = ([Param] -> [Param]): sort_by( height@Param )
=======
{ Sort list of parameters by height }
set sort_by_height = ([KType] -> [KType]): sort_by( height@KType, <=@(int,int) )
set sort_by_height = ([Param] -> [Param]): sort_by( height@Param, <=@(int,int) )
>>>>>>> f32949a4

{ Same with a Split attached , which is ignored for sorting }
set sort_by_height = ([(Split,KType)] -> [(Split,KType)]):
  sort_by( (Split .,KType t) int: height(t) )
set sort_by_height = ([(Split,Param)] -> [(Split,Param)]):
<<<<<<< HEAD
  sort_by( (Split .,Param p) int: height(p) )
=======
 sort_by( (Split s,Param p) int: height(p), <=@(int,int) )
>>>>>>> f32949a4

{ sorting fixed size vectors lexicographically }
set lex_leq (vec v,vec w) = bool: { assert(#v=#w); }
   for x@i in v do if x!=w[i] then return x<w[i] fi od; true
{ for types [T], including [int], one can use |lexicographic(leq@(T,T))| instead }

set ranking = ranking(lex_leq@(vec,vec))
set sort_lex = sort(lex_leq@(vec,vec))
set sort_u_lex = sort_u(lex_leq@(vec,vec))

{ sorting rational ratvectors lexicographically }
set lex_leq (ratvec v,ratvec w) = bool: { assert(#v=#w); }
   for x@i in v do if x!=w[i] then return x<w[i] fi od; true

set ranking = ranking(lex_leq@(ratvec,ratvec))
set sort_lex = sort(lex_leq@(ratvec,ratvec))
set sort_u_lex = sort_u(lex_leq@(ratvec,ratvec))<|MERGE_RESOLUTION|>--- conflicted
+++ resolved
@@ -59,84 +59,8 @@
 set reverse_sort = sort(>=@(rat,rat))
 set reverse_sort = sort(>=@(string,string))
 set sort_u = sort_u(<=@(int,int))
-<<<<<<< HEAD
-
-{ auxiliary for sorting of general types, using provided comparison }
-set merge_indices ((int,int->bool) leq) = ([int] a,[int] b) [int]:
-   let na=#a, nb=#b, i=0, j=0 in
-   for :na + nb
-   do if i<na and (j=nb or leq(a[i],b[j]))
-      then a[i] next i+:=1
-      else b[j] next j+:=1
-      fi
-   od
-
-{ sort for a general type: in order to remain type agnostic here, we have the
-  caller pass just the array size and comparison function. For |a| of type
-  [string] (so <=@(string,string) is lexicographic comparison), sort it using:
-  |a:=for i in sort(#a,(int i,int j)bool: a[i]<=a[j]) do a[i] od|
-}
-set sort_indices((int,int->bool)leq) = (int->[int]):
-   let combine = merge_indices(leq)
-in (int n) [int]:
-   (0,n). { describes range of consecutive numbers to sort via |leq| }
-   (rec_fun ms(int b,int size) [int]:
-      case size-1
-      then [] { ensure termination for empty list }
-      in [b], let e=b+1 in if leq(b,e) then [b,e] else [e,b] fi
-      else let half=size\2 then chalf=size-half in
-         combine( ms(b,half), ms(b+half,chalf) )
-      esac
-   )
-
-{ uncurried version for everyday use }
-set sort_indices(int n,(int,int->bool)leq) = [int]: sort_indices(leq)(n)
-
-{ auxiliary for sort-unique of general types, using provided comparison }
-set merge_u_indices ((int,int->bool) leq) = ([int] a,[int] b) [int]:
-   let na=#a, nb=#b, i=0, j=0 in
-   if =na then b elif=nb then a
-   else
-      while { run until i=na and j=nb }
-      if i=na then j<nb do b[j] next j+:=1
-      else { loop certainly not terminated }
-      do if j=nb or not leq(b[j],a[i]) then a[i] next i+:=1
-	 elif leq(a[i],b[j])
-	 then a[i] next i+:=1; j+:=1 { take one, skip both }
-	 else b[j] next j+:=1
-	 fi
-      fi
-      od
-    fi
-
-{ sort-unique for a general type: as for corresponding |sort|, we have the
-  caller pass just the array size and comparison function. For example, given
-  |a| of some type [(string,T)], select elements sorted by |string| component,
-  keeping only the first pair with a given string as
-  |a:=for i in sort_u(#a,(int i,int j)bool: let(x,)=a[i],(y,)=a[j]) in x<=y)
-      do a[i] od|
-}
-set sort_u_indices ((int,int->bool)leq) = (int->[int]):
-   let merge = merge_u_indices(leq)
-in (int n) [int]:
-   (0,n). { describes range of consecutive numbers to sort via |leq| }
-   (rec_fun ms(int b,int size) [int]: { range from |b| with |size| elements }
-      case size-1
-      in [b]
-      , let e=b+1 in
-        if not leq(b,e) then [e,b] elif leq(e,b) then [e] else [b,e] fi
-      else let half=size\2 then chalf=size-half in
-         merge( ms(b,half), ms(b+half,chalf) )
-      esac
-   )
-
-{ uncurried version for everyday use }
-set sort_u_indices (int n, (int,int->bool)leq) = [int]: leq.sort_u_indices(n)
-
-=======
 set sort_u = sort_u(<=@(rat,rat))
 set sort_u = sort_u(<=@(string,string))
->>>>>>> f32949a4
 
 { the following helps stable-sorting of anything according to a statistic }
 
@@ -198,25 +122,15 @@
 set sort_by_reducibility = ([Param]->[Param]):
   sort_by((Param p) int: #reducibility_points(p), <=@(int,int) )
 
-<<<<<<< HEAD
-{ Sort list of K-type or parameters by height }
-set sort_by_height = ([KType] -> [KType]): sort_by( height@KType )
-set sort_by_height = ([Param] -> [Param]): sort_by( height@Param )
-=======
 { Sort list of parameters by height }
 set sort_by_height = ([KType] -> [KType]): sort_by( height@KType, <=@(int,int) )
 set sort_by_height = ([Param] -> [Param]): sort_by( height@Param, <=@(int,int) )
->>>>>>> f32949a4
 
 { Same with a Split attached , which is ignored for sorting }
 set sort_by_height = ([(Split,KType)] -> [(Split,KType)]):
-  sort_by( (Split .,KType t) int: height(t) )
+  sort_by( (Split .,KType t) int: height(t), <=@(int,int) )
 set sort_by_height = ([(Split,Param)] -> [(Split,Param)]):
-<<<<<<< HEAD
-  sort_by( (Split .,Param p) int: height(p) )
-=======
  sort_by( (Split s,Param p) int: height(p), <=@(int,int) )
->>>>>>> f32949a4
 
 { sorting fixed size vectors lexicographically }
 set lex_leq (vec v,vec w) = bool: { assert(#v=#w); }
