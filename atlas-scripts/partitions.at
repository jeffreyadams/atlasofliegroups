--- conflicted
+++ resolved
@@ -1,27 +1,15 @@
 <basic.at
-<<<<<<< HEAD
-<sort.at
-=======
 <sort.at { for |reverse_sort@[int]| }
->>>>>>> 66e06dc8
 
 : Partition = [int]   {partition a_1\ge a_2\ge ... a_n>0}
 
 set fac (int n) = int: let p=1 in for i:n-1 from 2 do p *:=i od; p
 
-<<<<<<< HEAD
-{ transpose of a partition }
-set transpose (Partition P) = Partition:
-  let P=reverse_sort(P), nP=#P in
-  if #P=0 then []
-  else for i:P[0] do binary_search_first((int j)bool:P[j]<=i,0,nP) od
-=======
 { transpose of a partition (maybe passed with nonstandard order of parts) }
 set transpose (Partition P) = Partition:
   if #P=0 then []
   else P:=reverse_sort(P) { ensure parts are in weakly decreasing order }
   ; for i:P[0] do binary_search_first((int j)bool:P[j]<=i,0,#P) od
->>>>>>> 66e06dc8
   fi
 
 set size (Partition P) =int: sum(vec: P)
