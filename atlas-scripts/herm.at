<basic.at
<extended.at { for E@(mat,Param) }
<ext_deform.at { we need this for general $\delta$, full_deform@(Param,mat) }

set hf_debug=false
set use_equal_rank_mu=true  { false: force use of twisted mu (for testing) }

{    c_form on standard representations, correct in all cases   }

{ c_form_std:
  write c-invariant form on standard module in terms of standardrepks,
  as a ParamPol
}
<<<<<<< HEAD
set c_form_std (Param p) = ParamPol:full_deform(p) {correct in all cases}
set twisted_c_form_std = (Param->ParamPol): twisted_full_deform@Param
=======
set c_form_std = (Param->ParamPol): { never involves |twisted_full_deform| }
  full_deform@Param { built-in }

set twisted_c_form_std = (Param->ParamPol): { c-form on extended group }
  twisted_full_deform@Param { built-in }

{ with explicit |delta|, call |full_deform@(Param,mat)| from ext_deform.at }
set twisted_c_form_std = (Param,mat->ParamPol): { c-form delta-extended group }
  twisted_full_deform@(Param,mat) { this one is from ext_deform.at }
>>>>>>> ef811a1c

{    c_form on irreducible representations   }

{ a ParamPol of standardrepks giving the c-invariant form on irreducible(p) }
set c_form_irreducible (Param p) = ParamPol:
( let ori_nr_p = orientation_nr(p), P = null_module(real_form(p)) in
  for c@q in KL_sum_at_s(p)
  do P +:= c*orientation_nr_term(ori_nr_p,q)*c_form_std(q) od
; P
)

{ same as | c_form_irreducible|, but also return a second component that
  exposes the linear combination of contributions from standard representations
  that produced the result (parameter, coefficient, c_form on ths standard)

  formulas: write
    J(y)  =sum_x               (-1)^{ell(x)-ell(y)}P(x,y)(q=1)I(x)
  then
    J(y)_c=sum_x (-1)^{on(x,y)}(-1)^{ell(x)-ell(y)}P(x,y)(q=s)I(x)_c
  where
    P(x,y) is a cumulated KL polynomial
    (-1)^{ell(x)-ell(y)}P(x,y) is given by signed_KL_col(y)[i] with
    indices[i]=x on(x,y)=orientation number given by orientation_nr_term()
    I(x)_c given as combination of standards x' with nu(x')=0 by c_form_std(x)
  algorithm: compute the sum for J(y)_c, using signed_KL_col and c_form_std
}
set c_form_irreducible_long (Param p) =
    (ParamPol,[(Param,Split,ParamPol)],ParamPol):
( let P = null_module(real_form(p)), ori_nr_p = orientation_nr(p)
  then formula=KL_sum_at_s(p)
  then standards = { list contributions; meanwhile compute |P| }
    for c@q in formula
    do
      let form_on_standard = c_form_std(q)
      ,   factor           = c*orientation_nr_term(ori_nr_p,q)
      in P +:= factor*form_on_standard
    ; (q,factor,form_on_standard)
    od
  in (formula,standards,P)
)

{    twisted_c_form_irreducible and its variants   }

{ The following function implements algorithm from Vogan in email 9/22/16:
  with change: start with twisted polynomial, not ordinary
  * for each delta-fixed term q add c_form_std(q,delta),
  * for each pair {q,delta(q)} add q*0 (deformation to nu=0 of q).
  For second kind it it convenient to add q*0 and delta(q)*0 separately
  and at the end divide the sum of such contributions by 2.
  It is not clear at the moment what the mathematical meaning of the expression
  is, so I'm calling it |twisted_c_form_irreducible| for now. It is what is
  needed to compute the Hermitian form on an irreducible (multiply each term
  in this sum by 1 or s; which of the two is to be determined later)
}

{ basic version of twisted_c_form_irreducible, for the inner class involution }
set twisted_c_form_irreducible (Param p) = ParamPol:
( let G=p.real_form, ori_nr_p = orientation_nr(p)
  then fixed_terms = null_module(G), unfixed_terms = null_module(G)
  in
  for c0@q in (1+s)*KL_sum_at_s(p) + (1-s)*twisted_KL_sum_at_s(p)
  do let orient_c=orientation_nr_term(ori_nr_p,q) in
    if twist(q)=q
    then { fixed under the inner class twist }
      fixed_terms +:= half(c0)*orient_c*twisted_full_deform(q)
    else { now |1+s| divides |c0|, which justifies not using |scale_extended|: }
      unfixed_terms +:= c0*orient_c*(q*0) { postpone halving here }
    fi
  od
; fixed_terms + half(unfixed_terms)
)

{ utility; starting formula in the c-form calculation without deformation }
set c_form_irr_twisted_as_sum_of_standards (Param p) = ParamPol:
( let G=p.real_form, ori_nr_p = orientation_nr(p) in
  null_module(G) +
  for c@q in (1+s)*KL_sum_at_s(p) + (1-s)*twisted_KL_sum_at_s(p)
  do
  ( if twist(q)=q then half(c) else c fi * orientation_nr_term(ori_nr_p,q)
  , q
  )
  od
)

{ more information about twisted_c_form_irreducible }
set twisted_c_form_irreducible_long (Param p) =
    (ParamPol,[(Param,Split,ParamPol)],ParamPol):
assert(twist(p)=p,"parameter is not fixed by inner class involution");
( let G=p.real_form, ori_nr_p = orientation_nr(p)
  then fixed_terms = null_module(G), unfixed_terms = null_module(G)
  , terms=[(Param,Split,ParamPol)]: []
  in
  for c@q in (1+s)*KL_sum_at_s(p) + (1-s)*twisted_KL_sum_at_s(p)
  do let orient_c=orientation_nr_term(ori_nr_p,q) in
    if twist(q)=q
    then
      let coef=half(c)*orient_c then contrib=coef*twisted_c_form_std(q) in
      (fixed_terms+:=contrib, terms#:=(q,coef,contrib))
    else
      { now |1+s| devides |c|, which justifies not using |scale_extended|: }
      let coef=c*orient_c then contrib=coef*(q*0) in
      (unfixed_terms+:=contrib, terms#:=(q,coef,contrib))
    fi
  od
; ({character_formula} c_form_irr_twisted_as_sum_of_standards(p)
  , terms, fixed_terms + half(unfixed_terms)
  )
)

{ print versions }
set print_twisted_c_form_irreducible_long (Param p) = void:
  let (formula,terms,answer)=twisted_c_form_irreducible_long(p) in
  prints(new_line,new_line
        ,"(twisted) c-form on irreducible in terms of standards:",new_line
       ,formula.pol_format,new_line);
  for (p,coeff,P) in terms
  do prints("coeff*form on standard: ", new_line
           ,coeff.split_format,"*",p,":",new_line
     	   ,"fully deformed",new_line, P.pol_format, new_line)
  od;
  prints("c-form on irreducible module p=",p,":",new_line
        ,answer.pol_format, "purity=", purity(answer))

{ analyse }

{ print only terms with "mixed" coefficient (a+bs), i.e., both a,b\ne 0 }
set mixed (Split w)= bool: not w.is_pure
set mixed_terms (ParamPol P) = ParamPol:
  0*P + ## for w@p in P do if w.mixed then [(w,p)] else [] fi od
set analyse (ParamPol P) = void:
  prints("Mixed terms:",P.mixed_terms.pol_format)

{ ---------------------------------------- }

{ commands for converting from c-form to hermitian-form}
{ Compute (lambda+rho) restricted to torus T }

{ lambda\in X^*+rho =>
    one can define a parameter with this lambda, as p=param(x,lambda-rho,0)
  then infinitesimal_character(p)=(1+theta)*lambda/2
  which is lambda restricted to T-tilde
  apply this with lambda itself returns (1+theta)*lambda/2  (on T-tilde)
  apply this with lambda=rho,   returns (1+theta)*rho/2     (on T-tilde)
  then the sum is (1+theta)(lambda+rho)/2 on T
}
set lambda_plus_rho_res_T (KGBElt x,ratvec lambda) = ratvec:
  (1+x.involution)*(lambda+rho(x.root_datum))/2

{ mu(p) is the value of the lowest K-type of p, evaluated at x(p) }
{ formula: mu(p) = < torus_factor(x)+rho^\vee , (1+theta_x)(lambda+rho)/2 > }
set mu (Param p) = rat:
  (p.x.torus_factor+p.real_form.rho_check) * lambda_plus_rho_res_T(p.x,p.lambda)

{  converting to Hermitian forms in unequal rank case  }

{ assumption: theta=involution(x) commutes with delta and x has no complex
  descents (this holds for x=x(p) when p is finalized parameter with nu(p)=0)
  Then the set of positive real roots is delta-invariant; the following
  function computes the number of unordered pairs $P=\{ alpha,delta(alpha) \}$
  with alpha a positive real real and < alpha^vee , delta*alpha > = 0,
  whose parity gives sign of delta acting on Wedge^top(positive real roots).
  Each orthogonal pair $P$ contributes $-1$ to sign, others contribute nothing:
    if <alpha^vee,delta*alpha> = -1, contributes 1 by computation in SL(3,R):
      -1 from pair is cancelled by -1 from action on
      [X_alpha,X_delta(alpha)=X_{alpha+delta(alpha)}
    if delta(alpha)=alpha, contributes 1 by reduction to simple case,
  note: every really-simple root (simple among real roots) is actualy simple
}
set number_real_orthogonal_pairs (KGBElt x, mat delta) = int:
  let rd=x.root_datum, theta=x.involution in
  assert(delta*theta=theta*delta
        ,"Cartan involution does not commute with delta");
  assert(no_Cminus_roots(x)
        , "Not defined unless all complex roots are type C+");
  for alpha in real_posroots(rd,theta)
  do int:
    let pairing=coroot(rd,alpha)*delta*alpha in
    assert(=pairing or pairing=-1 or pairing=2 { since we paired \emph{roots} }
          ,"invalid pairing of root and coroot");
    #=pairing { count zero pairings }
  od.sum.half { compensate for each pair being counted twice }

{ this is a temporary correction of the incorrect dim_u_cap_p }

set DIM_u_cap_p(KGBElt x) = int:
  let sum=0/1 in
  for alpha in posroots(root_datum(x)) do
    if is_complex(alpha,x) then sum +:= 1/2
    elif is_noncompact_imaginary(alpha,x) then sum+:=1
    fi
  od; rat_as_int(sum)


{ function |mu| below was intially described in Vogan in email of Oct 25, 2016
  with subject: mu(p); it has been significantly modified since
  It is a sum of rational terms, for which eventually differences (which should
  be integer) will serve as exponents of |s|, therefore interpreted modulo 2
  To facilitate analysis of the terms |mu_terms| returns them as a list of 3
}

set mu_terms  (Param p,mat delta) = [rat]:
  assert(=nu(p),"nu(p)!=0");
  let E=E(delta,p), x=x(p) then g_l=E.g-E.l
  in
  [ { lambda_rho_term = } (g_l-rho_check_r(x))*(E.lambda_rho)
  , { tau_term        = } (E.l*(delta-1)*E.tau)/2
  , { dim_term        = } DIM_u_cap_p(x)
  ] { the sum of these will be interpreted modulo 2/1 }

{ mu.pdf Proposition 1.2, see email from DAV 12/3/2016
  used only in assert in mu; the two definitions of mu should agree
}
set mu_in_terms_of_z (Param p,mat delta) = rat:
  let E=E(delta,p) in
  (E.g-E.l-rho_check_r(E.x)+E.t)*E.lambda_rho+z(E)+DIM_u_cap_p(E.x)

set mu (Param p,mat delta) = rat:
  if is_equal_rank(real_form(p)) and  use_equal_rank_mu then mu(p)
  else let result=sum(mu_terms(p,delta)) in
  assert(result=mu_in_terms_of_z(p,delta),"two version of mu differ");
  result
  fi

set print_mu (Param p) = void:
     let terms=mu_terms(p,p.real_form.distinguished_involution) in
     prints(p, "    ", 1 , "     ", "  ", terms[0], "  ", terms[1]
           , "     ", terms[2],    sum(terms))

set print_mus (ParamPol P) = void:
  let delta=real_form(P).distinguished_involution
  then mu_0=mu(last_param(P),delta)
  in
  prints("columns are:", new_line
        , "coeff*p           lambda_rho term    tau  term      " ##
          "  dim term    "{     #real_pairs} ##  {" brand new term" ##}
          "  sum  s^sum*coeff", new_line);
  for c@p in P
  do let terms=mu_terms(p,delta) in let ep=E(delta,p) then mu=sum(terms) in
    prints(c,"*", p, "     ", "  ", terms[0], "  ", terms[1], "     "
          , terms[2], "     "{, terms[3], "     ", terms[4], "   "}, mu
          , "  ", c*s^(rat_as_int(mu-mu_0)));
	  prints({"    gamma = ",ep.gamma,} "  lambda_rho =  ",ep.lambda_rho, "  tau = ",ep.tau, "  g - l - rho_check_r = ", ep.g - ep.l - rho_check_r(ep.x), new_line)
  od


set convert_cform_hermitian (ParamPol P,mat delta)= ParamPol:
  if =#P then P { since we cannot select a term for a null polynomial }
  else
    let a_mu = mu(P.last_param,delta) in
    P.real_form.null_module +
    for w@p in P do (w*s^(mu(p,delta)-a_mu).rat_as_int,p) od
  fi

set convert_cform_hermitian (ParamPol P)= ParamPol:
  convert_cform_hermitian(P,P.last_param.real_form.distinguished_involution)

{   Hermitian forms on irreducibles     }

{ ParamPol giving the hermitian form on irreducible p in all cases}
set hermitian_form_irreducible (Param p) = ParamPol:
  if is_equal_rank(real_form(p)) then
     let cf=c_form_irreducible(p) in  {not twisted, in = rank case this is faster}
     if hf_debug=true then print_mus(cf) fi;
     convert_cform_hermitian(cf)   {this will use = rank mu if use_equal_rank_mu=true}
  else
<<<<<<< HEAD
     let cf=c_form_irreducible_twisted(p) in
     convert_cform_hermitian(cf)
=======
    let cf=twisted_c_form_irreducible(p) in convert_cform_hermitian(cf)
>>>>>>> ef811a1c
  fi

set hermitian_form_irreducible_long (Param p) =
    (ParamPol,[(Param,Split,ParamPol)],ParamPol):
  {if is_equal_rank(real_form(p))}
  if false   {to force using the new mu function}
  then
    let (formula,terms,cform)=c_form_irreducible_long(p)  in
    (formula,terms,convert_cform_hermitian(cform))
  else
     let (formula,terms,cform) = twisted_c_form_irreducible_long(p) in
     if hf_debug=true then print_mus(cform) fi;
     (formula,terms,convert_cform_hermitian(cform))
  fi


{ nice output of hermitian_form_irreducible }
set print_hermitian_form_irreducible (Param p,mat delta) = void:
  hermitian_form_irreducible(p).pol_format.prints

set print_hermitian_form_irreducible_long (Param p) = void:
  let (formula,terms,answer)=hermitian_form_irreducible_long(p) in
  prints(new_line,new_line
        ,"(twisted) c-form on irreducible in terms of standards:", new_line
        , formula,new_line);
  for (p,coeff,P) in terms
  do prints("coeff*form on standard: ", new_line
           ,coeff.split_format,"*",p,":",new_line
     	   ,"fully deformed",new_line, P.pol_format, new_line)
  od;
  prints("Hermitian form on irreducible module p=",p,":",new_line
        ,answer.pol_format, "purity=", purity(answer))


{ nice output of Hermitian forms on list of parameters }
set print_hermitian_form_irreducible ([Param] P,mat delta) = void:
  for p in P
  do prints(new_line,"Hermitian form on irreducible: ",p)
  ; print_hermitian_form_irreducible(p,delta)
  od

{ nice output of hermitian_form_irreducible }
set print_hermitian_form_irreducible (Param p) = void:
  hermitian_form_irreducible(p).pol_format.prints

{ nice output of Hermitian forms on list of parameters }
set print_hermitian_form_irreducible ([Param] P) = void:
  for p in P
  do prints(new_line,"Hermitian form on irreducible: ",p)
  ; print_hermitian_form_irreducible(p)
  od

{   unitarity and weak unitarity tests }

{ assuming P is the ParamPol of the Hermitian
  form on an irreducible, is_unitary(P) tests
  if it is unitary: <=> every Split coefficient is real,
  or every Split coefficient is nonreal
}
set is_unitary = (ParamPol->bool): is_pure@ParamPol  { from basic.at }

{ compute Hermitian form on p, and report if it is unitary }
set is_unitary (Param p) = bool: hermitian_form_irreducible(p).is_unitary

set print_is_unitary (Param p) = void:
  let P=hermitian_form_irreducible(p) in
  if P.is_unitary
  then prints("Unitary")
  else let (real,nonreal,mixed)=purity(P) in
    prints("Non-Unitary",new_line
          , real, " real terms", new_line
          , nonreal," nonreal terms", new_line
	  , mixed, " mixed terms") fi

{ no mixed terms }
set is_weakly_unitary (ParamPol P) = bool:
  let (,,mixed)=purity(P) in mixed=0

{ compute Hermitian form on p, and report if it is weakly unitary }
set is_weakly_unitary (Param p) = bool:
  let G=real_form(p) in
  if is_equal_rank(G)
  then is_weakly_unitary(c_form_irreducible(p))
  else is_weakly_unitary(twisted_c_form_irreducible(p))
  fi

{ for "big" versions: see extParamPol.at }

set test_line (Param p) = void:
( let (x,lambda_minus_rho,gamma) = %p
  , points=reducibility_points(p)
  ,   ipoints=integrality_points(root_datum(p),2*nu(p))
  in prints("testing line through ", p)
; prints("reducibility points: ",points)
; prints("integrality points (for 2*nu): ",ipoints)
; if #points=0
  then prints("entire line is irreducible and unitary"
             ,if is_final(p*0) then "" else " (nu=0 is not final)" fi)
  else points:=(0/1)#points { tack on initial zero }
  ; if not points[#points-1]=1/1 then points:=points#(1/1) fi
  ; for i:#points-1 from 1
    do
      let t=(points[i]+points[i-1])/2
      then q=param(x,lambda_minus_rho,gamma*t)         { mid point interval }
      ,    r=param(x,lambda_minus_rho,gamma*points[i]) { end point interval }
      in prints(nu(p)*t,": ", is_unitary(q))
      ;  prints(nu(p)*points[i],": ", is_unitary(r))
    od
  fi
)


set weak_test (Param p) = bool:
  let formula=twisted_c_form_irreducible(p)
  , bad=null_module(real_form(p))
  in
  for w@p in formula do if not is_pure(w) then bad+:=w*p fi od;
  if #bad=0 then prints("number of terms: ", #formula); true
  else prints("number of terms: ", #formula,new_line,"bad terms:", bad ); false
  fi

set strong_test (Param p,mat delta)=bool:
  let formula=hermitian_form_irreducible(p)
  , bad=null_module(real_form(p))
  in
  for w@p in formula do if not w.is_pure then bad+:=w*p fi od;
  if #bad=0 then prints("number of terms: ", #formula);true
  else prints("number of terms: ", #formula,new_line,"bad terms:", bad );false
  fi<|MERGE_RESOLUTION|>--- conflicted
+++ resolved
@@ -11,10 +11,6 @@
   write c-invariant form on standard module in terms of standardrepks,
   as a ParamPol
 }
-<<<<<<< HEAD
-set c_form_std (Param p) = ParamPol:full_deform(p) {correct in all cases}
-set twisted_c_form_std = (Param->ParamPol): twisted_full_deform@Param
-=======
 set c_form_std = (Param->ParamPol): { never involves |twisted_full_deform| }
   full_deform@Param { built-in }
 
@@ -24,7 +20,6 @@
 { with explicit |delta|, call |full_deform@(Param,mat)| from ext_deform.at }
 set twisted_c_form_std = (Param,mat->ParamPol): { c-form delta-extended group }
   twisted_full_deform@(Param,mat) { this one is from ext_deform.at }
->>>>>>> ef811a1c
 
 {    c_form on irreducible representations   }
 
@@ -36,7 +31,7 @@
 ; P
 )
 
-{ same as | c_form_irreducible|, but also return a second component that
+{ same as |c_form_irreducible|, but also return a second component that
   exposes the linear combination of contributions from standard representations
   that produced the result (parameter, coefficient, c_form on ths standard)
 
@@ -266,16 +261,22 @@
     prints(c,"*", p, "     ", "  ", terms[0], "  ", terms[1], "     "
           , terms[2], "     "{, terms[3], "     ", terms[4], "   "}, mu
           , "  ", c*s^(rat_as_int(mu-mu_0)));
-	  prints({"    gamma = ",ep.gamma,} "  lambda_rho =  ",ep.lambda_rho, "  tau = ",ep.tau, "  g - l - rho_check_r = ", ep.g - ep.l - rho_check_r(ep.x), new_line)
-  od
-
-
+	  prints({"    gamma = ",ep.gamma,} "  lambda_rho =  ",ep.lambda_rho
+                , "  tau = ",ep.tau
+                , "  g - l - rho_check_r = ", ep.g - ep.l - rho_check_r(ep.x)
+                , new_line)
+  od
+
+{.convert (twisted) c-form to hermitian form.}
 set convert_cform_hermitian (ParamPol P,mat delta)= ParamPol:
   if =#P then P { since we cannot select a term for a null polynomial }
-  else
-    let a_mu = mu(P.last_param,delta) in
-    P.real_form.null_module +
-    for w@p in P do (w*s^(mu(p,delta)-a_mu).rat_as_int,p) od
+  else let a_mu = mu(P.last_param,delta)
+    then result = P.real_form.null_module +
+         for w@p in P do (w*s^(mu(p,delta)-a_mu).rat_as_int,p) od
+
+    { normalization: make coefficient of top term in Z if possible}
+    then (c,)=last_term(result)
+    in if int_part(c)=0 then s*result else result fi
   fi
 
 set convert_cform_hermitian (ParamPol P)= ParamPol:
@@ -285,17 +286,13 @@
 
 { ParamPol giving the hermitian form on irreducible p in all cases}
 set hermitian_form_irreducible (Param p) = ParamPol:
-  if is_equal_rank(real_form(p)) then
-     let cf=c_form_irreducible(p) in  {not twisted, in = rank case this is faster}
-     if hf_debug=true then print_mus(cf) fi;
-     convert_cform_hermitian(cf)   {this will use = rank mu if use_equal_rank_mu=true}
+  if is_equal_rank(real_form(p))
+  then
+    let cf=c_form_irreducible(p) in {not twisted, in = rank case this is faster}
+    if hf_debug=true then print_mus(cf) fi;
+    convert_cform_hermitian(cf)  { uses = rank mu if |use_equal_rank_mu| holds}
   else
-<<<<<<< HEAD
-     let cf=c_form_irreducible_twisted(p) in
-     convert_cform_hermitian(cf)
-=======
     let cf=twisted_c_form_irreducible(p) in convert_cform_hermitian(cf)
->>>>>>> ef811a1c
   fi
 
 set hermitian_form_irreducible_long (Param p) =
