--- conflicted
+++ resolved
@@ -1,39 +1,6 @@
 < Dirac.at {for shifters}
 < goodroots.at {for antifinalize}
 
-<<<<<<< HEAD
-=======
-{whether to use this function instead of shifters}
-{set short_mu_flag = true}
-
-{to get correct shifts for a standard rep p, use the the (non-final) K-type K_type(p.x, p.lambda_minus_rho)} {MOVED TO DIRAC.at}
-{set short_shifts(KType mu) = [KType]:
-    let x = mu.x, lambda = mu.lambda, lambdamin = mu.lambda_minus_rho, G = mu.real_form
-    then theta = x.involution, rh = G.rho
-    in for alpha@j in G.posroots
-       do if root_index(G,theta*alpha) > j
-	     and G.poscoroots[j]*(lambda + theta*lambda) > 0 {now have cplx alpha}
-	  then let tau = K_type(x,lambdamin+alpha)
-	       in [KType]: if {(not tau.=)
-		  and} is_standard(tau)
-		  then monomials(1*tau) {[[tau]]}
-		  else []
-		  fi
-	  elif theta*alpha = -alpha
-	  then let y = Cayley(alpha,x)
-	       then ell = (G.poscoroots[j]*lambda).numer
-	       then lambda0min = if (ell%2).=
-				 then lambdamin - (ell\2 - 1)*alpha
-				 else lambdamin - ((ell-1)\2)*alpha
-				 fi
-	       then tau0 = K_type(y, lambda0min), tau1 = K_type(cross(j,y),lambda0min)
-	       in [KType]: if {(not tau0.=) and} is_standard(tau0) then monomials(1*tau0) else [] fi##
-		       if {(not tau1.=) and} is_standard(tau1) then monomials(1*tau1) else [] fi
-	  else []
-	  fi {type is [KType]}
-      od.##}
-
->>>>>>> b374fea8
 set_type
 [up_mu_hash_table =
 (  ( -> int) real_form_size {number of real forms considered}
