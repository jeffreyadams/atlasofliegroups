< Dirac.at {for shifters}
<<<<<<< HEAD
< goodroots.at {for antifinalize}
=======
< goodroots.at { for anti_finalize }
>>>>>>> 525a89fd

{whether to use this function instead of shifters}
{set short_mu_flag = true}

{to get correct shifts for a standard rep p, use the the (non-final) K-type K_type(p.x, p.lambda_minus_rho)} {MOVED TO DIRAC.at}
{set short_shifts(KType mu) = [KType]:
    let x = mu.x, lambda = mu.lambda, lambdamin = mu.lambda_minus_rho, G = mu.real_form
    then theta = x.involution, rh = G.rho
    in for alpha@j in G.posroots
       do if root_index(G,theta*alpha) > j
       	     and G.poscoroots[j]*(lambda + theta*lambda) > 0 {now have cplx alpha}
	  then let tau = K_type(x,lambdamin+alpha)
	       in [KType]: if {(not tau.=)
	       	  and} is_standard(tau)
		  then monomials(1*tau) {[[tau]]}
		  else []
		  fi
	  elif theta*alpha = -alpha
	  then let y = Cayley(alpha,x)
	       then ell = (G.poscoroots[j]*lambda).numer
	       then lambda0min = if (ell%2).=
		    	       	 then lambdamin - (ell\2 - 1)*alpha
	       	    	      	 else lambdamin - ((ell-1)\2)*alpha
			      	 fi
	       then tau0 = K_type(y, lambda0min), tau1 = K_type(cross(j,y),lambda0min)
	       in [KType]: if {(not tau0.=) and} is_standard(tau0) then monomials(1*tau0) else [] fi##
		       if {(not tau1.=) and} is_standard(tau1) then monomials(1*tau1) else [] fi
	  else []
	  fi {type is [KType]}
      od.##}

set_type
[up_mu_hash_table =
(  ( -> int) real_form_size {number of real forms considered}
   , ( -> vec) K_type_sizes {number of K_types for each real form}
   , ( -> ) clear
   , ((KType,int) -> [KType]) up_types {list of up K-types of length at most int}
   , ((KType,int) -> [int]) up_heights {heights from previous}
   , (KType -> (int,bool)) completion {how many steps up for best_Dirac are computed, and whether that's all}
)
]

{Maybe the K-hash is just the zero element of each L-packet of K-types: the LKTs of anti_finalize?}
set make_up_mu_hash() = up_mu_hash_table:
(  let real_form_hash = make_RealForm_hash()
   then K0s = [RealForm]: [] {for each G, id comp of maximal compact}
   then Ms = [mat]: [] {for each G, projection to K matrix}
   then Mrts = [ratmat]: [] {for each G, right inverse of M}
   then muhashes = [KType_hash]:[] {for each G, list of mu's}
   then muss = [[[int]]]:[] {for each G and mu, list of indices into muhash for up_mus}
   then muDones = [[bool]]: [] {for each G, one bool for each mu, saying whether muss[i][j] is
   		  	    as long as possible}
   then clear() = void:
   	real_form_hash.clear(); K0s := []; Ms := [];
	Mrts := []; muhashes := []; muss := []; muDones := []
   then add_real_form(RealForm rf) = int:
    	let I = real_form_hash.size()
	then i = real_form_hash.match(rf)
    	then () = if i = I {haven't seen this real form before}
	      	  then let () = K0s #:= K_0(rf)
		       then () = Ms #:= projection_to_K_matrix(rf)
		       then () = Mrts #:=  ((1+rf.distinguished_involution)*right_inverse(Ms[I]))/2
		       then () = muhashes #:=make_KType_hash()
		       then () = muss #:= ([[int]]:[])
		       then () = muDones #:= ([bool]:[])
		       then () = assert(real_form_hash.size() = #muhashes and #K0s = #muhashes and #K0s = #Ms
	     	  	    	       and #K0s = #muss and #Mrts = #K0s, "up_mu_hash damaged")
		       in ()
		   fi
	in i
    then add_K_type(KType mu) = (int, int): {real form index, K type index}
   	 let rfnum = add_real_form(mu.real_form)
	 then KTYPENUM = muhashes[rfnum].size()
	 then mu0 = monomials(1*mu)[0]
	 then ktypenum = muhashes[rfnum].match(mu0)
	 then () = if ktypenum = KTYPENUM {haven't computed with mu before}
	     	   then let () = muss[rfnum] #:= [ktypenum]
			then () = muDones[rfnum] #:= false
			then () = assert(#muss[rfnum] = muhashes[rfnum].size()
				      and #muDones[rfnum] = #muss[rfnum], "up_mu_hash damaged in akt")
			in ()
		   fi
	in (rfnum, ktypenum)
    then add_muss(KType mu, int bd) = (int,int): {real form index, K type index}
       	 let (rfnum,ktypenum) = add_K_type(mu), start_time = elapsed_ms()
	 { then () = include_imag_flag := false}
	 {then () = prints("#K-types for rf is ",muhashes[rfnum].size(),", #muss = ",#muss[rfnum])}
	 then () = if not muDones[rfnum][ktypenum] and #muss[rfnum][ktypenum] < bd
	      	   then let G = mu.real_form
		   	then M = Ms[rfnum], Mrt = Mrts[rfnum]
	      	   	then newmunums = [int]: muss[rfnum][ktypenum], uptaus = [KType]: [], finished_up = false
			then j0 = int: -1, wtlast= vec:null(G.rank), alphaup = vec: null(G.rank), x0G = KGB(G,0)
    		   then () = while #newmunums < bd and not finished_up
		   	     do let lastmunum = newmunums~[0]
				then taulast = muhashes[rfnum].index(lastmunum)
			        then () = uptaus :=
					  if short_mu_flag
					  then let qlast = anti_finalize(parameter(taulast))
					  then aftaulast = K_type(qlast.x, qlast.lambda_minus_rho)
					  in short_shifts(aftaulast)
					  else let (shifters,newx) = shifters(taulast)
				       	       then () = x0G:=newx
				       	       then KG = K_0(x0G), rhoc = rho_c(x0G)
				       	       then () = wtlast := highest_weight(taulast,x0G).mu
				       	       then testers = for alpha in shifters
			     	       	    	      	      do Mrt*M*coroot(G,alpha)
				       		      	      od
					       in for alpha in shifters
					      	  do let wt = M*(wtlast + alpha)
						     in if is_dominant(KG, wt)
							then let upcand =
							     K_type(K_highest_weight_from_K0_weight(x0G,wt))
							     in if height(upcand) > height(taulast)
							     	then [upcand]
							     	else []
							 	fi {height(upcand)}
							 else []
							 fi {is_dominant}
						  od.##
					    fi
				  in if #uptaus > 0
				     then let () = j0 := if max_loc_flag
					    	     	 then max_loc (for uptau in uptaus
					      	   	     	       do height(uptau) od)
					    	     	 else min_loc (for uptau in uptaus
					      	   	     	       do height(uptau) od)
							 fi
				 	  {then () = prints("adding at ",taulast)}
					  then (,newmunum) = add_K_type(uptaus[j0])
					  then () = newmunums ##:= muss[rfnum][newmunum]
					  then () = if muDones[rfnum][newmunums~[0]]
						    then let () = finished_up :=true
						    	 then muDonesrf = muDones[rfnum]
							 then () = for j@i in newmunums
						      	   	   do muDonesrf[j] :=true
						      	   	   od
						 	 in muDones[rfnum] := muDonesrf
						     fi {muDones}
		   			  then mussrf = muss[rfnum]
    	           			  then () = mussrf[ktypenum] := newmunums
		   			  then () = for j@i in newmunums
		   	     		       	    do if #mussrf[j] < #newmunums[i:]
			     			       then mussrf[j] := newmunums[i:]
						       fi
			     			    od
		   			  then () = muss[rfnum]:=mussrf
					  in () {then () = j0:=-1; true }{we managed to get a new tau}
				      else let () = finished_up :=true
					   then muDonesrf = muDones[rfnum]
					   then () = for j@i in newmunums
						     do muDonesrf[j] :=true
						     od
					   then () = muDones[rfnum] := muDonesrf
				           {then () = prints("finishing ",taulast,
						      ", muDones[rf] = ",muDones[rfnum])}
					   in () {false }{we failed to get a new tau}
				      fi {#uptaus > 0}
			    od {#newmunums < bd}
		   then mussrf = muss[rfnum]
    	           {then () = mussrf[ktypenum] := newmunums}
		   then () = for j@i in newmunums
		   	     do if #mussrf[j] < #newmunums[i:]
			     	then mussrf[j] := newmunums[i:]
				fi
			     od
		   in muss[rfnum]:=mussrf
	     fi {not muDones}
	 then () =  assert(#muss[rfnum]= muhashes[rfnum].size() and #muss[rfnum] = #muDones[rfnum],
	      	    "mu_up_hash damaged in am")
	 then () = up_mu_time +:= elapsed_ms() - start_time
	 {then () = include_imag_flag:=true}
	 in (rfnum,ktypenum)

    then up_types(KType mu,int m) = [KType]:
     	 let (rfnum, ktypenum) = add_K_type(mu)
     	 then () = while #muss[rfnum][ktypenum] < m
     	       	     and not muDones[rfnum][ktypenum]
	       	  do add_muss(mu, m)
	       	  od
         in for j in muss[rfnum][ktypenum][:min(#muss[rfnum][ktypenum],m)]
     	    do muhashes[rfnum].index(j)
	    od
    in
(  ( -> int): {real_form_size} @int: real_form_hash.size()
   , ( -> vec): {K_type_sizes} @vec:
       for muhash in muhashes
       do muhash.size()
       od
   , ( -> ): {clear} clear
   , ((KType,int) -> [KType]): {up_types} (KType mu, int m) [KType]:
     up_types(mu,m)
   , ((KType,int) -> [int]): {up_heights}  (KType mu, int m) [int]:
     let list = up_types(mu,m)
     in for tau in list do height(tau) od
   , (KType -> (int,bool)): {completion} (KType mu) (int,bool):
     let (rfnum, ktypenum) = add_K_type(mu)
     in (#muss[rfnum][ktypenum],muDones[rfnum][ktypenum])
)
)

set up_mu_hash = make_up_mu_hash()<|MERGE_RESOLUTION|>--- conflicted
+++ resolved
@@ -1,9 +1,5 @@
 < Dirac.at {for shifters}
-<<<<<<< HEAD
-< goodroots.at {for antifinalize}
-=======
 < goodroots.at { for anti_finalize }
->>>>>>> 525a89fd
 
 {whether to use this function instead of shifters}
 {set short_mu_flag = true}
