--- conflicted
+++ resolved
@@ -1,206 +1,201 @@
-<character_table_reps.at
-<springer_tables.at
-<W_reps.at
-<lietypes.at
-<conjugate.at
-<conjugate.at
-<sparse.at
-
-{ ----------- cell representations --------------}
-{{moved from character_table_reps.at}}
-
-{. character of representation of W on cell .}
-set cell_character (CharacterTable ct,WCell cell) = [int]:
-  for w in ct.class_reps do trace(cell_action(cell,w)) od
-
-set cell_character(CharacterTable ct)=(WCell -> [int]):
-(WCell cell):cell_character(ct,cell)
-set cell_characters (CharacterTable ct,[WCell] cells) = [[int]]:
-  for cell in cells do cell_character(ct, cell) od
-
-set cells_table (CharacterTable ct,[WCell] cells) = mat:
-  matrix_of_inner_products(ct,cell_characters(ct,cells))
-
-set cells_table_augmented (CharacterTable ct, [WCell] cells) = mat:
-  let characters =
-    cell_characters(ct,cells) ## [ ct.trivial, ct.sign, ct.reflection ]
-  in matrix_of_inner_products(ct,characters)
-
-set cell_representation (CharacterTable ct,WCell cell) = W_rep:
-  (#cell.graph,for i:ct.lie_type.semisimple_rank do unsparse(cell_action(cell,i),#cell.graph) od)
-
-{ list of representations defined by an array of cells }
-set cell_representations(CharacterTable ct,[WCell] cells)=[W_rep]:
-  for cell in cells do cell_representation(ct,cell) od
-
-{this is in character_tables.at:
-set smallest_degree_summands(CharacterTable ct,[int] mults)=
-let smallest=-1 then
-indices=[int]:[]  in
-for j:#mults do
- if mults[j]>0 then
- let deg_j=ct.degree(j)
-  in if smallest=-1 or deg_j<smallest then indices:=[j];smallest:=deg_j
-   elif deg_j=smallest  then indices#:=j
-  fi 
- fi
-od;
-indices
-}
-
-set special_character(CharacterTable ct,WCell cell)=
-let summands=smallest_degree_summands(ct,ct.decompose(ct.cell_character(cell))) in
-if #summands>1 then error("not unique special representation") elif
-#summands=0 then error("no special summands?") else summands[0] fi
-set special_character(CharacterTable ct)=(WCell->int):(WCell cell):special_character(ct,cell)
-
-set special_character(CharacterTable ct,[int] cell_character)=
-let summands=smallest_degree_summands(ct,ct.decompose(cell_character)) in
-if #summands>1 then error("not unique special representation") elif
-#summands=0 then error("no special summands?") else summands[0] fi
-{set special_character(CharacterTable ct)=([int]->int):([int] cell_character):special_character(ct,cell_character)}
-
-set cells_verbose=false
-
-set #(WCell cell)=int:let (a,b)=cell in #a
-set parameters([Param] block,WCell cell)=[Param]:
-let (labels,)=cell in for i in labels do block[i] od
-
-set parameters([Param] block,[WCell] cells)=[Param]:
-##for cell in cells do parameters(block,cell) od
-
-set parameters([([Param],[WCell])] data)=[Param]:
-##for i:#data do parameters(data[i]) od
-
-
-{break set of params into blocks}
-set blocks([Param] params)=[[Param]]:
-let rv=[[Param]]:[] in
-for p in params do
- let found=first(for block in rv do find(block,p)!=-1 od) in
- if found=-1 then rv#:=block_of(p) fi
-od;
-rv
-
-{W_cells@Param is built-in}
-
-{need to keep block_of(p) since this is what the numbering
-in W_cells(p) refers to
-}
-set blocks_and_cells([Param] params)=[([Param],[WCell])]:
-for b in blocks(params) do
-let p=b[0] in (block_of(p),W_cells(p)) od
-
-set blocks_and_cells(Param p)=blocks_and_cells(block_of(p))
-
-set cells_given_AV(SpringerTable st, ComplexNilpotent O,([Param],[WCell]) blocks_and_cells)=
-let sigma_O=st.springer(O) then
-(block,cells)=blocks_and_cells then
-()=if cells_verbose then prints("size of block: ", #block,new_line, "number or cells: ", #cells) fi in
-(block,
-   ##for cell@j in cells do
-{    if cells_verbose then let ()=prints("doing cell #",j) fi  in}
-    if st.ct.special_character(cell)=sigma_O then [cell] else [] fi
-    od)
-
-set parameters_given_AV(SpringerTable st, ComplexNilpotent O,([Param],[WCell]) cells)=[Param]:
-parameters(cells_given_AV(st,O,cells))
-
-
-set push([Param] params,ratvec gamma)=[Param]:
-##for p in params do if I_will_survive(p,gamma) then [T_irr_nonzero(p,gamma)] else [] fi od
-
-set parameters_given_AV_infinitesimal_character(SpringerTable st, ComplexNilpotent O,[([Param],[WCell])] blocks_and_cells,ratvec gamma)=
-[(int,int,Param)]: {[(block number, cell number, parameter)]}
-let springer_O=st.springer(O) then
-()=if cells_verbose then prints("given AV with infinitesimal character:", gamma, new_line, "O=",O) fi in
-{()=if cells_verbose then prints("st:", st, " bc:", blocks_and_cells) fi in}
-{()=if cells_verbose then prints("blocks_and_cells:", blocks_and_cells) fi in}
-{params=##for (a,) in blocks_and_cells do a od {for testing} in}
-if cells_verbose then prints("given AV/gamma: st: ", st.root_datum, new_line, " O:", O,new_line," gamma:", gamma) fi;
-{for p in params do prints(p.infinitesimal_character) od;
-prints(" springer(O)=",springer_O) fi;
-}
-##for (block,cells)@i in blocks_and_cells do
-  if cells_verbose then prints("doing block ",i , " of size ", #block,new_line, "number of cells: ", #cells) fi;
- ##for cell@j in cells do
-  if cells_verbose then prints("block ",i,"/cell ",j, " of size ", #cell) fi;
-    let spec=st.ct.special_character(cell) in
-{    let spec=special_character(st.ct,cell,st.root_datum.simple_roots) in}
-let ()=    if cells_verbose then prints("spec: ", spec, " ", "springer_O: ", springer_O) fi in 
-    if spec=springer_O then
-   ##for p in parameters(block,cells[j]) do if I_will_survive(p,gamma) then
-   prints("survive:", p, " ", gamma);
-[(i,j,first_param(T_irr(p,gamma)))] else [] fi od
-  else []
-  fi
- od
-od
-
-{include permutation}
-set parameters_given_AV_infinitesimal_character(SpringerTable st, ComplexNilpotent O,[([Param],[WCell])] blocks_and_cells,ratvec gamma,mat permutation)=[(int,int,Param)]: {[(block number, cell number, parameter)]}
-let springer_O=st.springer(O) then
-()=if cells_verbose then prints("springer(O):", springer_O) fi then
-()=if cells_verbose then prints("given AV with infinitesimal character:", gamma, new_line, "O=",O, new_line, "with permutation: ", permutation) fi then
-()=if cells_verbose then prints("perm:", permutation) fi in
-{()=if cells_verbose then prints("blocks_and_cells:", blocks_and_cells) fi in}
-{params=##for (a,) in blocks_and_cells do a od {for testing} in}
-if cells_verbose then prints("given AV/gamma: st: ", st.root_datum, new_line, " O:", O,new_line," gamma:", gamma) fi;
-{for p in params do prints(p.infinitesimal_character) od;
-prints(" springer(O)=",springer_O) fi;
-}
-##for (block,cells)@i in blocks_and_cells do
-  if cells_verbose then prints("doing block ",i , " of size ", #block, new_line,"number of cells: ", #cells) fi;
- ##for cell@j in cells do
-  if {cells_verbose} true  then prints("  block ",i,"/cell ",j, " of size ", #cell) fi;
-    let spec=special_character_permuted(st.ct,cell,inverse(permutation)) in
-<<<<<<< HEAD
-{    let spec=special_character(st.ct,cell,st.root_datum.simple_roots) in}
-    if spec=springer_O then 
-=======
-let ()=    if cells_verbose then prints("spec: ", spec, " ", "springer_O: ", springer_O) fi in 
-if spec=springer_O then 
->>>>>>> 581e68a2
-   ##for p in parameters(block,cells[j]) do let ()=prints("p=",p, " ", p.real_form) in  if I_will_survive(p,gamma) then
-      prints("survive:", p, " ", gamma);
-{prints("translating irreducible ", p, " to ", gamma);}
-let p_translated=first_param(T_irr(p,gamma)) in
-{prints("result of translation: ", p_translated);}
-[(i,j,p_translated)] else [] fi od
-  else []
-  fi
- od
-od
-
-{include precomputed cell characters (but NOT permutation)}
-set parameters_given_AV_infinitesimal_character(
-SpringerTable st,
-ComplexNilpotent O,
-ratvec gamma,
-[([Param],[([int],[int])])]  cell_data
-{[Param]: list of parameters in block
- [([int] indices of parameters in cell,[int] character of cell)]
- }
-)=
-[(int,int,Param)]: {[(block number, cell number, parameter)]}
-let springer_O=st.springer(O) then
-()=if cells_verbose then prints("given AV with infinitesimal character", new_line,"(precomputed cell character): ", gamma, new_line, "O=",O) fi in
-if cells_verbose then prints("given AV/gamma: st: ", st.root_datum, new_line, " O:", O,new_line," gamma:", gamma) fi;
-{for p in params do prints(p.infinitesimal_character) od;
-prints(" springer(O)=",springer_O) fi;
-}
-##for i:#cell_data do  {i=block number}
- let (parameters,cells)=cell_data[i] in
-  ##for j:#cells do
-   let (cell_param_numbers,cell_character)=cells[j] then
-    ()=if cells_verbose then prints("block ",i,"/cell", j, " of size ",#cell_param_numbers) fi then
-    spec=special_character(st.ct,cell_character) in
-    let ()=if cells_verbose then prints("spec: ", spec, " ", "springer_O: ", springer_O) fi in
-    if spec=springer_O then
-    ##for k in cell_param_numbers do let p=parameters[k] in if I_will_survive(p,gamma) then
-   prints("survive:", p, " ", gamma);
-   [(i,j,first_param(T_irr(p,gamma)))] else [] fi od
-  else []
-  fi
- od
+<character_table_reps.at
+<springer_tables.at
+<W_reps.at
+<lietypes.at
+<conjugate.at
+<conjugate.at
+<sparse.at
+
+{ ----------- cell representations --------------}
+{{moved from character_table_reps.at}}
+
+{. character of representation of W on cell .}
+set cell_character (CharacterTable ct,WCell cell) = [int]:
+  for w in ct.class_reps do trace(cell_action(cell,w)) od
+
+set cell_character(CharacterTable ct)=(WCell -> [int]):
+(WCell cell):cell_character(ct,cell)
+set cell_characters (CharacterTable ct,[WCell] cells) = [[int]]:
+  for cell in cells do cell_character(ct, cell) od
+
+set cells_table (CharacterTable ct,[WCell] cells) = mat:
+  matrix_of_inner_products(ct,cell_characters(ct,cells))
+
+set cells_table_augmented (CharacterTable ct, [WCell] cells) = mat:
+  let characters =
+    cell_characters(ct,cells) ## [ ct.trivial, ct.sign, ct.reflection ]
+  in matrix_of_inner_products(ct,characters)
+
+set cell_representation (CharacterTable ct,WCell cell) = W_rep:
+  (#cell.graph,for i:ct.lie_type.semisimple_rank do unsparse(cell_action(cell,i),#cell.graph) od)
+
+{ list of representations defined by an array of cells }
+set cell_representations(CharacterTable ct,[WCell] cells)=[W_rep]:
+  for cell in cells do cell_representation(ct,cell) od
+
+{this is in character_tables.at:
+set smallest_degree_summands(CharacterTable ct,[int] mults)=
+let smallest=-1 then
+indices=[int]:[]  in
+for j:#mults do
+ if mults[j]>0 then
+ let deg_j=ct.degree(j)
+  in if smallest=-1 or deg_j<smallest then indices:=[j];smallest:=deg_j
+   elif deg_j=smallest  then indices#:=j
+  fi 
+ fi
+od;
+indices
+}
+
+set special_character(CharacterTable ct,WCell cell)=
+let summands=smallest_degree_summands(ct,ct.decompose(ct.cell_character(cell))) in
+if #summands>1 then error("not unique special representation") elif
+#summands=0 then error("no special summands?") else summands[0] fi
+set special_character(CharacterTable ct)=(WCell->int):(WCell cell):special_character(ct,cell)
+
+set special_character(CharacterTable ct,[int] cell_character)=
+let summands=smallest_degree_summands(ct,ct.decompose(cell_character)) in
+if #summands>1 then error("not unique special representation") elif
+#summands=0 then error("no special summands?") else summands[0] fi
+{set special_character(CharacterTable ct)=([int]->int):([int] cell_character):special_character(ct,cell_character)}
+
+set cells_verbose=false
+
+set #(WCell cell)=int:let (a,b)=cell in #a
+set parameters([Param] block,WCell cell)=[Param]:
+let (labels,)=cell in for i in labels do block[i] od
+
+set parameters([Param] block,[WCell] cells)=[Param]:
+##for cell in cells do parameters(block,cell) od
+
+set parameters([([Param],[WCell])] data)=[Param]:
+##for i:#data do parameters(data[i]) od
+
+
+{break set of params into blocks}
+set blocks([Param] params)=[[Param]]:
+let rv=[[Param]]:[] in
+for p in params do
+ let found=first(for block in rv do find(block,p)!=-1 od) in
+ if found=-1 then rv#:=block_of(p) fi
+od;
+rv
+
+{W_cells@Param is built-in}
+
+{need to keep block_of(p) since this is what the numbering
+in W_cells(p) refers to
+}
+set blocks_and_cells([Param] params)=[([Param],[WCell])]:
+for b in blocks(params) do
+let p=b[0] in (block_of(p),W_cells(p)) od
+
+set blocks_and_cells(Param p)=blocks_and_cells(block_of(p))
+
+set cells_given_AV(SpringerTable st, ComplexNilpotent O,([Param],[WCell]) blocks_and_cells)=
+let sigma_O=st.springer(O) then
+(block,cells)=blocks_and_cells then
+()=if cells_verbose then prints("size of block: ", #block,new_line, "number or cells: ", #cells) fi in
+(block,
+   ##for cell@j in cells do
+{    if cells_verbose then let ()=prints("doing cell #",j) fi  in}
+    if st.ct.special_character(cell)=sigma_O then [cell] else [] fi
+    od)
+
+set parameters_given_AV(SpringerTable st, ComplexNilpotent O,([Param],[WCell]) cells)=[Param]:
+parameters(cells_given_AV(st,O,cells))
+
+
+set push([Param] params,ratvec gamma)=[Param]:
+##for p in params do if I_will_survive(p,gamma) then [T_irr_nonzero(p,gamma)] else [] fi od
+
+set parameters_given_AV_infinitesimal_character(SpringerTable st, ComplexNilpotent O,[([Param],[WCell])] blocks_and_cells,ratvec gamma)=
+[(int,int,Param)]: {[(block number, cell number, parameter)]}
+let springer_O=st.springer(O) then
+()=if cells_verbose then prints("given AV with infinitesimal character:", gamma, new_line, "O=",O) fi in
+{()=if cells_verbose then prints("st:", st, " bc:", blocks_and_cells) fi in}
+{()=if cells_verbose then prints("blocks_and_cells:", blocks_and_cells) fi in}
+{params=##for (a,) in blocks_and_cells do a od {for testing} in}
+if cells_verbose then prints("given AV/gamma: st: ", st.root_datum, new_line, " O:", O,new_line," gamma:", gamma) fi;
+{for p in params do prints(p.infinitesimal_character) od;
+prints(" springer(O)=",springer_O) fi;
+}
+##for (block,cells)@i in blocks_and_cells do
+  if cells_verbose then prints("doing block ",i , " of size ", #block,new_line, "number of cells: ", #cells) fi;
+ ##for cell@j in cells do
+  if cells_verbose then prints("block ",i,"/cell ",j, " of size ", #cell) fi;
+    let spec=st.ct.special_character(cell) in
+{    let spec=special_character(st.ct,cell,st.root_datum.simple_roots) in}
+let ()=    if cells_verbose then prints("spec: ", spec, " ", "springer_O: ", springer_O) fi in 
+    if spec=springer_O then
+   ##for p in parameters(block,cells[j]) do if I_will_survive(p,gamma) then
+   prints("survive:", p, " ", gamma);
+[(i,j,first_param(T_irr(p,gamma)))] else [] fi od
+  else []
+  fi
+ od
+od
+
+{include permutation}
+set parameters_given_AV_infinitesimal_character(SpringerTable st, ComplexNilpotent O,[([Param],[WCell])] blocks_and_cells,ratvec gamma,mat permutation)=[(int,int,Param)]: {[(block number, cell number, parameter)]}
+let springer_O=st.springer(O) then
+()=if cells_verbose then prints("springer(O):", springer_O) fi then
+()=if cells_verbose then prints("given AV with infinitesimal character:", gamma, new_line, "O=",O, new_line, "with permutation: ", permutation) fi then
+()=if cells_verbose then prints("perm:", permutation) fi in
+{()=if cells_verbose then prints("blocks_and_cells:", blocks_and_cells) fi in}
+{params=##for (a,) in blocks_and_cells do a od {for testing} in}
+if cells_verbose then prints("given AV/gamma: st: ", st.root_datum, new_line, " O:", O,new_line," gamma:", gamma) fi;
+{for p in params do prints(p.infinitesimal_character) od;
+prints(" springer(O)=",springer_O) fi;
+}
+##for (block,cells)@i in blocks_and_cells do
+  if cells_verbose then prints("doing block ",i , " of size ", #block, new_line,"number of cells: ", #cells) fi;
+ ##for cell@j in cells do
+  if {cells_verbose} true  then prints("  block ",i,"/cell ",j, " of size ", #cell) fi;
+    let spec=special_character_permuted(st.ct,cell,inverse(permutation)) in
+let ()=    if cells_verbose then prints("spec: ", spec, " ", "springer_O: ", springer_O) fi in 
+if spec=springer_O then 
+   ##for p in parameters(block,cells[j]) do let ()=prints("p=",p, " ", p.real_form) in  if I_will_survive(p,gamma) then
+      prints("survive:", p, " ", gamma);
+{prints("translating irreducible ", p, " to ", gamma);}
+let p_translated=first_param(T_irr(p,gamma)) in
+{prints("result of translation: ", p_translated);}
+[(i,j,p_translated)] else [] fi od
+  else []
+  fi
+ od
+od
+
+{include precomputed cell characters (but NOT permutation)}
+set parameters_given_AV_infinitesimal_character(
+SpringerTable st,
+ComplexNilpotent O,
+ratvec gamma,
+[([Param],[([int],[int])])]  cell_data
+{[Param]: list of parameters in block
+ [([int] indices of parameters in cell,[int] character of cell)]
+ }
+)=
+[(int,int,Param)]: {[(block number, cell number, parameter)]}
+let springer_O=st.springer(O) then
+()=if cells_verbose then prints("given AV with infinitesimal character", new_line,"(precomputed cell character): ", gamma, new_line, "O=",O) fi in
+if cells_verbose then prints("given AV/gamma: st: ", st.root_datum, new_line, " O:", O,new_line," gamma:", gamma) fi;
+{for p in params do prints(p.infinitesimal_character) od;
+prints(" springer(O)=",springer_O) fi;
+}
+##for i:#cell_data do  {i=block number}
+ let (parameters,cells)=cell_data[i] in
+  ##for j:#cells do
+   let (cell_param_numbers,cell_character)=cells[j] then
+    ()=if cells_verbose then prints("block ",i,"/cell", j, " of size ",#cell_param_numbers) fi then
+    spec=special_character(st.ct,cell_character) in
+    let ()=if cells_verbose then prints("spec: ", spec, " ", "springer_O: ", springer_O) fi in
+    if spec=springer_O then
+    ##for k in cell_param_numbers do let p=parameters[k] in if I_will_survive(p,gamma) then
+   prints("survive:", p, " ", gamma);
+   [(i,j,first_param(T_irr(p,gamma)))] else [] fi od
+  else []
+  fi
+ od
 od