--- conflicted
+++ resolved
@@ -1,65 +1,44 @@
-<<<<<<< HEAD
-<basic.at
-=======
-<K_types.at
-<tabulate.at
->>>>>>> da70f33e
-
 {
 this file used to be called K_types.at
 now consists almost exclusively of printing functions
 }
 
+<basic.at     { for *@(Param,rat) }
+<K_types.at
+<tabulate.at
 <K_highest_weights.at { for eponymous function }
-<K_types.at
 <hermitian.at { for |hermitian_form_irreducible| }
 
-{the following functions have already been defined in K_types.at:
-set branch_std (ParamPol P,int bound) = ParamPol:
-  let sum=0*P in for c@p in P do sum +:= c*branch(p,bound) od; sum
-
-set branch_irr (Param p, int bound) = ParamPol:
-  branch_std(character_formula(p),bound)
-
-set branch_irr (ParamPol P,int bound) = ParamPol:
-  let sum=0*P in for c@p in P do
- sum +:= c*branch_irr(p,bound) od; sum
-}
-<<<<<<< HEAD
 set print_branch_irr (ParamPol P,KGBElt x,int bound) = void:
   for mult@q in branch_irr(P,bound)
   do let wts0 = highest_weights(q,x)[0]
      in prints(mult,"*",(wts0.x,wts0.mu))
   od
-=======
->>>>>>> da70f33e
 
 set print_branch_irr (ParamPol P,int bound) = void:
-let header=["m","x","lambda"] then
-values=
-  for (mult,q) in sort_by_height(branch_irr(P,bound))
-  do [prettyPrint(mult),let (,n)=%q.x in n.to_string,q.lambda.to_string] od in
-  tabulate(header#values) 
+   tabulate(["m","x","lambda"] #
+      for mult@q in branch_irr(P,bound)
+      do [prettyPrint(mult),to_string(#q.x),to_string(q.lambda)]
+      od
+   )
 
 { K-types of sum of irreducibles P, up to given bound, sorted by
   height, the output includes multiplicity, highest weight (on the identity
   component of K), dimension and height
 }
 set print_branch_irr_long (ParamPol P,KGBElt x,int bound) = void:
-<<<<<<< HEAD
-  for mult@q in branch_irr(P,bound)
-  do let hw=highest_weights(q,x)[0] in
-    prints(mult, "*", (hw.x,hw.mu), " ", dimension(LKT(q))
-          , "    ", height(q))
-  od
-=======
-let header=["m","x","lambda","hw","dim","height"] then
-values=
-  for (mult,q) in sort_by_height(branch_irr(P,bound))
-  do let hw=highest_weights(q,x)[0] in
-  [prettyPrint(mult),let (,n)=%q.x in n.to_string,q.lambda.to_string,let (,v)=highest_weight_plain(hw)in v.to_string,dimension(LKT(q)).to_string,height(q).to_string] od in
-    tabulate(header#values) 
->>>>>>> da70f33e
+   tabulate(["m","x","lambda","hw","dim","height"] #
+      for mult@q in branch_irr(P,bound)
+      do let hw=highest_weights(q,x)[0] in
+      [ prettyPrint(mult)
+      , to_string(#q.x)
+      , to_string(q.lambda)
+      , to_string(hw.x,hw.mu)
+      , to_string(dimension(LKT(q)))
+      , to_string(q.height)
+      ]
+      od
+   )
 
 set print_branch_irr_long (ParamPol P,int bound) = void:
   { default to x=KGB(G,0) }
@@ -67,21 +46,21 @@
 
 {similar to print_branch_irr_long, except that K-types are given
  by their highest weight on K_0}
-set print_branch_K_irr_long(ParamPol P, int bound)=void:
-let header=["coeff","hw","dim","height"] then
-values= for (mult,q) in sort_by_height(branch_irr(P,bound))
-  do let (,,hw)=highest_weight(K0_param(LKT(q))) in
-    [prettyPrint(mult), hw.to_string, dimensions(q)[0].to_string,height(q).to_string]
-  od
-  in tabulate(header#values)
+set print_branch_K_irr_long (ParamPol P, KGBElt x, int bound) = void:
+   tabulate( ["coeff","hw","dim","height"] #
+      for mult@q in branch_irr(P,bound)
+      do let (,,hw)=highest_weight(K0_param(LKT(q),x)) in
+      [ prettyPrint(mult)
+      , to_string(hw)
+      , to_string(dimensions(param(q))[0])
+      , to_string(height(q))
+      ]
+      od
+   )
 
-set print_branch_K_irr_long(ParamPol P, int bound, KGBElt x)=void:
-let header=["coeff","hw","dim","height"] then
-values= for (mult,q) in sort_by_height(branch_irr(P,bound))
-  do let (,,hw)=highest_weight(K0_param(LKT(q),x)) in
-    [prettyPrint(mult), hw.to_string, dimensions(q)[0].to_string,height(q).to_string]
-  od
-  in tabulate(header#values)
+set print_branch_K_irr_long(ParamPol P, int bound) = void:
+  { default to x=KGB(G,0) }
+  print_branch_K_irr_long(P,KGB(real_form(P),0),bound)
 
 { these definitions promote Param->ParamPol without relying on coercion }
 set print_branch_irr (Param p, int bound) = void:
@@ -93,51 +72,60 @@
 set print_branch_irr_long (Param p, int bound) = void:
   print_branch_irr_long(ParamPol:p,bound)
 
-<<<<<<< HEAD
 set print_branch_std (KTypePol P,KGBElt x,int bound) = void:
   for mult@q in branch_std(P,bound)
   do let hw=highest_weights(q,x)[0] in
     prints(mult, "*", (hw.x,hw.mu))
   od
 
+set print_branch_std (KTypePol P,int bound) = void:
+   tabulate( ["m","x","lambda"] #
+      for mult@q in branch_std(P,bound)
+      do [ prettyPrint(mult), to_string(#q.x), to_string(q.lambda) ]
+      od
+   )
+
 set print_branch_std (KTypePol P,int bound) = void: { default to x=KGB(G,0) }
   print_branch_std(P,KGB(real_form(P),0),bound)
-=======
-set print_branch_std (ParamPol P,int bound) = void:
-let header=["m","x","lambda"] then
-values=
-  for (mult,q) in sort_by_height(branch_std(P,bound))
-  do [prettyPrint(mult),let (,n)=%q.x in n.to_string,q.lambda.to_string] od in
-  tabulate(header#values)
->>>>>>> da70f33e
 
 { K-types of standard p, up to given bound, sorted by height, the
   output includes multiplicity, highest weight (on the identity component of
   K), dimension and height
 }
-<<<<<<< HEAD
 set print_branch_std_long (KTypePol P,KGBElt x,int bound) = void:
+   tabulate( ["m","x","lambda","hw","dim","height"] #
+       for mult@q in branch_std(P,bound)
+       do let hw=highest_weights(q,x)[0] in
+       [ prettyPrint(mult)
+       , to_string(#q.x)
+       , to_string(q.lambda)
+       , to_string(hw.x,hw.mu)
+       , to_string(dimension(LKT(q)))
+       , to_string(height(q))
+       ]
+       od
+   )
+
+set print_branch_std_long (KTypePol P,int bound) = void:
+  { default to x=KGB(G,0) }
+  print_branch_std_long(P,KGB(real_form(P),0),bound)
+
+
+{similar to print_branch_std_long, except that K-types are given
+ by their highest weight on K_0}
+set print_branch_K_std_long(KTypePol P, KGBElt x, int bound) = void:
 ( prints("rho_K=", rho_K(x))
 ; for mult@q in branch_std(P,bound)
-  do let hw=highest_weights(q,x)[0] in
-    prints(mult, "*", (hw.x,hw.mu), " ", dimension(LKT(q))
+  do let hw = highest_weight(K0_param(LKT(q),x)) in
+    prints(mult, "*", (hw.x,hw.mu), " ", dimensions(param(q))[0]
           ,  "    ", height(q))
   od
 )
-=======
-set print_branch_std_long (ParamPol P,KGBElt x,int bound) = void:
-let header=["m","x","lambda","hw","dim","height"] then
-values=
-  for (mult,q) in sort_by_height(branch_std(P,bound))
-  do let hw=highest_weights(q,x)[0] in
-  [prettyPrint(mult),let (,n)=%q.x in n.to_string,q.lambda.to_string,let (,v)=highest_weight_plain(hw)in v.to_string,dimension(LKT(q)).to_string,height(q).to_string] od in
-    tabulate(header#values)
->>>>>>> da70f33e
 
-set print_branch_std_long (KTypePol P,int bound) = void: { default to x=KGB(G,0) }
-  print_branch_std_long(P,KGB(real_form(P),0),bound)
+set print_branch_K_std_long (KTypePol P, int bound) = void:
+   print_branch_K_std_long(P,KGB(P.real_form,0),bound)
 
-<<<<<<< HEAD
+
 { these definitions promote KType->KTypePol without relying on coercion }
 set print_branch_std (KType p,KGBElt x, int bound) = void:
   print_branch_std(KTypePol:p,x,bound)
@@ -147,34 +135,6 @@
   print_branch_std_long(KTypePol:p,x,bound)
 set print_branch_std_long (KType p, int bound) = void:
   print_branch_std_long(KTypePol:p,bound)
-=======
-
-{similar to print_branch_std_long, except that K-types are given
- by their highest weight on K_0}
-set print_branch_K_std_long(ParamPol P, KGBElt x, int bound)=void:
-( prints("rho_K=", rho_K(x));
- for (mult,q) in sort_by_height(branch_std(P,bound))
-  do let hw=highest_weight(K0_param(LKT(q),x)) in
-    prints(mult, "*", hw, " ", dimensions(q)[0]
-          ,  "    ", height(q))
-  od)
-
-
-set print_branch_K_std_long(ParamPol P, int bound)=void:
-print_branch_K_std_long(P,KGB(P.real_form,0),bound)
-
-
-
-{ these definitions promote Param->ParamPol without relying on coercion }
-set print_branch_std (Param p,KGBElt x, int bound) = void:
-  print_branch_std(ParamPol:p,bound)
-set print_branch_std (Param p, int bound) = void:
-  print_branch_std(ParamPol:p,bound)
-set print_branch_std_long (Param p,KGBElt x, int bound) = void:
-  print_branch_std_long(ParamPol:p,x,bound)
-set print_branch_std_long (Param p, int bound) = void:
-  print_branch_std_long(ParamPol:p,bound)
->>>>>>> da70f33e
 
 set print_K_signature_irr (Param p,KGBElt x,int bound) = void:
 ( let form=hermitian_form_irreducible(p) then P=int_part(form),Q=s_part(form) in
@@ -187,21 +147,4 @@
 )
 
 set print_K_signature_irr (Param p,int bound) = void:
-  print_K_signature_irr(p,KGB(real_form(p),0),bound)
-
-{similar to print_branch_std_long, except that K-types are given 
- by their highest weight on K_0}
-set print_branch_K_std_long(ParamPol P, KGBElt x, int bound)=void:
-( prints("rho_K=", rho_K(x));
- for (mult,q) in sort_by_height(branch_std(P,bound))
-  do let hw=highest_weight(K0_param(LKT(q),x)) in
-    prints(mult, "*", hw, " ", dimensions(q)[0]
-          ,  "    ", height(q))
-  od
-)
-
-set print_branch_K_std_long(ParamPol P, int bound)=void:
-print_branch_K_std_long(P,KGB(P.real_form,0),bound)
-
-set print_branch_hermitian_form_irreducible(Param p,int N)=
-print_branch_irr_long(hermitian_form_irreducible(p),N)+  print_K_signature_irr(p,KGB(real_form(p),0),bound)