<basic.at
<Weylgroup.at { for |lengthens| (both forms) }
<W_orbit.at

<<<<<<< HEAD
{ An element of the (\delta-extended) Tits group is represented by
  (RootDatum rd,ratvec v,mat theta) representing \exp(2i\pi v) \sigma_w d
  where \theta is the the action of wd on X^*, with w\in W and d is a
  distinguished involution of that lattice (we need to allow both d=\delta and
  d=identity in order to get a group, with multiplication and inverse). We can
  do without explicitly representing d, since we shall work with the image
  under \theta of the set of positive (co)roots, which set d stabilises.
=======
{ An element of the (\delta-extended) Tits group is represented by (RootDatum
  rd,ratvec v,mat theta) representing \exp(2\ii\pi v) \sigma_w d where \theta is
  the the action of wd on X^*, with w\in W and d is a distinguished involution
  of that lattice, allowing for both d=\delta and d=identity. In fact we do not
  directly represent w (separately from d), although we do implement
  multiplications by elements of W (where w represents the canonical lift
  \sigma_w) and we do have a well defined notion of length change for such
  operations, in terms of counting roots in the \theta image of the poscoroots.
>>>>>>> c33168b8

  So v is a rational coweight taken modulo 1; theta need not be an involution.
  Note that theta is defined as operating from left on X^*; for left action of
  theta on v, use the transpose inverse (right-multiply v by inverse(theta)).

  The set of values for which \theta is the identity is the torus, an Abelian
  normal subgroup of our Tits group. The basic ingredients of the groups
  structure are the fact that (\sigma_s)^2 for Weyl group generators is a tutus
  element m_s, represented by v=simple_coroot(rd,s)/2, and the commutation
  relations \sigma_s*v=s(v)*\sigma_s where s(v)=v*M_s for the matrix M_s of s.

  Note that if we had used a doubled scale for v (and consequently the map
  $z\mapsto\exp(\ii\pi)$ as well as reduction modulo 2 rather than 1), this
  would have avoided many divisions by 2; it might have been a better idea.
}

set_type [ Tits_elt = (RootDatum root_datum,ratvec torus_part,mat theta) ]

{ equality test assumes the root data agree, without check (though it could) }
set = (Tits_elt(,v,theta),Tits_elt(,u,eta)) = bool: =(v-u)%1 and theta=eta
set != ((Tits_elt,Tits_elt)p) = bool: not =p

{ identity in Tits group }
set tits_identity (RootDatum rd) = Tits_elt:
  let r=rank(rd) in (rd,ratvec:null(r),id_mat(r))

{ element (torus factor=1)*delta in twisted Tits group }
set tits_delta (RootDatum rd,mat delta) = Tits_elt: (rd,null(rank(rd)),delta)
set tits_delta (RealForm G) = Tits_elt:
  tits_delta(RootDatum:G,distinguished_involution(InnerClass:G))

{ right multiplication by sigma_s, where s must index a simple root }
set right (Tits_elt(rd,v,theta), int s) = Tits_elt:
  ( rd
  , if lengthens(rd,theta,s) { valid even if theta=w.delta not in W }
    then v
    else v+coroot(rd,s)*theta.inverse/2 { got theta' m_s; permute factors }
    fi % 1
  , right_reflect(rd,theta,s)
  )

{ left multiplication by sigma_s, where s must index a simple root }
set left (int s,Tits_elt(rd,v,theta)) = Tits_elt:
  ( rd
  , { first sigma_a must cross exp(v), so act by s on v by coreflection: }
    let v1 = coreflect(rd,v,s) in
    if lengthens(rd,s,theta) { again valid even if theta=w.delta is not in W }
    then v1
    else v1+coroot(rd,s)/2 { second term represents m_s = sigma_s^2 }
    fi % 1
  , left_reflect(rd,s,theta)
  )

{ multiplication by canonical lift of WeylElt }
set left (WeylElt w,Tits_elt xi) = Tits_elt:
  assert(w.root_datum=xi.root_datum);
  for s in w.word ~ do xi:=left(s,xi) od; xi

set right (Tits_elt xi, WeylElt w) = Tits_elt:
  assert(w.root_datum=xi.root_datum);
  for s in w.word do xi:=right(xi,s) od; xi

{ left multiply by simple generator with a torus part: \exp(2i\pi v)\sigma_s }
set left ((ratvec,int)(v,s), Tits_elt xi) = Tits_elt:
  let (rd,u,phi) = left(s,xi) in (rd,(u+v)%1,phi)

{ right multiply by simple generator with a torus part: \exp(2i\pi v)\sigma_s }
set right (Tits_elt xi, (ratvec,int)(v,s)) = Tits_elt:
  let (rd,u,phi) = right(xi,s) in (rd,(v*xi.theta.inverse+u)%1,phi)

{ conjugate by simple generator sigma_s }
set conjugate (int s, Tits_elt xi) = Tits_elt:
  let sigma_s_inv = (ratvec,int): (coroot(xi.root_datum,s)/2 {=m_s},s) in
  right(left(s,xi),sigma_s_inv)

{ conjugate by canonical lift sigma_w of Weyl group element }
set conjugate (WeylElt w, Tits_elt xi) = Tits_elt:
  for s in w.word ~ do xi:=conjugate(s,xi) od; xi

{
  for general multiplication, we allow theta and eta to be in either of the
  W-cosets (that of the identity and of \delta). The basic formula is that if
  \sigma_w denotes the canonical lift of w to the Tits group, then one has

         \sigma_{w_1} \sigma_{w_2} = m_{S(w_1,w_2)} \sigma_{w_1 w_2} ,

  where the set of posroots

         S(w_1,w_2) = \Delta^+ \cap w( \Delta^- \cap w'(\Delta^+) ) ,

  is transformed into a torus element m_{S(w_1,w_2)} by applying the map
  v\mapsto\exp(\pi\ii t) to the sum of the corresponding coroots. (The proof is
  by induction on the length of w_1: for the statrting case w_1=e, the set S is
  empty making the result trivial. Otherwise write w_1=sw with l(w)<l(w_1):
  then S(w_1,w_2) is obtained from s.S(w,w_1) (which is a set of posroots) by
  possibly adding the simple root \alpha_s, in the case l(w_1w_2)<l(ww_2).)

  The code below actually computes S using matrices representing coroots as
  their columns (so that the passage from S to m_S is obtained by taking the
  half-sum of the columns modulo 1). The action of \theta,\eta on such a matrix
  is then by left multiplication by the transpose inverse (a right-action).
}
set multiply (Tits_elt(rd,v,theta), Tits_elt({assume rd},u,eta)) = Tits_elt:
  let tt1 = ^theta.inverse
  , neg_crs = columns_with(is_negative_coroot(rd),^eta.inverse*poscoroots(rd))
  in
  ( rd
  , ( v + tt1*u + sum(columns_with(is_positive_coroot(rd),tt1*neg_crs))/2 ) % 1
  , theta*eta
  )

set * = multiply@(Tits_elt,Tits_elt)

{ inverse uses the bicycle lemma (note the (2\.../2) "bicycle" structure):
   sigma_w*sigma_{w^{-1}} = exp(2\pi i(rho^vee-rho^vee*w^{-1})/2)
   {this is a joke; the two 2's cancel, but doing so destroys the bicycle image}
  whence
   inverse(Tits_elt:(0,theta)) = Tits_elt:(rho_check*(1-theta)/2,inverse(theta))
  (this formula remains valid in both cosets of W)
  and inverse(Tits_elt:(v,theta))=inverse(Tits_elt:(0,theta))*\exp(2\pi i * -v)
    = Tits_elt:(rho_check*(1-theta)/2-v*theta,inverse(theta))
}
set inverse (Tits_elt(rd,v,theta)) = Tits_elt:
  (rd, (rho_check(rd)*(1-theta)/2 - v*theta) % 1, theta.inverse)

{ canonical lift of Weyl group element, assumed reduced, to Tits group }
set lift (WeylElt w) = Tits_elt: left(w,tits_identity(w.root_datum))

{ canonical lift of Weyl group element to \delta-twisted Tits group }
set lift (mat delta, WeylElt w) = Tits_elt:
  left(w,tits_delta(w.root_datum,delta))
set lift (RealForm G, WeylElt w) = Tits_elt: left(w,tits_delta(G))


{ Tits element raised to an integer power }
set ^ (Tits_elt !xi, int n) = Tits_elt:
  if   >n then let result=xi in for :n-1 do result*:=xi od; result
  elif <n then let !xi1=xi.inverse then result=xi1 in
          for :n-1 do result*:=xi1 od; result
  else tits_identity(xi.root_datum)
  fi

{this only works if the torus part is of order 2 (in the ajdoint group?)}
set order (Tits_elt xi) = int:
  let id=tits_identity(xi.root_datum), d=order(xi.theta)
  in if xi^d=id then d elif xi^(2*d)=id then 2*d else error() fi<|MERGE_RESOLUTION|>--- conflicted
+++ resolved
@@ -2,15 +2,6 @@
 <Weylgroup.at { for |lengthens| (both forms) }
 <W_orbit.at
 
-<<<<<<< HEAD
-{ An element of the (\delta-extended) Tits group is represented by
-  (RootDatum rd,ratvec v,mat theta) representing \exp(2i\pi v) \sigma_w d
-  where \theta is the the action of wd on X^*, with w\in W and d is a
-  distinguished involution of that lattice (we need to allow both d=\delta and
-  d=identity in order to get a group, with multiplication and inverse). We can
-  do without explicitly representing d, since we shall work with the image
-  under \theta of the set of positive (co)roots, which set d stabilises.
-=======
 { An element of the (\delta-extended) Tits group is represented by (RootDatum
   rd,ratvec v,mat theta) representing \exp(2\ii\pi v) \sigma_w d where \theta is
   the the action of wd on X^*, with w\in W and d is a distinguished involution
@@ -19,7 +10,6 @@
   multiplications by elements of W (where w represents the canonical lift
   \sigma_w) and we do have a well defined notion of length change for such
   operations, in terms of counting roots in the \theta image of the poscoroots.
->>>>>>> c33168b8
 
   So v is a rational coweight taken modulo 1; theta need not be an involution.
   Note that theta is defined as operating from left on X^*; for left action of
