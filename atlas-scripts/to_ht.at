<basic.at
<hermitian.at
<convert_c_form.at
{preferred to_ht(ParamPol,int)}
{ set to_ht0(int N) = (ParamPol->ParamPol): (ParamPol P):
    let (below,)=height_split(P,N+1) in below }

{following is better in is_unitary_to_ht(E6_q.trivial,24):
took 60 seconds versus 80 for above}

{set to_htA(int N) = (ParamPol->ParamPol):(ParamPol P):
let result=0*P,zero=0*P,left=P in
while (not(left=zero) and not(height(first_param(left))> N)) do result+:=(first_term(left));
left-:=(first_term(left)) od; result}

{following is better still...}
{set to_htB(int N) = (ParamPol->ParamPol):(ParamPol P):
let result=0*P, Mon = monomials(P), i=0 in
while (i < #Mon and height(Mon[i])<N+1) do result+:=(P[Mon[i]],Mon[i]); i+:=1 od; result}

<<<<<<< HEAD
{set to_htC(int N) = (ParamPol->ParamPol):(ParamPol P):
let Mon = monomials(P), i=0 in 
0*P + while (i < #Mon and height(Mon[i])<N+1) do (P[Mon[i]],Mon[i]) next i+:=1 od}

{per Marc 11/11/21! MUCH faster}
set to_ht(int N) = (ParamPol->ParamPol):(ParamPol P):
null_module(P.real_form) + for c@p in P do if (height(p) <= N) then
(c,p) else break fi od
=======
set to_ht (int N) = (ParamPol->ParamPol): (ParamPol P):
  let (below,)=height_split(P,N) in below
>>>>>>> 9287476c

set to_ht (KTypePol P,int N) = KTypePol:
  let (below,)=height_split(P,N) in below

set full_deform_to_ht(Param p, int N) = to_ht(full_deform(p),N)

set twisted_full_deform_to_ht(Param p,int N) = KTypePol:
  to_ht(twisted_full_deform(p),N)

set KL_sum_at_s_to_ht(int N) = (Param p)ParamPol:
  to_ht(N)(KL_sum_at_s(p))

set twisted_KL_sum_at_s_to_ht(int N) = (Param p) ParamPol:
  to_ht(N)(twisted_KL_sum_at_s(p))

{.write c-invariant form on standard module as a ParamPol of
standardrepKs to specified height.}

set c_form_std_to_ht(int N) = (Param->KTypePol):(Param p):
{ never involves |twisted_full_deform| }
   full_deform_to_ht(p,N)

set twisted_c_form_std_to_ht(int N) = (Param p)KTypePol:
   twisted_full_deform_to_ht(p,N)

{    c_form_to_ht on irreducible representations   }

set oriented_KL_sum_to_ht  (int N) = (Param p)ParamPol:
   let ori_nr_p = orientation_nr(p) in  null_module(real_form(p)) +
   for c@q in KL_sum_at_s_to_ht(N)(p) do (c*orientation_nr_term(ori_nr_p,q),q) od

{ untwisted |c_form_irreducible|, for efficiency; only used in equal rank case }
{.c-invariant form on irreducible module of p as ParamPol of standardrepKs.}
set c_form_irreducible_to_ht (Param p,int N) = KTypePol:
  map(c_form_std_to_ht(N), oriented_KL_sum_to_ht(N)(p) )

{    twisted_c_form_irreducible_to_ht   }

{ utility: compute fixed and unfixed contributions to c-form on irreducible(p)
  no deformation is done, but orientation numbers are included;
  fixed contributions are already halved; for unfixed ones this needs to wait
}
set twisted_c_form_irreducible_contributions_to_ht(Param p,int N) =
    (ParamPol,ParamPol): { (fixed part, 2*unfixed part) }
  let G=p.real_form, ori_nr_p = orientation_nr(p)
  then formula = (1+s)*KL_sum_at_s_to_ht(N)(p) + (1-s)*twisted_KL_sum_at_s_to_ht(N)(p)
  in { two value-producing loops can be a lot more efficient than one: }
  ( G.null_module +
      for c@q in formula
      do if twist(q)=q then [(half(c)*orientation_nr_term(ori_nr_p,q),q)]
         else []
	 fi
      od.##
   , G.null_module +
      for c@q in formula
      do if twist(q)=q then []
         else [(c*orientation_nr_term(ori_nr_p,q),q)]
	 fi
      od.##
  )

{ The following function implements algorithm from Vogan in email 9/22/16:
  * for each delta-fixed term q add c_form_std(q) (fully twisted-deformed)
  * for each pair {q,delta(q)} add q.K_type_pol (deformation to nu=0 of q).
  For second kind it it convenient to add q.K_type_pol and delta(q).K_type_pol
  separately and at the end divide the sum of such contributions by 2.
}
{.twisted c-invariant form to height N on an irreducible in terms of
standardrepKs.}

set twisted_c_form_irreducible_to_ht (Param p,int N) = KTypePol:
( let (fixed,unfixed)=twisted_c_form_irreducible_contributions_to_ht(p,N)
{ |1+s| divides |unfixed|, no need for |scale_extended|; take half at |nu=0| }
  in map(twisted_c_form_std_to_ht(N),fixed)+half(unfixed.K_type_pol)
)

{.Hermitian form to ht on a irreducible module, normalization from its
initial term.}

set hermitian_form_irreducible_to_ht (Param p,int N) = KTypePol:
  if is_equal_rank(real_form(p))
  then c_form_irreducible_to_ht(p,N) { not twisted, in equal rank case this is faster }
  else  check_hermitian(p,true); twisted_c_form_irreducible_to_ht(p,N)
  fi.convert_cform_hermitian

{ compute Hermitian form to ht on p, and report if it is unitary }
set is_unitary_to_ht (Param p,int N) = bool:
  p.is_hermitian and hermitian_form_irreducible_to_ht(p,N).is_pure

{
atlas> set N=13^4   (28561)
Variable N: int (overriding previous instance, which had type int)
atlas>  set sph(ratvec nu) = parameter(x_open(F4_s),F4_s.rho,nu)
Defined sph: (ratvec->Param)
atlas> set Q= for j:N do sph([j%13,(j\13)%13,(j\169)%13,(j\2197)%13]/12) od
Variable Q: [Param]

{ A list of the 28561 spherical reps of F4_s with continuous
parameter nu in [0,1]^4 having denominators 12. }

atlas> void:for q@j in Q do if(is_unitary_to_ht(q,11) and not is_unitary(q)) then prints(j,"  11  ",is_unitary_to_ht(q,11),"   15  ",is_unitary_to_ht(q,15),"    16  ",is_unitary_to_ht(q,16),"    22  ",is_unitary_to_ht(q,22),"   infty  ",is_unitary(q)) fi od

}

{
set to_htB(int N) = (ParamPol->ParamPol):(ParamPol P):
let result=0*P, Mon = monomials(P), i=0 in
while (i < #Mon and height(Mon[i])<N+1) do result+:=(P[Mon[i]],Mon[i]); i+:=1 od; result
}

{

set CF=character_formula(E7_s.trivial)
set TR = for j:25 do prints(j); to_ht(5*j)(CF) od
set TR = for j:25 do prints(j); to_htB(5*j)(CF) od

}<|MERGE_RESOLUTION|>--- conflicted
+++ resolved
@@ -18,19 +18,9 @@
 let result=0*P, Mon = monomials(P), i=0 in
 while (i < #Mon and height(Mon[i])<N+1) do result+:=(P[Mon[i]],Mon[i]); i+:=1 od; result}
 
-<<<<<<< HEAD
-{set to_htC(int N) = (ParamPol->ParamPol):(ParamPol P):
-let Mon = monomials(P), i=0 in 
-0*P + while (i < #Mon and height(Mon[i])<N+1) do (P[Mon[i]],Mon[i]) next i+:=1 od}
 
-{per Marc 11/11/21! MUCH faster}
-set to_ht(int N) = (ParamPol->ParamPol):(ParamPol P):
-null_module(P.real_form) + for c@p in P do if (height(p) <= N) then
-(c,p) else break fi od
-=======
 set to_ht (int N) = (ParamPol->ParamPol): (ParamPol P):
   let (below,)=height_split(P,N) in below
->>>>>>> 9287476c
 
 set to_ht (KTypePol P,int N) = KTypePol:
   let (below,)=height_split(P,N) in below
