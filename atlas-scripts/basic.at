{ Union types for built-in |linear_solve| and versions of |solve| below
  Such types cannot share |void| tag, so we choose distince ones }

set_type One_of<S,T> = ( S fail | T succeed ) !
set_type Maybe<T>    = ( void none | T some) !
set_type linear_solution = Maybe<(vec,int,mat)> { for built-in |linear_solve| }

set where() = void:
   for line@i in back_trace
   do if line[:3]="In " then prints([i]," ",line) fi
   od

any_type S,T begin
set succeeds (One_of<S,T> v) = bool: case v | fail: false | succeed: true esac
set can = succeeds@One_of<S,T> { because |if can(solve(eqn))| sounds better }

set to_list (One_of<S,T> v) = [T]: case v | fail: [] | succeed(x): [x] esac

set requisition (string message) = (One_of<S,T> v) T:
    case v | fail: error(message) | succeed(v): v esac
set requisition = (One_of<S,T>->T):
    requisition("No solution found; having one was required")
set print_lines ([T] a) = void: for x in a do prints(x) od
end
set ! = print_lines@T[T] { allow printing any list line-by-line as |list!| }

set !minus_1 = -1 { used to be more efficient than |-1|, now equally efficient }

set # (int n)= [int]: for i:n do i od       { [0,1,...,n-1] }
set # (bool b) = int: if b then 1 else 0 fi { Iverson symbol }
set sign (bool b) = int: { |(-1)^#b|, i.e.: } if b then -1 else 1 fi

set ^ = !=@(bool,bool) { simple exclusive or }

set assert (bool b,(->string) report) = void: if not b then error(report()) fi
set assert (bool b) = void: assert(b,@:"assertion failed") { default message }
set assert (bool b,string message) = void: if not b then error(message) fi

{ bitsets encoded as functions (int->bool) together with upper bound |limit| }

set list (int limit, (int->bool) predicate) = [int]:
  for i:limit if predicate(i) do i fi od
set complement (int limit,(int->bool) predicate) = [int]:
  for i:limit if not predicate(i) do i fi od
set complement (int n, [int] list) = [int]:
  let N = to_bitset(list)
  in complement(n,(int i)bool: bitwise_subset([i].to_bitset,N))

set count (int limit,(int->bool) predicate) = int:
  let c=0 in for i:limit do if predicate(i) then c+:=1 fi od; c

set all ([bool] p) = bool:
  for x in p do if not x then return false fi od; true
set any ([bool] p) = bool:
  for x in p do if x then return true fi od; false
set none ([bool] p) = bool:
  for x in p do if x then return false fi od; true
set first ([bool] p) = int:
  for x@i in p do if x then return i fi od; -1
set last ([bool] p) = int:
  let i=#p-1 in while >=i and not p[i] do i-:=1 od; i
set count ([bool] p) = int: { count (sum) number of truths in list }
  let c=0 in for b in p do if b then c+:=1 fi od; c
set XOR ([bool] p) = bool: { exclusive or (sum modulo 2) of all truths in list }
  let c=false in for b in p do c:=(c!=b) od; c

{ if evaluating conditions is expensive, procedure them with '@:' and call: }
set all ([(->bool)] p) = bool:
  for x in p do if not x() then return false fi od; true
set any ([(->bool)] p) = bool:
  for x in p do if x() then return true fi od; false
set none ([(->bool)] p) = bool:
  for x in p do if x() then return false fi od; true
set first ([(->bool)] p) = int:
  for x@i in p do if x() then return i fi od; -1
set last ([(->bool)] p) = int: { this is somewhat more efficient than first }
  let i=#p-1 in while >=i and not p[i]() do i-:=1 od; i
{ there are no lazy versions of |count| and |XOR| }

{ if cases to test are produced as predicates of an integer, one can use: }
set all (int limit,(int->bool) predicate) = bool:
  for i:limit do if not predicate(i) then return false fi od; true
set any (int limit,(int->bool) predicate) = bool:
  for i:limit do if predicate(i) then return true fi od; false
set none (int limit,(int->bool) predicate) = bool:
  for i:limit do if predicate(i) then return false fi od; true
set first (int limit,(int->bool) predicate) = int:
  for i:limit do if predicate(i) then return i fi od; -1
set last (int limit,(int->bool) predicate) = int:
  for i:limit ~do if predicate(i) then return i fi od; -1

{ with values stored in an array, similar functions can be applied to it }
any_type T begin

set all ([T] L,(T->bool) predicate) = bool:
  all(#L,(int i)bool:L[i].predicate)
set any ([T] L,(T->bool) predicate) = bool:
  any(#L,(int i)bool:L[i].predicate)
set none ([T] L,(T->bool) predicate) = bool:
  none(#L,(int i)bool:L[i].predicate)
set first ([T] L,(T->bool) predicate) = int:
  first(#L,(int i)bool:L[i].predicate)
set last ([T] L,(T->bool) predicate) = int:
  last(#L,(int i)bool:L[i].predicate)

{ Generic functions on any type with a provided total ordering }

{ minimum or maximum of 2 candidates }
set min ((T,T->bool)leq) = (T x, T y) T: if leq(x,y) then x else y fi
set max ((T,T->bool)leq) = (T x, T y) T: if leq(x,y) then y else x fi

{ extensions of these to lists of any posiitve length }
set min_list ((T,T->bool)leq) = ([T] a) T:
  let l=#a in assert(l.>,"Minimum of an empty list");
  let m=a~[0] in for i:l-1 do if not leq(m,a[i]) then m:=a[i] fi od; m
set max_list ((T,T->bool)leq) = ([T] a) T:
  let l=#a in assert(l.>,"Maximum of an empty list");
  let m=a~[0] in for i:l-1 do if not leq(a[i],m) then m:=a[i] fi od; m

{ versions seeded with a "limit value" to use in case of an empty list }
set min_init ((T,T->bool)leq) = (T !seed) ([T]->T):
  ([T] l)T: let m=seed in for a in l do if not leq(m,a) then m:=a fi od; m
set max_init ((T,T->bool)leq) = (T !seed) ([T]->T):
  ([T] l)T: let m=seed in for a in l do if not leq(a,m) then m:=a fi od; m

{ position of first occurrence of minimum, or -1 }
set mindex ((T,T->bool)leq) = ([T] a) int:
  let l=#a in
  if =l then -1
  else let p=0, m=a[0] in
    for i:l-1 from 1 do if not leq(m,a[i]) then set (p,m):=(i,a[i]) fi od; p
  fi

set maxdex ((T,T->bool)leq) = ([T] a) int:
  let l=#a in
  if =l then -1
  else let p=0, m=a[0] in
    for i:l-1 from 1 do if not leq(a[i],m) then set (p,m):=(i,a[i]) fi od; p
  fi

set is_member   ((T,T->bool) eq) = ([T] v) (T->bool):
  (T val)bool: any(#v,(int i)bool: eq(v[i],val))
set isnt_member ((T,T->bool) eq) = ([T] v) (T->bool):
  (T val)bool: none(#v,(int i)bool: eq(v[i],val))

set reverse ([T] r) = [T]: for x in r do x ~od

end

{ binary search first |i| in [low,high) with |pred(i)|, or |high| if none }
{ of course |pred| is assumed monotonic here: $pred(i)\implies pred(i+1)$ }
set binary_search_first ((int->bool)pred, int low, int high) = int:
  while low<high
  do let mid=(low+high)\2 in if pred(mid) then high:=mid else low:=mid+1 fi
  od; low

any_type T begin
set binary_search_first ((T,T->bool) leq) = (T,[T]->Maybe<int>):
  (T x,[T] a) Maybe<int>:
  let low=0, high=#a in
  while low<high
  do let mid=(low+high)\2
  in if leq(x,a[mid]) then high:=mid else low:=mid+1 fi
  od { now low=high and leq(x,a[i]) iff low<=i }
; if low<#a and leq(a[low],x) then some(low) else none() fi
end

set binary_lookup = binary_search_first(<=@(int,int))
set binary_lookup = binary_search_first(<=@(string,string))

set locate_sorted ([int] v,int lwb) = int: { first index of entry >= |lwb| }
  binary_search_first((int i):v[i]>=lwb,0,#v)

{ transform "stops" representation of weakly increasing function to function }
set from_stops ([int] stops) = (int->int):
  { at |k| find last index |i| with |stops[i]<=k|; calculated via complement }
  (int k): locate_sorted(stops,k+1)-1 { find first excess, then back up 1 }


{                               Integers                                }

set abs (int k)= int: if <k then -k else k fi
set sign (int k)= int: case k then -1 in 0 else 1 esac

set is_odd  (int n) = bool: !=n%2
set is_even (int n) = bool:  =n%2

set min = min(<=@(int,int))
set max = max(<=@(int,int))
set min = min_list(<=@(int,int))
set max = max_list(<=@(int,int))
set min = min_init(<=@(int,int))
set max = max_init(<=@(int,int))
set min_loc = mindex(<=@(int,int))
set max_loc = maxdex(<=@(int,int))

set gcd = (int,int->int): { greatest common divisor; no size limit }
   let limit = 2^31 in
   (int a,int b) int:
   if   case a then a:=-a in return abs(b) else a esac<limit then [a,b%a].gcd
   elif case b then b:=-b in return a      else b esac<limit then [a%b,b].gcd
   else { too big for |vec|, so do Euclid's algorithm explicitly }
      while let r=a%b in r.!= do a:=b; b:=r od; b
   fi

{ the following cannot be called |gcd|: too close to built-in |gcd@vec| }
set gcd_big([int] v) = int:
   let d=0 in for x in v do if (d:=gcd(d,x))=1 then break fi od; d

set lcm (int a,int b) = int: let d=gcd(a,b) in if d=1 then a*b else a\d*b fi.abs

set lcm ([int] v) = int: let m=1 in for x in v do m:=lcm(m,x) od; m

set =  ((int,int)(x0,y0),(int,int)(x1,y1)) = bool: x0=x1 and y0=y1
set != ((int,int)(x0,y0),(int,int)(x1,y1)) = bool: x0!=x1 or y0!=y1

{ scalar multiplication of list (note: *@(vec,int) returning vec is built-in) }
set * (int c,[int] r) = [int]: for a in r do c*a od

{ sum, product of a list of values }
set sum ([int] r) = int: let s=0 in for a in r do s+:=a od; s
set product ([int] r) = int: let p=1 in for a in r do p*:=a od; p

set half (int n) = int: let (q,r)=n\%2 in assert(=r,"Inexact halving"); q
set exact_divide (int a, int b) = int:
    let (q,r)=a\%b in assert(=r,"Inexact division"); q

set int_format = to_string@int

set is_member   = ([int]->(int->bool)): is_member(=@(int,int))
set isnt_member = ([int]->(int->bool)): isnt_member(=@(int,int))

{ when |v| is known to be sorted (and long), this can be done faster }
set is_member_sorted ([int] v) = (int->bool):
  let l=#v in
  case l { special cases for |l<=5| }
  in (int .): false
  , (int n): n=v[0]
  , (int n): n=v[0] or n=v[1]
  , (int n): case n-v[1] then n=v[0] in true else n=v[2] esac
  , (int n): if n<v[2] then n=v[0] or n=v[1] else n=v[2] or n=v[3] fi
  , (int n):
       case n-v[2] then n=v[0] or n=v[1] in true else n=v[3] or n=v[4] esac
  else
     (int n)bool: succeeds(binary_lookup(n,v))
  esac
set isnt_member_sorted ([int] v) = (int->bool):
  let member = is_member_sorted(v) in (int n): not member(n)

set is_member_bitset (int i,int B) = bool: bitwise_subset([i].to_bitset,B)

set is_member_fast (vec L) = (int->bool):
   let B=L.to_bitset in (int n) bool: is_member_bitset(n,B)
set isnt_member_fast  (vec L) = (int->bool):
   let B = ~L.to_bitset in (int n) bool: is_member_bitset(n,B)

set is_subset (vec S,vec L) = bool: bitwise_subset(S.to_bitset,L.to_bitset)
set is_disjoint (vec S,vec L) = bool: bitwise_subset(S.to_bitset,~L.to_bitset)

set contains (vec S) = (vec->bool):
   let b = S.to_bitset in (vec L)bool: bitwise_subset(b,L.to_bitset)
set contains (int s) = (vec->bool): contains(vec:[s])

set is_subset_of (vec L) = (vec->bool):
   let b = L.to_bitset in (vec S)bool: bitwise_subset(S.to_bitset,b)
set is_disjoint_from (vec L) = (vec->bool):
   let b = ~L.to_bitset in (vec S)bool: bitwise_subset(S.to_bitset,b)

set set_bit_positions (int n) = vec:
   assert(n.>=,"Infinite number of set bits for negative number");
   while let pow = AND_NOT(n,n-1) in !=pow do n-:=pow; bit_length(pow)-1 od


set is_subset_of_sorted ([int] sorted) = ([int]->bool):
   let test = is_member_sorted(sorted) in
   ([int] S)bool: all(#S,(int i)bool: test(S[i]))
set is_disjoint_from_sorted ([int] sorted) = ([int]->bool):
   let test = isnt_member_sorted(sorted) in
   ([int] S)bool: all(#S,(int i)bool: test(S[i]))

set bitwise_intersection ([int] ns) = int:
   let a=-1 in for n in ns do a:=AND(a,n) od; a
set bitwise_union ([int] ns) = int:
   let a=0 in for n in ns do a:=OR(a,n) od; a

set fac (int n) = int: let p=1 in for i:n-1 from 2 do p *:=i od; p
set ! = fac@int { allo conventional factorial notation }

{ convert to base n as polynomial: small coef polynomial evaluating to k at n }
set to_base_poly (int n) = (int->vec):
  (int k): assert(k.>=); let r=0{dummy for multi-assign} in
  vec: while !=k do set (k,r):=k\%n; r od

set to_base (int n, (int->string) digit) = (int->string):
  let tbp=to_base_poly(n) in
  (int k) string: for c in tbp(k) ~do c.digit od.##

set binary = (int->string):
  let f=to_base(2,to_string@int) in
  (int n)string: if n.< then "-"##f(-n) else f(n) fi

set digits36 = (int->string): { map digits in base up to 36 to a letter }
  let !shift = "A".ascii-10
  in (int k)string: if k<=9 then k.to_string else ascii(k+shift) fi

set hexadecimal = (int->string):
  let !shift = "A".ascii-10 then f=to_base(16,digits36@int)
  in (int n)string: if n.< then "-"##f(-n) else f(n) fi

{                           Rational numbers                            }

set numer (rat a) = let (n,)=%a in n
set denom (rat a) = let (,d)=%a in d

set is_integer (rat r) = bool: denom(r)=1
set sign (rat a) = int: sign(numer(a)) { denominator is always positive }

set abs (rat a) = rat: sign(a)*a

set \ ((rat,rat)p) = int: floor(/p)
set \% ((rat,int)p) = (int,rat): (\p,%p) { shouldn't these two be built-in? }
set \% ((rat,rat)p) = (int,rat): (\p,%p)

{ these are mostly for ratvec arguments, but [rat] avoids coercion from vec }
set floor ([rat] v) = vec: for a in v do floor(a) od
set ceil  ([rat] v) = vec: for a in v do  ceil(a) od

set min = min(<=@(rat,rat))
set max = min(<=@(rat,rat))
set min = min_list(<=@(rat,rat))
set max = min_list(<=@(rat,rat))
set min = min_init(<=@(rat,rat))
set max = min_init(<=@(rat,rat))
set min_loc = mindex(<=@(rat,rat))
set max_loc = maxdex(<=@(rat,rat))

set sum ([rat] r) = rat: let s=rat:0 in for a in r do s+:=a od; s
set product ([rat] r) = rat: let p=rat:1 in for a in r do p*:=a od; p

{ extend built-in scalar product of vectors to list of rationals case }
set * ([rat] v, [rat] w) = rat:
   let s=rat:0 in for vi@i in v do s +:= vi*w[i] od; s

set * ([int] v, [rat] w) = rat:
   let s=rat:0 in for vi@i in v do s +:= vi*w[i] od; s

{ make a rational into an integer if possible }
set rat_as_int (rat r) = int:
  let (n,d)=%r in if d=1 then n else error("Not an integer") fi

set with_decimals (int n) = (rat->string): (rat r) string:
(  let sign=if >=r then "+" else r:=-r; "-" fi, i=floor(r), f=frac(r)
in sign
## i.to_string ## "."
## for :n do let x=10*f in x.floor.to_string next f:=x.frac od.##
)


{                               Strings                                 }

set !new_line = ascii(10) { including this in a string passes to a new line }

set char_index (string c, string s) = int: first(#s,(int i)bool: c=s[i])

set is_member   = ([string]->(string->bool)): is_member(=@(string,string))
set isnt_member = ([string]->(string->bool)): isnt_member(=@(string,string))

set + = ##@(string,string) { + aliases string concatenation "ax" ## "is" }
set * = (string,int->string): { repeat string; use recursive doubling }
  let rec_fun rep(string s,int n) = string:
    if n=1 then s
    else let (q,r)=n\%2 then half=rep(s,q) in
      half + if =r then half else half+s fi
    fi
  in (string s,int n) string: if <=n then "" else rep(s,n) fi
set * (int n,string s) = string: s*n { allow factor to come first }

set + (string s, int i)= string: s + int_format(i)
set + (int i, string s)= string: int_format(i) + s

set + (string s, (int,int)(x,y)) = s + "(" + x + "," + y + ")"

set plural (int n) = string: if n=1 then "" else "s" fi
set plural (int n,string s) = string: n + if n=1 then s else s+"s" fi

set concat = ##@[string]
set join ([string] elts, string sep, string unit) = string:
   if =#elts then unit
   else elts[0] ## for elt in elts[1:] do sep ## elt od.##
   fi

set l_adjust (int w, string s) = string:
  let d=w-#s in if <=d then s else s##(" "*d) fi
set r_adjust (int w, string s) = string:
  let d=w-#s in if <=d then s else (" "*d)##s fi
set c_adjust (int w, string s) = string:
  let d=w-#s in if <=d then s else let h=d\2 in (" "*h) ## s ## (" "*(d-h)) fi

set width (int n) = int: #int_format(n)

set split (string S) = [string]: for l in S do l od

set split_lines (string text) = [string]:
( if text~[0]!=new_line then text := (text next text:="") ## new_line fi
; let last=0 in
  for c@i in text if c=new_line do text[last:i] next last:=i+1 fi od
)

set is_substring (string key, string text) = bool:
  let l=#key then n_tries=#text+1-l { number of interletter positions to try }
  in any(n_tries,(int start)bool: text[start:start+l]=key)

set fgrep (string s, string text) = [string]:
  for line in split_lines(text) if is_substring(s,line) do line fi od

set compact_string (ratvec v) = string:
   let (a,b)=%v in
   ([int]:a).to_string + if b=1 then "" else "/"+b.to_string fi

{				Generics				}

any_type S,T begin
set filter ((T->bool) pred) = ([T]->[T]):
  ([T] r): for x in r if pred(x) do x fi od

set map ((S->T) f) = ([S] a) [T]: for x in a do f(x) od

set split ([S,T] l) = ([S],[T]): ( for(s,)in l do s od, for(,t)in l do t od )

set zip ([S] a,[T] b) = [S,T]:
  if #a<=#b then for x@i in a do (x,b[i]) od else for y@i in b do (a[i],y) od fi

set transpose ([[T]] rr) = [[T]]:
{ only for rectangular array with at least one entry no information is lost }
  if #rr=0 then rr { avoid error for minimum of empty list }
  else for i: min(map(#@t([t]))(rr)) do for r in rr do r[i] od od
  fi

{ change one entry, in list-of-rows format }
set matrix_assign([[T]] a,int i, int j, T v) = [[T]]:
  let r = a[i] in a[i]:=[]; r[j]:=v; a[i]:=r; a

end

{                               Vectors                                 }

set vector (int n,(int->int)f) = vec: for i:n do f(i) od

{ standard basis in rank n }
set identity_row (int n,int i) = vec: for j:n do #(i=j) od

set ones (int n) = vec: for i:n do 1 od

set is_member   = ([vec]->(vec->bool)): is_member(=@(vec,vec))
set isnt_member = ([vec]->(vec->bool)): isnt_member(=@(vec,vec))

set ~ (vec v)= vec: v~[:]
set lower (int k,vec v)= vec: v[:k]
set upper (int k,vec v)= vec: v[k~:]
set drop_lower (int k,vec v)= vec: v[k:]
set drop_upper (int k,vec v)= vec: v[:k~]

set <= (vec v) = bool: >= -v { anti-dominance (in fundamental weight coords) }
set <  (vec v) = bool: > -v  { strict anti-dominance }

set sum (int l,[vec] list) = vec: { sum of vecs of constant length l }
  let result = null(l) in for v in list do result+:=v od; result
{ for large sums |sum(l#list)|, using |sum@mat|, might be marginally faster }

{ all words with letter |i| running over elements of |alphabets[i]| }
set all_words ([[int]] alphs) = mat: { keep |#alphs| even if one is empty }
  let rec_fun generate(int final) = [vec]:
     if =final then [null(0)]
     else final-:=1; let alphabet=alphs[final] in
	for prefix in generate(final)
	   for letter in alphabet do prefix#letter od
	od
     fi
  , size=#alphs
  in size # generate(size) { ensure column size |size|, even for empty set }

{ all words of length |#limits|, with letter |i| running over |#limits[i]| }
set all_words ([int] limits) = mat:
   for n in limits do #n od.all_words

set all_0_1_vecs (int n) = [vec]: all_words(for :n do 2 od)

any_type T begin

set rec_fun power_set (int n) = [[int]]: { indices where 0_1_vecs have 1 }
  if =n then [[]] else let p=power_set(n-:=1) in p ## for S in p do S#n od fi
set power_set ([T] S) = [[T]]:
  for inx in power_set(#S) do for i in inx do S[i] od od
set choices_from ([T] S, int k) = [[T]]: { all $k$-subsets of $S$ }
  if k>#S then []
  else { now we will assume $n\geq k$ }
    let rec_fun from_first(int n,int k) = [[T]]: { $k$ from first $n$ of $S$ }
      if k=0 then [[]] { unique choice of 0 }
      else { generate by final element, and concatenate }
        for i:n-k+1 from k-1
        do let Si=S[i] in for l in from_first(i,k-1) do l#Si od
        od.##
      fi
    in from_first(#S,k)
  fi

set multiplicity ((T,T->bool)eq) = (T,[T]->int):
  (T n, [T] S) int: for x in S do eq(x,n) od.count

end

set all_0_1_vecs_with_sum (int n,int k) = [vec]:
   let !zero = null(n) in
   for S in choices_from(#n,k)
   do let v=zero in for i in S do v[i]:=1 od; v
   od

{ index of |word| in |all_words(radix)| }
set mixed_radix_nr([int] radix) = (vec->int):
   (vec word) int: let s=0 in for l@i in word do s:=s*radix[i]+l od; s
{ its inverse, in other words, the function |f=mixed_radix_word(radix)| is
  such that |all_words(radix)| is equal to |for i:product(radix) do f(i) od| }
set mixed_radix_word([int] radix) = (int->vec):
  (int N) vec: for rad@i in radix ~do let (q,r)= N\%rad in N:=q; r ~od

{. number of times n occurs in [int] S .}

{add zeros to make total length =N}
set pad ([int] v,int N) = vec: v##null(N-#v)



{                               Matrices                                }

{ matrix defined by its dimension and expression for general entry }
set matrix ((int,int)(r,c),(int,int->int) f) = mat:
  r#for j:c do for i:r do f(i,j) od od

set n_rows    (mat m) = int: let (r,) = shape(m) in r
set n_columns = #@mat { this one is built in as a # operator overload }

set as_column (vec v) = mat: [v] { interpret v as single column }
set as_row = ^@vec               { interpret v as single row }

set ~ (mat A) = mat: { reverse rows and reverse columns }
  swiss_matrix_knife(45,A,0,0,0,0) { transform 45 = 36 + 9, rows&cols reversed }

set block_matrix (mat A,mat B) = mat:
  let ra=n_rows(A), rb=n_rows(B) then za=null(ra), zb=null(rb) in
  (ra+rb)# (for col in A do col##zb od ## for col in B do za##col od)

set block_matrix ([mat] list) = mat:
(  let m = sum(for A in list do n_rows(A) od), pos=0
in m
#  for A in list
   do let pre=null(pos) then {sequential!} post=null(m-(pos+:=n_rows(A))) in
      for col in A do pre##col##post od
   od.##
)

set main_diagonal (mat A) = vec:  for i:shape(A).min do A[i,i] od

{ test matrix against a multiple of the identity }
set = (mat m,int k) = bool: =(m-k)

{ add a column to a matrix, which is not predefined as operator # }
set # (mat m, vec v) = mat: n_rows(m) { require size match } # (columns(m)#v)
set # (vec v, mat m) = mat: n_rows(m) { require size match } # (v#columns(m))

{ add row to a matrix, which is similar; use operator ^ for it }
set ^ (mat m, vec v) = mat: n_columns(m) ^ (rows(m)#v)
set ^ (vec v, mat m) = mat: n_columns(m) ^ (v#rows(m))

set ## (mat A, mat B) = mat: { concatenate horizontally, must have same depth }
   n_rows(B) # (columns(A)##columns(B))
set ^ (mat A, mat B) = mat: { concatenate vertically, must have same width }
   n_columns(B) ^ (rows(A)##rows(B))

{ concatenate horizontally a list of matrices; each of n rows }
set ## (int n,[mat] L) = mat:
  n # ## for M in L do [vec]:M od

{ apply a function to all matrix entries }
set map_on (mat m) = ((int->int)->mat):
  let nr = n_rows(m)
  in ((int->int)f) mat: nr # for c in m do for e in c do f(e) od od

{ scalar multiplication }
set * (int c,mat m) = mat: map_on(m)((int e) int: c*e)
set - (mat m)= mat: { transform 36+128=164: 128 means negate entries }
  swiss_matrix_knife(164,m,0,0,0,0)

{ sum of list of matrices, with given shape for when list is empty }
set sum ((int,int) shape, [mat] L) = mat:
  let len=#L in
  if =len then null(shape)
  else let s=L~[0] in assert(shape(s)=shape); for i:len-1 ~do s +:= L[i] od; s
  fi
{ square matrices are frequent, so there is a special case of |sum| for them }
set sum (int n,[mat] L) = mat: sum((n,n),L)

{ product left-to-right of list of square matrices, all square of size |n| }
set product (int n, [mat] L) = mat:
  let len=#L in
  if len=0 then id_mat(n)
  else let p=L[0] in for i:len-1 from 1 do p *:= L[i] od; p
  fi

set gcd(mat M) = int:
   let d=0 in
   for col in M
   do d := case d in gcd(col), return 1 else gcd(d,gcd(col%d)) esac
   od; d

{ integer division }
set \ (mat m,int d) = mat: map_on(m)((int e) int: e\d)

{ entrywise modulo }
set % (mat m,int d) = mat: map_on(m)((int e) int: e%d)

set Smith_basis (mat M) = mat: let (basis,)=Smith(M) in basis
set inv_fact (mat M) = vec: let (,invf)=Smith(M) in invf

set image (mat M) = mat: let (im,,,)=echelon(M) in im

{ matrix exponentiation }
set ^ = (mat,int->mat):
  let rec_fun matrix_power (mat m,int n) = mat:
    if n=1 then m
    else let (q,r)=n\%2 then mm=matrix_power(m,q) in
        mm*if =r then mm else mm*m fi
    fi
  in { ^@(mat,int) = } (mat m,int n) mat:
    assert(=shape(m),"Non square matrix in exponentiation");
  if n>0 then matrix_power(m,n) elif =n then id_mat(n_rows(m))
  else let (m1,d)=invert(m) in
     if d=1 then matrix_power(m1,-n)
     elif =d then error("Negative power of singular matrix")
     else error("Negative power of matrix not invertible over Z")
     fi
  fi

set inverse (mat M) = mat:
  let (inv,d)=invert(M) in
  if d=1 then inv else error("Matrix not invertible over the integers") fi

set / = inverse@mat { so |/M| is the same as |M^-1|, but more direct }

set rank (mat A) = int: let (,,pivots,)=A.echelon in #pivots

set det (mat A) = int:
( assert(=shape(A),"Determinant of non-square matrix")
; let (M,,,flip) = echelon(A) in
  if =shape(M) then flip*M.main_diagonal.product else 0 fi
)

set trace (mat A) = int:
  let (n,):sh=shape(A) in assert(=sh,"Non square matrix"); A.main_diagonal.sum

set char_poly (mat A) = vec: { characteristic polynomial of integer matrix }
  let ps = vec:[] { power sums of the eigenvalues }
  , es = vec:[1] { elementary sym.fct.s of minus the eigenvalues, reversed }
  , B=A, (n,):sh=shape(A)
  then trace (mat M) = sum(for i:n do M[i,i] od) { a bit faster than the above }
  in assert(=sh,"Non square matrix");
  { use Newton's identities $k*e_k=-\sum_{i=1}^k p_i*e_{k-i}$ to compute |es| }
  for k:n from 1 do ps #:= trace(B); B*:=A; es := (es*ps\-k) # es od; es

set cokernel (mat M) = ^kernel(^M) { minimal matrix wose kernel is our image }

set saturated_span (mat M) = bool: { whether columns span saturated sublattice }
  let inv_f = inv_fact(M) in
  =#inv_f or inv_f~[0]=1 { all invariant factors are 1? test last one, if any }

{ test all vectors in a list }


set all (mat m,(vec->bool) pred) = bool: all([vec]:m,pred)
set any (mat m,(vec->bool) pred) = bool: any([vec]:m,pred)
set none (mat m,(vec->bool) pred) = bool: none([vec]:m,pred)
set first (mat m,(vec->bool) pred) = int: first([vec]:m,pred)
set last (mat m,(vec->bool) pred) = int: last([vec]:m,pred)

set columns_with ((int,vec->bool) p,mat m) = mat:
  n_rows(m)# for col@j in m if p(j,col) do col fi od
set columns_with ((vec->bool) p,mat m) = mat:
  n_rows(m)# for col in m if p(col) do col fi od
set columns_with ((int->bool) p,mat m) = mat:
  n_rows(m)# for col@j in m if p(j) do col fi od
set a_column_with ((vec->bool) p,mat m) = Maybe<vec>:
  for col in m do if p(col) then return some(col) fi od; none()

set rows_with ((int,vec->bool) p,mat m) = mat:
  n_columns(m) ^ for row@i in rows(m) if p(i,row) do row fi od
set rows_with ((vec->bool) p,mat m) = mat:
  n_columns(m) ^ for row in rows(m) if p(row) do row fi od
set rows_with ((int->bool) p,mat m) = mat:
  n_columns(m) ^ for row@i in rows(m) if p(i) do row fi od
set a_row_with ((vec->bool) p,mat m) = Maybe<vec>:
  for row in rows(m) do if p(row) then return some(row) fi od; none()

set >=([vec] m) = bool: { non-negative (dominant) columns only } all(m,>=@vec)
set >([vec] m) = bool: { strictly positive (dominant) columns only } all(m,>@vec)
set <=([vec] m) = bool: all(m,<=@vec)
set <([vec] m) = bool: all(m,<@vec)

set lookup_column (vec v,mat m) = int: last(columns(m),(vec w)bool: w=v)
set lookup_row    (vec v,mat m) = int: last(   rows(m),(vec w)bool: w=v)

{ sum of columns of a matrix; this is so neat, avoid calling it sum_columns }
set sum (mat m)= vec: m*ones(n_columns(m))

{ solve(mat A,vec b): find a |vec| solution x of A*x=b, or indicate none exists
  Method:
  - write A*C = M using echelon, with C an invertible matrix and, M echelon
  - solve M*y = b (possibly finding none); this is easy using the echelon form
  - if a solution is found, return x = C*y
}
set solve (mat A,vec b) = Maybe<vec>:
(  let (M,C,s,) = echelon(A) then (n,k)=shape(M)
   then j=0 { runs up to k, used to index backwards }, sol=null(k)
   in assert(#b=n,"equation mismatch")
;  for i:n
  ~do if j<#s and i=s~[j] { then it is a pivot row, with pivot at M[j][i] }
      then let Mj=M~[j] then (q,r)=b[i]\%Mj[i] in
         if !=r then return ().none { because inexact division} fi
       ;  sol~[j]:=q; b-:=Mj*q { correct for contribution from sol[j~] }
       ;  j+:=1
       elif !=b[i] then return ().none { because no pivot available }
       fi
   od
;  (C[:k]*sol).some
)

set solve (mat A,mat B) = Maybe<mat>: { matrix |X| satisfying |A*X=B|, if any }
(  let (M,C,s,) = echelon(A) then (n,k)=shape(M)
   then sols = mat: { column |j| is solutions of |M*y=B[j]| }
      assert(n_rows(B)=n,"equation mismatch");
      k { size of each solution column} #
      for b in B
      do let j=0 { runs up to |k|, used to index |s|, |M| backwards }
	 , sol=null(k), rem=b { remaining RHS, gets modified }
      in for i:n
	~do if j<#s and i=s~[j] { a pivot row, with pivot at |M~[j][i]| }
	    then let Mj=M~[j] then (q,r)=rem[i]\%Mj[i]
	    in if !=r then return ().none { because inexact division} fi
	    ;  sol~[j]:=q; rem-:=Mj*q { correct for contribution from sol[j~] }
	    ;  j+:=1
	    elif !=rem[i] then return ().none { because no pivot available }
	    fi
	 od
      ;  sol
      od
   in (C[:k]*sols).some
)

set required_solution ((mat,vec) system) = vec: system.solve.requisition

{system (A,B) means solving AX = B}
set required_solution ((mat,mat) system) = mat: system.solve.requisition

{ multiplicative order of a matrix, hangs unless finite }
set order (mat !M) = int:
  let (n,):p =shape(M) in assert(=p,"Matrix is not square");
  let N=M, order=1, I=id_mat(n) in
  while N!=I do N *:= M; order+:=1 od; order



{                           Rational vectors                            }

set numer (ratvec a) = vec: let (n,)=%a in n
set denom (ratvec a) = int: let (,d)=%a in d

{ allow scalar multiplication form left; from right it is built-in }
set * (int i,ratvec v) = ratvec: v*i
set * (rat r,ratvec v) = ratvec: v*r

{ concatenate ratvec values: use conversion to and from [rat] }
set ## (ratvec a,ratvec b) = ratvec: ##([rat]:a,[rat]:b)
set ## ([ratvec] rs) = ratvec: ## for r in rs do [rat]:r od

set sum (int l,[ratvec] list) = ratvec: { sum of ratvecs of constant length l }
  let result = ratvec: null(l) in for v in list do result+:=v od; result


{ multiply rational matrix represented as list of columns by a rational vector
  the m*n matrix M is given as a list of n ratvec values of size m
  v is a ratvec of size n, the result is a ratvec of size m
}
set * ([ratvec] M,ratvec v) = ratvec:
  let m=#M { number of columns } in
  assert(!=m { cannot handle empty matrix } and m=#v,"size mismatch");
  let result = null(#M[0])/1 in for col@j in M do result +:= col*v[j] od;
  result

set is_integer (ratvec v) = bool: let (,d)=%v in d=1 { equivalently =(v%1) }

{ vector floor of quotient by int operation; makes vector from rational vector }
set \ (ratvec v, int k) = vec: let (n,d)=%v in n\(k*d)

{ do as |v.numer| (or |\ %v|) would do, but check that denominator is 1 }
set ratvec_as_vec (ratvec v) = vec:
  let (w,d)=%v in assert(d=1,"Not an integer vector"); w

set ~ (ratvec v)= ratvec: v~[:]
set lower (int k,ratvec v)= ratvec: v[:k]
set upper (int k,ratvec v)= ratvec: v[k~:]
set drop_lower (int k,ratvec v)= ratvec: v[k:]
set drop_upper (int k,ratvec v)= ratvec: v[:k~]

{ dominance conditions }
set <= (ratvec v) = bool: <=numer(v)
set <  (ratvec v) = bool: < numer(v)

{ solve(mat A,ratvec b): find a solution ratvec x of A*x=b, or indicate that
  none exists. Solution as in vec case, but exact division requirement is OK.
}
set solve (mat A, ratvec b) = Maybe<ratvec>:
(  let (M,C,s,) = echelon(A) then (n,k)=shape(M)
   then j=0 { runs up to k, used to index backwards }, sol=for :k do rat:0 od
   in assert(#b=n,"equation mismatch")
;  for i:n
  ~do if j<#s and i=s~[j] { then it is a pivot row, with pivot at M[j][i] }
      then let Mj=M~[j] then q=b[i]/Mj[i] in
         sol~[j]:=q; b-:=Mj*q { correct for contribution from sol[j~] }
      ;  j+:=1
      elif !=b[i] then return ().none { because no pivot here }
      fi
   od
;  (C[:#sol]*sol).some
)

set required_solution ((mat,ratvec) system) = ratvec: system.solve.requisition



{                           Split integers                              }

set !s = Split:(0,1) { ! means it is a constant }
set !split_1 = Split:1 { do conversion now }
set !split_minus_1 = Split: -1
set !one_minus_s = Split:(1,-1), !one_plus_s = Split:(1,1)  { near idempotents }

set int_part (Split x) = int: let (r,)=%x in r
set s_part (Split x) = int: let (,y)=%x in y

set s_to_1 (Split x) = int: +%x        { let (a,b)=%x in a+b }
set s_to_minus_1 (Split x) = int: -%x  { let (a,b)=%x in a-b }
set times_s (Split x) = let (a,b)=%x in Split: (b,a)

set split_as_int (Split x) = int:
  let (r,y)=%x in assert(=y,"split is not an integer"); r
set \% (Split x, int n) = (Split,Split):
  let (a,b)=%x then (qa,rq)=a\%n, (qb,rb)=b\%n in ((qa,qb),(rq,rb))
{ divide Split by integer, quotient of \% but requiring rest to be zero }
set half (Split w) = Split: let (q,r)=w\%2 in assert(=r,"Inexact halving"); q
set / (Split w,int n) = Split:
  let (q,r)=w\%n in assert(=r,"Inexact division"); q
set % (Split w,int n) = Split: let (a,b)=%w in (a%n,b%n)
set exp_s(int n) = Split: if n.is_even then 1 else s fi

{ a Split coefficient is pure if it has at most one nonzero component }
set is_pure (Split w)=bool: =*%w { test if product of both components is zero }

{ nicer display of Splits }
set split_format (Split w) = string:
  let (a,b)=%w in
  if =a
  then case b+1 in "-s","0","s" else int_format(b)+"s" esac
  else int_format(a) +
     case b+1 then int_format(b)+"s" in "-s","","+s"
              else "+"+int_format(b)+"s"
     esac
  fi

{ same formatting, but supplying parentheses when necessary if used as factor }
set split_factor_format (Split w) = string:
  if =*%w { pure } then split_format(w) else "(" +  split_format(w) + ")" fi

set ^ = (Split,int->Split): { exponentiation of split integers }
  let rec_fun split_power (Split x,int n) = Split: { we shall have n>0 }
    if n=1 then x
    else let (q,r)=n\%2 then y=split_power(x,q) in y*if =r then y else x*y fi
    fi
  in { ^@(Split,int) = } (Split x,int n): Split:
    if let (a,b)=%x in abs(a)+abs(b)=1 { cases of invertible (unit) Split }
    then if n.is_even then split_1 else x fi { all are square roots of +1 }
    elif n.> then split_power(x,n)
    elif n.= then split_1
    else error("Negative power ",n," of split integer ",split_format(x))
    fi

set sum ([Split] list) = Split:
  let result=Split:0 in for x in list do result+:=x od; result

{                               Lie types				}

set Lie_type (string code, int rank) = LieType: extend(LieType:"",code,rank)

set semisimple_rank (LieType t) = int:
  for (,rank) in simple_factors(t) do rank od.sum

set central_torus_rank (LieType t) = int: t.rank-t.semisimple_rank

set factors (LieType t) = [string,int]:
  let tr = central_torus_rank(t) in
  if =tr then  t.simple_factors else t.simple_factors#("T",tr) fi

set semisimple (LieType t) = LieType:
  let s = LieType: "" in
  for (code,rank) in simple_factors(t) do s:=extend(s,code,rank) od; s

set derived_is_simple (LieType t) = bool: #simple_factors(t)=1
set is_simple (LieType t) = bool: t.derived_is_simple and =t.central_torus_rank

{ compute |t.semisimple.adjoint.two_rho| without constructing a |RootDatum| }
set adjoint_2rho (LieType t) = vec: { $2\rho$ on basis of simple roots }
  for (letter,n) in simple_factors(t)
  do case ascii(letter)-ascii("A")
     in { A } for i:n from 1 do i*(1+n-i) od
     ,  { B } for i:n from 1 do i*(n+n-i) od
     ,  { C } for i:n from 1 do i*(1+n+n-i)   \ if i<n then 1 else 2 fi od
     ,  { D } for i:n from 2 do (i-1)*(n+n-i) \ if i<n then 1 else 2 fi od
     ,  { E } case n-6
              in [16,22,30,42,30,16]
	      ,  [34,49,66,96,75,52,27]
	      ,  [92,136,182,270,220,168,114,58]
	      esac
     , { F4 } [16,30,42,22]
     , { G2 } [10,6]
     esac
  od.##

{ similarly $2\check\rho$ on basis of simple coroots }
set simply_connected_2rho_check (LieType t) = vec:
  for (letter,n) in simple_factors(t)
  do case ascii(letter)-ascii("A")
     in { A } for i:n from 1 do i*(1+n-i) od
     ,  { B } for i:n from 1 do i*(1+n+n-i)   \ if i<n then 1 else 2 fi od
     ,  { C } for i:n from 1 do i*(n+n-i) od
     ,  { D } for i:n from 2 do (i-1)*(n+n-i) \ if i<n then 1 else 2 fi od
     ,  { E } case n-6
              in [16,22,30,42,30,16]
	      ,  [34,49,66,96,75,52,27]
	      ,  [92,136,182,270,220,168,114,58]
	      esac
     , { F4 } [22,42,30,16]
     , { G2 } [6,10]
     esac
  od.##

set str (LieType t) = string:
  (## for (code,rank) in factors(t) do code ## rank.to_string ## "." od)[:1~]



{                               Root data                               }

set central_torus_rank (RootDatum rd) = int: rd.Lie_type.central_torus_rank

{ provide default values for coroot preference when building root data }

set derived_is_simple(RootDatum rd) = bool: Lie_type(rd).derived_is_simple
set is_simple(RootDatum rd) = bool: Lie_type(rd).is_simple

set root_datum (mat simple_roots, mat simple_coroots) = RootDatum:
  root_datum(simple_roots,simple_coroots,false) { by default prefer roots }

set root_datum (LieType type, mat lattice) = RootDatum:
  root_datum(type,lattice,false) { by default prefer roots }

set simply_connected (LieType type) = RootDatum:
  simply_connected(type,true) { by default prefer coroots here }

set adjoint (LieType type) = RootDatum:
  adjoint(type,false) { by default prefer roots here }

set simply_connected (RootDatum rd) = RootDatum:
  root_datum(^Cartan_matrix(rd),id_mat(semisimple_rank(rd)),rd.prefers_coroots)
set adjoint (RootDatum rd) = RootDatum: { change weight basis to simple roots }
  root_datum(id_mat(semisimple_rank(rd)),Cartan_matrix(rd),rd.prefers_coroots)

{ in |sub_datum| the (co)roots at indices |S| must give a valid Cartan matrix,
  but they need not be positive, and will be taken in the order specified.
  indices: [-n,...,0,1,...,n-1] where n is the number of positive roots
  simple roots are numbered [0,1,...,rank-1]
  In particular any subset of simple roots taken in any order will be valid. }
set sub_datum (RootDatum rd, [int]S) = RootDatum:
  let r = rd.rank in
  root_datum(r # for i in S do   root(rd,i) od
	    ,r # for i in S do coroot(rd,i) od
	    ,rd.prefers_coroots)

{ backwards compatibility function; used to be the built-in prototype }
set root_datum ([vec] simple_roots, [vec] simple_coroots, int r) = RootDatum:
  root_datum(r#simple_roots,r#simple_coroots,false)

set root_datum (LieType t, [ratvec] gens) = RootDatum:
  root_datum(t,quotient_basis(t,gens))

{ allow single kernel generator in root datum construction }
set root_datum (LieType t, ratvec gen) = RootDatum: root_datum(t,[gen])

{ list of indices of all simple roots or coroots }
set all_simples (RootDatum rd) = [int]: #semisimple_rank(rd)

{ the following uses that root_index(rd,v)=nr_of_posroots(rd) for a non-root v }
set is_root ((RootDatum,vec) (rd,):p) = bool:
  root_index(p)<nr_of_posroots(rd)
set is_coroot ((RootDatum,vec) (rd,):p) = bool:
  coroot_index(p)<nr_of_posroots(rd)
set is_posroot ((RootDatum,vec)(rd,):p) = bool:
  let ri=root_index(p) in >=ri and ri<nr_of_posroots(rd)
set is_poscoroot ((RootDatum,vec)(rd,):p) = bool:
  let cri=coroot_index(p) in >=cri and cri<nr_of_posroots(rd)

set posroot_index ((RootDatum,vec)p) = int: { fold roots to positive }
  let i=root_index(p) in if <i then ~i else i fi
set poscoroot_index ((RootDatum,vec)p) = int: { fold coroots to positive }
  let i=coroot_index(p) in if <i then ~i else i fi


set Cartan_matrix (RootDatum rd,[int] simples) = mat: { NB strange convention }
   let r=#simples in
   matrix((r,r),(int i,int j)int: coroot(rd,simples[j])*root(rd,simples[i]))

set rho (RootDatum rd) = ratvec: rd.two_rho/2
set rho_check (RootDatum rd) = ratvec: rd.two_rho_check/2
{ see also rho_i@KGBElt and rho_r@KGBElt defined below }

set two_rho (RootDatum rd,(int->bool) select) = vec: { sum of selected posroots }
   columns_with(select,posroots(rd)).sum
set two_rho_check (RootDatum rd,(int->bool) select) = vec:
   columns_with(select,poscoroots(rd)).sum

set two_rho (RootDatum rd,[int] simples) = vec:
   let (lt,map) = Cartan_matrix_type(Cartan_matrix(rd,simples))
   then v=adjoint_2rho(lt)
in (rd.rank # for pos@i in map do root(rd,simples[pos])*v[i] od).sum
set two_rho_check (RootDatum rd,[int] simples) = vec:
   let (lt,map) = Cartan_matrix_type(Cartan_matrix(rd,simples))
   then v=simply_connected_2rho_check(lt)
in (rd.rank # for pos@i in map do coroot(rd,simples[pos])*v[i] od).sum


{ these functions assume the vec alpha or alphav is a root resp. coroot }
set is_positive_root (RootDatum rd) = (vec->bool):
  let rc = rho_check(rd) in (vec alpha) bool: >rc*alpha
set is_positive_coroot (RootDatum rd) = (vec->bool):
  let rho = rho(rd) in (vec alphav) bool: >alphav*rho
set is_negative_root (RootDatum rd) = (vec->bool):
  let rc = rho_check(rd) in (vec alpha) bool: <rc*alpha
set is_negative_coroot (RootDatum rd) = (vec->bool):
  let rho = rho(rd) in (vec alphav) bool: <alphav*rho

{ uncurried versions of the previous four; again being root/coroot is assumed }
set is_positive_root (RootDatum rd,vec alpha) = bool:
  is_positive_root(rd)(alpha)
set is_positive_coroot (RootDatum rd,vec alphav) = bool:
  is_positive_coroot(rd)(alphav)
set is_negative_root (RootDatum rd,vec alpha) = bool:
  is_negative_root(rd)(alpha)
set is_negative_coroot (RootDatum rd,vec alphav) = bool:
  is_negative_coroot(rd)(alphav)

{ test whether all columns, being assumed root/coots, are positive }
set roots_all_positive (RootDatum rd) = (mat->bool): { no negative roots }
  let are_pos = is_positive_root(rd) in (mat roots) bool: all(roots,are_pos)
set coroots_all_positive (RootDatum rd) = (mat->bool): { no negative coroots }
  let are_pos = is_positive_coroot(rd) in
  (mat coroots) bool: all(coroots,are_pos)

{ the following test rather than assume that columns are roots/cooroots }
set among_posroots (RootDatum rd) = (mat M)bool: { all columns M posroots? }
  all(M,(vec v)bool: is_posroot(rd,v))
set among_poscoroots (RootDatum rd) = (mat M)bool: { all columns M poscoroots? }
  all(M,(vec v)bool: is_poscoroot(rd,v))

set negative_system (mat posroots) = mat: { the missing half of the root system }
  swiss_matrix_knife(172,posroots,0,0,0,0) { 172= 36+8+128: reverse cols,neg }

{ having _all_ roots can be useful }
set roots (RootDatum rd) = mat:
  let pr=posroots(rd) in negative_system(pr) ## pr
set coroots (RootDatum rd) = mat:
  let pcr=poscoroots(rd) in negative_system(pcr) ## pcr

{ the correspondence between roots and coroots }
set root (RootDatum rd, vec alpha_v) = vec: root(rd,coroot_index(rd,alpha_v))
set coroot (RootDatum rd, vec alpha) = vec: coroot(rd,root_index(rd,alpha))

set is_orthogonal (RootDatum rd, int i, int j) = bool: =coroot(rd,i)*root(rd,j)
set is_orthogonal (RootDatum rd, vec alpha, vec beta) = bool:
   is_orthogonal(rd,root_index(rd,alpha),root_index(rd,beta))
set is_orthogonal (RootDatum rd, [int] S, int j) = bool:
   for i in S do is_orthogonal(rd,i,j) od.all

{ reflection action of roots }
set reflection (RootDatum rd, int i) = mat: { i indexes a root/coroot pair }
  1 - root(rd,i).as_column*coroot(rd,i).as_row
set reflection ((RootDatum,vec)(rd,):p) = mat: { specify root (not coroot) }
  reflection(rd,root_index(p))
set reflection_co ((RootDatum,vec)(rd,):p) = mat: { specify coroot (not root) }
  reflection(rd,coroot_index(p))
set reflect (RootDatum rd, int i, vec v) = vec: { apply reflection(rd,i)*v }
  v -:= root(rd,i) * (coroot(rd,i)*v) { more efficient than matrix multiply }
set reflect (RootDatum rd, vec alpha, vec v) = vec: { reflection(rd,alpha)*v }
  v -:= alpha * (coroot(rd,alpha)*v)
set coreflect (RootDatum rd, vec v, int i) = vec: { apply v*reflection(rd,i) }
  v -:= (v*root(rd,i)) * coroot(rd,i)
set coreflect (RootDatum rd, vec v, vec alpha) = vec: { v*reflection(rd,alpha) }
  v -:= (v*alpha) * coroot(rd,alpha)

set reflect (RootDatum rd, int i, ratvec v) = ratvec:
  let (n,d) = %v in reflect(rd,i,n)/d
set reflect (RootDatum rd, vec alpha, ratvec v) = ratvec:
  let (n,d) = %v in reflect(rd,alpha,n)/d
set coreflect (RootDatum rd, ratvec v, int i) = ratvec:
  let (n,d) = %v in coreflect(rd,n,i)/d
set coreflect (RootDatum rd, ratvec v, vec alpha) = ratvec:
  let (n,d) = %v in coreflect(rd,n,alpha)/d

{ in matrix version reflect becomes left_reflect and coreflect right_reflect }
set left_reflect (RootDatum rd, int i, mat M) = mat: { reflection(rd,i)*M }
  n_rows(M) # for v in M do reflect(rd,i,v) od
set left_reflect (RootDatum rd, vec alpha, mat M) = mat:
  left_reflect(rd,root_index(rd,alpha),M)
set right_reflect (RootDatum rd, mat M, int i) = mat: { M*reflection(rd,i) }
  n_columns(M) ^ for row in rows(M) do coreflect(rd,row,i) od
set right_reflect (RootDatum rd, mat M, vec alpha) = mat:
  right_reflect(rd,M,root_index(rd,alpha))

set conjugate (RootDatum rd, int i, mat M) = mat: { r*M*r where r=reflection }
  left_reflect(rd,i,right_reflect(rd,M,i))
set conjugate (RootDatum rd, vec alpha, mat M) = mat:
  conjugate(rd,root_index(rd,alpha),M)


{ orthogonal projection on span of subset of simple roots, a rational matrix }
set root_span_projector (RootDatum rd ,[int] S) = (mat,int):
  let in_S = is_member(S)
  then sub_simple_roots   =  columns_with(in_S,rd.simple_roots)
  , tr_sub_simple_coroots =  rows_with(in_S,^rd.simple_coroots)
  then (M,d) = invert(tr_sub_simple_coroots * sub_simple_roots)
  then A=sub_simple_roots*M*tr_sub_simple_coroots
  then dd=gcd([d,gcd(A)])
  in (A\dd,d\dd)

{ complementary orthogonal projection, to intersection of walls }
set wall_projector ((RootDatum,[int]) arg) = (mat,int):
   let (A,d)=root_span_projector(arg) in (d-A,d)

{ for (anti)dominant |v|, find simple generators of its singular subsystem }
set singular_simple_indices (RootDatum rd,ratvec v) = [int]:
   for a@j in simple_coroots(rd) if =a*v do j fi od

set is_imaginary (mat theta) = (vec->bool): (vec alpha): theta*alpha=alpha
set is_real      (mat theta) = (vec->bool): (vec alpha): theta*alpha=-alpha
set is_complex   (mat theta) = (vec->bool): (vec alpha):
  let ta = theta*alpha in ta!=alpha and ta!=-alpha

{ these functions are just for convenience; posroot versions are more useful }
set imaginary_roots (RootDatum rd, mat theta) = mat:
  columns_with(is_imaginary(theta),roots(rd))
set real_roots (RootDatum rd, mat theta) = mat:
  columns_with(is_real(theta),roots(rd))

{ for coroots we need to use the transpose matrix }
set imaginary_coroots (RootDatum rd, mat theta) = mat:
  columns_with(is_imaginary(^theta),coroots(rd))
set real_coroots (RootDatum rd, mat theta) = mat:
  columns_with(is_real(^theta),coroots(rd))

{ positive (co)roots versions are actually more useful }
set imaginary_posroots (RootDatum rd,mat theta) = mat:
  columns_with(is_imaginary(theta),posroots(rd))
set real_posroots (RootDatum rd,mat theta) = mat:
  columns_with(is_real(theta),posroots(rd))
set imaginary_poscoroots (RootDatum rd,mat theta) = mat:
  columns_with(is_imaginary(^theta),poscoroots(rd))
set real_poscoroots (RootDatum rd,mat theta) = mat:
  columns_with(is_real(^theta),poscoroots(rd))
set imaginary_sys ((RootDatum,mat)p) = (mat,mat):
  (imaginary_posroots(p),imaginary_poscoroots(p))
set real_sys ((RootDatum,mat)p) = (mat,mat):
  (real_posroots(p),real_poscoroots(p))

{ whether v is a weakly dominant weight for rd }
set is_dominant (RootDatum rd, ratvec v) = bool:
  >=(numer(v)*simple_coroots(rd))
set is_strictly_dominant (RootDatum rd, ratvec v) = bool:
  >(numer(v)*simple_coroots(rd))
set is_regular (RootDatum rd,ratvec v)= bool: { tests all positive coroots }
  all(for x in numer(v)*poscoroots(rd) do !=x od)
set is_integral (RootDatum rd, ratvec v) = bool: { integral on all coroots }
  =(v*simple_coroots(rd)%1)
{ and |is_integrally_dominant@(RootDatum,ratvec)| is built-in }

{ reversing order, similar questions about coweight v }
set is_dominant (ratvec v, RootDatum rd) = bool:
  >=(numer(v)*simple_roots(rd))
set is_strictly_dominant (ratvec v,RootDatum rd) = bool:
  >(numer(v)*simple_coroots(rd))
set is_regular (ratvec v, RootDatum rd)= bool: { tests all positive roots }
  all(for x in numer(v)*posroots(rd) do !=x od)
set is_integral (ratvec v, RootDatum rd) = bool: { integral on all roots }
  =(v*simple_roots(rd)%1)
set is_integrally_dominant (ratvec v,RootDatum rd) = bool:
  is_integrally_dominant(dual(rd),v)

{ the following should replace the needlessly complicated built-ins they use }
set radical_basis (RootDatum rd) = mat: { columns are coweights }
  coroot_radical(rd)[:,semisimple_rank(rd):] { drop coroots part }
set coradical_basis (RootDatum rd) = mat: { columns are weights }
  root_coradical(rd)[:,semisimple_rank(rd):] { drop roots part }

set is_semisimple (RootDatum rd) = bool: semisimple_rank(rd) = rank(rd)

set derived_is_simply_connected (RootDatum rd) = bool:
  saturated_span(simple_coroots(rd))
set has_connected_center (RootDatum rd) = bool:
  saturated_span(simple_roots(rd))
set is_simply_connected (RootDatum rd) = bool:
  is_semisimple(rd) and derived_is_simply_connected(rd)
set is_adjoint (RootDatum rd) = bool:
  is_semisimple(rd) and has_connected_center(rd)

{ the following functions give but partial information; giving a more complete
  definition for InnerClass values needs more work (see group_operations.at)
}
set derived (RootDatum rd) = RootDatum: let (d,)=derived_info(rd) in d
set mod_central_torus (RootDatum rd) = RootDatum:
  let (d,)=mod_central_torus_info(rd) in d

{ from appropriate (subsystem) dual 2rho value, deduce test for being simple }
set is_simple_for (vec dual_two_rho) = (vec->bool):
  (vec alpha): dual_two_rho*alpha=2

{ get generating simple system from set of matching posroots and poscoroots }
set simple_system_from_positive (mat posroots,mat poscoroots) = (mat,mat):
  let sub_2rho = sum(posroots), sub_2rho_check=sum(poscoroots)
  then test = is_simple_for(sub_2rho_check), co_test = is_simple_for(sub_2rho)
  then Levi = list( #posroots,   (int i)bool: test(posroots[i]) )
  , co_Levi = list( #poscoroots, (int i)bool: co_test(poscoroots[i]) )
  in assert(Levi=co_Levi,"Not a valid positive system");
  ( n_rows(posroots) # for i in Levi do posroots[i] od
  , n_rows(poscoroots) # for i in co_Levi do poscoroots[i] od
  )

set root_datum_from_positive \
  ( (mat,mat) (posroots,poscoroots):pair, bool prefer_coroots ) = RootDatum:
  let (simple_roots,simple_coroots) = pair.simple_system_from_positive
  then rd = root_datum(simple_roots,simple_coroots,prefer_coroots)
  in assert(sum(posroots)=two_rho(rd) and sum(poscoroots)=two_rho_check(rd));
  rd

{ |sub_datum| with predicate argument preserves positivity of (co)roots }
set sub_datum(RootDatum rd, (int->bool) select {from posroot indices}) =
      RootDatum:
(  root_datum_from_positive
     ((columns_with(select,rd.posroots),columns_with(select,rd.poscoroots))
     ,rd.prefers_coroots
     )
)

{ some code proceeds by "simple factor", isolating a |sub_datum| for each;
  functions that expect a specific simple type can call |test_simple_type| }

{ test |rd| for being of simple type T (a letter in "ABCDEFG"), and return (as
  a list of integers) a map from standard diagram labelling to |rd| simple roots
}
set test_simple_type(string T, RootDatum rd) = [int]:
(  let  (lt,map)=Cartan_matrix_type(rd.Cartan_matrix)
in if lt=Lie_type("A1A1") and T="D" { unique reducible case that is accepted }
   then return map
   fi
;  let factors=simple_factors(lt)
in case #factors
   else error("Reducible ",lt," found; simple type ",T," was required")
   in error("Pure torus found where type ",T," root diagram was required")
   , let (type,rank)=factors[0] in
     if type=T then map { the main case }
     else { accept some low rank types under an alternative designation }
       case rank-1
       in if T="B" or T="C" { and |rank=1| implies that |type="A"| }
	  then return map { accept $A_1$ to be interpreted as $B_1$ or $C_1$ }
	  fi
       ,  { in rank 2 accept $B_2$ or $C_2$ as the reversed other }
          if type="B" and T="C" or type="C" and T="B" then return map~[:] fi
       ,  { in rank 3 accept $A_3$ as $D_3$ by putting middle node in front }
       if type="A" and T="D" then return [map[1],map[0],map[2]] fi
       else { in higher ranks there are no ambiguous cases: fall through } ()
       esac
     ; error(lt," found where type ",T," was required")
     fi
   esac
)

set fundamental_weights (RootDatum rd) = [ratvec]:
  for i:semisimple_rank(rd) do fundamental_weight(rd,i) od
set fundamental_coweights (RootDatum rd) = [ratvec]:
  for i:semisimple_rank(rd) do fundamental_coweight(rd,i) od

{ root datum of singular roots }
set singular_root_datum(RootDatum rd,ratvec gamma) = RootDatum:
   let pcr = poscoroots(rd)
   then pred(int i) = bool: { whether coroot |i| is singular } =pcr[i]*gamma
in root_datum_from_positive((columns_with(pred,posroots(rd))
			    ,columns_with(pred,pcr)
			    )
			   ,rd.prefers_coroots
			   )

set project_to_dominant_cone (RootDatum rd, ratvec gamma) =
  (ratvec,int): { (nearest dominant vector to |gamma|, facet identification nr }
(  let candidates = [rd.semisimple_rank].to_bitset-1 { simple roots to start }
   then !simples = candidates { to use as universe for complementation }
in while let new_indices = int:
	 for i in set_bit_positions(candidates) if (coroot(rd,i)*gamma).<=
	 do i
	 fi od.to_bitset
   in new_indices.> { |while|-condition: whether new roots were found }
   do candidates := AND_NOT(candidates,new_indices) { clear bits }
   ;  let (M,d)=wall_projector(rd,(simples-candidates).set_bit_positions)
      in gamma := M*gamma/d
   od
;  ( gamma, candidates )
)

<<<<<<< HEAD
set project_to_dominant_cone (RootDatum rd, ratvec gamma, [(mat,int)]
    wall_projs) =
  (ratvec,int): { (nearest dominant vector to |gamma|, facet identification nr }
(  let candidates = [rd.semisimple_rank].to_bitset-1 { simple roots to start }
   then !simples = candidates { to use as universe for complementation }
in while let new_indices = int:
         for i in set_bit_positions(candidates) if (coroot(rd,i)*gamma).<=
         do i
         fi od.to_bitset
   in new_indices.> { |while|-condition: whether new roots were found }
   do candidates := AND_NOT(candidates,new_indices) { clear bits }
   ;  let (M,d)=wall_projs[simples-candidates]
      in gamma := M*gamma/d
   od
;  ( gamma, candidates )
)

=======
>>>>>>> 31a67ef6
set (highest_root_indices,highest_coroot_indices) =
    ((RootDatum->[int]),(RootDatum->[int])):
   let work((RootDatum,int->[int])bottom_f) = (RootDatum rd)[int]:
   (  let (lt,map)= rd.Cartan_matrix.Cartan_matrix_type
      , ssr = semisimple_rank(rd)
      then sf = simple_factors(lt), factor_of=for :ssr do -1 od
      , i=0
   in for (,r)@j in sf do for :r do factor_of[map[i]]:=j; i+:=1 od od
   ;  let result = for :#sf do -1 od
      , tops = [int]: { bitsets marking ladder tops for the simple roots }
	 for i: ssr downto -ssr
	 do let t=bottom_f(rd,i) in t[locate_sorted(t,0):].to_bitset
	 od
      in for i in tops.bitwise_intersection.set_bit_positions
	 do let re = root_expression(rd,i) { of size |ssr| }
	    then f=factor_of[first(ssr,(int k):re[k].>)]
	 in assert(for v@j in re do =v or factor_of[j]=f od.all)
	 ;  result[f]:=i
	 od
      ;  result
   )
in (work(  root_ladder_bottoms@(RootDatum,int))
   ,work(coroot_ladder_bottoms@(RootDatum,int))
   )

{ list of all highest roots (one for each simple factor) }
set highest_roots (RootDatum rd) = [vec]:
   for i in highest_root_indices(rd) do root(rd,i) od
set highest_coroots (RootDatum rd) = [vec]:
   for i in highest_coroot_indices(rd) do coroot(rd,i) od
set lowest_roots (RootDatum rd) = [vec]:
   for i in highest_root_indices(rd) do root(rd,~i) od
set lowest_coroots (RootDatum rd) = [vec]:
   for i in highest_coroot_indices(rd) do coroot(rd,~i) od

set simple_root_labels (RootDatum rd) = vec:
   let exprs = [vec]:
      for i in highest_root_indices(rd) do root_expression(rd,i) od
in sum(rd.semisimple_rank,exprs)
set simple_coroot_labels (RootDatum rd) = vec:
   let exprs = [vec]:
      for i in highest_coroot_indices(rd) do coroot_expression(rd,i) od
in sum(rd.semisimple_rank,exprs)

{ single highest root, or error if |rd| has not exactly one simple factor }
set highest_root (RootDatum rd) = vec:
  assert(derived_is_simple(rd),
         "Multiple simple factors, no unique highest root");
  let pr=posroots(rd) in
  if not rd.prefers_coroots { when generated in root order, take short cut }
  then pr~[0] { since the last generated root will be a high root }
  else let level=rho_check(rd) in pr[for alpha in pr do level*alpha od.max_loc]
  fi

{                               Weyl group				}

set id_W (RootDatum rd) = WeylElt: W_elt(rd,[int]:[])
set W_gen (RootDatum rd, int s) = W_elt(rd,[s])
set W_gens (RootDatum rd) = [WeylElt]:
  for s:rd.semisimple_rank do W_elt(rd,[s]) od
set * (WeylElt w,mat theta) = mat: theta.n_rows # for col in theta do w*col od
set * (mat theta,WeylElt w) = mat:
  theta.n_columns ^ for row in rows(theta) do row*w od

{ morphism W(rd)->W(dual(rd)), involves transpose inverse on matrices }
set for_dual_datum(WeylElt w) = WeylElt: W_elt(dual(w.root_datum), word(w))

{ product of Weyl group elements respects Left (index 0) and Right; compute LtR }
set product (RootDatum rd, [WeylElt] L) = WeylElt:
  let p = id_W(rd) in for w in L do p *:= w od; p

set order (WeylElt !w) = int: let x=w in 1+(int:while !=x do x*:=w od)
set rho_diff (WeylElt w) = vec: let rho2=w.root_datum.two_rho in (rho2-w*rho2)\2
set rho_check_diff (WeylElt w) = vec:
  let rho_check2=w.root_datum.two_rho_check in (rho_check2-rho_check2*w)\2

{ the set of posroots that w maps to negative roots, as a bitset }
set positive_to_negative (WeylElt w) = [int]:
  let n=w.root_datum.nr_of_posroots in
  for x@i in root_permutation(w)[n:] if x<n do i fi od
set posroot_sum (RootDatum rd,[int] select) = vec:
  sum(rd.rank # for i in select do root(rd,i) od)
set poscoroot_sum (RootDatum rd,[int] select) = vec:
  sum(rd.rank # for i in select do coroot(rd,i) od)


set from_dominant (RootDatum rd, [int] S, vec v) = (WeylElt,vec):
  let w = for s in S do W_gen(rd,s) od
  , last_asc () = int: last(#S,(int i): coroot(rd,S[i])*v<0)
  then word = [WeylElt]:
     while let i=last_asc() in i>=0 do v:=w[i]*v; w[i] od
  in (product(rd,word),v)
set from_dominant (RootDatum rd, [int] S, ratvec rv) = (WeylElt,ratvec):
  let (n,d)=%rv then (w,v) = from_dominant(rd,S,n) in (w,v/d)

set from_dominant (vec v, RootDatum rd, [int] S) = (vec,WeylElt):
  let w = for s in S do W_gen(rd,s) od
  , last_asc () = int: last(#S,(int i): v*root(rd,S[i])<0)
  then word = [WeylElt]:
     while let i=last_asc() in i>=0 do v:=v*w[i]; w[i] ~od
  in (v,product(rd,word))
set from_dominant (ratvec rv, RootDatum rd, [int] S) = (ratvec,WeylElt):
  let (n,d)=%rv then (v,w) = from_dominant(n,rd,S) in (v/d,w)

set chamber ((RootDatum,vec) rd_lambda) = WeylElt:
  let (w,)=from_dominant(rd_lambda) in w
set dominant ((RootDatum,vec) rd_lambda) = vec:
  let (,dom_wt)=from_dominant(rd_lambda) in dom_wt
set chamber ((RootDatum,[int],vec) triple) = WeylElt:
  let (w,)=from_dominant(triple) in w
set dominant ((RootDatum,[int],vec) triple) = vec:
  let (,dom_wt)=from_dominant(triple) in dom_wt

set chamber ((vec,RootDatum) lambda_rd) = WeylElt:
  let (,w)=from_dominant(lambda_rd) in w
set dominant ((vec,RootDatum) lambda_rd) = vec:
  let (dom_cwt,)=from_dominant(lambda_rd) in dom_cwt
set chamber ((vec,RootDatum,[int]) triple) = WeylElt:
  let (,w)=from_dominant(triple) in w
set dominant ((vec,RootDatum,[int]) triple) = vec:
  let (dom_cwt,)=from_dominant(triple) in dom_cwt

set w0 (RootDatum rd) = chamber(rd,-rd.two_rho)

set * (WeylElt w, ratvec gamma) = ratvec: let (n,d)=%gamma in (w*n)/d
set * (ratvec gamma, WeylElt w) = ratvec: let (n,d)=%gamma in (n*w)/d
set from_dominant (RootDatum rd, ratvec gamma) = (WeylElt,ratvec):
  let (n,d)=%gamma then (w,v)=from_dominant(rd,n) in (w,v/d)
set chamber (RootDatum rd, ratvec gamma) = WeylElt: chamber(rd,gamma.numer)
set dominant ((RootDatum,ratvec) rd_gamma) = ratvec:
  let (,dom_wt)=from_dominant(rd_gamma) in dom_wt
set from_dominant (ratvec gamma,RootDatum rd) = (ratvec,WeylElt):
  let (n,d)=%gamma then (v,w)=from_dominant(n,rd) in (v/d,w)
set chamber (ratvec gamma,RootDatum rd) = WeylElt: chamber(gamma.numer,rd)
set dominant ((ratvec,RootDatum) gamma_rd) = ratvec:
  let (dom_cwt,)=from_dominant(gamma_rd) in dom_cwt

set inverse (WeylElt w) = WeylElt: /w
set ^ = (WeylElt,int->WeylElt):
  let rec_fun power (WeylElt w,int n) = WeylElt:
    if n=1 then w
    else let (q,r)=n\%2 then wq=power(w,q) in wq*if =r then wq else wq*w fi
    fi
  in (WeylElt w,int n) WeylElt:
  if n>0 then power(w,n) elif =n then id_W(root_datum(w)) else /power(w,-n) fi

set matrix (WeylElt w) = mat:
   let n=w.root_datum.rank in n # for c in id_mat(n) do w*c od
set W_elt (RootDatum rd, mat M) = WeylElt:
   let w = chamber(rd,M*two_rho(rd))
   in assert(matrix(w)=M,"Not the matrix of any Weyl group element"); w
set W_elt_of_reflection(RootDatum rd,int root) = WeylElt:
   chamber(rd,reflect(rd,root,two_rho(rd)))
set W_elt_of_reflection(RootDatum rd,vec alpha) = WeylElt:
   chamber(rd,reflect(rd,alpha,two_rho(rd)))

{ |convert_to| serves when |rd| differs from |w.root_datum|, but nonetheless
  |W_elt(rd,matrix(w)| is defined; it computes that value more efficiently }
set convert_to (RootDatum rd, WeylElt w) = WeylElt: chamber(rd,w*two_rho(rd))

{                               Inner classes                           }

set involution (LieType lt, string ict) = mat: involution(lt,#lt.rank,ict)

{ get inner class of G symbolically from root datum and inner class type
  Use the complex reductive group given by the root datum, but compute the
  distinguished involution from the string describing it symbolically.
}
set inner_class (RootDatum rd, string ict) = InnerClass:
   let inv0 = { involution named |ict|, for |simply_connected(Lie_type(rd))| }
     let (lt,pi) = rd.Cartan_matrix.Cartan_matrix_type { |lt| is semisimple }
     , r=rd.rank-rd.semisimple_rank { rank of the central torus }
     in involution(extend(lt,"T",r),pi ## for i:r from #pi do i od,ict)
   , P=^coroot_radical(rd) { sublattice basis, in |simply_connected(...)| }
   then (P1,d)=invert(P) then prod=P1*inv0*P { base change from |P|, times |d| }
   in assert(=(prod%d),"Inner class not compatible with root datum");
   inner_class(rd,prod\d) { construct inner class from explicit involution }

set inner_class (LieType lt, [ratvec] gens, string ict) = InnerClass:
   let basis = quotient_basis(lt,gens) in
   inner_class(root_datum(lt,basis),involution(lt,basis,ict))

{ integrality inner class (dual side) defined by inf. character and involution }
set dual_integral (InnerClass ic, ratvec gamma) = InnerClass:
  inner_class(dual(integrality_datum(ic,gamma)),-^distinguished_involution(ic))

set big_block (InnerClass ic) = Block:
  block(quasisplit_form(ic), dual_quasisplit_form(ic))


{                               Cartan classes                          }

set Cartan_classes (InnerClass ic) = [CartanClass]:
  for i:nr_of_Cartan_classes(ic) do Cartan_class(ic,i) od

set print_Cartan_info (CartanClass cc) = void:
  let show (string s) = string: if s="" then "empty" else s fi
  , ((cr,Cr,sr),ww,(orbit_size,fiber_size),(i_tp,r_tp,C_tp)) = Cartan_info(cc)
  in
  ( "compact: ",cr,", complex: ",Cr,", split: ",sr, new_line
  , "canonical twisted involution: "
  ,  if =#ww then "e"
     else to_string(ww[0]+1, for s in ww[1:] do to_string(",",s+1) od.##)
     fi
  , new_line
  , "twisted involution orbit size: ",orbit_size,
           "; fiber size: ",fiber_size,"; strong inv: ",orbit_size*fiber_size
  , new_line
  , "imaginary root system: ",show(str(i_tp)), new_line
  , "real root system: ",show(str(r_tp)), new_line
  , "complex factor: ",show(str(C_tp)), new_line
  ).prints


set fundamental_Cartan (InnerClass ic) = CartanClass: Cartan_class(ic,0)
{ implicitly fundamental_Cartan(RealForm f) = fundamental_Cartan(InnerClass:f) }
set most_split_Cartan (InnerClass ic) = CartanClass:
  Cartan_class(ic,nr_of_Cartan_classes(ic)-1)
{ also most_split_Cartan@RealForm is built-in, but is not that of inner class }

{ in the following, Complex factors count as half-compact, half-split }
set compact_rank (CartanClass cc) = int:
  let ((c,C,),,,) = Cartan_info(cc) in c+C
set split_rank (CartanClass cc) = int:
  let ((,C,s),,,) = Cartan_info(cc) in C+s

set compact_rank (InnerClass ic) = int: compact_rank(fundamental_Cartan(ic))
set split_rank (RealForm G)     = int: split_rank(most_split_Cartan(G))

set is_equal_rank (InnerClass ic) = bool: { whether distinguished_involution=1 }
  =split_rank(fundamental_Cartan(ic))
{ implicitly is_equal_rank (RealForm G) = bool: is_equal_rank(InnerClass:G) }

set is_split (RealForm G) = bool: { whether most split Cartan has theta = -1 }
  =compact_rank(most_split_Cartan(G))
{ avoid implicit conversion RealForm->InnerClass: would give wrong answer }
set is_split (InnerClass ic) = bool: is_split(quasisplit_form(ic))

{ equality of Cartan classes }
set = (CartanClass H,CartanClass J) = bool:
  let (,theta_H,,)=Cartan_info(H), (,theta_J,,)=Cartan_info(J) in
  theta_H=theta_J { compare their twisted involutions }

{ number of the Cartan class H in the list of those for the real form G }
set number(CartanClass H,RealForm G) = int:
  last(nr_of_Cartan_classes(G), (int i)bool: Cartan_class(G,i)=H)

{                               Real forms                              }

set form_name (RealForm f) = string: form_names(f)[form_number(f)]

set real_forms (InnerClass ic)= [RealForm]:
  real_forms(fundamental_Cartan(ic))
set dual_real_forms (InnerClass ic) = [RealForm]:
  dual_real_forms(most_split_Cartan(ic))

set dual_real_forms (RealForm G) = [RealForm]:
  dual_real_forms(most_split_Cartan(G))

set is_quasisplit (RealForm G) = bool: form_number(G)=nr_of_real_forms(G)-1
set is_quasicompact (RealForm G) = bool: form_number(G)=0

set split_form (RootDatum r) = RealForm:
  quasisplit_form(inner_class(r,-id_mat(rank(r))))

{ split form of a Lie type is taken simply connected (times a split torus) }
set split_form (LieType t) = RealForm: split_form(simply_connected(t))

set quasicompact_form (InnerClass ic) = RealForm: real_form(ic,0)
{ quasisplit_form@InnerClass is built-in }

set compact_form (RootDatum r) = RealForm:
  quasicompact_form(inner_class(r,id_mat(rank(r))))

set is_compatible (RealForm f, RealForm g) = bool:
  let ic = inner_class(f) in
  inner_class(g)=dual(ic) and >block_sizes(ic)[form_number(f),form_number(g)]

set is_compact (RealForm G) = bool: { real form 0 in equal rank inner class }
  KGB_size(G)=1 and distinguished_involution(G)=1



{                              KGB elements                             }

set real_form (KGBElt x) = let (rf,) = %x in rf
set # (KGBElt x) = let (,n) = %x in n
set number = #@KGBElt
set root_datum (KGBElt x) = RootDatum: real_form(x)
set inner_class (KGBElt x) = InnerClass: real_form(x)

set KGB (RealForm rf) = [KGBElt]: for i:KGB_size(rf) do KGB(rf,i) od

{ all KGB elements of G mapping to its Cartan class H }
set KGB (CartanClass H,RealForm G) = [KGBElt]:
  for x in KGB(G) if Cartan_class(x)=H do x fi od

set KGB_elt ((InnerClass, mat, ratvec) (,theta,v):all) = KGBElt:
  let rf = real_form(all)   { find real form within ic }
  in KGB_elt(rf,theta,v)    { find KGB element within rf }

set KGB_elt (RootDatum rd, mat theta, ratvec v) = KGBElt:
  KGB_elt(inner_class(rd,theta), theta, v)

{ transfer to other inner class (or real form) that shares coordinates,
  this can be used for instance to embed the KGB set of a Levi subgroup }
set KGB_elt (InnerClass ic, KGBElt x) = KGBElt:
  KGB_elt(ic, x.involution, x.torus_factor)

set Cartan_class (InnerClass ic, mat theta) = CartanClass:
  KGB_elt(ic,theta,ratvec:null(rank(ic))).Cartan_class

{ use the following as follows: |set <= = Bruhat_order(G)| }
set Bruhat_order (RealForm G) = (KGBElt,KGBElt->bool):
  let M=inverse(1-KGB_Hasse(G)) in (KGBElt x, KGBElt y) bool: !=M[#x,#y]

set cross (WeylElt w,KGBElt x) = KGBElt:
  assert(w.root_datum=x.root_datum);
  for s in w.word ~do x:=cross(s,x) od; x
set cross (KGBElt x,WeylElt w) = KGBElt:
  assert(w.root_datum=x.root_datum);
  for s in w.word do x:=cross(s,x) od; x

set status (vec alpha,KGBElt x) = int: status(root_index(real_form(x),alpha),x)

set cross (vec alpha,KGBElt x) = KGBElt:
  cross(root_index(root_datum(x),alpha),x)
set Cayley (vec alpha,KGBElt x) = KGBElt:
  Cayley(root_index(real_form(x),alpha),x)

set W_cross (WeylElt w,KGBElt x) = KGBElt:
  for s in w.word ~ do x:=cross(s,x) od; x

set KGB_status_text (int i) = string:
  case i in "C-","ic","r ","nc","C+" else error("Illegal KGB status") esac

set status_text ((int,KGBElt)p) = string: KGB_status_text(status(p))
set status_text ((vec,KGBElt)p) = string: KGB_status_text(status(p))
set status_texts (KGBElt x) = [string]:
  for s:semisimple_rank(real_form(x)) do status_text(s,x) od

set is_complex ((int,KGBElt)p) = status(p)%4=0
set is_real ((int,KGBElt)p) = status(p)=2
set is_imaginary ((int,KGBElt)p) = status(p)%2=1
set is_noncompact ((int,KGBElt)p) = status(p)=3
set is_compact ((int,KGBElt)p) = status(p)=1
set is_descent ((int,KGBElt)p) = status(p)<3
set is_ascent ((int,KGBElt)p) = status(p)>=3
set is_strict_descent ((int,KGBElt)p) = { is_descent(p) and not is_compact(p) }
  case status(p) in true,false,true,false,false esac

{ status of general roots for a KGBElt (which here just represents its fiber) }

set is_imaginary (KGBElt x) = (vec->bool): is_imaginary(involution(x))
set is_real (KGBElt x)      = (vec->bool): is_real(involution(x))
set is_complex (KGBElt x)   = (vec->bool): is_complex(involution(x))


set imaginary_posroots (KGBElt x) = mat:
  imaginary_posroots(root_datum(x),involution(x))
set real_posroots (KGBElt x) = mat:
  real_posroots(root_datum(x),involution(x))
set imaginary_poscoroots (KGBElt x) = mat:
  imaginary_poscoroots(root_datum(x),involution(x))
set real_poscoroots (KGBElt x) = mat:
  real_poscoroots(root_datum(x),involution(x))
set imaginary_sys (KGBElt x) = (mat,mat):
  let p = (root_datum(x),involution(x))
  in (imaginary_posroots(p),imaginary_poscoroots(p))
set real_sys (KGBElt x) = (mat,mat):
  let p = (root_datum(x),involution(x))
  in (real_posroots(p),real_poscoroots(p))

set rho_i (KGBElt x) = ratvec: sum(imaginary_posroots(x))/2
set rho_r (KGBElt x) = ratvec: sum(real_posroots(x))/2
set rho_check_i (KGBElt x) = ratvec: sum(imaginary_poscoroots(x))/2
set rho_check_r (KGBElt x) = ratvec: sum(real_poscoroots(x))/2

set rho_i ((RootDatum,mat) rd_theta) = ratvec:
  sum(imaginary_posroots(rd_theta))/2
set rho_r ((RootDatum,mat) rd_theta) = ratvec:
  sum(real_posroots(rd_theta))/2
set rho_check_i ((RootDatum,mat) rd_theta) = ratvec:
  sum(imaginary_poscoroots(rd_theta))/2
set rho_check_r ((RootDatum,mat) rd_theta) = ratvec:
  sum(real_poscoroots(rd_theta))/2

{ compact/noncompact status for a given KGBElt of general imaginary roots }
set is_compact (KGBElt x) = (vec->bool):
  let coweight = rho_check_i(x)+torus_factor(x), is_im=is_imaginary(x)
  in (vec alpha) bool: assert(is_im(alpha)); =(coweight*alpha)%2
set is_noncompact (KGBElt x) = (vec->bool):
  let coweight = rho_check_i(x)+torus_factor(x), is_im=is_imaginary(x)
  in (vec alpha) bool: assert(is_im(alpha)); !=(coweight*alpha)%2

{ for roots not known to be imaginary, use these functions instead }
set is_compact_imaginary (KGBElt x) = (vec->bool):
  let p=is_imaginary(x), q=is_compact(x) { allow pre-computation for x }
  in (vec alpha) bool: p(alpha) and q(alpha)
set is_noncompact_imaginary (KGBElt x) = (vec->bool):
  let p=is_imaginary(x), q=is_noncompact(x) { allow pre-computation for x }
  in (vec alpha) bool: p(alpha) and q(alpha)

set compact_posroots (KGBElt x) = mat:
  columns_with(is_compact(x),imaginary_posroots(x))
set noncompact_posroots (KGBElt x) = mat:
  columns_with(is_noncompact(x),imaginary_posroots(x))

set dimension (KGBElt x) = int: { dimension as $K$-orbit on $G/B$ }
  let G=x.real_form then x0=KGB(G,0), posroots=G.posroots in
( x.length
+ #columns_with(is_compact_imaginary(x0),posroots)
+ #columns_with(is_complex(x0.involution),posroots)\2
)

{ codimension as $K$-orbit on $G/B$ }
set codimension(KGBElt x) = int: nr_of_posroots(root_datum(x))-dimension(x)


set rho_ci (KGBElt x)  = ratvec: sum(compact_posroots(x))/2
set rho_nci (KGBElt x) = ratvec: sum(noncompact_posroots(x))/2

set is_imaginary (vec v,KGBElt x) = bool: v.(is_imaginary(x))
set is_real (vec v,KGBElt x) =      bool: v.(is_real(x))
set is_complex (vec v,KGBElt x) =   bool: v.(is_complex(x))
set is_compact_imaginary (vec v,KGBElt x) = bool: v.(is_compact_imaginary(x))
set is_noncompact_imaginary (vec v,KGBElt x) = bool:
  v.(is_noncompact_imaginary(x))

set print_KGB (KGBElt x) = void:
( prints(new_line,"Element is number ",#x, " in following KGB set")
; print_KGB(real_form(x)) )

set no_Cminus_roots (KGBElt x) = bool:
  none(semisimple_rank(real_form(x)), (int i)bool: =status(i,x))
set no_Cplus_roots (KGBElt x) = bool:
  none(semisimple_rank(real_form(x)), (int i)bool: status(i,x)=4)

{                               Blocks                                  }

set blocks (RealForm rf) = [Block]:
   let ic=InnerClass:rf then sizes=row(block_sizes(ic),rf.form_number)
in for drf in dual_real_forms(ic)
     if >sizes[drf.form_number] do block(rf,drf) fi
   od

set blocks (InnerClass ic) = [Block]:
   let sizes=block_sizes(ic)
in for rf@i in real_forms(ic)
      for drf@j in dual_real_forms(ic)
	 if >sizes[i,j]
	 do block(rf,drf)
	 fi
      od
   od

set raw_KL  ((RealForm,RealForm) p) = (mat,[vec],vec): raw_KL(block(p))
set dual_KL ((RealForm,RealForm) p) = (mat,[vec],vec): dual_KL(block(p))

set print_block  ((RealForm,RealForm) p) = void: print_block (block(p))
set print_blocku ((RealForm,RealForm) p) = void: print_blocku(block(p))
set print_blockd ((RealForm,RealForm) p) = void: print_blockd(block(p))
set print_KL_basis ((RealForm,RealForm) p) = void: print_KL_basis(block(p))
set print_prim_KL  ((RealForm,RealForm) p) = void: print_prim_KL(block(p))
set print_KL_list  ((RealForm,RealForm) p) = void: print_KL_list(block(p))
set print_W_cells  ((RealForm,RealForm) p) = void: print_W_cells(block(p))
set print_W_graph  ((RealForm,RealForm) p) = void: print_W_cells(block(p))

{				K types					}

set root_datum (KType t) = RootDatum: real_form(t)
set inner_class (KType t) = InnerClass: real_form(t)

set x (KType t) = KGBElt: let (x,)=%t in x
set lambda_minus_rho (KType t) = vec: let (,lr)=%t in lr
set lambda_rho = lambda_minus_rho@KType { shorter name allowed }
set lambda (KType t) = ratvec: let (x,lr)=%t in rho(x.real_form)+lr
set theta_plus_1_lambda (KType t) = vec:
    let (x,lr) =%t in (1+involution(x))*(x.real_form.rho+lr) \ 1

{ this constructor could be called |K_type|, but that would be confusing }
set K_type_lambda (KGBElt x, ratvec lambda) = KType:
  K_type(x,ratvec_as_vec(lambda-rho(x.root_datum)))

set Cartan_class (KType t) = CartanClass: Cartan_class(x(t))

{ list or poscoroot indices that exhibit non-dominance of the parameter }
set non_dominant_simples (KType t) = [int]:
  let lambda=lambda(t) in
  for alpha_v@i in t.root_datum.simple_coroots
     if (alpha_v*lambda).< do i fi
  od

{ questions about status of x component with respect to full datum simple root }
set is_noncompact_imaginary (int i,KType t) = bool:
  is_noncompact_imaginary(t.root_datum.simple_roots[i],t.x)
set is_compact_imaginary (int i,KType t) = bool:
  is_compact_imaginary(t.root_datum.simple_roots[i],t.x)

set involution (KType t) = mat: involution(t.x)

{			  Polynomials in K-types			}

set root_datum (KTypePol P) = RootDatum: real_form(P)

set K_type_formula (KType t) = KTypePol: K_type_formula(t,-1) { no cutoff }

set null_module (KType t) = KTypePol:
  null_K_module(real_form(t)) { avoid useless conversion to KTypePol }
set null_module (KTypePol P) = KTypePol: 0*P { built-in does this efficiently }
set null_K_module = null_module@KType    { allow more explicit name }
set null_K_module = null_module@KTypePol { allow more explicit name }
set -(KTypePol P) = KTypePol: (-1)*P

set first_K_type (KTypePol P) = KType: let (,p)=first_term(P) in p
set last_K_type (KTypePol P)  = KType: let (,p)=last_term(P) in p

set s_to_1       (KTypePol P) = KTypePol: 0*P + for x@q in P do (+%x,q) od
set s_to_minus_1 (KTypePol P) = KTypePol: 0*P + for x@q in P do (-%x,q) od

{ counterpart to built-in +@(KTypePol,(Split,KType)) }
set - (KTypePol a, (Split,KType) (c,p)) = KTypePol: a+(-c,p)

set + (KTypePol P, [KType] ps) = KTypePol: P+for p in ps do (split_1,p) od
set - (KTypePol P, [KType] ps) = KTypePol: P+for p in ps do (split_minus_1,p) od

{ |KTypePol| summation by divide and conquer to privilege balanced additions }
set sum = (RealForm,[KTypePol]->KTypePol):
 { define recursive hart of |sum| without capturing its arguments }
  let rec_fun s([KTypePol] Ps) = KTypePol: { |Ps| has at least one term }
        let h = (#Ps)\2 in if =h then Ps[0] else s(Ps[:h])+s(Ps[h:]) fi
  in (RealForm G,[KTypePol] Ps) KTypePol:
  if =#Ps then G.null_K_module else s(Ps) fi

set + (KTypePol P,[KTypePol] Ps) = KTypePol: P+sum(P.real_form,Ps)
set - (KTypePol P,[KTypePol] Ps) = KTypePol: P-sum(P.real_form,Ps)

set map ((KType->KType)f, KTypePol P) = KTypePol:
  0*P + for c@p in P ~do (c,f(p)) od
set map ((Param->KType)f, ParamPol P) = KTypePol:
  P.real_form.null_K_module + for c@p in P ~do (c,f(p)) od

set map ((KType->KTypePol)f, KTypePol P) = KTypePol:
  sum(P.real_form,for c@p in P ~do c*f(p) od)
set map ((Param->KTypePol)f, ParamPol P) = KTypePol:
  sum(P.real_form,for c@p in P ~do c*f(p) od)

set half (KTypePol P) = KTypePol: 0*P+ for c@t in P do (half(c),t) od
{ inverse of multiplication *@(int,KTypePol); don't confuse with scaling }
set divide_by (int n, KTypePol P) = KTypePol: 0*P+ for c@t in P do (c/n,t) od

set as_pol (KType p) = KTypePol: p { for making implicit conversion explicit }
set as_pol (RealForm G, [KType] ps) = KTypePol:
  let one=Split:(1,0) in null_K_module(G)+for p in ps do (one,p) od
{ DON'T define as_pol ([KType] pp): cannot be correctly defined when #pp=0 }

{                           Module parameters                           }

set root_datum (Param p) = RootDatum: real_form(p)
set inner_class (Param p) = InnerClass: real_form(p)

set null_module (Param p) = ParamPol:
  null_module(real_form(p)) { avoid useless conversion to ParamPol }

set x (Param p) = KGBElt: let (x,,) =%p in x
set lambda_minus_rho (Param p) = vec: let (,lambda_rho,) =%p in lambda_rho
set lambda (Param p) = ratvec: lambda_minus_rho(p)+rho(real_form(p))
set infinitesimal_character (Param p) = ratvec: let (,,gamma) =%p in gamma
set theta_plus_1_lambda (Param p) = vec:
    let (x,,gamma) =%p in ratvec_as_vec((1+involution(x))*gamma)
set d_lambda (Param p) = ratvec: let (x,,gamma) =%p in (1+involution(x))*gamma/2
set nu (Param p) = ratvec:       let (x,,gamma) =%p in (1-involution(x))*gamma/2
set Cartan_class (Param p) = CartanClass: Cartan_class(x(p))
set codimension (Param p) = int: codimension(p.x)

{ root datum whose coroots are those integral on p.infinitesimal_character }
set integrality_datum (Param p)= RootDatum:
  integrality_datum(p.real_form, p.infinitesimal_character)
set integrality_rank (Param p) = int:
  integrality_rank(p.real_form, p.infinitesimal_character)

{ list or poscoroot indices that exhibit non-dominance of the parameter }
set non_dominant_simples (Param p) = [int]:
  let gamma=infinitesimal_character(p) in
  for alpha_v@i in p.root_datum.simple_coroots
     if (alpha_v*gamma).< do i fi
  od

{ list of integrally simple poscoroots that exhibit integral-non-dominance }
set non_integrally_dominant_simples (Param p) = [vec]:
  let gamma=infinitesimal_character(p) in
  for alpha_v in integrality_datum(p.real_form,gamma).simple_coroots
     if (alpha_v*gamma).< do alpha_v fi
  od

{ whether gamma integrally dominant }
set is_integrally_dominant (Param p) = bool: =#p.non_integrally_dominant_simples

{ questions about status of x component with respect to full datum simple root }
set is_noncompact_imaginary (int i,Param p) = bool:
  is_noncompact_imaginary(p.root_datum.simple_roots[i],p.x)
set is_compact_imaginary (int i,Param p) = bool:
  is_compact_imaginary(p.root_datum.simple_roots[i],p.x)

set involution (Param p) = mat: involution(x(p))

set is_regular (Param p) = bool:
  is_regular(root_datum(p),infinitesimal_character(p))

{. Test whether (the infinitesimal character of) a parameter is
   strongly regular. .}
set is_strongly_regular (Param p)=bool:
   let G=real_form(p) in let ic=infinitesimal_character(p)
   in is_dominant(root_datum(G),ic-rho(G))

{ whether irreducible rpn survives translation functor from regular inf.char. }
set survives = (Param->bool): is_final@Param { defined to mean exactly that }

set x_open (RealForm G) = KGBElt: KGB(G,G.KGB_size-1)
set trivial (RealForm G) = Param: { parameter for the trivial representation }
  param(G.x_open,null(rank(G)),rho(G))

set cross (WeylElt w,Param p) = Param:
  assert(w.root_datum=p.integrality_datum);
  for s in w.word ~do p:=cross(s,p) od; p
set cross (Param p,WeylElt w) = Param:
  assert(w.root_datum=p.integrality_datum);
  for s in w.word do p:=cross(s,p) od; p

set K_type_pol (Param p) = KTypePol: K_type(p) { restrict, implicitly convert }
set param_pol (KType t) = ParamPol: param(t)

{ parameter(G,x,lambda,nu)=param(KGB(G,x),lambda-rho(G),nu), so you can enter
  lambda without the rho shift; lambda may have denominator 2 or be a vec
}
set parameter (RealForm G,int x,ratvec lambda,ratvec nu) = Param:
  param(KGB(G,x),ratvec_as_vec(lambda-G.rho),nu)
set parameter (KGBElt x,ratvec lambda,ratvec nu) = Param:
  param(x,ratvec_as_vec(lambda-x.real_form.rho),nu)

{ set parameter ensuring (upon success) that the infinitesimal char. is |gamma|;
  achieve this by ignoring |(1+theta)*lambda|, replace it by |(1+theta)*gamma| }
set parameter_gamma (KGBElt x, ratvec lambda, ratvec gamma) = Param:
  let (G,nx)=%x, theta=involution(x) in
  { ((1-theta)*lambda+(1+theta)*gamma)/2 = lambda+(1+theta)*(gamma-lambda)/2 }
  parameter(G,nx,lambda+(1+theta)*(gamma-lambda)/2,gamma)

{ variation of built-in |block@Param| that weeds out non-starred block elts }
set singular_block (Param p) = ([Param],int):
  let (B,i)=block(p) then block = for q in B if q.survives do q fi od
  in (block, { new index of |p|:} first(for q in block do p=q od))

{ get just the parameters from a block, just a shortcut to: (params,)=block(p) }
set block_of (Param p) = [Param]: let (params,)=block(p) in params
set singular_block_of (Param p) = [Param]:
  let (params,)=singular_block(p) in params

{ status of parameter with respect to integrality generator s, or root alpha }

set imaginary_type (int s, Param p) = int: if cross(s,p)=p then 2 else 1 fi
set real_type (int s,Param p) = int: if cross(s,p)=p then 1 else 2 fi

set imaginary_type (vec alpha, Param p) = int:
  if cross(alpha,p)=p then 2 else 1 fi
set real_type (vec alpha, Param p) = int:
  if cross(alpha,p)=p then 1 else 2 fi

set is_nonparity (int s,Param p)=bool: is_real(s,x(p)) and Cayley(s,p)=p
set is_parity (int s,Param p)= bool: is_real(s,x(p)) and Cayley(s,p)!=p

set is_nonparity (vec alpha,Param p)=bool:
  is_real(alpha,x(p)) and Cayley(alpha,p)=p
set is_parity (vec alpha,Param p)= bool:
  is_real(alpha,x(p)) and Cayley(alpha,p)!=p

set status (vec alpha,Param p) = int: { enum: C-, ic, r1, r2, C+, rn, i1, i2 }
  let st=status(alpha,x(p)) in
  if st<=1 or st=4 then st { complex and imaginary compact cases keep old code }
  elif st=3 then { imaginary non-compact } 5+imaginary_type(alpha,p)
  elif Cayley(alpha,p)=p then { real non-parity } 5
  else 1+real_type(alpha,p)
  fi

set status (int s,Param p) = int: { this is NOT related to status(s,x(p)) }
  status(root(integrality_datum(p),s),p)

set block_status_text (int i) = string:
  case i in "C-","ic","r1","r2","C+","rn","i1","i2"
  else error("Out of range status ",i)
  esac

set status_text (int s,Param p) = string: block_status_text(status(s,p))
set status_texts (Param p) = [string]:
  for s:integrality_rank(p) do status_text(s,p) od

set status_text ((vec,Param) ap) = string: block_status_text(status(ap))

set parity_poscoroots (Param p) = mat: { set of positive real parity coroots }
  let (alpha,real_poscoroots)=real_sys(x(p))
  in columns_with((int i):status(alpha[i],p)!=5,real_poscoroots)
set nonparity_poscoroots (Param p) = mat: { positive real nonparity coroots }
  let (alpha,real_poscoroots)=real_sys(x(p))
  in columns_with((int i):status(alpha[i],p)=5,real_poscoroots)

set is_descent (int s,Param p) = bool: status(s,p)<4
set tau_bitset (Param p) = (int,(int->bool)):
  (integrality_rank(p), (int s): is_descent(s,p))

set tau (Param p)            = [int]: list(tau_bitset(p))
set tau_complement (Param p) = [int]: complement(tau_bitset(p))

set is_descent ((vec,Param) ap) = bool: status(ap)<4

set is_ascent ((int,Param) ip) = bool: not is_descent(ip)
set is_ascent ((vec,Param) ap) = bool: not is_descent(ap)

set lookup (Param p, [Param] block) = int:
  let i=#block-1 in while >=i and block[i]!=p do i-:=1 od; i

{ (moved from hermitian.at) orientation_number_term(orientation_nr(p),q) =
  s^{[\ell_0(p)-\ell_0(q)]/2} which should be defined and gives 1 or s
}
set orientation_nr_term = (int,Param->Split):
  let err()=
    error("computing orientation number for odd difference of lengths")
  in (int ori_nr_p,Param q) Split:
  case ori_nr_p-orientation_nr(q) in 1, err(), s, err() esac


{                       Extended blocks                                 }

set extended_status_texts = [string]:
  [ { 0:} "1C+","1C-","1i1","1r1f","1i2f","1r2","1i2s","1r1s","1rn","1ic"
  , {10:} "2C+","2C-","2Ci","2Cr"
     ,"2i11","2r11","2i12f","2r21f","2i22","2r22","2i12s","2r21s","2rn","2ic"
  , {24:} "3C+","3C-","3Ci","3r","3i","3Cr","3rn","3ic"
  ]

set print_extended_block = (Param,mat->):
  let has_double_Cayley (int n) =
    if n<5 then n>=3 else n>=15 and n<19 fi { 1r1f,1i2f,2r11,2i12f,2r21f,2i22 }
  , has_defect(int n) =
    if n<14 then n>=12 else n>=26 and n<30 fi { 2Ci, 2Cr, 3Ci, 3r, 3i, 3Cr }
  in (Param p, mat delta) void:
  let G = p.real_form
  then tr = G.two_rho
  then preg = parameter(p.x, p.lambda+tr, p.nu+tr)
  then (block,types,L0,L1) = extended_block(preg,delta), parent_block=block_of(preg)
  then (l,r)=shape(types), pbs=#parent_block
  then indices =
      let i=0 in
      for q in block
      do for j:pbs from 0
         do if parent_block[(i+j)%pbs]= q then i:=(i+j)%pbs; break fi
	 od
      ; i
      od
  then wx=width(G.KGB_size-1), wp=width(#parent_block-1), wh= width(length(KGB(G)~[0]))
  , with_sign(int n) = string:
    if n<0 then "-"+(indices[~n]) else "+"+indices[n] fi
  in
  for q@i in block
  do let qsing = parameter(q.x, q.lambda-tr, q.nu - tr)
  in prints(r_adjust(wp,int_format(indices[i]))
  ,": "
  ,r_adjust(1+wh,int_format(length(q.x)))
  ," ["
  , { statuses }
    for j:r
    do if j=0 then "" else "," fi
    ## l_adjust(5,extended_status_texts[types[i,j]])
    od.##
  , "]"
  , { cross actions }
    for j:r
    do r_adjust (wp+2, with_sign(
       if L0[i,j]=l or has_double_Cayley(types[i,j]) or has_defect(types[i,j])
       then i { self cross when either 0 or 2 Cayleys or there is a defect }
       elif L1[i,j]=l then L0[i,j] else L1[i,j] { complex resp single Cayley }
       fi))
    od.##
  , "; "
  , { Cayley transforms }
    for j:r
    do c_adjust (2*wp+3,
       if has_double_Cayley(types[i,j])
       then L0[i,j].with_sign+","+L1[i,j].with_sign { double valued Cayley }
       elif has_defect(types[i,j]) or L1[i,j]<l
       then L0[i,j].with_sign { defect case or other single valued Cayley }
       else "." { compact, nonparity or complex: no Cayley }
       fi)
    od.##
  , if is_final(qsing) then " *x=" else "  x=" fi, r_adjust(wx,to_string(#x(q))) ,
    ", " , lambda_minus_rho(qsing)
  )
  od

{                   Polynomials in module parameters                    }

set root_datum (ParamPol P) = RootDatum: real_form(P)

set null_module (ParamPol P) = ParamPol: 0*P { built-in does this efficiently }
set -(ParamPol P) = ParamPol: (-1)*P

set param_pol (KTypePol P) = ParamPol:
   null_module(P.real_form) + for c@t in P do (c,param(t)) od

set first_param (ParamPol P) = Param: let (,p)=first_term(P) in p
set last_param (ParamPol P)  = Param: let (,p)=last_term(P) in p

set s_to_1       (ParamPol P) = ParamPol: 0*P + for x@q in P do (+%x,q) od
set s_to_minus_1 (ParamPol P) = ParamPol: 0*P + for x@q in P do (-%x,q) od

{ counterpart to built-in +@(ParamPol,(Split,Param)) }
set - (ParamPol a, (Split,Param) (c,p)) = ParamPol: a+(-c,p)

set + (ParamPol P, [Param] ps) = ParamPol: P+for p in ps do (split_1,p) od
set - (ParamPol P, [Param] ps) = ParamPol: P+for p in ps do (split_minus_1,p) od

{ |ParamPol| summation by divide and conquer to privilege balanced additions }
set sum = (RealForm,[ParamPol]->ParamPol):
 { define recursive hart of |sum| without capturing its arguments }
  let rec_fun s([ParamPol] Ps) = ParamPol: { |Ps| has at least one term }
        let h = (#Ps)\2 in if =h then Ps[0] else s(Ps[:h])+s(Ps[h:]) fi
  in (RealForm G,[ParamPol] Ps) ParamPol:
  if =#Ps then G.null_module else s(Ps) fi

set + (ParamPol P,[ParamPol] Ps) = ParamPol: P+sum(P.real_form,Ps)
set - (ParamPol P,[ParamPol] Ps) = ParamPol: P-sum(P.real_form,Ps)


set map ((Param->Param)f, ParamPol P) = ParamPol:
  0*P + for c@p in P ~do (c,f(p)) od

set map ((Param->ParamPol)f, ParamPol P) = ParamPol:
  sum(P.real_form,for c@p in P ~do c*f(p) od)

set half (ParamPol P) = ParamPol: 0*P+ for c@t in P do (half(c),t) od
{ inverse of multiplication *@(int,ParamPol); don't confuse with scaling }
set divide_by (int n, ParamPol P) = ParamPol: 0*P+ for c@t in P do (c/n,t) od

set as_pol (Param p) = ParamPol: p { for making implicit conversion explicit }
set as_pol (RealForm G, [Param] ps) = ParamPol:
  let one=Split:(1,0) in null_module(G)+for p in ps do (one,p) od
{ DON'T define as_pol ([Param] pp): cannot be correctly defined when #pp=0 }

set branch_builtin_time = int:0

{ branch to get only the coefficient of a specific K-type }
set branch (KTypePol P, KType t) = Split:
let start = elapsed_ms()
then ans = branch(P,height(t))[t]
in branch_builtin_time+:=elapsed_ms() - start; ans

set branch (ParamPol P, KType t) = Split: branch(K_type_pol(P),t)

set full_deform (ParamPol P) = KTypePol:
  sum(P.real_form, for c@q in P do c*full_deform(q) od )

set deform_to_height (ParamPol P, int height) = KTypePol:
( let !empty_K=null_K_module(P.real_form), !empty=null_module(P)
  then output = empty_K, def = empty
  in
  P := empty +
  { snap every term down to a reducibility point, or tempered parameter }
    for c@p in P
    do let rp = reducibility_points(p) in
       if =#rp then output +:= (c,p.K_type); [] else [(c,p*rp~[0])] fi
    od.##
; while >#P
  do set (def,P) :=
        (let p=first_param(P) in block_deform(p,P next P:=empty,height))
  ;  let kt = for c@q in def if  =nu(q) do (c,q.K_type) fi od
     ,   pp = for c@q in def if !=nu(q) do (c,q) fi od
  in output := (output next output:=empty_K) + kt; P := (P next P:=empty) + pp
  od
; output
)

{ nice output of KTypePol and ParamPol: split_format the coefficients }
set pol_format (KTypePol P)= string:
  for w@tp in P do to_string("(",w.split_format,")*",tp,new_line) od.##
set pol_format (ParamPol P)= string:
  for w@p in P do to_string("(",w.split_format,")*",p,new_line) od.##

{ find what should be unique infinitesimal character shared by all terms }
set infinitesimal_character(ParamPol P) = ratvec:
  assert(!=P,"empty polynomial has no infinitesimal character");
  let (,,gamma)=%first_param(P) in
  for @p in P
  do assert(infinitesimal_character(p)=gamma
           ,"infinitesimal character not unique")
  od; gamma

{ split up a KTypePol or ParamPol into terms below a given height and others }
set height_split ((KTypePol,int)(P,):pair) = (KTypePol,KTypePol):
  let lower = truncate_above_height(pair) in (lower,P-lower)
set height_split ((ParamPol,int)(P,):pair) = (ParamPol,ParamPol):
  let lower = truncate_above_height(pair) in (lower,P-lower)

{ more generally, groups terms into different ParamPol, by value of gamma }
set separate_by_infinitesimal_character (ParamPol P) = [(ratvec,ParamPol)]:
  let M = [(ratvec,ParamPol)]:[]
  then insert ((Split,Param)(,p):term ) = void: { insert into M }
    let inserted=false, gamma=infinitesimal_character(p) in
    for (key,P)@i in M
    do if key=gamma then M[i]:=(key,P+term); inserted:=true fi
    od
  ; if not inserted then M #:= (gamma,ParamPol: p) fi
  in for c@p in P do insert(c,p) od; M

{ whether all coefficients are integer respectively integer multiples of |s| }
set is_pure_1 ([Split] L) = bool: all(#L,(int i) bool: =L[i].s_part)
set is_pure_s ([Split] L) = bool: all(#L,(int i) bool: =L[i].int_part)
set is_pure   ([Split] L) = bool: L.is_pure_1 or L.is_pure_s

{ a module is considered pure if either all coefficients are integer of if all
  coefficients are integer multiples of s; stronger than all coefficients pure }
set is_pure_1 (KTypePol P) = bool:
   for c in P do if !=c.s_part then return false fi od; true
set is_pure (KTypePol P) = bool: for c in P do c od.is_pure
set is_pure_1 (ParamPol P) = bool:
   for c in P do if !=c.s_part then return false fi od; true
set is_pure (ParamPol P) = bool: for c in P do c od.is_pure

{ report number of integer, purely s, and mixed terms }
set purity (KTypePol P) = (int,int,int):
  let (x,y,z)=(0,0,0) in
  for coef in P
  do let (a,b)=%coef in { we know (a,b)/=(0,0), so 3 cases arise }
    if =b then x+:=1 elif =a then y+:=1 else z+:=1 fi
  od; (x,y,z)

{ moved these earlier to use in no_reps }
{ for user convenience; a ParamPol is an associative array ParamPol->Split
  so selecting its monomials (Param values) by position is not reliable, but
  allowing so is useful in user sessions to pick terms from a computed result
}
set monomials (KTypePol P) = [KType]: for @t in P do t od
set monomials (ParamPol P) = [Param]: for @p in P do p od
set monomial  (KTypePol P,int i) = KType: monomials(P)[i]
set monomial  (ParamPol P,int i) = Param: monomials(P)[i]


{		Rapid look-up in certain fixed structures		}

{ remove repetitions from a list of vecs, assumed all same size }
set no_reps([vec] L) = [vec]:
    if =#L then []
    else
       let n = #L[0] then R=null(n,0)
       then G = inner_class(root_datum(R,R),id_mat(n)).quasicompact_form
       then x0 = KGB(G,0)
       then P = sum(G, for v in L do K_type(x0,v) od)
       in for p in monomials(P) do lambda_rho(p) od
    fi

{ remove repetitions from a list of ratvecs, assumed all same size }
set no_reps([ratvec] L) = [ratvec]:
    if =#L then []
    else
       let n = #L[0] then R=null(n,0)
       then G = inner_class(root_datum(R,R),-id_mat(n)).quasisplit_form
       then x0 = KGB(G,0), zero = null(n)
       then P = sum(G, for v in L do param(x0,zero,v) od)
       in for p in monomials(P) do p.nu od
    fi

set index_in = ([vec]->(vec->int)):
   let limit = [30].to_bitset { $2^{30}$ } in
   ([vec] L) { equal size vectors } (vec->int):
  if =#L then (vec .)int: -1 { search in empty list always fails }
  else
     let n=#L[0] then R=null(n,0)
     then G = inner_class(root_datum(R,R),id_mat(n)).quasicompact_form
     then x0 = KGB(G,0)
  in if #L<limit
     then let P = null_K_module(G) + for v@i in L do (i+1,K_type(x0,v)) od
          in (vec v) int: P[K_type(x0,v)].int_part-1
     else let P = null_K_module(G) +
             for v@i in L
	     do let (q,r)= (i+1)\%limit in (Split:(r,q),K_type(x0,v))
	     od
	  in (vec v) int: let (r,q) = %P[K_type(x0,v)] in q*limit+r-1
     fi
  fi

set index_in ([ratvec] L) { equal size vectors } = (ratvec->int):
  if =#L then (ratvec .)int: -1 { search in empty list always fails }
  else
     let n=#L[0] then R=null(n,0)
     then G = inner_class(root_datum(R,R),-id_mat(n)).quasisplit_form
     then x0 = KGB(G,0), zero = null(n)
     then P = null_module(G) + for v@i in L do (i+1,param(x0,zero,v)) od
  in (ratvec v) int: P[param(x0,zero,v)].int_part-1
  fi

set index_in ([Param] L) = (Param->int): { an efficiency hack: }
  if =#L then (Param .)int: -1 { search in empty list always fails }
  else
     let G=L[0].real_form
     then P = G.null_module + for q@i in L do (i+1,q) od
  in (Param p) int: P[p].int_part-1
  fi

{                               Miscellaneous                           }

{                   Miscellaneous find functions                     }

{ find index of item in list, or -1 if not found; |first| does this }

any_type T begin
set find ((T,T->bool)eq) = ([T] a, T x) int: first(a,(T y)bool:eq(y,x))
set delete ([T] a, int i) = [T]: a[:i] ## a[i+1:]
end

set find = find(=@(int,int))
set find = find(=@((int,int),(int,int)))
set find = find(=@(vec,vec))
set find = find(=@(ratvec,ratvec))
set find = find(=@(KGBElt,KGBElt))
set find = find(=@(Param,Param))

set delete (vec v, int i) = vec: v[:i] ## v[i+1:]
set delete (mat M, int j) = mat: M[:j] ## M[j+1:]

{ No version for finding [int] due to potential ambiguity with vec version.
  Note that |find(L,x)| has alternative |first(for y in L do x=y od)| which
  can be used for all types having =, without separate definition of |find|
}

set in_string_list (string s,[string] S) = bool: s.(is_member(S))

set positive_imaginary_roots_and_coroots = imaginary_sys@(RootDatum,mat)
set positive_imaginary_roots_and_coroots = imaginary_sys@KGBElt

set imaginary_roots_and_coroots ((RootDatum, mat)p) = (mat,mat):
  let (a,b)=imaginary_sys(p) in (negative_system(a)##a, negative_system(b)##b)
set imaginary_roots_and_coroots (KGBElt x) = (mat,mat):
  imaginary_roots_and_coroots (root_datum(real_form(x)),involution(x))

set positive_real_roots_and_coroots = real_sys@(RootDatum,mat)
set positive_real_roots_and_coroots = real_sys@KGBElt

set real_roots_and_coroots ((RootDatum, mat)p) = (mat,mat):
  let (a,b)=real_sys(p) in (negative_system(a)##a, negative_system(b)##b)
set real_roots_and_coroots (KGBElt x) = (mat,mat):
  real_roots_and_coroots (root_datum(real_form(x)),involution(x))

set complex_posroots (RootDatum rd,mat theta) =  mat:
  columns_with(is_complex(theta),posroots(rd))
set complex_posroots (KGBElt x) =  mat:
  complex_posroots(root_datum(x),involution(x))

{ pad string with blanks (for lining up columns in tables) }
set pad (string s,int width) = string: l_adjust(width,s)


{ height of a ParamPol is max of height of each term}
set height (KTypePol P) = int: max(-1)(for @t in P do height(t) od)
set height (ParamPol P) = int: max(-1)(for @p in P do height(p) od)

{. Convert a list of KTypePol into the list of distinct parameters occurring;
   careful: don't let terms cancel! .}
set monomials([KTypePol] list) = [KType]:
   if =#list then []
   else
      let sum = list[0].null_K_module +
	  for P in list for @p in P do (split_1,p) od od
   in monomials(sum)
   fi

set monomials([ParamPol] list) = [Param]:
   if =#list then []
   else
      let sum = list[0].null_module +
	  for P in list for @p in P do (split_1,p) od od
   in monomials(sum)
   fi

set min_height([Param] params) = [Param]:
   if #params=0 then []
   else
      let min=min(for p in params do height(p) od)
   in for p in params if height(p)=min do [p] fi od.##
   fi<|MERGE_RESOLUTION|>--- conflicted
+++ resolved
@@ -1328,7 +1328,6 @@
 ;  ( gamma, candidates )
 )
 
-<<<<<<< HEAD
 set project_to_dominant_cone (RootDatum rd, ratvec gamma, [(mat,int)]
     wall_projs) =
   (ratvec,int): { (nearest dominant vector to |gamma|, facet identification nr }
@@ -1346,8 +1345,6 @@
 ;  ( gamma, candidates )
 )
 
-=======
->>>>>>> 31a67ef6
 set (highest_root_indices,highest_coroot_indices) =
     ((RootDatum->[int]),(RootDatum->[int])):
    let work((RootDatum,int->[int])bottom_f) = (RootDatum rd)[int]:
