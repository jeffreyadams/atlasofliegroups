{ Union types for built-in |linear_solve| and versions of |solve| below
  Such types cannot share |void| tag, so we choose distince ones }
set_type
[ linear_solution = ( void empty_set | (vec,int,mat) affine_subspace )
, maybe_a_vec =     ( void no_vec | vec solution)
, maybe_a_ratvec =  ( void no_ratvec | ratvec solution )
, maybe_a_mat =     ( void no_mat | mat solution )
]

set where() = void:
   for line@i in back_trace
   do if line[:3]="In " then prints([i]," ",line) fi
   od

set !minus_1 = -1 { used to be more efficient than |-1|, now equally efficient }

set # (int n)= [int]: for i:n do i od       { [0,1,...,n-1] }
set # (bool b) = int: if b then 1 else 0 fi { Iverson symbol }
set sign (bool b) = int: { |(-1)^#b|, i.e.: } if b then -1 else 1 fi

set ^ = !=@(bool,bool) { simple exclusive or }

set assert (bool b,(->string) report) = void: if not b then error(report()) fi
set assert (bool b) = void: assert(b,@:"assertion failed") { default message }
set assert (bool b,string message) = void: if not b then error(message) fi

{ bitsets encoded as functions (int->bool) together with upper bound |limit| }

set list (int limit, (int->bool) predicate) = [int]:
  for i:limit if predicate(i) do i fi od
set complement (int limit,(int->bool) predicate) = [int]:
  for i:limit if not predicate(i) do i fi od
set complement (int n, [int] list) = [int]:
  let N = to_bitset(list)
  in complement(n,(int i)bool: bitwise_subset([i].to_bitset,N))

set count (int limit,(int->bool) predicate) = int:
  let c=0 in for i:limit do if predicate(i) then c+:=1 fi od; c

set all ([bool] p) = bool:
  for x in p do if not x then return false fi od; true
set any ([bool] p) = bool:
  for x in p do if x then return true fi od; false
set none ([bool] p) = bool:
  for x in p do if x then return false fi od; true
set first ([bool] p) = int:
  for x@i in p do if x then return i fi od; -1
set last ([bool] p) = int:
  let i=#p-1 in while >=i and not p[i] do i-:=1 od; i
set count ([bool] p) = int: { count (sum) number of truths in list }
  let c=0 in for b in p do if b then c+:=1 fi od; c
set XOR ([bool] p) = bool: { exclusive or (sum modulo 2) of all truths in list }
  let c=false in for b in p do c:=(c!=b) od; c

set all (int limit,(int->bool) predicate) = bool:
  for i:limit do if not predicate(i) then return false fi od; true
set any (int limit,(int->bool) predicate) = bool:
  for i:limit do if predicate(i) then return true fi od; false
set none (int limit,(int->bool) predicate) = bool:
  for i:limit do if predicate(i) then return false fi od; true
set first (int limit,(int->bool) predicate) = int:
  for i:limit do if predicate(i) then return i fi od; -1
set last (int limit,(int->bool) predicate) = int:
  for i:limit ~do if predicate(i) then return i fi od; -1

{ if evaluating conditions is expensive, one can procedure them with '@:'}
set all ([(->bool)] p) = bool:
  for x in p do if not x() then return false fi od; true
set any ([(->bool)] p) = bool:
  for x in p do if x() then return true fi od; false
set none ([(->bool)] p) = bool:
  for x in p do if x() then return false fi od; true
set first ([(->bool)] p) = int:
  for x@i in p do if x() then return i fi od; -1
set last ([(->bool)] p) = int: { this is somewhat more efficient than first }
  let i=#p-1 in while >=i and not p[i]() do i-:=1 od; i

{ binary search first |i| in [low,high) with |pred(i)|, or |high| if none }
{ of course |pred| is assumed monotonic here: $pred(i)\implies pred(i+1)$ }
set binary_search_first ((int->bool)pred, int low, int high) = int:
  while low<high
  do let mid=(low+high)\2 in if pred(mid) then high:=mid else low:=mid+1 fi
  od; low

set locate_sorted ([int] v,int lwb) = int: { first index of entry >= |lwb| }
  binary_search_first((int i):v[i]>=lwb,0,#v)

{ transform "stops" representation of weakly increasing function to function }
set from_stops ([int] stops) = (int->int):
  { at |k| find last index |i| with |stops[i]<=k|; calculated via complement }
  (int k): locate_sorted(stops,k+1)-1 { find first excess, then back up }

{                               Integers                                }

set abs (int k)= int: if <k then -k else k fi
set sign (int k)= int: case k then -1 in 0 else 1 esac

set is_odd  (int n) = bool: !=n%2
set is_even (int n) = bool:  =n%2

set min (int k, int l) = int: if k<l then k else l fi
set max (int k, int l) = int: if k<l then l else k fi

set min ([int] a) = int: let l=#a in assert(l.>,"Minimum of an empty list");
  let m=a~[0] in for i:l-1 do if a[i]<m then m:=a[i] fi od; m
set max ([int] a) = int: let l=#a in assert(l.>,"Maximum of an empty list");
  let m=a~[0] in for i:l-1 do if a[i]>m then m:=a[i] fi od; m

set min_loc ([int] a) = int: { position of first occurrence of minimum, or -1 }
  let l=#a in
  if =l then -1
  else let p=0, m=a[0] in
    for i:l-1 from 1 do if a[i]<m then set (p,m):=(i,a[i]) fi od; p
  fi
set max_loc ([int] a) = int: { position of first occurrence of maximum, or -1 }
  let l=#a in
  if =l then -1
  else let p=0, m=a[0] in
    for i:l-1 from 1 do if a[i]>m then set (p,m):=(i,a[i]) fi od; p
  fi

{ versions seeded with a "limit value" to use in case of an empty list }
set min (int !seed) = ([int]->int):
  ([int] l): let m=seed in for a in l do if a<m then m:=a fi od; m
set max (int !seed) = ([int]->int):
  ([int] l): let m=seed in for a in l do if a>m then m:=a fi od; m

set gcd = (int,int->int): { greatest common divisor; no size limit }
   let limit = 2^31 in
   (int a,int b) int:
   if   case a then a:=-a in return abs(b) else a esac<limit then [a,b%a].gcd
   elif case b then b:=-b in return a      else b esac<limit then [a%b,b].gcd
   else { too big for |vec|, so do Euclid's algorithm explicitly }
      while let r=a%b in r.!= do a:=b; b:=r od; b
   fi

{ the following cannot be called |gcd|: too close to built-in |gcd@vec| }
set gcd_big([int] v) = int:
   let d=0 in for x in v do if (d:=gcd(d,x))=1 then break fi od; d

set lcm (int a,int b) = int: let d=gcd(a,b) in if d=1 then a*b else a\d*b fi.abs

set lcm ([int] v) = int: let m=1 in for x in v do m:=lcm(m,x) od; m

set =  ((int,int)(x0,y0),(int,int)(x1,y1)) = bool: x0=x1 and y0=y1
set != ((int,int)(x0,y0),(int,int)(x1,y1)) = bool: x0!=x1 or y0!=y1

{ scalar multiplication of list (note: *@(vec,int) returning vec is built-in) }
set * (int c,[int] r) = [int]: for a in r do c*a od

{ sum, product of a list of values }
set sum ([int] r) = int: let s=0 in for a in r do s+:=a od; s
set product ([int] r) = int: let p=1 in for a in r do p*:=a od; p

set half (int n) = int: let (q,r)=n\%2 in assert(=r,"Inexact halving"); q
set exact_divide (int a, int b) = int:
    let (q,r)=a\%b in assert(=r,"Inexact division"); q

set int_format = to_string@int

set is_member ([int] v) = (int->bool):
  (int val)bool: any(#v,(int i)bool: v[i]=val)
set isnt_member ([int] v) = (int->bool):
  (int val)bool: all(#v,(int i)bool: v[i]!=val)

{ when |v| is known to be sorted (and long), this can be done faster }
set is_member_sorted ([int] v) = (int->bool):
  let l=#v in
  case l { special cases for |l<=5| }
  in (int .): false
  , (int n): n=v[0]
  , (int n): n=v[0] or n=v[1]
  , (int n): case n-v[1] then n=v[0] in true else n=v[2] esac
  , (int n): if n<v[2] then n=v[0] or n=v[1] else n=v[2] or n=v[3] fi
  , (int n):
       case n-v[2] then n=v[0] or n=v[1] in true else n=v[3] or n=v[4] esac
  else
     (int n)bool: let m = locate_sorted(v,n) in m<l and v[m]=n
  esac
set isnt_member_sorted ([int] v) = (int->bool):
  let member = is_member_sorted(v) in (int n): not member(n)

set is_member_bitset (int i,int B) = bool: bitwise_subset([i].to_bitset,B)

set is_member_fast (vec L) = (int->bool):
   let B=L.to_bitset in (int n) bool: is_member_bitset(n,B)
set isnt_member_fast  (vec L) = (int->bool):
   let B = ~L.to_bitset in (int n) bool: is_member_bitset(n,B)

set is_subset (vec S,vec L) = bool: bitwise_subset(S.to_bitset,L.to_bitset)
set is_disjoint (vec S,vec L) = bool: bitwise_subset(S.to_bitset,~L.to_bitset)

set contains (vec S) = (vec->bool):
   let b = S.to_bitset in (vec L)bool: bitwise_subset(b,L.to_bitset)
set contains (int s) = (vec->bool): contains(vec:[s])

set is_subset_of (vec L) = (vec->bool):
   let b = L.to_bitset in (vec S)bool: bitwise_subset(S.to_bitset,b)
set is_disjoint_from (vec L) = (vec->bool):
   let b = ~L.to_bitset in (vec S)bool: bitwise_subset(S.to_bitset,b)

set set_bit_positions (int n) = vec:
   assert(n.>=,"Infinite number of set bits for negative number");
   while let pow = AND_NOT(n,n-1) in !=pow do n-:=pow; bit_length(pow)-1 od


set is_subset_of_sorted ([int] sorted) = ([int]->bool):
   let test = is_member_sorted(sorted) in
   ([int] S)bool: all(#S,(int i)bool: test(S[i]))
set is_disjoint_from_sorted ([int] sorted) = ([int]->bool):
   let test = isnt_member_sorted(sorted) in
   ([int] S)bool: all(#S,(int i)bool: test(S[i]))

set bitwise_intersection ([int] ns) = int:
   let a=-1 in for n in ns do a:=AND(a,n) od; a
set bitwise_union ([int] ns) = int:
   let a=0 in for n in ns do a:=OR(a,n) od; a

set fac (int n) = int: let p=1 in for i:n-1 from 2 do p *:=i od; p

{ convert to base n as polynomial: small coef polynomial evaluating to k at n }
set to_base_poly (int n) = (int->vec): (int k) vec: assert(k.>=);
  let r=0{dummy for multi-assign} in while !=k do set (k,r):=k\%n; r od

set to_base (int n, (int->string) digit) = (int->string):
  let tbp=to_base_poly(n) in
  (int k) string: assert(k.>=); for c in tbp(k) ~do c.digit od.##

set binary = (int->string):
  let f=to_base(2,to_string@int) in
  (int n)string: if n.< then "-"##f(-n) else f(n) fi

set hexadecimal = (int->string):
  let !shift = "A".ascii-10
  then f=to_base(16,(int k): if k<=9 then k.to_string else ascii(k+shift) fi)
  in (int n)string: if n.< then "-"##f(-n) else f(n) fi

{                           Rational numbers                            }

set numer (rat a) = let (n,)=%a in n
set denom (rat a) = let (,d)=%a in d

set is_integer (rat r) = bool: denom(r)=1
set sign (rat a)= int: sign(numer(a)) { denominator is always positive }

set abs(rat a)=rat: sign(a)*a

set \ ((rat,rat)p) = int: floor(/p)
set \% ((rat,int)p) = (int,rat): (\p,%p) { shouldn't these two be built-in? }
set \% ((rat,rat)p) = (int,rat): (\p,%p)

{ these are mostly for ratvec arguments, but [rat] avoids coercion from vec }
set floor ([rat] v) = vec: for a in v do floor(a) od
set ceil  ([rat] v) = vec: for a in v do  ceil(a) od

set sum ([rat] r) = rat: let s=rat:0 in for a in r do s+:=a od; s
set product ([rat] r) = rat: let p=rat:1 in for a in r do p*:=a od; p

{ extend built-in scalar product of vectors to list of rational case }
set * ([rat] v, [rat] w) = rat:
   let s=rat:0 in for vi@i in v do s +:= vi*w[i] od; s

set * ([int] v, [rat] w) = rat:
   let s=rat:0 in for vi@i in v do s +:= vi*w[i] od; s

{ make a rational into an integer if possible }
set rat_as_int (rat r) = int:
  let (n,d)=%r in if d=1 then n else error("Not an integer") fi

set min (rat k, rat l) = rat: if k<l then k else l fi
set max (rat k, rat l) = rat: if k<l then l else k fi

set min ([rat] a) = rat: let l=#a in assert(l.>,"Minimum of an empty list");
  let m=a~[0] in for i:l-1 do if a[i]<m then m:=a[i] fi od; m
set max ([rat] a) = rat: let l=#a in assert(l.>,"Maximum of an empty list");
  let m=a~[0] in for i:l-1 do if a[i]>m then m:=a[i] fi od; m

set min_loc ([rat] a) = int: { position of first occurrence of minimum, or -1 }
  let l=#a in
  if =l then -1
  else let p=0, m=a[0] in
    for i:l-1 from 1 do if a[i]<m then set (p,m):=(i,a[i]) fi od; p
  fi
set max_loc ([rat] a) = int: { position of first occurrence of maximum, or -1 }
  let l=#a in
  if =l then -1
  else let p=0, m=a[0] in
    for i:l-1 from 1 do if a[i]>m then set (p,m):=(i,a[i]) fi od; p
  fi

{ versions seeded with a "limit value" to use in case of an empty list }
set min (rat !seed) = ([rat]->rat):
  ([rat] l): let m=seed in for a in l do if a<m then m:=a fi od; m
set max (rat !seed) = ([rat]->rat):
  ([rat] l): let m=seed in for a in l do if a>m then m:=a fi od; m

set with_decimals (int n) = (rat->string): (rat r) string:
(  let sign=if >=r then "+" else r:=-r; "-" fi, i=floor(r), f=frac(r)
in sign
## i.to_string ## "."
## for :n do let x=10*f in x.floor.to_string next f:=x.frac od.##
)


{                               Strings                                 }

set !new_line = ascii(10) { including this in a string passes to a new line }

set char_index (string c, string s) = int: first(#s,(int i)bool: c=s[i])

set + = ##@(string,string) { + aliases string concatenation "ax" ## "is" }
set * = (string,int->string): { repeat string; use recursive doubling }
  let rec_fun rep(string s,int n) = string:
    if n=1 then s
    else let (q,r)=n\%2 then half=rep(s,q) in
      half + if =r then half else half+s fi
    fi
  in (string s,int n) string: if <=n then "" else rep(s,n) fi
set * (int n,string s) = string: s*n { allow factor to come first }

set + (string s, int i)= string: s + int_format(i)
set + (int i, string s)= string: int_format(i) + s

set + (string s, (int,int)(x,y)) = s + "(" + x + "," + y + ")"

set plural (int n) = string: if n=1 then "" else "s" fi
set plural (int n,string s) = string: n + if n=1 then s else s+"s" fi

set concat = ##@[string]
set join ([string] elts, string sep, string unit) = string:
   if =#elts then unit
   else elts[0] ## for elt in elts[1:] do sep ## elt od.##
   fi

set l_adjust (int w, string s) = string:
  let d=w-#s in if <=d then s else s##(" "*d) fi
set r_adjust (int w, string s) = string:
  let d=w-#s in if <=d then s else (" "*d)##s fi
set c_adjust (int w, string s) = string:
  let d=w-#s in if <=d then s else let h=d\2 in (" "*h) ## s ## (" "*(d-h)) fi

set width (int n) = int: #int_format(n)

set split_lines (string text) = [string]:
( if text~[0]!=new_line then text := (text next text:="") ## new_line fi
; let last=0 in
  for c@i in text if c=new_line do text[last:i] next last:=i+1 fi od
)

set is_substring (string key, string text) = bool:
  let l=#key in any(#text-l,(int start)bool: text[start:start+l]=key)

set fgrep (string s, string text) = [string]:
  for line in split_lines(text) if is_substring(s,line) do line fi od

set compact_string (ratvec v) = string:
   let (a,b)=%v in
   ([int]:a).to_string + if b=1 then "" else "/"+b.to_string fi

{                               Vectors                                 }

set vector (int n,(int->int)f) = vec: for i:n do f(i) od

{ standard basis in rank n }
set e(int n,int i) = vec: for j:n do #(i=j) od

set ones (int n)= vec: for i:n do 1 od

set ~ (vec v)= vec: v~[:]
set reverse ([int] r) = [int]: for x in r do x ~od
set lower (int k,vec v)= vec: v[:k]
set upper (int k,vec v)= vec: v[k~:]
set drop_lower (int k,vec v)= vec: v[k:]
set drop_upper (int k,vec v)= vec: v[:k~]

set <= (vec v) = bool: >= -v { anti-dominance (in fundamental weight coords) }
set <  (vec v) = bool: > -v  { strict anti-dominance }

set sum (int l,[vec] list) = vec: { sum of vecs of constant length l }
  let result = null(l) in for v in list do result+:=v od; result
{ for large sums |sum(l#list)|, using |sum@mat|, might be marginally faster }

{ all words with letter |i| running over elements of |alphabets[i]| }
set all_words ([[int]] alphabets) = [vec]: {mat:}
  let rec_fun generate(int final) = [vec]:
     if =final then [null(0)]
     else final-:=1; let alphabet=alphabets[final] in
	for prefix in generate(final)
	   for letter in alphabet do prefix#letter od
	od
     fi
  , size=#alphabets
  in generate(size) { ensure column size |size|, even for empty set }

{ all words of length |#limits|, with letter |i| running over |#limits[i]| }
set all_words ([int] limits) = [vec]: {mat:}
   for n in limits do #n od.all_words

set all_0_1_vecs (int n) = [vec]: all_words(for :n do 2 od)

set rec_fun power_set (int n) = [[int]]: { indices where 0_1_vecs have 1 }
  if =n then [[]] else let p=power_set(n-:=1) in p ## for S in p do S#n od fi
set power_set ([int] S) = [[int]]:
  for inx in power_set(#S) do for i in inx do S[i] od od
set choices_from ([int] S, int k) = [[int]]: { all $k$-subsets of $S$ }
  if k>#S then []
  else { now we will assume $n\geq k$ }
    let rec_fun from_first(int n,int k) = [[int]]: { $k$ from first $n$ of $S$ }
      if k=0 then [[]] { unique choice of 0 }
      else { generate by final element, and concatenate }
        for i:n-k+1 from k-1
        do let Si=S[i] in for l in from_first(i,k-1) do l#Si od
        od.##
      fi
    in from_first(#S,k)
  fi

set all_0_1_vecs_with_sum (int n,int k) = [vec]:
   let !zero = null(n) in
   for S in choices_from(#n,k)
   do let v=zero in for i in S do v[i]:=1 od; v
   od

{ index of |word| in |all_words(radix)| }
set mixed_radix_nr([int] radix) = (vec->int):
   (vec word) int: let s=0 in for l@i in word do s:=s*radix[i]+l od; s
{ its inverse, in other words, the function |f=mixed_radix_word(radix)| is
  such that |all_words(radix)| is equal to |for i:product(radix) do f(i) od| }
set mixed_radix_word([int] radix) = (int->vec):
  (int N) vec: for rad@i in radix ~do let (q,r)= N\%rad in N:=q; r ~od

{. number of times n occurs in [int] S .}
set multiplicity (int n, [int] S) = int: for x in S do x=n od.count

{add zeros to make total length =N}
set pad ([int] v,int N) = vec: v##null(N-#v)



{                               Matrices                                }

{ matrix defined by its dimension and expression for general entry }
set matrix ((int,int)(r,c),(int,int->int) f) = mat:
  r#for j:c do for i:r do f(i,j) od od

set n_rows    (mat m) = int: let (r,) = shape(m) in r
set n_columns = #@mat { this one is built in as a # operator overload }

set column (vec v) = mat: [v] { interpret v as single column }
set row (vec v)    = mat: ^v  { interpret v as single row }

set ~ (mat A) = mat: { reverse rows and reverse columns }
  swiss_matrix_knife(45,A,0,0,0,0) { transform 45 = 36 + 9, rows&cols reversed }

set block_matrix (mat A,mat B) = mat:
  let ra=n_rows(A), rb=n_rows(B) then za=null(ra), zb=null(rb) in
  (ra+rb)# (for col in A do col##zb od ## for col in B do za##col od)

set block_matrix ([mat] list) = mat:
(  let m = sum(for A in list do n_rows(A) od), pos=0
in m
#  for A in list
   do let pre=null(pos) then {sequential!} post=null(m-(pos+:=n_rows(A))) in
      for col in A do pre##col##post od
   od.##
)

set main_diagonal (mat A) = vec:  for i:shape(A).min do A[i,i] od

{ test matrix against a multiple of the identity }
set = (mat m,int k) = bool: =(m-k)

{ add a column to a matrix, which is not predefined as operator # }
{ this definition is better than defining #@(mat,vec), as it will allow the
  generic version to be used with argument types |[vec]| and |[int]| }
set # = #@([vec],vec) { implicit conversion wil handle |(mat,vec)| arguments }
set # = #@(vec,[vec]) { implicit conversion wil handle |(vec,mat)| arguments }

{ add row to a matrix, which is similar; use operator ^ for it }
set ^ (mat m, vec v) = mat: #v ^ rows(m)#v
set ^ (vec v, mat m) = mat: #v ^ v#rows(m)

set ## (mat A, mat B) = mat: { concatenate horizontally, must have same depth }
   n_rows(B) # (columns(A)##columns(B))
set ^ (mat A, mat B) = mat: { concatenate vertically, must have same width }
   n_columns(B) ^ (rows(A)##rows(B))

{ concatenate horizontally a list of matrices; each of n rows }
set ## (int n,[mat] L) = mat:
  n # ## for M in L do [vec]:M od

{ apply a function to all matrix entries }
set map_on (mat m) = ((int->int)->mat):
  let nr = n_rows(m)
  in ((int->int)f) mat: nr # for c in m do for e in c do f(e) od od

{ scalar multiplication }
set * (int c,mat m) = mat: map_on(m)((int e) int: c*e)
set - (mat m)= mat: { transform 36+128=164: 128 means negate entries }
  swiss_matrix_knife(164,m,0,0,0,0)

{ sum of list of matrices, with given shape for when list is empty }
set sum ((int,int) shape, [mat] L) = mat:
  let len=#L in
  if =len then null(shape)
  else let s=L~[0] in assert(shape(s)=shape); for i:len-1 ~do s +:= L[i] od; s
  fi
{ square matrices are frequent, so there is a special case of |sum| for them }
set sum (int n,[mat] L) = mat: sum((n,n),L)

{ product of list of square matrices, with given size for when list is empty }
set product (int n, [mat] L) = mat:
  let len=#L in
  if =len then id_mat(n)
  else let p=L~[0] in for i:len-1 from 1 do p *:= L[i] od; p
  fi

set gcd(mat M) = int:
   let d=0 in
   for col in M
   do d := case d in gcd(col), return 1 else gcd(d,gcd(col%d)) esac
   od; d

{ integer division }
set \ (mat m,int d) = mat: map_on(m)((int e) int: e\d)

{ entrywise modulo }
set % (mat m,int d) = mat: map_on(m)((int e) int: e%d)

set Smith_basis (mat M) = mat: let (basis,)=Smith(M) in basis
set inv_fact (mat M) = vec: let (,invf)=Smith(M) in invf

{ matrix exponentiation }
set ^ = (mat,int->mat):
  let rec_fun matrix_power (mat m,int n) = mat:
    if n=1 then m
    else let (q,r)=n\%2 then mm=matrix_power(m,q) in
        mm*if =r then mm else mm*m fi
    fi
  in { ^@(mat,int) = } (mat m,int n) mat:
    assert(=shape(m),"Non square matrix in exponentiation");
  if n>0 then matrix_power(m,n) elif =n then id_mat(n_rows(m))
  else let (m1,d)=invert(m) in
     if d=1 then matrix_power(m1,-n)
     elif =d then error("Negative power of singular matrix")
     else error("Negative power of matrix not invertible over Z")
     fi
  fi

set inverse (mat M) = mat:
  let (inv,d)=invert(M) in
  if d=1 then inv else error("Matrix not invertible over the integers") fi

set / = inverse@mat { so |/M| is the same as |M^-1|, but more direct }

set rank (mat A) = int: let (,,pivots,)=A.echelon in #pivots

set det (mat A) = int:
( assert(=shape(A),"Determinant of non-square matrix")
; let (M,,,flip) = echelon(A) in
  if =shape(M) then flip*M.main_diagonal.product else 0 fi
)

set trace (mat A) = int:
  let (n,):sh=shape(A) in assert(=sh,"Non square matrix"); A.main_diagonal.sum

set char_poly (mat A) = vec: { characteristic polynomial of integer matrix }
  let ps = vec:[] { power sums of the eigenvalues }
  , es = vec:[1] { elementary sym.fct.s of minus the eigenvalues, reversed }
  , B=A, (n,):sh=shape(A)
  then trace (mat M) = sum(for i:n do M[i,i] od) { a bit faster than the above }
  in assert(=sh,"Non square matrix");
  { use Newton's identities $k*e_k=-\sum_{i=1}^k p_i*e_{k-i}$ to compute |es| }
  for k:n from 1 do ps #:= trace(B); B*:=A; es := (es*ps\-k) # es od; es

set cokernel (mat M) = ^kernel(^M) { minimal matrix wose kernel is our image }

set saturated_span (mat M) = bool: { whether columns span saturated sublattice }
  let inv_f = inv_fact(M) in
  =#inv_f or inv_f~[0]=1 { all invariant factors are 1? test last one, if any }

{ test all vectors in a list }
set all ([vec] L,(vec->bool) predicate) = bool:
  all(#L,(int i)bool:L[i].predicate)
set any ([vec] L,(vec->bool) predicate) = bool:
  any(#L,(int i)bool:L[i].predicate)
set none ([vec] L,(vec->bool) predicate) = bool:
  none(#L,(int i)bool:L[i].predicate)
set first ([vec] L,(vec->bool) predicate) = int:
  first(#L,(int i)bool:L[i].predicate)
set last ([vec] L,(vec->bool) predicate) = int:
  last(#L,(int i)bool:L[i].predicate)

set columns_with ((int,vec->bool) p,mat m) = mat:
  n_rows(m)# for col@j in m if p(j,col) do col fi od
set columns_with ((vec->bool) p,mat m) = mat:
  n_rows(m)# for col in m if p(col) do col fi od
set columns_with ((int->bool) p,mat m) = mat:
  n_rows(m)# for col@j in m if p(j) do col fi od
set a_column_with ((vec->bool) p,mat m) = maybe_a_vec:
  for col in m do if p(col) then return solution(col) fi od; no_vec()

set rows_with ((int,vec->bool) p,mat m) = mat:
  n_columns(m) ^ for row@i in rows(m) if p(i,row) do row fi od
set rows_with ((vec->bool) p,mat m) = mat:
  n_columns(m) ^ for row in rows(m) if p(row) do row fi od
set rows_with ((int->bool) p,mat m) = mat:
  n_columns(m) ^ for row@i in rows(m) if p(i) do row fi od
set a_row_with ((vec->bool) p,mat m) = maybe_a_vec:
  for row in rows(m) do if p(row) then return solution(row) fi od; no_vec()

set >=(mat m) = bool: { non-negative (dominant) columns only } all(m,>=@vec)
set >(mat m) = bool: { strictly positive (dominant) columns only } all(m,>@vec)
set <=(mat m) = bool: all(m,<=@vec)
set <(mat m) = bool: all(m,<@vec)

set lookup_column (vec v,mat m) = int: last(columns(m),(vec w)bool: w=v)
set lookup_row (vec v,mat m) = int: last(rows(m),(vec w)bool: w=v)

{ sum of columns of a matrix; this is so neat, avoid calling it sum_columns }
set sum (mat m)= vec: m*ones(n_columns(m))

{ solve(mat A,vec b): find a |vec| solution x of A*x=b, or indicate none exists
  Method:
  - write A*C = M using echelon, with C an invertible matrix and, M echelon
  - solve M*y = b (possibly finding none); this is easy using the echelon form
  - if a solution is found, return x = C*y
}
set solve (mat A,vec b) = maybe_a_vec:
(  let (M,C,s,) = echelon(A) then (n,k)=shape(M)
   then j=0 { runs up to k, used to index backwards }, sol=null(k)
   in assert(#b=n,"equation mismatch")
;  for i:n
  ~do if j<#s and i=s~[j] { then it is a pivot row, with pivot at M[j][i] }
      then let Mj=M~[j] then (q,r)=b[i]\%Mj[i] in
         if !=r then return ().no_vec { because inexact division} fi
       ;  sol~[j]:=q; b-:=Mj*q { correct for contribution from sol[j~] }
       ;  j+:=1
       elif !=b[i] then return ().no_vec { because no pivot available }
       fi
   od
;  (C[:k]*sol).solution
)

set solve (mat A,mat B) = maybe_a_mat: { matrix |X| satisfying |A*X=B|, if any }
(  let (M,C,s,) = echelon(A) then (n,k)=shape(M)
   then sols = mat: { column |j| is solutions of |M*y=B[j]| }
      assert(n_rows(B)=n,"equation mismatch");
      k { size of each solution column} #
      for b in B
      do let j=0 { runs up to |k|, used to index |s|, |M| backwards }
	 , sol=null(k), rem=b { remaining RHS, gets modified }
      in for i:n
	~do if j<#s and i=s~[j] { a pivot row, with pivot at |M~[j][i]| }
	    then let Mj=M~[j] then (q,r)=rem[i]\%Mj[i]
	    in if !=r then return ().no_mat { because inexact division} fi
	    ;  sol~[j]:=q; rem-:=Mj*q { correct for contribution from sol[j~] }
	    ;  j+:=1
	    elif !=rem[i] then return ().no_mat { because no pivot available }
	    fi
	 od
      ;  sol
      od
   in (C[:k]*sols).solution
)

set any (maybe_a_vec x) = bool: case x  | solution: true | no_vec: false esac
set requisition (string message) = (maybe_a_vec->vec):
   (maybe_a_vec x) vec: case x  | solution(s): s | else error(message) esac
set requisition = requisition("No solution found; having one was required")

set any (maybe_a_mat M) = bool: case M  | solution: true | no_mat: false esac

set required_solution ((mat,vec) system) = vec: system.solve.requisition

set any (maybe_a_mat M) = bool:
   case M  | solution: true | no_mat: false esac
set mat_requisition (string message) = (maybe_a_mat->mat):
   (maybe_a_mat M) mat:
    case M  | solution(s): s | else error(message) esac
set requisition = mat_requisition("No solution found; having one was required")
{system (A,B) means solving AX = B}
set required_solution ((mat,mat) system) = mat: system.solve.requisition
set required_solution ((mat,mat) system) = mat:system.solve.requisition

{ multiplicative order of a matrix, hangs unless finite }
set order (mat !M) = int:
  let (n,):p =shape(M) in assert(=p,"Matrix is not square");
  let N=M, order=1, I=id_mat(n) in
  while N!=I do N *:= M; order+:=1 od; order

{                           Rational vectors                            }

set numer (ratvec a) = vec: let (n,)=%a in n
set denom (ratvec a) = int: let (,d)=%a in d

{ allow scalar multiplication form left; from right it is built-in }
set * (int i,ratvec v) = ratvec: v*i
set * (rat r,ratvec v) = ratvec: v*r

{ concatenate ratvec values: use conversion to and from [rat] }
set ## (ratvec a,ratvec b) = ratvec: ##([rat]:a,[rat]:b)
set ## ([ratvec] rs) = ratvec: ## for r in rs do [rat]:r od

set sum (int l,[ratvec] list) = ratvec: { sum of ratvecs of constant length l }
  let result = ratvec: null(l) in for v in list do result+:=v od; result


{ multiply rational matrix represented as list of columns by a rational vector
  the m*n matrix M is given as a list of n ratvec values of size m
  v is a ratvec of size n, the result is a ratvec of size m
}
set * ([ratvec] M,ratvec v) = ratvec:
  let m=#M { number of columns } in
  assert(!=m { cannot handle empty matrix } and m=#v,"size mismatch");
  let result = null(#M[0])/1 in for col@j in M do result +:= col*v[j] od;
  result

set is_integer (ratvec v) = bool: let (,d)=%v in d=1 { equivalently =(v%1) }

{ vector floor of quotient by int operation; makes vector from rational vector }
set \ (ratvec v, int k) = vec: let (n,d)=%v in n\(k*d)

{ do as |v.numer| (or |\ %v|) would do, but check that denominator is 1 }
set ratvec_as_vec (ratvec v) = vec:
  let (w,d)=%v in assert(d=1,"Not an integer vector"); w

set reverse (ratvec v)= ratvec: v~[:]
set lower (int k,ratvec v)= ratvec: v[:k]
set upper (int k,ratvec v)= ratvec: v[k~:]
set drop_lower (int k,ratvec v)= ratvec: v[k:]
set drop_upper (int k,ratvec v)= ratvec: v[:k~]

{ dominance conditions }
set <= (ratvec v) = bool: <=numer(v)
set <  (ratvec v) = bool: < numer(v)

{ solve(mat A,ratvec b): find a solution ratvec x of A*x=b, or indicate that
  none exists. Solution as in vec case, but exact division requirement is OK.
}
set solve (mat A, ratvec b) = maybe_a_ratvec:
(  let (M,C,s,) = echelon(A) then (n,k)=shape(M)
   then j=0 { runs up to k, used to index backwards }, sol=for :k do rat:0 od
   in assert(#b=n,"equation mismatch")
;  for i:n
  ~do if j<#s and i=s~[j] { then it is a pivot row, with pivot at M[j][i] }
      then let Mj=M~[j] then q=b[i]/Mj[i] in
         sol~[j]:=q; b-:=Mj*q { correct for contribution from sol[j~] }
      ;  j+:=1
      elif !=b[i] then return ().no_ratvec { because no pivot here }
      fi
   od
;  (C[:#sol]*sol).solution
)

set any (maybe_a_ratvec x) = bool:
   case x  | solution: true | no_ratvec: false esac
set rat_requisition (string message) = (maybe_a_ratvec->ratvec):
   (maybe_a_ratvec x) ratvec:
    case x  | solution(s): s | else error(message) esac
set requisition = rat_requisition("No solution found; having one was required")

set required_solution ((mat,ratvec) system) = ratvec: system.solve.requisition


{                           Split integers                              }

set !s = Split:(0,1) { ! means it is a constant }
set !split_1 = Split:1 { do conversion now }
set !split_minus_1 = Split: -1
set !one_minus_s = Split:(1,-1), !one_plus_s = Split:(1,1)  { near idempotents }

set int_part (Split x) = int: let (r,)=%x in r
set s_part (Split x) = int: let (,y)=%x in y

set s_to_1 (Split x) = int: +%x        { let (a,b)=%x in a+b }
set s_to_minus_1 (Split x) = int: -%x  { let (a,b)=%x in a-b }
set times_s (Split x) = let (a,b)=%x in Split: (b,a)

set split_as_int (Split x) = int:
  let (r,y)=%x in assert(=y,"split is not an integer"); r
set \% (Split x, int n) = (Split,Split):
  let (a,b)=%x then (qa,rq)=a\%n, (qb,rb)=b\%n in ((qa,qb),(rq,rb))
{ divide Split by integer, quotient of \% but requiring rest to be zero }
set half (Split w) = Split: let (q,r)=w\%2 in assert(=r,"Inexact halving"); q
set / (Split w,int n) = Split:
  let (q,r)=w\%n in assert(=r,"Inexact division"); q
set % (Split w,int n) = Split: let (a,b)=%w in (a%n,b%n)
set exp_s(int n) = Split: if n.is_even then 1 else s fi

{ a Split coefficient is pure if it has at most one nonzero component }
set is_pure (Split w)=bool: =*%w { test if product of both components is zero }

{ nicer display of Splits }
set split_format (Split w) = string:
  let (a,b)=%w in
  if =a
  then case b+1 in "-s","0","s" else int_format(b)+"s" esac
  else int_format(a) +
     case b+1 then int_format(b)+"s" in "-s","","+s"
              else "+"+int_format(b)+"s"
     esac
  fi

{ same formatting, but supplying parentheses when necessary if used as factor }
set split_factor_format (Split w) = string:
  if =*%w { pure } then split_format(w) else "(" +  split_format(w) + ")" fi

set ^ = (Split,int->Split): { exponentiation of split integers }
  let rec_fun split_power (Split x,int n) = Split: { we shall have n>0 }
    if n=1 then x
    else let (q,r)=n\%2 then y=split_power(x,q) in y*if =r then y else x*y fi
    fi
  in { ^@(Split,int) = } (Split x,int n): Split:
    if let (a,b)=%x in abs(a)+abs(b)=1 { cases of invertible (unit) Split }
    then if n.is_even then split_1 else x fi { all are square roots of +1 }
    elif n.> then split_power(x,n)
    elif n.= then split_1
    else error("Negative power ",n," of split integer ",split_format(x))
    fi

set sum ([Split] list) = Split:
  let result=Split:0 in for x in list do result+:=x od; result

{                               Lie types				}

set Lie_type (string code, int rank) = LieType: extend(LieType:"",code,rank)

set semisimple_rank (LieType t) = int:
  for (,rank) in simple_factors(t) do rank od.sum

set central_torus_rank (LieType t) = int: t.rank-t.semisimple_rank

set factors (LieType t) = [string,int]:
  let tr = central_torus_rank(t) in
  if =tr then  t.simple_factors else t.simple_factors#("T",tr) fi

set semisimple (LieType t) = LieType:
  let s = LieType: "" in
  for (code,rank) in simple_factors(t) do s:=extend(s,code,rank) od; s

set derived_is_simple (LieType t) = bool: #simple_factors(t)=1
set is_simple (LieType t) = bool: t.derived_is_simple and =t.central_torus_rank

{ compute |t.semisimple.adjoint.two_rho| without constructing a |RootDatum| }
set adjoint_2rho (LieType t) = vec: { $2\rho$ on basis of simple roots }
  for (letter,n) in simple_factors(t)
  do case ascii(letter)-ascii("A")
     in { A } for i:n from 1 do i*(1+n-i) od
     ,  { B } for i:n from 1 do i*(n+n-i) od
     ,  { C } for i:n from 1 do i*(1+n+n-i)   \ if i<n then 1 else 2 fi od
     ,  { D } for i:n from 2 do (i-1)*(n+n-i) \ if i<n then 1 else 2 fi od
     ,  { E } case n-6
              in [16,22,30,42,30,16]
	      ,  [34,49,66,96,75,52,27]
	      ,  [92,136,182,270,220,168,114,58]
	      esac
     , { F4 } [16,30,42,22]
     , { G2 } [10,6]
     esac
  od.##

{ similarly $2\check\rho$ on basis of simple coroots }
set simply_connected_2rho_check (LieType t) = vec:
  for (letter,n) in simple_factors(t)
  do case ascii(letter)-ascii("A")
     in { A } for i:n from 1 do i*(1+n-i) od
     ,  { B } for i:n from 1 do i*(1+n+n-i)   \ if i<n then 1 else 2 fi od
     ,  { C } for i:n from 1 do i*(n+n-i) od
     ,  { D } for i:n from 2 do (i-1)*(n+n-i) \ if i<n then 1 else 2 fi od
     ,  { E } case n-6
              in [16,22,30,42,30,16]
	      ,  [34,49,66,96,75,52,27]
	      ,  [92,136,182,270,220,168,114,58]
	      esac
     , { F4 } [22,42,30,16]
     , { G2 } [6,10]
     esac
  od.##

set str (LieType t) = string:
  (## for (code,rank) in factors(t) do code ## rank.to_string ## "." od)[:1~]



{                               Root data                               }

set central_torus_rank (RootDatum rd) = int: rd.Lie_type.central_torus_rank

{ provide default values for coroot preference when building root data }

set derived_is_simple(RootDatum rd) = bool: Lie_type(rd).derived_is_simple
set is_simple(RootDatum rd) = bool: Lie_type(rd).is_simple

set root_datum (mat simple_roots, mat simple_coroots) = RootDatum:
  root_datum(simple_roots,simple_coroots,false) { by default prefer roots }

set root_datum (LieType type, mat lattice) = RootDatum:
  root_datum(type,lattice,false) { by default prefer roots }

set simply_connected (LieType type) = RootDatum:
  simply_connected(type,true) { by default prefer coroots here }

set adjoint (LieType type) = RootDatum:
  adjoint(type,false) { by default prefer roots here }

set simply_connected (RootDatum rd) = RootDatum:
  root_datum(^Cartan_matrix(rd),id_mat(semisimple_rank(rd)),rd.prefers_coroots)
set adjoint (RootDatum rd) = RootDatum: { change weight basis to simple roots }
  root_datum(id_mat(semisimple_rank(rd)),Cartan_matrix(rd),rd.prefers_coroots)

{ in |sub_datum| the (co)roots at indices |S| must give a valid Cartan matrix,
  but they need not be positive, and will be taken in the order specified.
  indices: [-n,...,0,1,...,n-1] where n is the number of positive roots
  simple roots are numbered [0,1,...,rank-1]
  In particular any subset of simple roots taken in any order will be valid. }
set sub_datum (RootDatum rd, [int]S) = RootDatum:
  let r = rd.rank in
  root_datum(r # for i in S do   root(rd,i) od
	    ,r # for i in S do coroot(rd,i) od
	    ,rd.prefers_coroots)

{ backwards compatibility function; used to be the built-in prototype }
set root_datum ([vec] simple_roots, [vec] simple_coroots, int r) = RootDatum:
  root_datum(r#simple_roots,r#simple_coroots,false)

set root_datum (LieType t, [ratvec] gens) = RootDatum:
  root_datum(t,quotient_basis(t,gens))

{ allow single kernel generator in root datum construction }
set root_datum (LieType t, ratvec gen) = RootDatum: root_datum(t,[gen])

{ list of indices of all simple roots or coroots }
set all_simples (RootDatum rd) = [int]: #semisimple_rank(rd)

{ the following uses that root_index(rd,v)=nr_of_posroots(rd) for a non-root v }
set is_root ((RootDatum,vec) (rd,):p) = bool:
  root_index(p)<nr_of_posroots(rd)
set is_coroot ((RootDatum,vec) (rd,):p) = bool:
  coroot_index(p)<nr_of_posroots(rd)
set is_posroot ((RootDatum,vec)(rd,):p) = bool:
  let ri=root_index(p) in >=ri and ri<nr_of_posroots(rd)
set is_poscoroot ((RootDatum,vec)(rd,):p) = bool:
  let cri=coroot_index(p) in >=cri and cri<nr_of_posroots(rd)

set posroot_index ((RootDatum,vec)p) = int: { fold roots to positive }
  let i=root_index(p) in if <i then ~i else i fi
set poscoroot_index ((RootDatum,vec)p) = int: { fold coroots to positive }
  let i=coroot_index(p) in if <i then ~i else i fi


set Cartan_matrix (RootDatum rd,[int] simples) = mat: { NB strange convention }
   let r=#simples in
   matrix((r,r),(int i,int j)int: coroot(rd,simples[j])*root(rd,simples[i]))

set rho (RootDatum rd) = ratvec: rd.two_rho/2
set rho_check (RootDatum rd) = ratvec: rd.two_rho_check/2
{ see also rho_i@KGBElt and rho_r@KGBElt defined below }

set two_rho (RootDatum rd,(int->bool) select) = vec: { sum of selected posroots }
   columns_with(select,posroots(rd)).sum
set two_rho_check (RootDatum rd,(int->bool) select) = vec:
   columns_with(select,poscoroots(rd)).sum

set two_rho (RootDatum rd,[int] simples) = vec:
   let (lt,map) = Cartan_matrix_type(Cartan_matrix(rd,simples))
   then v=adjoint_2rho(lt)
in (rd.rank # for pos@i in map do root(rd,simples[pos])*v[i] od).sum
set two_rho_check (RootDatum rd,[int] simples) = vec:
   let (lt,map) = Cartan_matrix_type(Cartan_matrix(rd,simples))
   then v=simply_connected_2rho_check(lt)
in (rd.rank # for pos@i in map do coroot(rd,simples[pos])*v[i] od).sum


{ these functions assume the vec alpha or alphav is a root resp. coroot }
set is_positive_root (RootDatum rd) = (vec->bool):
  let rc = rho_check(rd) in (vec alpha) bool: >rc*alpha
set is_positive_coroot (RootDatum rd) = (vec->bool):
  let rho = rho(rd) in (vec alphav) bool: >alphav*rho
set is_negative_root (RootDatum rd) = (vec->bool):
  let rc = rho_check(rd) in (vec alpha) bool: <rc*alpha
set is_negative_coroot (RootDatum rd) = (vec->bool):
  let rho = rho(rd) in (vec alphav) bool: <alphav*rho

{ uncurried versions of the previous four; again being root/coroot is assumed }
set is_positive_root (RootDatum rd,vec alpha) = bool:
  is_positive_root(rd)(alpha)
set is_positive_coroot (RootDatum rd,vec alphav) = bool:
  is_positive_coroot(rd)(alphav)
set is_negative_root (RootDatum rd,vec alpha) = bool:
  is_negative_root(rd)(alpha)
set is_negative_coroot (RootDatum rd,vec alphav) = bool:
  is_negative_coroot(rd)(alphav)

{ test whether all columns, being assumed root/coots, are positive }
set roots_all_positive (RootDatum rd) = (mat->bool): { no negative roots }
  let are_pos = is_positive_root(rd) in (mat roots) bool: all(roots,are_pos)
set coroots_all_positive (RootDatum rd) = (mat->bool): { no negative coroots }
  let are_pos = is_positive_coroot(rd) in
  (mat coroots) bool: all(coroots,are_pos)

{ the following test rather than assume that columns are roots/cooroots }
set among_posroots (RootDatum rd) = (mat M)bool: { all columns M posroots? }
  all(M,(vec v)bool: is_posroot(rd,v))
set among_poscoroots (RootDatum rd) = (mat M)bool: { all columns M poscoroots? }
  all(M,(vec v)bool: is_poscoroot(rd,v))

set negative_system (mat posroots) = mat: { the missing half of the root system }
  swiss_matrix_knife(172,posroots,0,0,0,0) { 172= 36+8+128: reverse cols,neg }

{ having _all_ roots can be useful }
set roots (RootDatum rd) = mat:
  let pr=posroots(rd) in negative_system(pr) ## pr
set coroots (RootDatum rd) = mat:
  let pcr=poscoroots(rd) in negative_system(pcr) ## pcr

{ the correspondence between roots and coroots }
set root (RootDatum rd, vec alpha_v) = vec: root(rd,coroot_index(rd,alpha_v))
set coroot (RootDatum rd, vec alpha) = vec: coroot(rd,root_index(rd,alpha))

set is_orthogonal (RootDatum rd, int i, int j) = bool: =coroot(rd,i)*root(rd,j)
set is_orthogonal (RootDatum rd, [int] S, int j) = bool:
   for i in S do is_orthogonal(rd,i,j) od.all

{ reflection action of roots }
set reflection (RootDatum rd, int i) = mat: { i indexes a root/coroot pair }
  1 - column(root(rd,i))*row(coroot(rd,i))
set reflection ((RootDatum,vec)(rd,):p) = mat: { specify root (not coroot) }
  reflection(rd,root_index(p))
set coreflection ((RootDatum,vec)(rd,):p) = mat: { specify coroot (not root) }
  reflection(rd,coroot_index(p))
set reflect (RootDatum rd, int i, vec v) = vec: { apply reflection(rd,i)*v }
  v -:= root(rd,i) * (coroot(rd,i)*v) { more efficient than matrix multiply }
set reflect (RootDatum rd, vec alpha, vec v) = vec: { reflection(rd,alpha)*v }
  v -:= alpha * (coroot(rd,alpha)*v)
set coreflect (RootDatum rd, vec v, int i) = vec: { apply v*reflection(rd,i) }
  v -:= (v*root(rd,i)) * coroot(rd,i)
set coreflect (RootDatum rd, vec v, vec alpha) = vec: { v*reflection(rd,alpha) }
  v -:= (v*alpha) * coroot(rd,alpha)

set reflect (RootDatum rd, int i, ratvec v) = ratvec:
  let (n,d) = %v in reflect(rd,i,n)/d
set reflect (RootDatum rd, vec alpha, ratvec v) = ratvec:
  let (n,d) = %v in reflect(rd,alpha,n)/d
set coreflect (RootDatum rd, ratvec v, int i) = ratvec:
  let (n,d) = %v in coreflect(rd,n,i)/d
set coreflect (RootDatum rd, ratvec v, vec alpha) = ratvec:
  let (n,d) = %v in coreflect(rd,n,alpha)/d

{ in matrix version reflect becomes left_reflect and coreflect right_reflect }
set left_reflect (RootDatum rd, int i, mat M) = mat: { reflection(rd,i)*M }
  n_rows(M) # for v in M do reflect(rd,i,v) od
set left_reflect (RootDatum rd, vec alpha, mat M) = mat:
  left_reflect(rd,root_index(rd,alpha),M)
set right_reflect (RootDatum rd, mat M, int i) = mat: { M*reflection(rd,i) }
  n_columns(M) ^ for row in rows(M) do coreflect(rd,row,i) od
set right_reflect (RootDatum rd, mat M, vec alpha) = mat:
  right_reflect(rd,M,root_index(rd,alpha))

set conjugate (RootDatum rd, int i, mat M) = mat: { r*M*r where r=reflection }
  left_reflect(rd,i,right_reflect(rd,M,i))
set conjugate (RootDatum rd, vec alpha, mat M) = mat:
  conjugate(rd,root_index(rd,alpha),M)


{ orthogonal projection on span of subset of simple roots, a rational matrix }
set root_span_projector (RootDatum rd ,[int] S) = (mat,int):
  let in_S = is_member(S)
  then sub_simple_roots   =  columns_with(in_S,rd.simple_roots)
  , tr_sub_simple_coroots =  rows_with(in_S,^rd.simple_coroots)
  then (M,d) = invert(tr_sub_simple_coroots * sub_simple_roots)
  then A=sub_simple_roots*M*tr_sub_simple_coroots
  then dd=gcd([d,gcd(A)])
  in (A\dd,d\dd)

{ complementary orthogonal projection, to intersection of walls }
set wall_projector ((RootDatum,[int]) arg) = (mat,int):
   let (A,d)=root_span_projector(arg) in (d-A,d)

{ for (anti)dominant |v|, find simple generators of its singular subsystem }
set singular_simple_indices (RootDatum rd,ratvec v) = [int]:
   for a@j in simple_coroots(rd) if =a*v do j fi od

set is_imaginary (mat theta) = (vec->bool): (vec alpha): theta*alpha=alpha
set is_real      (mat theta) = (vec->bool): (vec alpha): theta*alpha=-alpha
set is_complex   (mat theta) = (vec->bool): (vec alpha):
  let ta = theta*alpha in ta!=alpha and ta!=-alpha

{ these functions are just for convenience; posroot versions are more useful }
set imaginary_roots (RootDatum rd, mat theta) = mat:
  columns_with(is_imaginary(theta),roots(rd))
set real_roots (RootDatum rd, mat theta) = mat:
  columns_with(is_real(theta),roots(rd))

{ for coroots we need to use the transpose matrix }
set imaginary_coroots (RootDatum rd, mat theta) = mat:
  columns_with(is_imaginary(^theta),coroots(rd))
set real_coroots (RootDatum rd, mat theta) = mat:
  columns_with(is_real(^theta),coroots(rd))

{ positive (co)roots versions are actually more useful }
set imaginary_posroots (RootDatum rd,mat theta) = mat:
  columns_with(is_imaginary(theta),posroots(rd))
set real_posroots (RootDatum rd,mat theta) = mat:
  columns_with(is_real(theta),posroots(rd))
set imaginary_poscoroots (RootDatum rd,mat theta) = mat:
  columns_with(is_imaginary(^theta),poscoroots(rd))
set real_poscoroots (RootDatum rd,mat theta) = mat:
  columns_with(is_real(^theta),poscoroots(rd))
set imaginary_sys ((RootDatum,mat)p) = (mat,mat):
  (imaginary_posroots(p),imaginary_poscoroots(p))
set real_sys ((RootDatum,mat)p) = (mat,mat):
  (real_posroots(p),real_poscoroots(p))

{ whether v is a weakly dominant weight for rd }
set is_dominant (RootDatum rd, ratvec v) = bool:
  >=(numer(v)*simple_coroots(rd))
set is_strictly_dominant (RootDatum rd, ratvec v) = bool:
  >(numer(v)*simple_coroots(rd))
set is_regular (RootDatum rd,ratvec v)= bool: { tests all positive coroots }
  all(for x in numer(v)*poscoroots(rd) do !=x od)
set is_integral (RootDatum rd, ratvec v) = bool: { integral on all coroots }
  =(v*simple_coroots(rd)%1)
{ and |is_integrally_dominant@(RootDatum,ratvec)| is built-in }

{ reversing order, similar questions about coweight v }
set is_dominant (ratvec v, RootDatum rd) = bool:
  >=(numer(v)*simple_roots(rd))
set is_strictly_dominant (ratvec v,RootDatum rd) = bool:
  >(numer(v)*simple_coroots(rd))
set is_regular (ratvec v, RootDatum rd)= bool: { tests all positive roots }
  all(for x in numer(v)*posroots(rd) do !=x od)
set is_integral (ratvec v, RootDatum rd) = bool: { integral on all roots }
  =(v*simple_roots(rd)%1)
set is_integrally_dominant (ratvec v,RootDatum rd) = bool:
  is_integrally_dominant(dual(rd),v)

{ the following should replace the needlessly complicated built-ins they use }
set radical_basis (RootDatum rd) = mat: { columns are coweights }
  coroot_radical(rd)[:,semisimple_rank(rd):] { drop coroots part }
set coradical_basis (RootDatum rd) = mat: { columns are weights }
  root_coradical(rd)[:,semisimple_rank(rd):] { drop roots part }

set is_semisimple (RootDatum rd) = bool: semisimple_rank(rd) = rank(rd)

set derived_is_simply_connected (RootDatum rd) = bool:
  saturated_span(simple_coroots(rd))
set has_connected_center (RootDatum rd) = bool:
  saturated_span(simple_roots(rd))
set is_simply_connected (RootDatum rd) = bool:
  is_semisimple(rd) and derived_is_simply_connected(rd)
set is_adjoint (RootDatum rd) = bool:
  is_semisimple(rd) and has_connected_center(rd)

{ the following functions give but partial information; giving a more complete
  definition for InnerClass values needs more work (see group_operations.at)
}
set derived (RootDatum rd) = RootDatum: let (d,)=derived_info(rd) in d
set mod_central_torus (RootDatum rd) = RootDatum:
  let (d,)=mod_central_torus_info(rd) in d

{ from appropriate (subsystem) dual 2rho value, deduce test for being simple }
set is_simple_for (vec dual_two_rho) = (vec->bool):
  (vec alpha): dual_two_rho*alpha=2

{ get generating simple system from set of matching posroots and poscoroots }
set simple_system_from_positive (mat posroots,mat poscoroots) = (mat,mat):
  let sub_2rho = sum(posroots), sub_2rho_check=sum(poscoroots)
  then test = is_simple_for(sub_2rho_check), co_test = is_simple_for(sub_2rho)
  then Levi = list( #posroots,   (int i)bool: test(posroots[i]) )
  , co_Levi = list( #poscoroots, (int i)bool: co_test(poscoroots[i]) )
  in assert(Levi=co_Levi,"Not a valid positive system");
  ( n_rows(posroots) # for i in Levi do posroots[i] od
  , n_rows(poscoroots) # for i in co_Levi do poscoroots[i] od
  )

set root_datum_from_positive \
  ( (mat,mat) (posroots,poscoroots):pair, bool prefer_coroots ) = RootDatum:
  let (simple_roots,simple_coroots) = pair.simple_system_from_positive
  then rd = root_datum(simple_roots,simple_coroots,prefer_coroots)
  in assert(sum(posroots)=two_rho(rd) and sum(poscoroots)=two_rho_check(rd));
  rd

{ |sub_datum| with predicate argument preserves positivity of (co)roots }
set sub_datum(RootDatum rd, (int->bool) select {from posroot indices}) =
      RootDatum:
(  root_datum_from_positive
     ((columns_with(select,rd.posroots),columns_with(select,rd.poscoroots))
     ,rd.prefers_coroots
     )
)

{ some code proceeds by "simple factor", isolating a |sub_datum| for each;
  functions that expect a specific simple type can call |test_simple_type| }

{ test |rd| for being of simple type T (a letter in "ABCDEFG"), and return (as
  a list of integers) a map from standard diagram labelling to |rd| simple roots
}
set test_simple_type(string T, RootDatum rd) = [int]:
(  let  (lt,map)=Cartan_matrix_type(rd.Cartan_matrix)
in if lt=Lie_type("A1A1") and T="D" { unique reducible case that is accepted }
   then return map
   fi
;  let factors=simple_factors(lt)
in case #factors
   else error("Reducible ",lt," found; simple type ",T," was required")
   in error("Pure torus found where type ",T," root diagram was required")
   , let (type,rank)=factors[0] in
     if type=T then map { the main case }
     else { accept some low rank types under an alternative designation }
       case rank-1
       in if T="B" or T="C" { and |rank=1| implies that |type="A"| }
	  then return map { accept $A_1$ to be interpreted as $B_1$ or $C_1$ }
	  fi
       ,  { in rank 2 accept $B_2$ or $C_2$ as the reversed other }
          if type="B" and T="C" or type="C" and T="B" then return map~[:] fi
       ,  { in rank 3 accept $A_3$ as $D_3$ by putting middle node in front }
       if type="A" and T="D" then return [map[1],map[0],map[2]] fi
       else { in higher ranks there are no ambiguous cases: fall through } ()
       esac
     ; error(lt," found where type ",T," was required")
     fi
   esac
)

set fundamental_weights (RootDatum rd) = [ratvec]:
  for i:semisimple_rank(rd) do fundamental_weight(rd,i) od
set fundamental_coweights (RootDatum rd) = [ratvec]:
  for i:semisimple_rank(rd) do fundamental_coweight(rd,i) od

{ root datum of singular roots }
set singular_root_datum(RootDatum rd,ratvec gamma) = RootDatum:
   let pcr = poscoroots(rd)
   then pred(int i) = bool: { whether coroot |i| is singular } =pcr[i]*gamma
in root_datum_from_positive((columns_with(pred,posroots(rd))
			    ,columns_with(pred,pcr)
			    )
			   ,rd.prefers_coroots
			   )

set project_to_dominant_cone (RootDatum rd, ratvec gamma) =
  (ratvec,int): { (nearest dominant vector to |gamma|, facet identification nr }
(  let candidates = [rd.semisimple_rank].to_bitset-1 { simple roots to start }
   then !simples = candidates { to use as universe for complementation }
in while let new_indices = int:
<<<<<<< HEAD
         for i in set_bit_positions(candidates) if (coroot(rd,i)*gamma).<=
         do i
         fi od.to_bitset
=======
	 for i in set_bit_positions(candidates) if (coroot(rd,i)*gamma).<=
	 do i
	 fi od.to_bitset
>>>>>>> 02136818
   in new_indices.> { |while|-condition: whether new roots were found }
   do candidates := AND_NOT(candidates,new_indices) { clear bits }
   ;  let (M,d)=wall_projector(rd,(simples-candidates).set_bit_positions)
      in gamma := M*gamma/d
   od
;  ( gamma, candidates )
)

<<<<<<< HEAD
set project_to_dominant_cone (RootDatum rd, ratvec gamma, [(mat,int)]
    wall_projs) =
  (ratvec,int): { (nearest dominant vector to |gamma|, facet identification nr }
(  let candidates = [rd.semisimple_rank].to_bitset-1 { simple roots to start }
   then !simples = candidates { to use as universe for complementation }
in while let new_indices = int:
         for i in set_bit_positions(candidates) if (coroot(rd,i)*gamma).<=
         do i
         fi od.to_bitset
   in new_indices.> { |while|-condition: whether new roots were found }
   do candidates := AND_NOT(candidates,new_indices) { clear bits }
   ;  let (M,d)=wall_projs[simples-candidates]
      in gamma := M*gamma/d
   od
;  ( gamma, candidates )
)

=======
>>>>>>> 02136818
set (highest_root_indices,highest_coroot_indices) =
    ((RootDatum->[int]),(RootDatum->[int])):
   let work((RootDatum,int->[int])bottom_f) = (RootDatum rd)[int]:
   (  let (lt,map)= rd.Cartan_matrix.Cartan_matrix_type
      , ssr = semisimple_rank(rd)
      then sf = simple_factors(lt), factor_of=for :ssr do -1 od
      , i=0
   in for (,r)@j in sf do for :r do factor_of[map[i]]:=j; i+:=1 od od
   ;  let result = for :#sf do -1 od
      , tops = [int]: { bitsets marking ladder tops for the simple roots }
	 for i: ssr downto -ssr
	 do let t=bottom_f(rd,i) in t[locate_sorted(t,0):].to_bitset
	 od
      in for i in tops.bitwise_intersection.set_bit_positions
	 do let re = root_expression(rd,i) { of size |ssr| }
	    then f=factor_of[first(ssr,(int k):re[k].>)]
	 in assert(for v@j in re do =v or factor_of[j]=f od.all)
	 ;  result[f]:=i
	 od
      ;  result
   )
in (work(  root_ladder_bottoms@(RootDatum,int))
   ,work(coroot_ladder_bottoms@(RootDatum,int))
   )

{ list of all highest roots (one for each simple factor) }
set highest_roots (RootDatum rd) = [vec]:
   for i in highest_root_indices(rd) do root(rd,i) od
set highest_coroots (RootDatum rd) = [vec]:
   for i in highest_coroot_indices(rd) do coroot(rd,i) od
set lowest_roots (RootDatum rd) = [vec]:
   for i in highest_root_indices(rd) do root(rd,~i) od
set lowest_coroots (RootDatum rd) = [vec]:
   for i in highest_coroot_indices(rd) do coroot(rd,~i) od

set simple_root_labels (RootDatum rd) = vec:
   let exprs = [vec]:
      for i in highest_root_indices(rd) do root_expression(rd,i) od
in sum(rd.semisimple_rank,exprs)
set simple_coroot_labels (RootDatum rd) = vec:
   let exprs = [vec]:
      for i in highest_coroot_indices(rd) do coroot_expression(rd,i) od
in sum(rd.semisimple_rank,exprs)

{ single highest root, or error if |rd| has not exactly one simple factor }
set highest_root (RootDatum rd) = vec:
  assert(derived_is_simple(rd),
         "Multiple simple factors, no unique highest root");
  let pr=posroots(rd) in
  if not rd.prefers_coroots { when generated in root order, take short cut }
  then pr~[0] { since the last generated root will be a high root }
  else let level=rho_check(rd) in pr[for alpha in pr do level*alpha od.max_loc]
  fi

{                               Weyl group				}

set id_W (RootDatum rd) = WeylElt: W_elt(rd,[int]:[])
set W_gen (RootDatum rd, int s) = W_elt(rd,[s])
set W_gens (RootDatum rd) = [WeylElt]:
  for s:rd.semisimple_rank do W_elt(rd,[s]) od
set * (WeylElt w,mat theta) = mat: theta.n_rows # for col in theta do w*col od
set * (mat theta,WeylElt w) = mat:
  theta.n_columns ^ for row in rows(theta) do row*w od

{ morphism W(rd)->W(dual(rd)), involves transpose inverse on matrices }
set for_dual_datum(WeylElt w) = WeylElt: W_elt(dual(w.root_datum), word(w))

{ product of Weyl group elements respects Left (index 0) and Right; compute LtR }
set product (RootDatum rd, [WeylElt] L) = WeylElt:
  let p = id_W(rd) in for w in L do p *:= w od; p

set order (WeylElt !w) = int: let x=w in 1+(int:while !=x do x*:=w od)
set rho_diff (WeylElt w) = vec: let rho2=w.root_datum.two_rho in (rho2-w*rho2)\2
set rho_check_diff (WeylElt w) = vec:
  let rho_check2=w.root_datum.two_rho_check in (rho_check2-rho_check2*w)\2

set chamber ((RootDatum,vec) rd_lambda) = WeylElt:
  let (w,)=from_dominant(rd_lambda) in w
set dominant ((RootDatum,vec) rd_lambda) = vec:
  let (,dom_wt)=from_dominant(rd_lambda) in dom_wt
set chamber ((vec,RootDatum) lambda_rd) = WeylElt:
  let (,w)=from_dominant(lambda_rd) in w
set dominant ((vec,RootDatum) lambda_rd) = vec:
  let (dom_cwt,)=from_dominant(lambda_rd) in dom_cwt
set w0 (RootDatum rd) = chamber(rd,-rd.two_rho)

set * (WeylElt w, ratvec gamma) = ratvec: let (n,d)=%gamma in (w*n)/d
set * (ratvec gamma, WeylElt w) = ratvec: let (n,d)=%gamma in (n*w)/d
set from_dominant (RootDatum rd, ratvec gamma) = (WeylElt,ratvec):
  let (n,d)=%gamma then (w,v)=from_dominant(rd,n) in (w,v/d)
set chamber (RootDatum rd, ratvec gamma) = WeylElt: chamber(rd,gamma.numer)
set dominant ((RootDatum,ratvec) rd_gamma) = ratvec:
  let (,dom_wt)=from_dominant(rd_gamma) in dom_wt
set from_dominant (ratvec gamma,RootDatum rd) = (ratvec,WeylElt):
  let (n,d)=%gamma then (v,w)=from_dominant(n,rd) in (v/d,w)
set chamber (ratvec gamma,RootDatum rd) = WeylElt: chamber(gamma.numer,rd)
set dominant ((ratvec,RootDatum) gamma_rd) = ratvec:
  let (dom_cwt,)=from_dominant(gamma_rd) in dom_cwt

set inverse (WeylElt w) = WeylElt: /w
set ^ = (WeylElt,int->WeylElt):
  let rec_fun power (WeylElt w,int n) = WeylElt:
    if n=1 then w
    else let (q,r)=n\%2 then wq=power(w,q) in wq*if =r then wq else wq*w fi
    fi
  in (WeylElt w,int n) WeylElt:
  if n>0 then power(w,n) elif =n then id_W(root_datum(w)) else /power(w,-n) fi

set matrix (WeylElt w) = mat:
   let n=w.root_datum.rank in n # for c in id_mat(n) do w*c od
set W_elt (RootDatum rd, mat M) = WeylElt:
   let w = chamber(rd,M*two_rho(rd))
   in assert(matrix(w)=M,"Not the matrix of any Weyl group element"); w
set W_elt_of_reflection(RootDatum rd,int root) = WeylElt:
   chamber(rd,reflect(rd,root,two_rho(rd)))
set W_elt_of_reflection(RootDatum rd,vec alpha) = WeylElt:
   chamber(rd,reflect(rd,alpha,two_rho(rd)))

{ |convert_to| serves when |rd| differs from |w.root_datum|, but nonetheless
  |W_elt(rd,matrix(w)| is defined; it computes that value more efficiently }
set convert_to (RootDatum rd, WeylElt w) = WeylElt: chamber(rd,w*two_rho(rd))

{                               Inner classes                           }

set involution (LieType lt, string ict) = mat: involution(lt,#lt.rank,ict)

{ get inner class of G symbolically from root datum and inner class type
  Use the complex reductive group given by the root datum, but compute the
  distinguished involution from the string describing it symbolically.
}
set inner_class (RootDatum rd, string ict) = InnerClass:
   let inv0 = { involution named |ict|, for |simply_connected(Lie_type(rd))| }
     let (lt,pi) = rd.Cartan_matrix.Cartan_matrix_type { |lt| is semisimple }
     , r=rd.rank-rd.semisimple_rank { rank of the central torus }
     in involution(extend(lt,"T",r),pi ## for i:r from #pi do i od,ict)
   , P=^coroot_radical(rd) { sublattice basis, in |simply_connected(...)| }
   then (P1,d)=invert(P) then prod=P1*inv0*P { base change from |P|, times |d| }
   in assert(=(prod%d),"Inner class not compatible with root datum");
   inner_class(rd,prod\d) { construct inner class from explicit involution }

set inner_class (LieType lt, [ratvec] gens, string ict) = InnerClass:
   let basis = quotient_basis(lt,gens) in
   inner_class(root_datum(lt,basis),involution(lt,basis,ict))

{ integrality inner class (dual side) defined by inf. character and involution }
set dual_integral (InnerClass ic, ratvec gamma) = InnerClass:
  inner_class(dual(integrality_datum(ic,gamma)),-^distinguished_involution(ic))

set big_block (InnerClass ic) = Block:
  block(quasisplit_form(ic), dual_quasisplit_form(ic))


{                               Cartan classes                          }

set Cartan_classes (InnerClass ic) = [CartanClass]:
  for i:nr_of_Cartan_classes(ic) do Cartan_class(ic,i) od

set print_Cartan_info (CartanClass cc) = void:
  let show (string s) = string: if s="" then "empty" else s fi
  , ((cr,Cr,sr),ww,(orbit_size,fiber_size),(i_tp,r_tp,C_tp)) = Cartan_info(cc)
  in
  ( "compact: ",cr,", complex: ",Cr,", split: ",sr, new_line
  , "canonical twisted involution: "
  ,  if =#ww then "e"
     else to_string(ww[0]+1, for s in ww[1:] do to_string(",",s+1) od.##)
     fi
  , new_line
  , "twisted involution orbit size: ",orbit_size,
           "; fiber size: ",fiber_size,"; strong inv: ",orbit_size*fiber_size
  , new_line
  , "imaginary root system: ",show(str(i_tp)), new_line
  , "real root system: ",show(str(r_tp)), new_line
  , "complex factor: ",show(str(C_tp)), new_line
  ).prints


set fundamental_Cartan (InnerClass ic) = CartanClass: Cartan_class(ic,0)
{ implicitly fundamental_Cartan(RealForm f) = fundamental_Cartan(InnerClass:f) }
set most_split_Cartan (InnerClass ic) = CartanClass:
  Cartan_class(ic,nr_of_Cartan_classes(ic)-1)
{ also most_split_Cartan@RealForm is built-in, but is not that of inner class }

{ in the following, Complex factors count as half-compact, half-split }
set compact_rank (CartanClass cc) = int:
  let ((c,C,),,,) = Cartan_info(cc) in c+C
set split_rank (CartanClass cc) = int:
  let ((,C,s),,,) = Cartan_info(cc) in C+s

set compact_rank (InnerClass ic) = int: compact_rank(fundamental_Cartan(ic))
set split_rank (RealForm G)     = int: split_rank(most_split_Cartan(G))

set is_equal_rank (InnerClass ic) = bool: { whether distinguished_involution=1 }
  =split_rank(fundamental_Cartan(ic))
{ implicitly is_equal_rank (RealForm G) = bool: is_equal_rank(InnerClass:G) }

set is_split (RealForm G) = bool: { whether most split Cartan has theta = -1 }
  =compact_rank(most_split_Cartan(G))
{ avoid implicit conversion RealForm->InnerClass: would give wrong answer }
set is_split (InnerClass ic) = bool: is_split(quasisplit_form(ic))

{ equality of Cartan classes }
set = (CartanClass H,CartanClass J) = bool:
  let (,theta_H,,)=Cartan_info(H), (,theta_J,,)=Cartan_info(J) in
  theta_H=theta_J { compare their twisted involutions }

{ number of the Cartan class H in the list of those for the real form G }
set number(CartanClass H,RealForm G) = int:
  last(nr_of_Cartan_classes(G), (int i)bool: Cartan_class(G,i)=H)

{                               Real forms                              }

set form_name (RealForm f) = string: form_names(f)[form_number(f)]

set real_forms (InnerClass ic)= [RealForm]:
  real_forms(fundamental_Cartan(ic))
set dual_real_forms (InnerClass ic) = [RealForm]:
  dual_real_forms(most_split_Cartan(ic))

set dual_real_forms (RealForm G) = [RealForm]:
  dual_real_forms(most_split_Cartan(G))

set is_quasisplit (RealForm G) = bool: form_number(G)=nr_of_real_forms(G)-1
set is_quasicompact (RealForm G) = bool: form_number(G)=0

set split_form (RootDatum r) = RealForm:
  quasisplit_form(inner_class(r,-id_mat(rank(r))))

{ split form of a Lie type is taken simply connected (times a split torus) }
set split_form (LieType t) = RealForm: split_form(simply_connected(t))

set quasicompact_form (InnerClass ic) = RealForm: real_form(ic,0)
{ quasisplit_form@InnerClass is built-in }

set compact_form (RootDatum r) = RealForm:
  quasicompact_form(inner_class(r,id_mat(rank(r))))

set is_compatible (RealForm f, RealForm g) = bool:
  let ic = inner_class(f) in
  inner_class(g)=dual(ic) and >block_sizes(ic)[form_number(f),form_number(g)]

set is_compact (RealForm G) = bool: { real form 0 in equal rank inner class }
  KGB_size(G)=1 and distinguished_involution(G)=1



{                              KGB elements                             }

set real_form (KGBElt x) = let (rf,) = %x in rf
set # (KGBElt x) = let (,n) = %x in n
set number = #@KGBElt
set root_datum (KGBElt x) = RootDatum: real_form(x)
set inner_class (KGBElt x) = InnerClass: real_form(x)

set KGB (RealForm rf) = [KGBElt]: for i:KGB_size(rf) do KGB(rf,i) od

{ all KGB elements of G mapping to its Cartan class H }
set KGB (CartanClass H,RealForm G) = [KGBElt]:
  for x in KGB(G) if Cartan_class(x)=H do x fi od

set KGB_elt ((InnerClass, mat, ratvec) (,theta,v):all) = KGBElt:
  let rf = real_form(all)   { find real form within ic }
  in KGB_elt(rf,theta,v)    { find KGB element within rf }

set KGB_elt (RootDatum rd, mat theta, ratvec v) = KGBElt:
  KGB_elt(inner_class(rd,theta), theta, v)

{ transfer to other inner class (or real form) that shares coordinates,
  this can be used for instance to embed the KGB set of a Levi subgroup }
set KGB_elt (InnerClass ic, KGBElt x) = KGBElt:
  KGB_elt(ic, x.involution, x.torus_factor)

set Cartan_class (InnerClass ic, mat theta) = CartanClass:
  KGB_elt(ic,theta,ratvec:null(rank(ic))).Cartan_class

{ use the following as follows: |set <= = Bruhat_order(G)| }
set Bruhat_order (RealForm G) = (KGBElt,KGBElt->bool):
  let M=inverse(1-KGB_Hasse(G)) in (KGBElt x, KGBElt y) bool: !=M[#x,#y]

set cross (WeylElt w,KGBElt x) = KGBElt:
  assert(w.root_datum=x.root_datum);
  for s in w.word ~do x:=cross(s,x) od; x
set cross (KGBElt x,WeylElt w) = KGBElt:
  assert(w.root_datum=x.root_datum);
  for s in w.word do x:=cross(s,x) od; x

set status (vec alpha,KGBElt x) = int: status(root_index(real_form(x),alpha),x)

set cross (vec alpha,KGBElt x) = KGBElt:
  cross(root_index(root_datum(x),alpha),x)
set Cayley (vec alpha,KGBElt x) = KGBElt:
  Cayley(root_index(real_form(x),alpha),x)

set W_cross (WeylElt w,KGBElt x) = KGBElt:
  for s in w.word ~ do x:=cross(s,x) od; x

set KGB_status_text (int i) = string:
  case i in "C-","ic","r ","nc","C+" else error("Illegal KGB status") esac

set status_text ((int,KGBElt)p) = string: KGB_status_text(status(p))
set status_text ((vec,KGBElt)p) = string: KGB_status_text(status(p))
set status_texts (KGBElt x) = [string]:
  for s:semisimple_rank(real_form(x)) do status_text(s,x) od

set is_complex ((int,KGBElt)p) = status(p)%4=0
set is_real ((int,KGBElt)p) = status(p)=2
set is_imaginary ((int,KGBElt)p) = status(p)%2=1
set is_noncompact ((int,KGBElt)p) = status(p)=3
set is_compact ((int,KGBElt)p) = status(p)=1
set is_descent ((int,KGBElt)p) = status(p)<3
set is_ascent ((int,KGBElt)p) = status(p)>=3
set is_strict_descent ((int,KGBElt)p) = { is_descent(p) and not is_compact(p) }
  case status(p) in true,false,true,false,false esac

{ status of general roots for a KGBElt (which here just represents its fiber) }

set is_imaginary (KGBElt x) = (vec->bool): is_imaginary(involution(x))
set is_real (KGBElt x)      = (vec->bool): is_real(involution(x))
set is_complex (KGBElt x)   = (vec->bool): is_complex(involution(x))


set imaginary_posroots (KGBElt x) = mat:
  imaginary_posroots(root_datum(x),involution(x))
set real_posroots (KGBElt x) = mat:
  real_posroots(root_datum(x),involution(x))
set imaginary_poscoroots (KGBElt x) = mat:
  imaginary_poscoroots(root_datum(x),involution(x))
set real_poscoroots (KGBElt x) = mat:
  real_poscoroots(root_datum(x),involution(x))
set imaginary_sys (KGBElt x) = (mat,mat):
  let p = (root_datum(x),involution(x))
  in (imaginary_posroots(p),imaginary_poscoroots(p))
set real_sys (KGBElt x) = (mat,mat):
  let p = (root_datum(x),involution(x))
  in (real_posroots(p),real_poscoroots(p))

set rho_i (KGBElt x) = ratvec: sum(imaginary_posroots(x))/2
set rho_r (KGBElt x) = ratvec: sum(real_posroots(x))/2
set rho_check_i (KGBElt x) = ratvec: sum(imaginary_poscoroots(x))/2
set rho_check_r (KGBElt x) = ratvec: sum(real_poscoroots(x))/2

set rho_i ((RootDatum,mat) rd_theta) = ratvec:
  sum(imaginary_posroots(rd_theta))/2
set rho_r ((RootDatum,mat) rd_theta) = ratvec:
  sum(real_posroots(rd_theta))/2
set rho_check_i ((RootDatum,mat) rd_theta) = ratvec:
  sum(imaginary_poscoroots(rd_theta))/2
set rho_check_r ((RootDatum,mat) rd_theta) = ratvec:
  sum(real_poscoroots(rd_theta))/2

{ compact/noncompact status for a given KGBElt of general imaginary roots }
set is_compact (KGBElt x) = (vec->bool):
  let coweight = rho_check_i(x)+torus_factor(x), is_im=is_imaginary(x)
  in (vec alpha) bool: assert(is_im(alpha)); =(coweight*alpha)%2
set is_noncompact (KGBElt x) = (vec->bool):
  let coweight = rho_check_i(x)+torus_factor(x), is_im=is_imaginary(x)
  in (vec alpha) bool: assert(is_im(alpha)); !=(coweight*alpha)%2

{ for roots not known to be imaginary, use these functions instead }
set is_compact_imaginary (KGBElt x) = (vec->bool):
  let p=is_imaginary(x), q=is_compact(x) { allow pre-computation for x }
  in (vec alpha) bool: p(alpha) and q(alpha)
set is_noncompact_imaginary (KGBElt x) = (vec->bool):
  let p=is_imaginary(x), q=is_noncompact(x) { allow pre-computation for x }
  in (vec alpha) bool: p(alpha) and q(alpha)

set compact_posroots (KGBElt x) = mat:
  columns_with(is_compact(x),imaginary_posroots(x))
set noncompact_posroots (KGBElt x) = mat:
  columns_with(is_noncompact(x),imaginary_posroots(x))

set dimension (KGBElt x) = int: { dimension as $K$-orbit on $G/B$ }
  let G=x.real_form then x0=KGB(G,0), posroots=G.posroots in
( x.length
+ #columns_with(is_compact_imaginary(x0),posroots)
+ #columns_with(is_complex(x0.involution),posroots)\2
)

{ codimension as $K$-orbit on $G/B$ }
set codimension(KGBElt x) = int: nr_of_posroots(root_datum(x))-dimension(x)


set rho_ci (KGBElt x)  = ratvec: sum(compact_posroots(x))/2
set rho_nci (KGBElt x) = ratvec: sum(noncompact_posroots(x))/2

set is_imaginary (vec v,KGBElt x) = bool: v.(is_imaginary(x))
set is_real (vec v,KGBElt x) =      bool: v.(is_real(x))
set is_complex (vec v,KGBElt x) =   bool: v.(is_complex(x))
set is_compact_imaginary (vec v,KGBElt x) = bool: v.(is_compact_imaginary(x))
set is_noncompact_imaginary (vec v,KGBElt x) = bool:
  v.(is_noncompact_imaginary(x))

set print_KGB (KGBElt x) = void:
( prints(new_line,"Element is number ",#x, " in following KGB set")
; print_KGB(real_form(x)) )

set no_Cminus_roots (KGBElt x) = bool:
  none(semisimple_rank(real_form(x)), (int i)bool: =status(i,x))
set no_Cplus_roots (KGBElt x) = bool:
  none(semisimple_rank(real_form(x)), (int i)bool: status(i,x)=4)

{                               Blocks                                  }

set blocks (RealForm rf) = [Block]:
   let ic=InnerClass:rf then sizes=row(block_sizes(ic),rf.form_number)
in for drf in dual_real_forms(ic)
     if >sizes[drf.form_number] do block(rf,drf) fi
   od

set blocks (InnerClass ic) = [Block]:
   let sizes=block_sizes(ic)
in for rf@i in real_forms(ic)
      for drf@j in dual_real_forms(ic)
	 if >sizes[i,j]
	 do block(rf,drf)
	 fi
      od
   od

set raw_KL  ((RealForm,RealForm) p) = (mat,[vec],vec): raw_KL(block(p))
set dual_KL ((RealForm,RealForm) p) = (mat,[vec],vec): dual_KL(block(p))

set print_block  ((RealForm,RealForm) p) = void: print_block (block(p))
set print_blocku ((RealForm,RealForm) p) = void: print_blocku(block(p))
set print_blockd ((RealForm,RealForm) p) = void: print_blockd(block(p))
set print_KL_basis ((RealForm,RealForm) p) = void: print_KL_basis(block(p))
set print_prim_KL  ((RealForm,RealForm) p) = void: print_prim_KL(block(p))
set print_KL_list  ((RealForm,RealForm) p) = void: print_KL_list(block(p))
set print_W_cells  ((RealForm,RealForm) p) = void: print_W_cells(block(p))
set print_W_graph  ((RealForm,RealForm) p) = void: print_W_cells(block(p))

{				K types					}

set root_datum (KType t) = RootDatum: real_form(t)
set inner_class (KType t) = InnerClass: real_form(t)

set x (KType t) = KGBElt: let (x,)=%t in x
set lambda_minus_rho (KType t) = vec: let (,lr)=%t in lr
set lambda_rho = lambda_minus_rho@KType { shorter name allowed }
set lambda (KType t) = ratvec: let (x,lr)=%t in rho(x.real_form)+lr
set theta_plus_1_lambda (KType t) = vec:
    let (x,lr) =%t in (1+involution(x))*(x.real_form.rho+lr) \ 1

{ this constructor could be called |K_type|, but that would be confusing }
set K_type_lambda (KGBElt x, ratvec lambda) = KType:
  K_type(x,ratvec_as_vec(lambda-rho(x.root_datum)))

set Cartan_class (KType t) = CartanClass: Cartan_class(x(t))

{ list or poscoroot indices that exhibit non-dominance of the parameter }
set non_dominant_simples (KType t) = [int]:
  let lambda=lambda(t) in
  for alpha_v@i in t.root_datum.simple_coroots
     if (alpha_v*lambda).< do i fi
  od

{ questions about status of x component with respect to full datum simple root }
set is_noncompact_imaginary (int i,KType t) = bool:
  is_noncompact_imaginary(t.root_datum.simple_roots[i],t.x)
set is_compact_imaginary (int i,KType t) = bool:
  is_compact_imaginary(t.root_datum.simple_roots[i],t.x)

set involution (KType t) = mat: involution(t.x)

{			  Polynomials in K-types			}

set root_datum (KTypePol P) = RootDatum: real_form(P)

set K_type_formula (KType t) = KTypePol: K_type_formula(t,-1) { no cutoff }

set null_module (KType t) = KTypePol:
  null_K_module(real_form(t)) { avoid useless conversion to KTypePol }
set null_module (KTypePol P) = KTypePol: 0*P { built-in does this efficiently }
set null_K_module = null_module@KType    { allow more explicit name }
set null_K_module = null_module@KTypePol { allow more explicit name }
set -(KTypePol P) = KTypePol: (-1)*P

set first_K_type (KTypePol P) = KType: let (,p)=first_term(P) in p
set last_K_type (KTypePol P)  = KType: let (,p)=last_term(P) in p

set s_to_1       (KTypePol P) = KTypePol: 0*P + for x@q in P do (+%x,q) od
set s_to_minus_1 (KTypePol P) = KTypePol: 0*P + for x@q in P do (-%x,q) od

{ counterpart to built-in +@(KTypePol,(Split,KType)) }
set - (KTypePol a, (Split,KType) (c,p)) = KTypePol: a+(-c,p)

set + (KTypePol P, [KType] ps) = KTypePol: P+for p in ps do (split_1,p) od
set - (KTypePol P, [KType] ps) = KTypePol: P+for p in ps do (split_minus_1,p) od

{ |KTypePol| summation by divide and conquer to privilege balanced additions }
set sum = (RealForm,[KTypePol]->KTypePol):
 { define recursive hart of |sum| without capturing its arguments }
  let rec_fun s([KTypePol] Ps) = KTypePol: { |Ps| has at least one term }
        let h = (#Ps)\2 in if =h then Ps[0] else s(Ps[:h])+s(Ps[h:]) fi
  in (RealForm G,[KTypePol] Ps) KTypePol:
  if =#Ps then G.null_K_module else s(Ps) fi

set + (KTypePol P,[KTypePol] Ps) = KTypePol: P+sum(P.real_form,Ps)
set - (KTypePol P,[KTypePol] Ps) = KTypePol: P-sum(P.real_form,Ps)

set map ((KType->KType)f, KTypePol P) = KTypePol:
  0*P + for c@p in P ~do (c,f(p)) od
set map ((Param->KType)f, ParamPol P) = KTypePol:
  P.real_form.null_K_module + for c@p in P ~do (c,f(p)) od

set map ((KType->KTypePol)f, KTypePol P) = KTypePol:
  sum(P.real_form,for c@p in P ~do c*f(p) od)
set map ((Param->KTypePol)f, ParamPol P) = KTypePol:
  sum(P.real_form,for c@p in P ~do c*f(p) od)

set half (KTypePol P) = KTypePol: 0*P+ for c@t in P do (half(c),t) od
{ inverse of multiplication *@(int,KTypePol); don't confuse with scaling }
set divide_by (int n, KTypePol P) = KTypePol: 0*P+ for c@t in P do (c/n,t) od

set as_pol (KType p) = KTypePol: p { for making implicit conversion explicit }
set as_pol (RealForm G, [KType] ps) = KTypePol:
  let one=Split:(1,0) in null_K_module(G)+for p in ps do (one,p) od
{ DON'T define as_pol ([KType] pp): cannot be correctly defined when #pp=0 }

{                           Module parameters                           }

set root_datum (Param p) = RootDatum: real_form(p)
set inner_class (Param p) = InnerClass: real_form(p)

set null_module (Param p) = ParamPol:
  null_module(real_form(p)) { avoid useless conversion to ParamPol }

set x (Param p) = KGBElt: let (x,,) =%p in x
set lambda_minus_rho (Param p) = vec: let (,lambda_rho,) =%p in lambda_rho
set lambda (Param p) = ratvec: lambda_minus_rho(p)+rho(real_form(p))
set infinitesimal_character (Param p) = ratvec: let (,,gamma) =%p in gamma
set theta_plus_1_lambda (Param p) = vec:
    let (x,,gamma) =%p in ratvec_as_vec((1+involution(x))*gamma)
set d_lambda (Param p) = ratvec: let (x,,gamma) =%p in (1+involution(x))*gamma/2
set nu (Param p) = ratvec:       let (x,,gamma) =%p in (1-involution(x))*gamma/2
set Cartan_class (Param p) = CartanClass: Cartan_class(x(p))
set codimension (Param p) = int: codimension(p.x)

{ root datum whose coroots are those integral on p.infinitesimal_character }
set integrality_datum (Param p)= RootDatum:
  integrality_datum(p.real_form, p.infinitesimal_character)
set integrality_rank (Param p) = int:
  integrality_rank(p.real_form, p.infinitesimal_character)

{ list or poscoroot indices that exhibit non-dominance of the parameter }
set non_dominant_simples (Param p) = [int]:
  let gamma=infinitesimal_character(p) in
  for alpha_v@i in p.root_datum.simple_coroots
     if (alpha_v*gamma).< do i fi
  od

{ list of integrally simple poscoroots that exhibit integral-non-dominance }
set non_integrally_dominant_simples (Param p) = [vec]:
  let gamma=infinitesimal_character(p) in
  for alpha_v in integrality_datum(p.real_form,gamma).simple_coroots
     if (alpha_v*gamma).< do alpha_v fi
  od

{ whether gamma integrally dominant }
set is_integrally_dominant (Param p) = bool: =#p.non_integrally_dominant_simples

{ questions about status of x component with respect to full datum simple root }
set is_noncompact_imaginary (int i,Param p) = bool:
  is_noncompact_imaginary(p.root_datum.simple_roots[i],p.x)
set is_compact_imaginary (int i,Param p) = bool:
  is_compact_imaginary(p.root_datum.simple_roots[i],p.x)

set involution (Param p) = mat: involution(x(p))

set is_regular (Param p) = bool:
  is_regular(root_datum(p),infinitesimal_character(p))

{. Test whether (the infinitesimal character of) a parameter is
   strongly regular. .}
set is_strongly_regular (Param p)=bool:
   let G=real_form(p) in let ic=infinitesimal_character(p)
   in is_dominant(root_datum(G),ic-rho(G))

{ whether irreducible rpn survives translation functor from regular inf.char. }
set survives = (Param->bool): is_final@Param { defined to mean exactly that }

set x_open (RealForm G) = KGBElt: KGB(G,G.KGB_size-1)
set trivial (RealForm G) = Param: { parameter for the trivial representation }
  param(G.x_open,null(rank(G)),rho(G))

set cross (WeylElt w,Param p) = Param:
  assert(w.root_datum=p.integrality_datum);
  for s in w.word ~do p:=cross(s,p) od; p
set cross (Param p,WeylElt w) = Param:
  assert(w.root_datum=p.integrality_datum);
  for s in w.word do p:=cross(s,p) od; p

set K_type_pol (Param p) = KTypePol: K_type(p) { restrict, implicitly convert }
set param_pol (KType t) = ParamPol: param(t)

{ parameter(G,x,lambda,nu)=param(KGB(G,x),lambda-rho(G),nu), so you can enter
  lambda without the rho shift; lambda may have denominator 2 or be a vec
}
set parameter (RealForm G,int x,ratvec lambda,ratvec nu) = Param:
  param(KGB(G,x),ratvec_as_vec(lambda-G.rho),nu)
set parameter (KGBElt x,ratvec lambda,ratvec nu) = Param:
  param(x,ratvec_as_vec(lambda-x.real_form.rho),nu)

{ set parameter ensuring (upon success) that the infinitesimal char. is |gamma|;
  achieve this by ignoring |(1+theta)*lambda|, replace it by |(1+theta)*gamma| }
set parameter_gamma (KGBElt x, ratvec lambda, ratvec gamma) = Param:
  let (G,nx)=%x, theta=involution(x) in
  { ((1-theta)*lambda+(1+theta)*gamma)/2 = lambda+(1+theta)*(gamma-lambda)/2 }
  parameter(G,nx,lambda+(1+theta)*(gamma-lambda)/2,gamma)

{ variation of built-in |block@Param| that weeds out non-starred block elts }
set singular_block (Param p) = ([Param],int):
  let (B,i)=block(p) then block = for q in B if q.survives do q fi od
  in (block, { new index of |p|:} first(for q in block do p=q od))

{ get just the parameters from a block, just a shortcut to: (params,)=block(p) }
set block_of (Param p) = [Param]: let (params,)=block(p) in params
set singular_block_of (Param p) = [Param]:
  let (params,)=singular_block(p) in params

{ status of parameter with respect to integrality generator s, or root alpha }

set imaginary_type (int s, Param p) = int: if cross(s,p)=p then 2 else 1 fi
set real_type (int s,Param p) = int: if cross(s,p)=p then 1 else 2 fi

set imaginary_type (vec alpha, Param p) = int:
  if cross(alpha,p)=p then 2 else 1 fi
set real_type (vec alpha, Param p) = int:
  if cross(alpha,p)=p then 1 else 2 fi

set is_nonparity (int s,Param p)=bool: is_real(s,x(p)) and Cayley(s,p)=p
set is_parity (int s,Param p)= bool: is_real(s,x(p)) and Cayley(s,p)!=p

set is_nonparity (vec alpha,Param p)=bool:
  is_real(alpha,x(p)) and Cayley(alpha,p)=p
set is_parity (vec alpha,Param p)= bool:
  is_real(alpha,x(p)) and Cayley(alpha,p)!=p

set status (vec alpha,Param p) = int: { enum: C-, ic, r1, r2, C+, rn, i1, i2 }
  let st=status(alpha,x(p)) in
  if st<=1 or st=4 then st { complex and imaginary compact cases keep old code }
  elif st=3 then { imaginary non-compact } 5+imaginary_type(alpha,p)
  elif Cayley(alpha,p)=p then { real non-parity } 5
  else 1+real_type(alpha,p)
  fi

set status (int s,Param p) = int: { this is NOT related to status(s,x(p)) }
  status(root(integrality_datum(p),s),p)

set block_status_text (int i) = string:
  case i in "C-","ic","r1","r2","C+","rn","i1","i2"
  else error("Out of range status ",i)
  esac

set status_text (int s,Param p) = string: block_status_text(status(s,p))
set status_texts (Param p) = [string]:
  for s:integrality_rank(p) do status_text(s,p) od

set status_text ((vec,Param) ap) = string: block_status_text(status(ap))

set parity_poscoroots (Param p) = mat: { set of positive real parity coroots }
  let (alpha,real_poscoroots)=real_sys(x(p))
  in columns_with((int i):status(alpha[i],p)!=5,real_poscoroots)
set nonparity_poscoroots (Param p) = mat: { positive real nonparity coroots }
  let (alpha,real_poscoroots)=real_sys(x(p))
  in columns_with((int i):status(alpha[i],p)=5,real_poscoroots)

set is_descent (int s,Param p) = bool: status(s,p)<4
set tau_bitset (Param p) = (int,(int->bool)):
  (integrality_rank(p), (int s): is_descent(s,p))

set tau (Param p)            = [int]: list(tau_bitset(p))
set tau_complement (Param p) = [int]: complement(tau_bitset(p))

set is_descent ((vec,Param) ap) = bool: status(ap)<4

set is_ascent ((int,Param) ip) = bool: not is_descent(ip)
set is_ascent ((vec,Param) ap) = bool: not is_descent(ap)

set lookup (Param p, [Param] block) = int:
  let i=#block-1 in while >=i and block[i]!=p do i-:=1 od; i

{ (moved from hermitian.at) orientation_number_term(orientation_nr(p),q) =
  s^{[\ell_0(p)-\ell_0(q)]/2} which should be defined and gives 1 or s
}
set orientation_nr_term = (int,Param->Split):
  let err()=
    error("computing orientation number for odd difference of lengths")
  in (int ori_nr_p,Param q) Split:
  case ori_nr_p-orientation_nr(q) in 1, err(), s, err() esac


{                       Extended blocks                                 }

set extended_status_texts = [string]:
  [ { 0:} "1C+","1C-","1i1","1r1f","1i2f","1r2","1i2s","1r1s","1rn","1ic"
  , {10:} "2C+","2C-","2Ci","2Cr"
     ,"2i11","2r11","2i12f","2r21f","2i22","2r22","2i12s","2r21s","2rn","2ic"
  , {24:} "3C+","3C-","3Ci","3r","3i","3Cr","3rn","3ic"
  ]

set print_extended_block = (Param,mat->):
  let has_double_Cayley (int n) =
    if n<5 then n>=3 else n>=15 and n<19 fi { 1r1f,1i2f,2r11,2i12f,2r21f,2i22 }
  , has_defect(int n) =
    if n<14 then n>=12 else n>=26 and n<30 fi { 2Ci, 2Cr, 3Ci, 3r, 3i, 3Cr }
  in (Param p, mat delta) void:
  let G = p.real_form
  then tr = G.two_rho
  then preg = parameter(p.x, p.lambda+tr, p.nu+tr)
  then (block,types,L0,L1) = extended_block(preg,delta), parent_block=block_of(preg)
  then (l,r)=shape(types), pbs=#parent_block
  then indices =
      let i=0 in
      for q in block
      do for j:pbs from 0
         do if parent_block[(i+j)%pbs]= q then i:=(i+j)%pbs; break fi
	 od
      ; i
      od
  then wx=width(G.KGB_size-1), wp=width(#parent_block-1), wh= width(length(KGB(G)~[0]))
  , with_sign(int n) = string:
    if n<0 then "-"+(indices[~n]) else "+"+indices[n] fi
  in
  for q@i in block
  do let qsing = parameter(q.x, q.lambda-tr, q.nu - tr)
  in prints(r_adjust(wp,int_format(indices[i]))
  ,": "
  ,r_adjust(1+wh,int_format(length(q.x)))
  ," ["
  , { statuses }
    for j:r
    do if j=0 then "" else "," fi
    ## l_adjust(5,extended_status_texts[types[i,j]])
    od.##
  , "]"
  , { cross actions }
    for j:r
    do r_adjust (wp+2, with_sign(
       if L0[i,j]=l or has_double_Cayley(types[i,j]) or has_defect(types[i,j])
       then i { self cross when either 0 or 2 Cayleys or there is a defect }
       elif L1[i,j]=l then L0[i,j] else L1[i,j] { complex resp single Cayley }
       fi))
    od.##
  , "; "
  , { Cayley transforms }
    for j:r
    do c_adjust (2*wp+3,
       if has_double_Cayley(types[i,j])
       then L0[i,j].with_sign+","+L1[i,j].with_sign { double valued Cayley }
       elif has_defect(types[i,j]) or L1[i,j]<l
       then L0[i,j].with_sign { defect case or other single valued Cayley }
       else "." { compact, nonparity or complex: no Cayley }
       fi)
    od.##
  , if is_final(qsing) then " *x=" else "  x=" fi, r_adjust(wx,to_string(#x(q))) ,
    ", " , lambda_minus_rho(qsing)
  )
  od

{                   Polynomials in module parameters                    }

set root_datum (ParamPol P) = RootDatum: real_form(P)

set null_module (ParamPol P) = ParamPol: 0*P { built-in does this efficiently }
set -(ParamPol P) = ParamPol: (-1)*P

set param_pol (KTypePol P) = ParamPol:
   null_module(P.real_form) + for c@t in P do (c,param(t)) od

set first_param (ParamPol P) = Param: let (,p)=first_term(P) in p
set last_param (ParamPol P)  = Param: let (,p)=last_term(P) in p

set s_to_1       (ParamPol P) = ParamPol: 0*P + for x@q in P do (+%x,q) od
set s_to_minus_1 (ParamPol P) = ParamPol: 0*P + for x@q in P do (-%x,q) od

{ counterpart to built-in +@(ParamPol,(Split,Param)) }
set - (ParamPol a, (Split,Param) (c,p)) = ParamPol: a+(-c,p)

set + (ParamPol P, [Param] ps) = ParamPol: P+for p in ps do (split_1,p) od
set - (ParamPol P, [Param] ps) = ParamPol: P+for p in ps do (split_minus_1,p) od

{ |ParamPol| summation by divide and conquer to privilege balanced additions }
set sum = (RealForm,[ParamPol]->ParamPol):
 { define recursive hart of |sum| without capturing its arguments }
  let rec_fun s([ParamPol] Ps) = ParamPol: { |Ps| has at least one term }
        let h = (#Ps)\2 in if =h then Ps[0] else s(Ps[:h])+s(Ps[h:]) fi
  in (RealForm G,[ParamPol] Ps) ParamPol:
  if =#Ps then G.null_module else s(Ps) fi

set + (ParamPol P,[ParamPol] Ps) = ParamPol: P+sum(P.real_form,Ps)
set - (ParamPol P,[ParamPol] Ps) = ParamPol: P-sum(P.real_form,Ps)


set map ((Param->Param)f, ParamPol P) = ParamPol:
  0*P + for c@p in P ~do (c,f(p)) od

set map ((Param->ParamPol)f, ParamPol P) = ParamPol:
  sum(P.real_form,for c@p in P ~do c*f(p) od)

set half (ParamPol P) = ParamPol: 0*P+ for c@t in P do (half(c),t) od
{ inverse of multiplication *@(int,ParamPol); don't confuse with scaling }
set divide_by (int n, ParamPol P) = ParamPol: 0*P+ for c@t in P do (c/n,t) od

set as_pol (Param p) = ParamPol: p { for making implicit conversion explicit }
set as_pol (RealForm G, [Param] ps) = ParamPol:
  let one=Split:(1,0) in null_module(G)+for p in ps do (one,p) od
{ DON'T define as_pol ([Param] pp): cannot be correctly defined when #pp=0 }

{ branch to get only the coefficient of a specific K-type }
set branch (KTypePol P, KType t) = Split: branch(P,height(t))[t]
set branch (ParamPol P, KType t) = Split: branch(K_type_pol(P),t)

set full_deform (ParamPol P) = KTypePol:
  sum(P.real_form, for c@q in P do c*full_deform(q) od )

set deform_to_height (ParamPol P, int height) = KTypePol:
( let !empty_K=null_K_module(P.real_form), !empty=null_module(P)
  then output = empty_K, def = empty
  in
  P := empty +
  { snap every term down to a reducibility point, or tempered parameter }
    for c@p in P
    do let rp = reducibility_points(p) in
       if =#rp then output +:= (c,p.K_type); [] else [(c,p*rp~[0])] fi
    od.##
; while >#P
  do set (def,P) :=
        (let p=first_param(P) in block_deform(p,P next P:=empty,height))
  ;  let kt = for c@q in def if  =nu(q) do (c,q.K_type) fi od
     ,   pp = for c@q in def if !=nu(q) do (c,q) fi od
  in output := (output next output:=empty_K) + kt; P := (P next P:=empty) + pp
  od
; output
)

{ nice output of KTypePol and ParamPol: split_format the coefficients }
set pol_format (KTypePol P)= string:
  for w@tp in P do to_string("(",w.split_format,")*",tp,new_line) od.##
set pol_format (ParamPol P)= string:
  for w@p in P do to_string("(",w.split_format,")*",p,new_line) od.##

{ find what should be unique infinitesimal character shared by all terms }
set infinitesimal_character(ParamPol P) = ratvec:
  assert(!=P,"empty polynomial has no infinitesimal character");
  let (,,gamma)=%first_param(P) in
  for @p in P
  do assert(infinitesimal_character(p)=gamma
           ,"infinitesimal character not unique")
  od; gamma

{ split up a KTypePol or ParamPol into terms below a given height and others }
set height_split ((KTypePol,int)(P,):pair) = (KTypePol,KTypePol):
  let lower = truncate_above_height(pair) in (lower,P-lower)
set height_split ((ParamPol,int)(P,):pair) = (ParamPol,ParamPol):
  let lower = truncate_above_height(pair) in (lower,P-lower)

{ more generally, groups terms into different ParamPol, by value of gamma }
set separate_by_infinitesimal_character (ParamPol P) = [(ratvec,ParamPol)]:
  let M = [(ratvec,ParamPol)]:[]
  then insert ((Split,Param)(,p):term ) = void: { insert into M }
    let inserted=false, gamma=infinitesimal_character(p) in
    for (key,P)@i in M
    do if key=gamma then M[i]:=(key,P+term); inserted:=true fi
    od
  ; if not inserted then M #:= (gamma,ParamPol: p) fi
  in for c@p in P do insert(c,p) od; M

{ whether all coefficients are integer respectively integer multiples of |s| }
set is_pure_1 ([Split] L) = bool: all(#L,(int i) bool: =L[i].s_part)
set is_pure_s ([Split] L) = bool: all(#L,(int i) bool: =L[i].int_part)
set is_pure   ([Split] L) = bool: L.is_pure_1 or L.is_pure_s

{ a module is considered pure if either all coefficients are integer of if all
  coefficients are integer multiples of s; stronger than all coefficients pure }
set is_pure_1 (KTypePol P) = bool:
   for c in P do if !=c.s_part then return false fi od; true
set is_pure (KTypePol P) = bool: for c in P do c od.is_pure
set is_pure_1 (ParamPol P) = bool:
   for c in P do if !=c.s_part then return false fi od; true
set is_pure (ParamPol P) = bool: for c in P do c od.is_pure

{ report number of integer, purely s, and mixed terms }
set purity (KTypePol P) = (int,int,int):
  let (x,y,z)=(0,0,0) in
  for coef in P
  do let (a,b)=%coef in { we know (a,b)/=(0,0), so 3 cases arise }
    if =b then x+:=1 elif =a then y+:=1 else z+:=1 fi
  od; (x,y,z)

{ moved these earlier to use in no_reps }
{ for user convenience; a ParamPol is an associative array ParamPol->Split
  so selecting its monomials (Param values) by position is not reliable, but
  allowing so is useful in user sessions to pick terms from a computed result
}
set monomials (KTypePol P) = [KType]: for @t in P do t od
set monomials (ParamPol P) = [Param]: for @p in P do p od
set monomial  (KTypePol P,int i) = KType: monomials(P)[i]
set monomial  (ParamPol P,int i) = Param: monomials(P)[i]


{		Rapid look-up in certain fixed structures		}

{ remove repetitions from a list of vecs, assumed all same size }
set no_reps([vec] L) = [vec]: 
    if =#L then []
    else
       let n = #L[0] then R=null(n,0)
       then G = inner_class(root_datum(R,R),id_mat(n)).quasicompact_form
       then x0 = KGB(G,0)
       then P = sum(G, for v in L do K_type(x0,v) od)
       in for p in monomials(P) do lambda_rho(p) od
    fi

{ remove repetitions from a list of ratvecs, assumed all same size }
set no_reps([ratvec] L) = [ratvec]:
    if =#L then []
    else
       let n = #L[0] then R=null(n,0)
       then G = inner_class(root_datum(R,R),-id_mat(n)).quasisplit_form
       then x0 = KGB(G,0), zero = null(n)
       then P = sum(G, for v in L do param(x0,zero,v) od)
       in for p in monomials(P) do p.nu od
    fi

set index_in = ([vec]->(vec->int)):
   let limit = [30].to_bitset { $2^{30}$ } in
   ([vec] L) { equal size vectors } (vec->int):
  if =#L then (vec .)int: -1 { search in empty list always fails }
  else
     let n=#L[0] then R=null(n,0)
     then G = inner_class(root_datum(R,R),id_mat(n)).quasicompact_form
     then x0 = KGB(G,0)
  in if #L<limit
     then let P = null_K_module(G) + for v@i in L do (i+1,K_type(x0,v)) od
          in (vec v) int: P[K_type(x0,v)].int_part-1
     else let P = null_K_module(G) +
             for v@i in L
	     do let (q,r)= (i+1)\%limit in (Split:(r,q),K_type(x0,v))
	     od
	  in (vec v) int: let (r,q) = %P[K_type(x0,v)] in q*limit+r-1
     fi
  fi

set index_in ([ratvec] L) { equal size vectors } = (ratvec->int):
  if =#L then (ratvec .)int: -1 { search in empty list always fails }
  else
     let n=#L[0] then R=null(n,0)
     then G = inner_class(root_datum(R,R),-id_mat(n)).quasisplit_form
     then x0 = KGB(G,0), zero = null(n)
     then P = null_module(G) + for v@i in L do (i+1,param(x0,zero,v)) od
  in (ratvec v) int: P[param(x0,zero,v)].int_part-1
  fi

set index_in ([Param] L) = (Param->int): { an efficiency hack: }
  if =#L then (Param .)int: -1 { search in empty list always fails }
  else
     let G=L[0].real_form
     then P = G.null_module + for q@i in L do (i+1,q) od
  in (Param p) int: P[p].int_part-1
  fi

{                               Miscellaneous                           }

{                   Miscellaneous find functions                     }

{ find index of item in list, or -1 if not found; |first| does this }

set find ([int] v, int k) = int:      first(#v,(int i)bool:v[i]=k)
set find ([Param] L,Param p) = int:   first(#L,(int i)bool:L[i]=p)
set find ([KGBElt] S,KGBElt x) = int: first(#S,(int i)bool:S[i]=x)
set find ([vec] S,vec v) = int:       first(#S,(int i)bool:S[i]=v)
set find ([ratvec] S,ratvec v) = int: first(#S,(int i)bool:S[i]=v)

{ No version for finding [int] due to potential ambiguity with vec version.
  Note that |find(L,x)| has alternative |first(for y in L do x=y od)| which
  can be used for all types having =, without separate definition of |find|
}

set in_string_list (string s,[string] S) = bool:
  >=first(for t in S do s=t od)

set in_list([int] v,int k)=bool:>=find(v,k)

{ delete one term from a list }
set delete ([int] v, int k)     =[int]:     v[:k]##v[k+1:]
set delete ([vec] v, int k)     =[vec]:     v[:k]##v[k+1:]
set delete ([ratvec] v, int k)  =[ratvec]:  v[:k]##v[k+1:]
set delete ([[ratvec]] v, int k)=[[ratvec]]:v[:k]##v[k+1:]
set delete ([[vec]] v, int k)   =[[vec]]:   v[:k]##v[k+1:]
set delete ([ParamPol] P, int k)=[ParamPol]:P[:k]##P[k+1:]

set positive_imaginary_roots_and_coroots = imaginary_sys@(RootDatum,mat)
set positive_imaginary_roots_and_coroots = imaginary_sys@KGBElt

set imaginary_roots_and_coroots ((RootDatum, mat)p) = (mat,mat):
  let (a,b)=imaginary_sys(p) in (negative_system(a)##a, negative_system(b)##b)
set imaginary_roots_and_coroots (KGBElt x) = (mat,mat):
  imaginary_roots_and_coroots (root_datum(real_form(x)),involution(x))

set positive_real_roots_and_coroots = real_sys@(RootDatum,mat)
set positive_real_roots_and_coroots = real_sys@KGBElt

set real_roots_and_coroots ((RootDatum, mat)p) = (mat,mat):
  let (a,b)=real_sys(p) in (negative_system(a)##a, negative_system(b)##b)
set real_roots_and_coroots (KGBElt x) = (mat,mat):
  real_roots_and_coroots (root_datum(real_form(x)),involution(x))

set complex_posroots (RootDatum rd,mat theta) =  mat:
  columns_with(is_complex(theta),posroots(rd))
set complex_posroots (KGBElt x) =  mat:
  complex_posroots(root_datum(x),involution(x))

{ pad string with blanks (for lining up columns in tables) }
set pad (string s,int width) = string: l_adjust(width,s)

{ for user convenience; a ParamPol is an associative array ParamPol->Split
  so selecting its monomials (Param values) by position is not reliable, but
  allowing so is useful in user sessions to pick terms from a computed result
}
set monomials (KTypePol P) = [KType]: for @t in P do t od
set monomials (ParamPol P) = [Param]: for @p in P do p od
set monomial  (KTypePol P,int i) = KType: monomials(P)[i]
set monomial  (ParamPol P,int i) = Param: monomials(P)[i]

{ height of a ParamPol is max of height of each term}
set height (KTypePol P) = int: max(0)(for @t in P do height(t) od)
set height (ParamPol P) = int: max(0)(for @p in P do height(p) od)

{. Convert a list of KTypePol into the list of distinct parameters occurring;
   careful: don't let terms cancel! .}
set monomials([KTypePol] list) = [KType]:
   if =#list then []
   else
      let sum = list[0].null_K_module +
	  for P in list for @p in P do (split_1,p) od od
   in monomials(sum)
   fi

set monomials([ParamPol] list) = [Param]:
   if =#list then []
   else
      let sum = list[0].null_module +
	  for P in list for @p in P do (split_1,p) od od
   in monomials(sum)
   fi<|MERGE_RESOLUTION|>--- conflicted
+++ resolved
@@ -1243,15 +1243,9 @@
 (  let candidates = [rd.semisimple_rank].to_bitset-1 { simple roots to start }
    then !simples = candidates { to use as universe for complementation }
 in while let new_indices = int:
-<<<<<<< HEAD
-         for i in set_bit_positions(candidates) if (coroot(rd,i)*gamma).<=
-         do i
-         fi od.to_bitset
-=======
 	 for i in set_bit_positions(candidates) if (coroot(rd,i)*gamma).<=
 	 do i
 	 fi od.to_bitset
->>>>>>> 02136818
    in new_indices.> { |while|-condition: whether new roots were found }
    do candidates := AND_NOT(candidates,new_indices) { clear bits }
    ;  let (M,d)=wall_projector(rd,(simples-candidates).set_bit_positions)
@@ -1260,7 +1254,6 @@
 ;  ( gamma, candidates )
 )
 
-<<<<<<< HEAD
 set project_to_dominant_cone (RootDatum rd, ratvec gamma, [(mat,int)]
     wall_projs) =
   (ratvec,int): { (nearest dominant vector to |gamma|, facet identification nr }
@@ -1278,8 +1271,6 @@
 ;  ( gamma, candidates )
 )
 
-=======
->>>>>>> 02136818
 set (highest_root_indices,highest_coroot_indices) =
     ((RootDatum->[int]),(RootDatum->[int])):
    let work((RootDatum,int->[int])bottom_f) = (RootDatum rd)[int]:
