--- conflicted
+++ resolved
@@ -359,11 +359,7 @@
 set <= (vec v) = bool: >= -v { anti-dominance (in fundamental weight coords) }
 set <  (vec v) = bool: > -v  { strict anti-dominance }
 
-<<<<<<< HEAD
 { all words with letter |i| running over elements of |alphabets[i]| }
-=======
-{ all words of length |#limits|, with letter |i| running over |#limits[i]| }
->>>>>>> da70f33e
 set all_words ([[int]] alphabets) = mat:
   let rec_fun generate(int final) = [vec]:
      if =final then [null(0)]
@@ -2099,15 +2095,11 @@
 set monomial  (ParamPol P,int i) = Param: monomials(P)[i]
 
 { height of a ParamPol is max of height of each term}
-<<<<<<< HEAD
 set height (KTypePol P) = int: max(0)(for @t in P do height(t) od)
-=======
->>>>>>> da70f33e
 set height (ParamPol P) = int: max(0)(for @p in P do height(p) od)
 
 {. Convert a list of KTypePol into the list of distinct parameters occuring;
    careful: don't let terms cancel! .}
-<<<<<<< HEAD
 set monomials([KTypePol] list) = [KType]:
    if =#list then []
    else
@@ -2121,12 +2113,5 @@
    else
       let sum = list[0].null_module +
 	  for P in list do for @p in P do (split_1,p) od od.##
-=======
-set monomials([ParamPol] list) = [Param]:
-   if =#list then []
-   else
-      let G=real_form(list[0]) then O=null_module(G)
-      then sum = sum(G,for P in list do O+for @p in P do (1,p) od od)
->>>>>>> da70f33e
    in monomials(sum)
    fi