--- conflicted
+++ resolved
@@ -2591,16 +2591,14 @@
    in monomials(sum)
    fi
 
-<<<<<<< HEAD
-set min_height([Param] params) = [Param]:
+set min_height([Param] params) = [Param]: { keep only minimal height terms }
    if #params=0 then []
    else
       let min=min(for p in params do height(p) od)
    in for p in params if height(p)=min do [p] fi od.##
    fi
-=======
+
 { for script backward compatibility, but we should wean off using these: }
 set assert (bool b,(->string) report) = void: if not b then error(report()) fi
 set assert (bool b) = void: assert(b,@:"assertion failed") { default message }
-set assert (bool b,string message) = void: if not b then error(message) fi
->>>>>>> 4a5e6179
+set assert (bool b,string message) = void: if not b then error(message) fi