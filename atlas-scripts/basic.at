--- conflicted
+++ resolved
@@ -1444,7 +1444,7 @@
 			   )
 
 set project_to_dominant_cone (RootDatum rd, ratvec gamma) =
-  (ratvec,int): { (nearest dominant vector to |gamma|, facet identification nr }
+  (ratvec,int): { (nearest dominant vector to |gamma|, facet identification nr) }
 (  let candidates = [rd.semisimple_rank].to_bitset-1 { simple roots to start }
    then !simples = candidates { to use as universe for complementation }
 in while let new_indices = int:
@@ -1459,10 +1459,10 @@
 ;  ( gamma, candidates )
 )
 
-<<<<<<< HEAD
-set project_to_dominant_cone (RootDatum rd, ratvec gamma, [(mat,int)]
-    wall_projs) =
-  (ratvec,int): { (nearest dominant vector to |gamma|, facet identification nr }
+set project_to_dominant_cone (RootDatum rd, ratvec gamma,
+      [(mat,int)] wall_projs { precomputed |walls_projectos| rational matrices }
+   ) = (ratvec,int):
+   { result is: (nearest dominant vector to |gamma|, facet identification nr) }
 (  let candidates = [rd.semisimple_rank].to_bitset-1 { simple roots to start }
    then !simples = candidates { to use as universe for complementation }
 in while let new_indices = int:
@@ -1477,8 +1477,6 @@
 ;  ( gamma, candidates )
 )
 
-=======
->>>>>>> 0c7e3bd9
 set (highest_root_indices,highest_coroot_indices) =
     ((RootDatum->[int]),(RootDatum->[int])):
    let work((RootDatum,int->[int])bottom_f) = (RootDatum rd)[int]:
