set # (int n)= [int]: for i:n do i od       { [0,1,...,n-1] }
set # (bool b) = int: if b then 1 else 0 fi { Iverson symbol }

set ^ = !=@(bool,bool) { exclusive or }

set assert (bool b,string message) = void: if not b then error(message) fi
set assert (bool b) = void: assert(b,"assertion failed") { default message }

{ bitsets encoded as functions (int->bool) and upper bound limit }

set list ((int->bool) filter, int limit) = [int]:
  ## for i:limit do if filter(i) then [i] else [] fi od
set complement ((int->bool) filter, int limit) = [int]:
  ## for i:limit do if filter(i) then [] else [i] fi od

set count ((int->bool) filter, int limit) = int:
  let c=0 in for i:limit do if filter(i) then c+:=1 fi od; c

set all ([bool] p) = bool:
  for x in p do if not x then return false fi od; true
set none ([bool] p) = bool:
  for x in p do if x then return false fi od; true
set first ([bool] p) = int:
  for x@i in p do if x then return i fi od; -1
set last ([bool] p) = int:
  let i=#p-1 in while >=i and not p[i] do i-:=1 od; i

set all (int limit,(int->bool) filter) = bool:
  for i:limit do if not filter(i) then return false fi od; true
set none (int limit,(int->bool) filter) = bool:
  for i:limit do if filter(i) then return false fi od; true
set first (int limit,(int->bool) filter) = int:
  for i:limit do if filter(i) then return i fi od; -1
set last (int limit,(int->bool) filter) = int:
  for i:limit ~do if filter(i) then return i fi od; -1

{ if evaluating conditions is expensive, one can procedure them with '@:'}
set all ([(->bool)] p) = bool:
  for x in p do if not x() then return false fi od; true
set none ([(->bool)] p) = bool:
  for x in p do if x() then return false fi od; true
set first ([(->bool)] p) = int:
  for x@i in p do if x() then return i fi od; -1
set last ([(->bool)] p) = int: { this is somewhat more efficient than first }
  let i=#p-1 in while >=i and not p[i]() do i-:=1 od; i



{				Integers				}

set abs (int k)= int: if <k then -k else k fi
set sign (int k)= int: if >k then 1 elif <k then -1 else 0 fi

set is_odd  (int n) = bool: n%2=1
set is_even (int n) = bool: n%2=0

set min (int k, int l) = int: if k<l then k else l fi
set max (int k, int l) = int: if k<l then l else k fi

set min ([int] a) = int: let l=#a in assert(>=l,"Minimum of an empty list");
  let m=a~[0] in for i:l-1 do if a[i]<m then m:=a[i] fi od; m
set max ([int] a) = int: let l=#a in assert(>=l,"Maximum of an empty list");
  let m=a~[0] in for i:l-1 do if a[i]>m then m:=a[i] fi od; m

set lcm ([int] list) = let (,d) = %(ratvec: for x in list do {1} /x od) in d

set =  ((int,int)(x0,y0),(int,int)(x1,y1)) = bool: x0=x1 and y0=y1
set != ((int,int)(x0,y0),(int,int)(x1,y1)) = bool: x0!=x1 or y0!=y1



{			    Rational numbers				}

set numer (rat a) = let (n,)=%a in n
set denom (rat a) = let (,d)=%a in d

set is_integer (rat r) = bool: denom(r)=1
set sign (rat a)= int: sign(numer(a)) { denominator is always positive }

set abs(rat a)=rat: sign(a)*a

set floor (rat a) = int: \ %a     { decompose, then integer division }
set ceil  (rat a) = int: -\ %-a   { same, sandwiched in negations }

set \ ((rat,int)p) = int: floor(/p)
set \ ((rat,rat)p) = int: floor(/p)
set \% ((rat,int)p) = (int,rat): (\p,%p) { shouldn't these two be built-in? }
set \% ((rat,rat)p) = (int,rat): (\p,%p)

{ these are mostly for ratvec arguments, but [rat] avoids coercion from vec }
set floor ([rat] v) = vec: for a in v do floor(a) od
set ceil  ([rat] v) = vec: for a in v do  ceil(a) od


{ make a rational into an integer if possible }
set rat_as_int (rat r) = int:
  let (n,d)=%r in if d=1 then n else error("Not an integer") fi


{				Strings					}

set !new_line = ascii(10) { including this in a string passes to a new line }

set + = ##@(string,string) { + aliases string concatenation "ax" ## "is" }
set * = (string,int->string): { repeat string; use recursive doubling }
  let rec_fun rep(string s,int n) = string:
    if n=1 then s
    else let (q,r)=n\%2 then half=rep(s,q) in
      half + if =r then half else half+s fi
    fi
  in (string s,int n) string: if <=n then "" else rep(s,n) fi

set + (string s, int i)= string: s + int_format(i)
set + (int i, string s)= string: int_format(i) + s

set + (string s, (int,int)(x,y)) = s + "(" + x + "," + y + ")"

<<<<<<< HEAD
set concat ([string] list) = string:
  let result="" in for s in list do result #:=s od; result
=======
set plural (int n) = string: if n=1 then "" else "s" fi

set concat = ##@[string]
>>>>>>> 91c65341

set plural (int n) = string: if n=1 then "" else "s" fi

set l_adjust (int w, string s) = string:
  let d=w-#s in if <=d then s else s#(" "*d) fi
set r_adjust (int w, string s) = string:
  let d=w-#s in if <=d then s else (" "*d)#s fi
set c_adjust (int w, string s) = string:
  let d=w-#s in if <=d then s else let h=d\2 in (" "*h)#s#(" "*(d-h)) fi
set width (int n) = int: #int_format(n)

set split_lines (string text) = [string]:
  let result = [string]: [], a=for c in text do c od, last=0 in
  for c@i in a
  do if c=new_line then result #:= concat(a[last:i]); last:=i+1 fi
  od; result

set is_substring (string s, string text) = bool:
  let s0=for c in s do c od, t0=for c in text do c od in
  >=last(#t0-#s0,(int start):all(#s0,(int i):t0[start+i]=s0[i]))

set fgrep (string s, string text) = [string]:
  let result = [string]: [] in
  for line in split_lines(text)
  do if is_substring(s,line) then result#:=line fi
  od; result

{				Vectors					}

set vector (int n,(int->int)f) = vec: for i:n do f(i) od

set ones (int n)= vec: for i:n do 1 od

{ for computing greatest common divisors, inv_fact can do most of the work }
set gcd ([int] v)= int:
  let f=inv_fact(stack_rows([v])) in if =#f then 0 else f[0] fi

{ scalar multiplication; is built-in for the preferred order vec*int }
set * (int c,vec v) = vec: v*c

{ sum, product of entries }
set sum (vec v)= (let one=1 in for x in v do one od) * v
set product (vec v)= let s=1 in for e in v do s*:=e od; s

set reverse (vec v)= vec: v~[:]
set lower (int k,vec v)= vec: v[:k]
set upper (int k,vec v)= vec: v[k~:]
set drop_lower (int k,vec v)= vec: v[k:]
set drop_upper (int k,vec v)= vec: v[:k~]

set <= (vec v) = bool: >= -v { anti-dominance (in fundamental weight coords) }
set <  (vec v) = bool: > -v  { strict anti-dominance }

set is_member ([int] v) = (int->bool):
  let !start = #v-1 { pre-computation might be more efficient }
  in (int val)bool: let i=start in while >=i and v[i]!=val do i-:=1 od; >=i

set contains (int val) = ([int]->bool): ([int] v)bool: is_member(v)(val)

set rec_fun all_0_1_vecs (int n) = [vec]:
  if n<=0 then [null(0)]
  else let list=all_0_1_vecs(n-1) in
    for v in list do v#0 od  ##  for v in list do v#1 od
  fi

set rec_fun power_set (int n) = [[int]]: { indices where 0_1_vecs have 1 }
  if =n then [[]] else let p=power_set(n-:=1) in p ## for S in p do S#n od fi
set power_set ([int] S) = [[int]]:
  for inx in power_set(#S) do for i in inx do S[i] od od


{				Matrices				}

{ matrix defined by its dimension and expression for general entry }
set matrix ((int,int)(r,c),(int,int->int) f) = mat:
  r#for j:c do for i:r do f(i,j) od od

set n_rows (mat m)= int: let (r,)=#m in r
set n_columns (mat m)= int: let (,c)=#m in c

set column (vec v) = mat: [v] { interpret v as single column }
set row (vec v)    = mat: ^v  { interpret v as single row }

{ test matrix against a multiple of the identity }
set = (mat m,int k) = bool: =(m-k)

{ add a column to a matrix, which is not predefined as operator # }
set # (mat m, vec v) = mat: n_rows(m) { require size match } # (([vec]:m)#v)
set # (vec v, mat m) = mat: n_rows(m) { require size match } # (v#([vec]:m))

{ add row to a matrix, which is similar; use operator ^ for it }
set ^ (mat m, vec v) = mat: n_columns(m) ^ (([vec]:^m)#v)
set ^ (vec v, mat m) = mat: n_columns(m) ^ (v#([vec]:^m))

set ## (mat A, mat B) = mat: { concatenate horizontally, must have same depth }
   n_rows(B) # (([vec]:A)##([vec]:B))
set ^ (mat A, mat B) = mat: { concatenate vertically, must have same width }
   n_columns(B) ^ (([vec]:^A)##([vec]:^B))

{ concatenate horizontally a list of matrices; each of n rows }
set ## (int n,[mat] L) = mat:
  n # ## for M in L do [vec]:M od

{ apply a function to all matrix entries }
set map_on (mat m) = ((int->int)->mat):
  let nr = n_rows(m)
  in ((int->int)f) mat: nr # for c in m do for e in c do f(e) od od

{ scalar multiplication }
set * (int c,mat m) = mat: map_on(m)((int e) int: c*e)
set - (mat m)= mat: { transform 36+128=164: 128 means negate entries }
  swiss_matrix_knife(164,m,0,0,0,0)

{ integer division }
set \ (mat m,int d) = mat: map_on(m)((int e) int: e\d)

{ entrywise modulo }
set % (mat m,int d) = mat: map_on(m)((int e) int: e%d)

{ matrix exponentiation }
set ^ =
  let matrix_power (mat m,int n)= mat: m { dummy for recursion } in
  begin matrix_power := { assign recursive function body }
    ( (mat m,int n): { we shall have n>0 }
      if n=1 then m
      else let (q,r)=n\%2 then mm=matrix_power(m,q) in
	mm*if =r then mm else mm*m fi
      fi
    )
  ; (mat m,int n) mat: { the actual operator ^ :}
      assert(=#m,"Non square matrix in exponentiation")
    ; if n>0 then matrix_power(m,n) elif =n then id_mat(n_rows(m))
      else let (m1,d)=invert(m) in
        if d=1 then matrix_power(m1,-n)
        elif =d then error("Negative power of singular matrix")
        else error("Negative power of matrix not invertible over Z")
        fi
      fi
  end

set inverse (mat M) = mat:
  let (inv,d)=invert(M) in
  if d=1 then inv else error("Matrix not invertible over the integers") fi

set det (mat M) = int:
( let (diag,,)=diagonalize(M), (n,):shape = #M in
  assert(=shape,"Determinant of non-square matrix")
; if #diag<n then 0 { there is at least one zero on the diagonal }
  else product(diag) { otherwise multiply out }
  fi
)

set saturated_span (mat M) = bool: { whether columns span saturated sublattice }
  let inv_f = inv_fact(M) in
  =#inv_f or inv_f~[0]=1 { all invariant factors are 1? test last one, if any }

{ test all columns }
set all (mat M,(vec->bool) filter) = bool:
  let j=n_columns(M)-1 in while >=j and filter(M[j]) do j-:=1 od; <j
set none (mat M,(vec->bool) filter) = bool:
  let j=n_columns(M)-1 in while >=j and not filter(M[j]) do j-:=1 od; <j
set first (mat M,(vec->bool) filter) = int:
  let j=0, n=n_columns(M)
  in while j<n and filter(M[j]) do j+:=1 od; if j=n then -1 else j fi
set last (mat M,(vec->bool) filter) = int:
  let j=n_columns(M)-1 in while >=j and filter(M[j]) do j-:=1 od; j

set columns_with ((int,vec->bool) p,mat m) = mat:
  let res = [vec]: [] in
  for col@j in m do if p(j,col) then res #:= col fi od; n_rows(m)#res
set columns_with ((vec->bool) p,mat m) = mat:
  columns_with(((int,vec)(,col))bool: p(col),m)
set columns_with ((int->bool) p,mat m) = mat:
  columns_with(((int,vec)(j,))bool: p(j),m)

set rows_with ((int,vec->bool) p,mat m) = mat:
  let res = [vec]: [] in
  for row@i in ^m do if p(i,row) then res #:= row fi od; n_columns(m)^res
set rows_with ((vec->bool) p,mat m) = mat:
  rows_with(((int,vec)(,row))bool: p(row),m)
set rows_with ((int->bool) p,mat m) = mat:
  rows_with(((int,vec)(i,))bool: p(i),m)

set >=(mat m) = bool: { test for having non-negative entries only }
  let j=n_columns(m)-1 in while >=j and >=m[j] do j-:=1 od; <j
set >(mat m) = bool: { all columns are strictly positive }
  let j=n_columns(m)-1 in while >=j and >m[j] do j-:=1 od; <j
set <=(mat m) = bool: >= -m
set <(mat m) = bool: > -m

set lookup_column (vec v,mat m) = int:
  let i=n_columns(m)-1 in while >=i and m[i]!=v do i-:=1 od; i
set lookup_row (vec v,mat m) = int:
  lookup_column(v,^m)

{ sum of columns of a matrix; this is so neat, avoid calling it sum_columns }
set sum (mat m)= vec: m*ones(n_columns(m))

{ solve(mat A,vec b): a list of 0 or 1 solution vec x to the equation A*x=b
  method:
  - write L*A*R = D using diagonalize, with L,R invertible matrices, D diagonal
    (only the d nonzero diagonal entries of D are actually recorded)
  - A*x = b is equivalent to L*A*x = L*b; call L*b the |target|
  - set x = R*y for new unknown y; A*x = b is equivalent to L*A*R*y = target
  - since L*A*R = D, it is necessary that |target| becomes zero after d entries
  - the first d entries of y must be those of |target| divided by entries of D
  - the remainder of y is unconstrained, take them to be 0
  - now x = R*y can be computed using only first d columns of R and target/D
}
set solve = (mat,vec->[vec]):
  let divide_factors (vec v, vec ds) = [vec]:
    { solve x in diagonal(ds)*x=v[:#ds] if possible and only if v[#ds:]=0 }
    let OK = =v[#ds:] then result = vec:
      for d@i in ds do let (q,r)=v[i]\%d in q next OK := OK and =r od
    in if OK then [result] else [] fi
  in { solve = }
  (mat A, vec b) [vec]:
    let (ds,L,R) = diagonalize(A) in
    for sol in divide_factors(L*b,ds) do columns_with((int j):j<#sol,R)*sol od

{ multiplicative order of a matrix, hangs unless finite }
set order (mat !M) = int:
  let (n,):p =#M in assert(=p,"Matrix is not square");
  let N=M, order=1, I=id_mat(n) in
  while N!=I do N *:= M; order+:=1 od; order



{			    Rational vectors				}

set numer (ratvec a) = vec: let (n,)=%a in n
set denom (ratvec a) = int: let (,d)=%a in d

{ allow scalar multiplication form left; from right it is built-in }
set * (int i,ratvec v) = ratvec: v*i
set * (rat r,ratvec v) = ratvec: v*r

{ concatenate ratvec values: use conversion to and from [rat] }
set ## (ratvec a,ratvec b) = ratvec: ##([rat]:a,[rat]:b)
set ## ([ratvec] rs) = ratvec: ## for r in rs do [rat]:r od

set sum ([ratvec] list, int l) = ratvec: { sum of ratvecs of constant length l }
  let result = ratvec: null(l) in
  for v in list do result+:=v od; result

{ multiply rational matrix represented as list of columns by a rational vector
  the m*n matrix M is given as a list of n ratvec values of size m
  v is a ratvec of size n, the result is a ratvec of size m
}
set * ([ratvec] M,ratvec v) = ratvec:
  let m=#M { number of columns } in
  assert(!=m { cannot handle empty matrix } and m=#v,"size mismatch");
  let result = null(#M[0])/1 in for col@j in M do result +:= col*v[j] od;
  result

set is_integer (ratvec v) = bool: let (,d)=%v in d=1 { equivalently =(v%1) }

{ extend built-in scalar product of vectors to rational vector case }
set * (ratvec v, ratvec w) = rat: let (nv,dv)=%v,(nw,dw)=%w in nv*nw/(dv*dw)

set * (vec v, ratvec w) = rat: let (nw,dw)=%w in v*nw/dw { more efficient }
{ one cannot also define: *(ratvec v, vec w) = rat: let (nv,dv)=%v in nv*w/dv }

{ vector floor of quotient operation, makes vector from rational vector }
set \ (ratvec v, int k) = vec: let (n,d)=%v in n\(k*d)

{ do as |v\1| (or |\ %v|) would do, but protest if there would be a remainder }
set ratvec_as_vec (ratvec v) = vec:
  let (w,d)=%v in assert(d=1,"Not an integer vector"); w

set reverse (ratvec v)= ratvec: v~[:]
set lower (int k,ratvec v)= ratvec: v[:k]
set upper (int k,ratvec v)= ratvec: v[k~:]
set drop_lower (int k,ratvec v)= ratvec: v[k:]
set drop_upper (int k,ratvec v)= ratvec: v[:k~]

{ summing rational numbers can be done through conversion to ratvec }
set sum (ratvec v) = rat: let (n,d)=%v in sum(n)/d

set <= (ratvec v) = bool: <=numer(v)
set <  (ratvec v) = bool: < numer(v)

{ solve(mat A,ratvec b) finds 0 or 1 ratvec x satisfying the equation A*x=v }
set solve (mat A, ratvec b) = [ratvec]:
  let (ds,L,R) = diagonalize(A), (v,denom)=%b then d=#ds, target=L*v in
  if !=target[d:] then []
  else [ columns_with((int j):j<d,R) * for d@i in ds*denom do target[i]/d od ]
  fi


{			    Split integers				}

set !s = Split:(0,1) { ! means it is a constant }

set int_part (Split x) = int: let (r,)=%x in r
set s_part (Split x) = int: let (,y)=%x in y
{ the names of the synonym operators are mysterious, but maybe convenient }
set + = int_part@Split
set ^ =   s_part@Split

set s_to_1 (Split x) = int: +%x        { let (a,b)=%x in a+b }
set s_to_minus_1 (Split x) = int: -%x  { let (a,b)=%x in a-b }

set split_as_int (Split x) = int:
  let (r,y)=%x in assert(=y,"split is not an integer"); r

{ nicer display of Splits }
set split_format (Split w) = string:
  let (a,b)=%w in
  if =a and !=b
  then if abs(b)>1 then int_format(b) elif b=1 then "" else "-" fi +"s"
  else int_format(a) +
    if abs(b)>1 then if <b then "" else "+" fi +int_format(b)+"s"
    elif =b then "" elif b=1 then "+s" else "-s"
    fi
  fi

set ^ = { exponentiation of split integers }
  let split_power (Split x,int n) = Split: x { dummy }
  then () = split_power := ((Split x,int n): { we shall have n>0 }
    if n=1 then x
    else let (q,r)=n\%2 then y=split_power(x,q) in y*if =r then y else x*y fi
    fi)
  in { set ^ = } (Split x,int n): Split:
    if n>0 then split_power(x,n) elif =n then Split:(1,0)
    elif let (a,b)=%x in abs(a)+abs(b)=1 { cases of invertible (unit) Split }
    then if is_even(n) then 1 else x fi { all of which are square roots of +1 }
    else error("Negative power "+n+" of split integer "+split_format(x))
    fi


{				Root data 				}

{ backwards compatibility function; used to be the built-in prototype }
set root_datum ([vec] simple_roots, [vec] simple_coroots, int r) = RootDatum:
  root_datum(r#simple_roots,r#simple_coroots)

set root_datum (LieType t, [ratvec] gens) = RootDatum:
  root_datum(t,quotient_basis(t,gens))

{ allow single kernel generator in root datum construction }
set root_datum (LieType t, ratvec gen) = RootDatum: root_datum(t,[gen])

{ the following uses that root_index(rd,v)=nr_of_posroots(rd) for a non-root v }
set is_root ((RootDatum,vec) (rd,):p) = bool:
  root_index(p)<nr_of_posroots(rd)
set is_coroot ((RootDatum,vec) (rd,):p) = bool:
  coroot_index(p)<nr_of_posroots(rd)
set is_posroot ((RootDatum,vec)(rd,):p) = bool:
  let ri=root_index(p) in >=ri and ri<nr_of_posroots(rd)
set is_poscoroot ((RootDatum,vec)(rd,):p) = bool:
  let cri=coroot_index(p) in >=cri and cri<nr_of_posroots(rd)

set posroot_index ((RootDatum,vec)p) = int: { fold roots to positive }
  let i=root_index(p) in if <i then -1-i else i fi
set poscoroot_index ((RootDatum,vec)p) = int: { fold coroots to positive }
  let i=coroot_index(p) in if <i then -1-i else i fi


set rho (RootDatum rd) = ratvec:
  let res= ratvec: null(rank(rd))
  in for i:semisimple_rank(rd) do res +:= fundamental_weight(rd,i) od; res
{ this uses fewer additions than computing half sum of the positive roots }

{ make rho as a vector of integers if possible }
set rho_as_vec (RootDatum r)= vec: ratvec_as_vec(rho(r))

set rho_check (RootDatum rd) = ratvec: { rho(dual(rd)), but a bit faster }
  let res= ratvec: null(rank(rd))
  in for i:semisimple_rank(rd) do res +:= fundamental_coweight(rd,i) od; res

{ see also rho_i@KGBElt and rho_r@KGBElt defined below }

{ these functions assume vec is a root/coroot }
set is_positive_root (RootDatum rd) = (vec->bool):
  let rc = rho_check(rd) in (vec alpha) bool: >rc*alpha
set is_positive_coroot (RootDatum rd) = (vec->bool):
  let rho = rho(rd) in (vec alphav) bool: >alphav*rho
set is_negative_root (RootDatum rd) = (vec->bool):
  let rc = rho_check(rd) in (vec alpha) bool: <rc*alpha
set is_negative_coroot (RootDatum rd) = (vec->bool):
  let rho = rho(rd) in (vec alphav) bool: <alphav*rho

set is_positive_root (RootDatum rd,vec alpha) = bool:
  is_positive_root(rd)(alpha)
set is_positive_coroot (RootDatum rd,vec alphav) = bool:
  is_positive_coroot(rd)(alphav)
set is_negative_root (RootDatum rd,vec alpha) = bool:
  is_negative_root(rd)(alpha)
set is_negative_coroot (RootDatum rd,vec alphav) = bool:
  is_negative_coroot(rd)(alphav)

{ the first 2 functions assume roots/coroots, the second pair tests for this }
set roots_all_positive (RootDatum rd) = (mat->bool): { no negative roots }
  let are_pos = is_positive_root(rd) in (mat roots) bool: all(roots,are_pos)
set coroots_all_positive (RootDatum rd) = (mat->bool): { no negative coroots }
  let are_pos = is_positive_coroot(rd) in
  (mat coroots) bool: all(coroots,are_pos)
set among_posroots (RootDatum rd) = (mat M)bool: { all colums M posroots? }
  all(M,(vec v)bool: is_posroot(rd,v))
set among_poscoroots (RootDatum rd) = (mat M)bool: { all colums M poscoroots? }
  all(M,(vec v)bool: is_poscoroot(rd,v))

set negative_system (mat posroots) = { the missing half of the root system }
  swiss_matrix_knife(172,posroots,0,0,0,0) { 172= 36+8+128: reverse cols,neg }

{ having _all_ roots can be useful }
set roots (RootDatum rd) = mat:
  let pr=posroots(rd) in negative_system(pr) ## pr
set coroots (RootDatum rd) = mat:
  let pcr=poscoroots(rd) in negative_system(pcr) ## pcr

{ the correspondence between roots and coroots }
set root (RootDatum rd, vec alpha_v) = vec: root(rd,coroot_index(rd,alpha_v))
set coroot (RootDatum rd, vec alpha) = vec: coroot(rd,root_index(rd,alpha))

{ reflection action of roots }
set reflection (RootDatum rd, int i) = mat: { i indexes a root/coroot pair }
  1 - column(root(rd,i))*row(coroot(rd,i))
set reflection ((RootDatum,vec)(rd,):p) = mat: { specify root (not coroot) }
  reflection(rd,root_index(p))
set coreflection (RootDatum rd, int i) = mat: { i indexes a root/coroot pair }
  1 - column(coroot(rd,i))*row(root(rd,i))
set coreflection ((RootDatum,vec)(rd,):p) = mat: { specify root (not coroot) }
  coreflection(rd,root_index(p))
set reflect (RootDatum rd, int i, vec v) = vec: { apply reflection(rd,i)*v }
  v -:= root(rd,i) * (coroot(rd,i)*v) { more efficient than matrix multiply }
set reflect (RootDatum rd, vec alpha, vec v) = vec: { reflection(rd,alpha)*v }
  v -:= alpha * (coroot(rd,alpha)*v)
set coreflect (RootDatum rd, vec v, int i) = vec: { apply v*reflection(rd,i) }
  v -:= (v*root(rd,i)) * coroot(rd,i)
set coreflect (RootDatum rd, vec v, vec alpha) = vec: { v*reflection(rd,alpha) }
  v -:= (v*alpha) * coroot(rd,alpha)

set reflect (RootDatum rd, int i, ratvec v) = ratvec:
  let (n,d) = %v in reflect(rd,i,n)/d
set reflect (RootDatum rd, vec alpha, ratvec v) = ratvec:
  let (n,d) = %v in reflect(rd,alpha,n)/d
set coreflect (RootDatum rd, ratvec v, int i) = ratvec:
  let (n,d) = %v in coreflect(rd,n,i)/d
set coreflect (RootDatum rd, ratvec v, vec alpha) = ratvec:
  let (n,d) = %v in coreflect(rd,n,alpha)/d

{ in matrix version reflect becomes left_reflect and coreflect right_reflect }
set left_reflect (RootDatum rd, int i, mat M) = mat: { reflection(rd,i)*M }
  n_rows(M) # for v in M do reflect(rd,i,v) od
set left_reflect (RootDatum rd, vec alpha, mat M) = mat:
  left_reflect(rd,root_index(rd,alpha),M)
set right_reflect (RootDatum rd, mat M, int i) = mat: { M*reflection(rd,i) }
  n_columns(M) ^ for row in ^M do coreflect(rd,row,i) od
set right_reflect (RootDatum rd, mat M, vec alpha) = mat:
  right_reflect(rd,M,root_index(rd,alpha))

set conjugate (RootDatum rd, int i, mat M) = mat: { r*M*r where r=reflection }
  left_reflect(rd,i,right_reflect(rd,M,i))
set conjugate (RootDatum rd, vec alpha, mat M) = mat:
  conjugate(rd,root_index(rd,alpha),M)


set singular_simple_indices (RootDatum rd,ratvec v) = [int]:
  let rv=[int]:[] { cannot use columns_with: must find _indices_ of columns }
  in for a@j in simple_coroots(rd) do if =a*v then rv:=rv#j fi od; rv

set is_imaginary (mat theta) = (vec->bool): (vec alpha): theta*alpha=alpha
set is_real      (mat theta) = (vec->bool): (vec alpha): theta*alpha=-alpha
set is_complex   (mat theta) = (vec->bool): (vec alpha):
  let ta = theta*alpha in ta!=alpha and ta!=-alpha

{ these functions are just for convenience; posroot versions are more useful }
set imaginary_roots (RootDatum rd, mat theta) = mat:
  columns_with(is_imaginary(theta),roots(rd))
set real_roots (RootDatum rd, mat theta) = mat:
  columns_with(is_real(theta),roots(rd))

{ for coroots we need to use the transpose matrix }
set imaginary_coroots (RootDatum rd, mat theta) = mat:
  columns_with(is_imaginary(^theta),coroots(rd))
set real_coroots (RootDatum rd, mat theta) = mat:
  columns_with(is_real(^theta),coroots(rd))

{ positive (co)roots versions are actually more useful }
set imaginary_posroots (RootDatum rd,mat theta) = mat:
  columns_with(is_imaginary(theta),posroots(rd))
set real_posroots (RootDatum rd,mat theta) = mat:
  columns_with(is_real(theta),posroots(rd))
set imaginary_poscoroots (RootDatum rd,mat theta) = mat:
  columns_with(is_imaginary(^theta),poscoroots(rd))
set real_poscoroots (RootDatum rd,mat theta) = mat:
  columns_with(is_real(^theta),poscoroots(rd))
set imaginary_sys ((RootDatum,mat)p) = (mat,mat):
  (imaginary_posroots(p),imaginary_poscoroots(p))
set real_sys ((RootDatum,mat)p) = (mat,mat):
  (real_posroots(p),real_poscoroots(p))

{ returns whether v is a weakly dominant weight for rd }
set is_dominant (RootDatum rd, ratvec v) = bool:
  >=(numer(v)*simple_coroots(rd))
set is_strictly_dominant (RootDatum rd, ratvec v) = bool:
  >(numer(v)*simple_coroots(rd))
set is_regular (RootDatum rd,ratvec v)= bool: { tests all positive coroots }
  all(for x in numer(v)*poscoroots(rd) do !=x od)
set is_integral (RootDatum rd, ratvec v) = bool: { integral on all coroots }
  =(v*simple_coroots(rd)%1)

{ the following should replace the needlessly complicacted built-ins they use }
set radical_basis (RootDatum rd) = mat: { columns are coweights }
  coroot_radical(rd)[:,semisimple_rank(rd):] { drop coroots part }
set coradical_basis (RootDatum rd) = mat: { columns are weights }
  root_coradical(rd)[:,semisimple_rank(rd):] { drop roots part }

set is_semisimple (RootDatum rd) = bool: semisimple_rank(rd) = rank(rd)

set derived_is_simply_connected (RootDatum rd) = bool:
  saturated_span(simple_coroots(rd))
set has_connected_center (RootDatum rd) = bool:
  saturated_span(simple_roots(rd))
set is_simply_connected (RootDatum rd) = bool:
  is_semisimple(rd) and derived_is_simply_connected(rd)
set is_adjoint (RootDatum rd) = bool:
  is_semisimple(rd) and has_connected_center(rd)

{ the following functions give but partial information; giving a more complete
  definition for InnerClass values needs more work (see group_operations.at)
}
set derived (RootDatum rd) = RootDatum: let (d,)=derived_info(rd) in d
set mod_central_torus (RootDatum rd) = RootDatum:
  let (d,)=mod_central_torus_info(rd) in d
set adjoint (RootDatum rd) = RootDatum: { change weight basis to simple roots }
  root_datum(id_mat(semisimple_rank(rd)),Cartan_matrix(rd))

{ from appropriate (subsystem) dual 2rho value, deduce test for being simple }
set is_simple_for (vec dual_two_rho) = (vec->bool):
  (vec alpha): dual_two_rho*alpha=2

{ get generating simple system from set of matching posroots and poscoroots }
set simple_from_positive (mat posroots,mat poscoroots) = (mat,mat):
  ( columns_with(is_simple_for(sum(poscoroots)),posroots)
  , columns_with(is_simple_for(sum(posroots)),poscoroots)
  )

set fundamental_weights (RootDatum rd) = [ratvec]:
  for i:semisimple_rank(rd) do fundamental_weight(rd,i) od
set fundamental_coweights (RootDatum rd) = [ratvec]:
  for i:semisimple_rank(rd) do fundamental_coweight(rd,i) od



{				Inner classes				}

set != (InnerClass x,InnerClass y) = bool: not(x=y)

{ integrality inner class (dual side) defined by inf. character and involution }
set dual_integral (InnerClass ic, ratvec gamma) = InnerClass:
  inner_class(dual(integrality_datum(ic,gamma)),-^distinguished_involution(ic))


{				Cartan classes				}

set Cartan_classes (InnerClass ic) = [CartanClass]:
  for i:nr_of_Cartan_classes(ic) do Cartan_class(ic,i) od

set print_Cartan_info (CartanClass cc) = void:
  let show (string s) = string: if s="" then "empty" else s fi
  , ((cr,Cr,sr),ww,(orbit_size,fiber_size),(i_tp,r_tp,C_tp)) = Cartan_info(cc)
  in
  begin
    prints("compact: ",cr,", complex: ",Cr,", split: ",sr)
  ; (let str = "canonical twisted involution: " in
       if =#ww then str +:= "e"
       else for s@i in ww do if =i then str +:= s+1 else str +:= ","+(s+1) fi od
       fi
     ; prints(str)
    )
  ; prints("twisted involution orbit size: ",orbit_size,
	   "; fiber size: ",fiber_size,"; strong inv: ",orbit_size*fiber_size)
  ; prints("imaginary root system: ",show(str(i_tp)))
  ; prints("real root system: ",show(str(r_tp)))
  ; prints("complex factor: ",show(str(C_tp)))
  end


set fundamental_Cartan (InnerClass ic) = CartanClass: Cartan_class(ic,0)
{ implicitly fundamental_Cartan(RealForm f) = fundamental_Cartan(InnerClass:f) }
set most_split_Cartan (InnerClass ic) = CartanClass:
  Cartan_class(ic,nr_of_Cartan_classes(ic)-1)
{ also most_split_Cartan@RealForm is built-in, but is not that of inner class }

{ in the following, Complex factors count as half-compact, half-split }
set compact_rank (CartanClass cc) = int:
  let ((c,C,),,,) = Cartan_info(cc) in c+C
set split_rank (CartanClass cc) = int:
  let ((,C,s),,,) = Cartan_info(cc) in C+s

set compact_rank (InnerClass G) = int: compact_rank(fundamental_Cartan(G))
set split_rank (RealForm G)     = int: split_rank(most_split_Cartan(G))


{				Real forms				}

set != (RealForm f, RealForm g) = bool: not(f=g)

set form_name (RealForm f) = string: form_names(f)[form_number(f)]

set real_forms (InnerClass ic)= [RealForm]:
  real_forms(fundamental_Cartan(ic))
set dual_real_forms (InnerClass ic) = [RealForm]:
  dual_real_forms(most_split_Cartan(ic))

set is_quasisplit (RealForm G) = bool: form_number(G)=nr_of_real_forms(G)-1
set is_quasicompact (RealForm G) = bool: form_number(G)=0

set split_form (RootDatum r) = RealForm:
  quasisplit_form(inner_class(r,-id_mat(rank(r))))

{ split form of a Lie type is taken simply connected (times a split torus) }
set split_form (LieType t) = RealForm: split_form(simply_connected(t))

set quasicompact_form (InnerClass ic) = RealForm: real_form(ic,0)
{ quasisplit_form@InnerClass is built-in }

set is_compatible (RealForm f, RealForm g) = bool:
  let ic = inner_class(f)
  then oc = occurrence_matrix(ic)*^dual_occurrence_matrix(ic)
  in inner_class(g)=dual(ic) and oc[form_number(f),form_number(g)]>0

set is_compact (RealForm G) = bool: { real form 0 in equal rank inner class }
  KGB_size(G)=1 and distinguished_involution(G)=1



{			       KGB elements				}

set != (KGBElt x,KGBElt y) = bool: not(x=y)
set real_form (KGBElt x) = let (rf,) = %x in rf
set # (KGBElt x) = let (,n) = %x in n
set root_datum (KGBElt x) = RootDatum: real_form(x)
set inner_class (KGBElt x) = InnerClass: real_form(x)

set KGB (RealForm rf) = [KGBElt]: for i:KGB_size(rf) do KGB(rf,i) od

set KGB_elt ((InnerClass, mat, ratvec) (,theta,v):all) = KGBElt:
  let rf = real_form(all)   { find real form within ic }
  in KGB_elt(rf,theta,v)    { find KGB element within rf }

{ NB: elements produced by the following function test unequal to any others }
set KGB_elt (RootDatum rd, mat theta, ratvec v) = KGBElt:
  let ic = inner_class(rd,theta)   { find the proper inner class }
  then rf = real_form(ic,theta,v)  { find real form within ic }
  in KGB_elt(rf,theta,v)           { find KGB element within rf }

set Cartan_class (InnerClass ic, mat theta) = CartanClass:
  Cartan_class(KGB_elt(ic,theta,ratvec:null(rank(ic))))

set status (vec alpha,KGBElt x) = int: status(root_index(real_form(x),alpha),x)

set cross (vec alpha,KGBElt x) = KGBElt:
  cross(root_index(root_datum(x),alpha),x)
set Cayley (vec alpha,KGBElt x) = KGBElt:
  Cayley(root_index(real_form(x),alpha),x)

{ cross action of Weyl group element; avoid name conflict cross@(vec,KGBElt) }
set W_cross ([int] w,KGBElt x) = KGBElt:
  for s in w ~ do x:=cross(s,x) od; x

set KGB_status_text (int i) = string: ["C-","ic","r ","nc","C+"][i]

set status_text ((int,KGBElt)p) = string: KGB_status_text(status(p))
set status_text ((vec,KGBElt)p) = string: KGB_status_text(status(p))
set status_texts (KGBElt x) = [string]:
  for s:semisimple_rank(real_form(x)) do status_text(s,x) od

set is_complex ((int,KGBElt)p) = status(p)%4=0
set is_real ((int,KGBElt)p) = status(p)=2
set is_imaginary ((int,KGBElt)p) = status(p)%2=1
set is_noncompact ((int,KGBElt)p) = status(p)=3
set is_compact ((int,KGBElt)p) = status(p)=1
set is_descent ((int,KGBElt)p) = status(p)<3
set is_ascent ((int,KGBElt)p) = status(p)>=3
set is_strict_descent ((int,KGBElt)p) = is_descent(p) and not is_compact(p)

{ status of general roots for a KGBElt (which here just represents its fiber) }

set is_imaginary (KGBElt x) = (vec->bool): is_imaginary(involution(x))
set is_real (KGBElt x)      = (vec->bool): is_real(involution(x))
set is_complex (KGBElt x)   = (vec->bool): is_complex(involution(x))


set imaginary_posroots (KGBElt x) = mat:
  imaginary_posroots(root_datum(x),involution(x))
set real_posroots (KGBElt x) = mat:
  real_posroots(root_datum(x),involution(x))
set imaginary_poscoroots (KGBElt x) = mat:
  imaginary_poscoroots(root_datum(x),involution(x))
set real_poscoroots (KGBElt x) = mat:
  real_poscoroots(root_datum(x),involution(x))
set imaginary_sys (KGBElt x) = (mat,mat):
  let p = (root_datum(x),involution(x))
  in (imaginary_posroots(p),imaginary_poscoroots(p))
set real_sys (KGBElt x) = (mat,mat):
  let p = (root_datum(x),involution(x))
  in (real_posroots(p),real_poscoroots(p))

set rho_i (KGBElt x) = ratvec: sum(imaginary_posroots(x))/2
set rho_r (KGBElt x) = ratvec: sum(real_posroots(x))/2
set rho_check_i (KGBElt x) = ratvec: sum(imaginary_poscoroots(x))/2
set rho_check_r (KGBElt x) = ratvec: sum(real_poscoroots(x))/2

set rho_i ((RootDatum,mat) rd_theta) = ratvec:
  sum(imaginary_posroots(rd_theta))/2
set rho_r ((RootDatum,mat) rd_theta) = ratvec:
  sum(real_posroots(rd_theta))/2
set rho_check_i ((RootDatum,mat) rd_theta) = ratvec:
  sum(imaginary_poscoroots(rd_theta))/2
set rho_check_r ((RootDatum,mat) rd_theta) = ratvec:
  sum(real_poscoroots(rd_theta))/2

{ compact/noncompact status for a given KGBElt of general imaginary roots }
set is_compact (KGBElt x) = (vec->bool):
  let coweight = rho_check_i(x)+torus_factor(x)
  in (vec alpha) bool: assert(is_imaginary(x)(alpha)); =(coweight*alpha)%2
set is_noncompact (KGBElt x) = (vec->bool):
  let coweight = rho_check_i(x)+torus_factor(x)
  in (vec alpha) bool: assert(is_imaginary(x)(alpha)); !=(coweight*alpha)%2

{ for roots not known to be imaginary, use these functions instead }
set is_compact_imaginary (KGBElt x) = (vec->bool):
  let p=is_imaginary(x), q=is_compact(x) { allow pre-computation for x }
  in (vec alpha) bool: p(alpha) and q(alpha)
set is_noncompact_imaginary (KGBElt x) = (vec->bool):
  let p=is_imaginary(x), q=is_noncompact(x) { allow pre-computation for x }
  in (vec alpha) bool: p(alpha) and q(alpha)

set compact_posroots (KGBElt x) = mat:
  columns_with(is_compact(x),imaginary_posroots(x))
set noncompact_posroots (KGBElt x) = mat:
  columns_with(is_noncompact(x),imaginary_posroots(x))

set rho_ci (KGBElt x)  = ratvec: sum(compact_posroots(x))/2
set rho_nci (KGBElt x) = ratvec: sum(noncompact_posroots(x))/2

set is_imaginary (vec v,KGBElt x) = bool: is_imaginary(x)(v)
set is_real (vec v,KGBElt x) =      bool: is_real(x)(v)
set is_complex (vec v,KGBElt x) =   bool: is_complex(x)(v)
set is_compact_imaginary (vec v,KGBElt x) = bool: is_compact_imaginary(x)(v)
set is_noncompact_imaginary (vec v,KGBElt x) = bool:
  is_noncompact_imaginary(x)(v)

set print_KGB (KGBElt x) = void:
( prints(); prints("Element is number ",#x, " in following KGB set")
; print_KGB(real_form(x)) )

set no_Cminus_roots (KGBElt x) = bool:
  none(semisimple_rank(real_form(x)), (int i)bool: =status(i,x))
set no_Cplus_roots (KGBElt x) = bool:
  none(semisimple_rank(real_form(x)), (int i)bool: status(i,x)=4)

{				Blocks					}

set blocks (InnerClass ic) = [Block]:
  let result = [Block]: [] in
  for rf in real_forms(ic)
  do for drf in dual_real_forms(ic)
     do if is_compatible(rf,drf) then result #:= block(rf,drf) fi
     od
  od; result

set raw_KL  ((RealForm,RealForm) p) = (mat,[vec],vec): raw_KL(block(p))
set dual_KL ((RealForm,RealForm) p) = (mat,[vec],vec): dual_KL(block(p))

set print_block  ((RealForm,RealForm) p) = void: print_block (block(p))
set print_blocku ((RealForm,RealForm) p) = void: print_blocku(block(p))
set print_blockd ((RealForm,RealForm) p) = void: print_blockd(block(p))
set print_KL_basis ((RealForm,RealForm) p) = void: print_KL_basis(block(p))
set print_prim_KL  ((RealForm,RealForm) p) = void: print_prim_KL(block(p))
set print_KL_list  ((RealForm,RealForm) p) = void: print_KL_list(block(p))
set print_W_cells  ((RealForm,RealForm) p) = void: print_W_cells(block(p))
set print_W_graph  ((RealForm,RealForm) p) = void: print_W_cells(block(p))


{			    Module parameters				}

set != (Param x,Param y) = bool: not(x=y)

set root_datum (Param p) = RootDatum: real_form(p)
set inner_class (Param p) = InnerClass: real_form(p)

set null_module (Param p) = ParamPol:
  null_module(real_form(p)) { avoid using ParamPol version below, could throw }

{ deforming |nu| (operand order avoids conflicting with *@(int,ParamPol) ) }
set * (Param p,rat f) = Param: { multiplying the infinitesmal character works: }
  let (x,lambda_rho,gamma)=%p in param(x,lambda_rho,gamma*f)

set x (Param p) = KGBElt: let (x,,) =%p in x
set lambda_minus_rho (Param p) = vec: let (,lambda_rho,) =%p in lambda_rho
set lambda (Param p) = ratvec: lambda_minus_rho(p)+rho(real_form(p))
set infinitesimal_character (Param p) = ratvec: let (,,gamma) =%p in gamma
set nu (Param p) = ratvec: let (x,,gamma) =%p in (1-involution(x))*gamma/2

set involution (Param p)=involution(x(p))

set integrality_datum (Param p)= RootDatum:
  integrality_datum(root_datum(p),infinitesimal_character(p))

set is_regular (Param p) = bool:
  is_regular(root_datum(p),infinitesimal_character(p))

set trivial (RealForm G) = Param: { parameter for the trivial representation }
  param(KGB(G,KGB_size(G)-1),null(rank(G)),rho(G))

{ cross action of Weyl group element; avoid name conflict cross@(vec,Param) }
set W_cross ([int] w,Param p) = Param:
  for s in w ~ do p:=cross(s,p) od; p

{ parameter(G,x,lambda,nu)=param(KGB(G,x),lambda-rho(G),nu), so you can enter
  lambda without the rho shift; lambda may have denominator 2 or be a vec
}
set parameter (RealForm G,int x,ratvec lambda,ratvec nu) = Param:
  param(KGB(G,x),ratvec_as_vec(lambda-rho(G)),nu)
set parameter (KGBElt x,ratvec lambda,ratvec nu) = Param:
  param(x,ratvec_as_vec(lambda-rho(real_form(x))),nu)

{ set parameter ensuring (upon sucess) that the inf. char. is gamma }
set parameter_gamma(KGBElt x, ratvec lambda, ratvec gamma) = Param:
  let (G,nx)=%x, theta=involution(x) in
  { ((1-theta)*lambda+(1+theta)*gamma)/2 = (1+theta)*(gamma-lambda)/2+lambda }
  parameter(G,nx,(1+theta)*(gamma-lambda)/2+lambda,gamma)

{ get just the parameters from a block, just a shorcut to: (params,)=block(p) }
set block_of (Param p) = [Param]: let (params,)=block(p) in params

{ status of parameter with respect to integrality generator s, or root alpha }

set imaginary_type (int s, Param p) = int: if cross(s,p)=p then 2 else 1 fi
set real_type (int s,Param p) = int: if cross(s,p)=p then 1 else 2 fi

set imaginary_type (vec alpha, Param p) = int:
  if cross(alpha,p)=p then 2 else 1 fi
set real_type (vec alpha, Param p) = int:
  if cross(alpha,p)=p then 1 else 2 fi

set is_nonparity (int s,Param p)=bool: is_real(s,x(p)) and inv_Cayley(s,p)=p
set is_parity (int s,Param p)= bool: is_real(s,x(p)) and inv_Cayley(s,p)!=p

set is_nonparity (vec alpha,Param p)=bool:
  is_real(alpha,x(p)) and Cayley(alpha,p)=p
set is_parity (vec alpha,Param p)= bool:
  is_real(alpha,x(p)) and Cayley(alpha,p)!=p

set status (vec alpha,Param p) = int: { enum: C-, ic, r1, r2, C+, rn, i1, i2 }
  let st=status(alpha,x(p)) in
  if st<=1 or st=4 then st { complex and imaginary compact cases keep old code }
  elif st=3 then { imaginary non-compact } 5+imaginary_type(alpha,p)
  elif Cayley(alpha,p)=p then { real non-parity } 5
  else 1+real_type(alpha,p)
  fi

set status (int s,Param p) = int: { this is NOT related to status(s,x(p)) }
  status(root(integrality_datum(p),s),p)

set block_status_text (int i) = string:
  case i in "C-","ic","r1","r2","C+","rn","i1","i2" esac

set status_text (int s,Param p) = string: block_status_text(status(s,p))
set status_texts (Param p) = [string]:
  for s:semisimple_rank(real_form(p)) do status_text(s,p) od

set status_text ((vec,Param) ap) = string: block_status_text(status(ap))

set parity_poscoroots (Param p) = mat: { set of positive real parity coroots }
  let (alpha,real_poscoroots)=real_sys(x(p))
  in columns_with((int i):status(alpha[i],p)!=5,real_poscoroots)
set nonparity_poscoroots (Param p) = mat: { positive real nonparity coroots }
  let (alpha,real_poscoroots)=real_sys(x(p))
  in columns_with((int i):status(alpha[i],p)=5,real_poscoroots)

set is_descent (int s,Param p) = bool: status(s,p)<4
set tau_bitset (Param p) = ((int->bool),int):
  ((int s): is_descent(s,p), semisimple_rank(real_form(p)))

set tau (Param p)            = [int]: list(tau_bitset(p))
set tau_complement (Param p) = [int]: complement(tau_bitset(p))

set is_descent ((vec,Param) ap) = bool: status(ap)<4

set lookup (Param p, [Param] block) = int:
  let i=#block-1 in while >=i and block[i]!=p do i-:=1 od; i


{			Extended blocks					}

set extended_status_texts = [string]:
  ["1C+","1C-","1i1","1r1f","1i2f","1r2","1i2s","1r1s","1rn","1ic"
  ,"2C+","2C-","2Ci","2Cr"
     ,"2i11","2r11","2i12f","2r21f","2i22","2r22","2i12s","2r21s","2rn","2ic"
  ,"3C+","3C-","3Ci","3r","3i","3Cr","3rn","3ic"
  ]

set has_double_extended_Cayley (int n) =
  if n<5 then n>=3 else n>=16 and n<20 fi { 1r1f,1i2f,2r11,2i12f,2r21f,2i22 }

set print_extended_block (Param p, mat delta) = void:
  let (block,types,L0,L1) = extended_block(p,delta) then (l,r)=#types
  then w=width(#block-1)
  in
  for q@i in block
  do prints(r_adjust(w,int_format(i))
  #": ["
  # concat
    ( for j:r
      do if j=0 then "" else "," fi
       # l_adjust(5,extended_status_texts[types[i,j]])
      od)
  # "]"
  # concat
    ( for j:r
      do r_adjust (w+1, int_format(
         if L0[i,j]=l or has_double_extended_Cayley(types[i,j])
         then i { self cross when either no Cayleys (nor complex) or 2 of them }
	 elif L1[i,j]=l then L0[i,j] else L1[i,j] { complex resp single Cayley }
         fi))
      od )
  # "; "
  # concat
    ( for j:r
      do c_adjust (2*w+3,
         if L1[i,j]=l then "." { compact, nonparity or complex: no Cayley }
         elif has_double_extended_Cayley(types[i,j])
         then L0[i,j]+","+L1[i,j] { double }
	 else int_format(L0[i,j]) { single valued Cayley }
         fi)
      od )
  # "  x=" # int_format(#x(q)) # ", " # to_string(lambda_minus_rho(q))
  )
  od

{		    Polynomials in module parameters			}

set null_module (ParamPol P) = ParamPol: 0*P
set -(ParamPol P) = ParamPol: (-1)*P

set first_param (ParamPol P) = Param: let (,p)=first_term(P) in p
set last_param (ParamPol P)  = Param: let (,p)=last_term(P) in p

set s_to_1 (ParamPol P)       = ParamPol: 0*P + for x@q in P do (+%x,q) od
set s_to_minus_1 (ParamPol P) = ParamPol: 0*P + for x@q in P do (-%x,q) od

{ counterpart to built-in +@(ParamPol,(Split,Param)) }
set - (ParamPol a, (Split,Param) (c,p)) = ParamPol: a+(-c,p)

{ deform a whole ParamPol, by deforming all individual terms }
set * (ParamPol P, rat f) = ParamPol: 0*P + for c@q in P do (c,q*f) od

{ simulate coercion (KGBElt->RealForm) in some cases }
set root_datum (ParamPol P) = RootDatum: real_form(P)

set virtual (Param p) = ParamPol: p { for making implicit conversion explcit }
set virtual (RealForm G, [Param] ps) = ParamPol:
  let one=Split:(1,0) in null_module(G)+for p in ps do (one,p) od
{ DON'T define virtual ([Param] pp): cannot be correctly defined when #pp=0 }

{ nice output of ParamPol: split_format the coefficients }
set pol_format (ParamPol P)= void:
  for w@p in P
  do prints("(",split_format(w),")*",p,", ",infinitesimal_character(p)) od

{ find what should be unique infintesimal character shared by all terms }
set infinitesimal_character(ParamPol P) = ratvec:
  assert(!=P,"empty polynomial has no infinitesimal character");
  let (,,gamma)=%first_param(P) in
  for @p in P
  do assert(infinitesimal_character(p)=gamma
           ,"infinitesimal character not unique")
  od; gamma

{ more generally, groups terms into different ParamPol, by value of gamma }
set separate_by_infinitesimal_character (ParamPol P) = [(ratvec,ParamPol)]:
  let M = [(ratvec,ParamPol)]:[]
  then insert ((Split,Param)(,p):term ) = void: { insert into M }
    let inserted=false, gamma=infinitesimal_character(p) in
    for (key,P)@i in M
    do if key=gamma then M[i]:=(key,P+term); inserted:=true fi
    od
  ; if not inserted then M #:= (gamma,ParamPol: p) fi
  in for c@p in P do insert(c,p) od; M

{				Miscellaneous				}

set in_string_list (string s,[string] S)=bool:
  let i=#S-1 in while >=i and S[i]!=s do i-:=1 od; >=i

set positive_imaginary_roots_and_coroots = imaginary_sys@(RootDatum,mat)
set positive_imaginary_roots_and_coroots = imaginary_sys@KGBElt

set imaginary_roots_and_coroots ((RootDatum, mat)p) = (mat,mat):
  let (a,b)=imaginary_sys(p) in (negative_system(a)##a, negative_system(b)##b)
set imaginary_roots_and_coroots (KGBElt x) = (mat,mat):
  imaginary_roots_and_coroots (root_datum(real_form(x)),involution(x))

set positive_real_roots_and_coroots = real_sys@(RootDatum,mat)
set positive_real_roots_and_coroots = real_sys@KGBElt

set real_roots_and_coroots ((RootDatum, mat)p) = (mat,mat):
  let (a,b)=real_sys(p) in (negative_system(a)##a, negative_system(b)##b)
set real_roots_and_coroots (KGBElt x) = (mat,mat):
  real_roots_and_coroots (root_datum(real_form(x)),involution(x))

set complex_posroots (RootDatum rd,mat theta) =  mat:
  columns_with(is_complex(theta),posroots(rd))
set complex_posroots (KGBElt x) =  mat:
  complex_posroots(root_datum(x),involution(x))

{ for user convenience; a ParamPol is an associative array ParamPol->Split
  so selecting its monomials (Param values) by position is not reliable, but
  allowing so is useful in user sessions to pick terms from a computed result
}
set monomials (ParamPol P) = [Param]: for c@p in P do p od
set monomial  (ParamPol P,int i) = Param: monomials(P)[i]

{ delete one term from a list }
set delete ([int] v, int k)     =[int]:     v[:k]##v[k+1:]
set delete ([vec] v, int k)     =[vec]:     v[:k]##v[k+1:]
set delete ([ratvec] v, int k)  =[ratvec]:  v[:k]##v[k+1:]
set delete ([[ratvec]] v, int k)=[[ratvec]]:v[:k]##v[k+1:]
set delete ([[vec]] v, int k)   =[[vec]]:   v[:k]##v[k+1:]
set delete ([ParamPol] P, int k)=[ParamPol]:P[:k]##P[k+1:]

{   		    Miscellaneous find functions		     }

{ find index of item in list, or -1 if not found; first does this }

set find ([int] v, int k)=int:     first(#v,(int i)bool:v[i]=k)
set find ([Param] P,Param p)=int:  first(#P,(int i)bool:P[i]=p)
set find ([KGBElt] S,KGBElt x)=int:first(#S,(int i)bool:S[i]=x)

{ used to find root v in list of roots S:}
set find ([[int]] S,[int] v)=int:first(#S,(int i)bool:S[i]=v)

{ need different name to avoid disambiguation problem }
set find_vec([vec] S,vec v)=int:first(#S,(int i)bool:S[i]=v)



<|MERGE_RESOLUTION|>--- conflicted
+++ resolved
@@ -115,23 +115,17 @@
 
 set + (string s, (int,int)(x,y)) = s + "(" + x + "," + y + ")"
 
-<<<<<<< HEAD
-set concat ([string] list) = string:
-  let result="" in for s in list do result #:=s od; result
-=======
 set plural (int n) = string: if n=1 then "" else "s" fi
 
 set concat = ##@[string]
->>>>>>> 91c65341
-
-set plural (int n) = string: if n=1 then "" else "s" fi
 
 set l_adjust (int w, string s) = string:
-  let d=w-#s in if <=d then s else s#(" "*d) fi
+  let d=w-#s in if <=d then s else s##(" "*d) fi
 set r_adjust (int w, string s) = string:
-  let d=w-#s in if <=d then s else (" "*d)#s fi
+  let d=w-#s in if <=d then s else (" "*d)##s fi
 set c_adjust (int w, string s) = string:
-  let d=w-#s in if <=d then s else let h=d\2 in (" "*h)#s#(" "*(d-h)) fi
+  let d=w-#s in if <=d then s else let h=d\2 in (" "*h) ## s ## (" "*(d-h)) fi
+
 set width (int n) = int: #int_format(n)
 
 set split_lines (string text) = [string]:
@@ -871,7 +865,7 @@
   is_noncompact_imaginary(x)(v)
 
 set print_KGB (KGBElt x) = void:
-( prints(); prints("Element is number ",#x, " in following KGB set")
+( prints(new_line,"Element is number ",#x, " in following KGB set")
 ; print_KGB(real_form(x)) )
 
 set no_Cminus_roots (KGBElt x) = bool:
@@ -1029,33 +1023,34 @@
   then w=width(#block-1)
   in
   for q@i in block
-  do prints(r_adjust(w,int_format(i))
-  #": ["
-  # concat
-    ( for j:r
-      do if j=0 then "" else "," fi
-       # l_adjust(5,extended_status_texts[types[i,j]])
-      od)
-  # "]"
-  # concat
-    ( for j:r
-      do r_adjust (w+1, int_format(
-         if L0[i,j]=l or has_double_extended_Cayley(types[i,j])
-         then i { self cross when either no Cayleys (nor complex) or 2 of them }
-	 elif L1[i,j]=l then L0[i,j] else L1[i,j] { complex resp single Cayley }
-         fi))
-      od )
-  # "; "
-  # concat
-    ( for j:r
-      do c_adjust (2*w+3,
-         if L1[i,j]=l then "." { compact, nonparity or complex: no Cayley }
-         elif has_double_extended_Cayley(types[i,j])
-         then L0[i,j]+","+L1[i,j] { double }
-	 else int_format(L0[i,j]) { single valued Cayley }
-         fi)
-      od )
-  # "  x=" # int_format(#x(q)) # ", " # to_string(lambda_minus_rho(q))
+  do prints
+  (r_adjust(w,int_format(i))
+  ,": ["
+  , ##
+    for j:r
+    do if j=0 then "" else "," fi
+    ## l_adjust(5,extended_status_texts[types[i,j]])
+    od
+  , "]"
+  , ##
+    for j:r
+    do r_adjust (w+1, int_format(
+       if L0[i,j]=l or has_double_extended_Cayley(types[i,j])
+       then i { self cross when either no Cayleys (nor complex) or 2 of them }
+       elif L1[i,j]=l then L0[i,j] else L1[i,j] { complex resp single Cayley }
+       fi))
+    od
+  , "; "
+  , ##
+    for j:r
+    do c_adjust (2*w+3,
+       if L1[i,j]=l then "." { compact, nonparity or complex: no Cayley }
+       elif has_double_extended_Cayley(types[i,j])
+       then L0[i,j]+","+L1[i,j] { double }
+       else int_format(L0[i,j]) { single valued Cayley }
+       fi)
+    od
+  , "  x=" , #x(q) , ", " , lambda_minus_rho(q)
   )
   od
 
