set_type { union types for versions of |solve|, cannot share |void| tag }
[ maybe_a_vec =    (void no_solution | vec solution)
, maybe_a_ratvec = (void no_rational_solution | ratvec solution )
]

set !minus_1 = -1 { using this constant avoids evaluating unary minus }

set # (int n)= [int]: for i:n do i od       { [0,1,...,n-1] }
set # (bool b) = int: if b then 1 else 0 fi { Iverson symbol }

set ^ = !=@(bool,bool) { exclusive or }

set assert (bool b,string message) = void: if not b then error(message) fi
set assert (bool b) = void: assert(b,"assertion failed") { default message }

{ bitsets encoded as functions (int->bool) and upper bound limit }

set list (int limit, (int->bool) predicate) = [int]:
  ## for i:limit do if predicate(i) then [i] else [] fi od
set complement (int limit,(int->bool) predicate) = [int]:
  ## for i:limit do if predicate(i) then [] else [i] fi od
set complement (int n, [int] list) = [int]: { complement of increasing |list| }
  let i=0, v=0, !l=#list in { i next position to inspect, v next value to seek }
  while while i<l and list[i]=v do i+:=1; v+:=1 od; v<n do v next v+:=1 od

set count (int limit,(int->bool) predicate) = int:
  let c=0 in for i:limit do if predicate(i) then c+:=1 fi od; c

set all ([bool] p) = bool:
  for x in p do if not x then return false fi od; true
set any ([bool] p) = bool:
  for x in p do if x then return true fi od; false
set none ([bool] p) = bool:
  for x in p do if x then return false fi od; true
set first ([bool] p) = int:
  for x@i in p do if x then return i fi od; minus_1
set last ([bool] p) = int:
  let i=#p-1 in while >=i and not p[i] do i-:=1 od; i

set all (int limit,(int->bool) predicate) = bool:
  for i:limit do if not predicate(i) then return false fi od; true
set any (int limit,(int->bool) predicate) = bool:
  for i:limit do if predicate(i) then return true fi od; false
set none (int limit,(int->bool) predicate) = bool:
  for i:limit do if predicate(i) then return false fi od; true
set first (int limit,(int->bool) predicate) = int:
  for i:limit do if predicate(i) then return i fi od; minus_1
set last (int limit,(int->bool) predicate) = int:
  for i:limit ~do if predicate(i) then return i fi od; minus_1

{ if evaluating conditions is expensive, one can procedure them with '@:'}
set all ([(->bool)] p) = bool:
  for x in p do if not x() then return false fi od; true
set any ([(->bool)] p) = bool:
  for x in p do if x() then return true fi od; false
set none ([(->bool)] p) = bool:
  for x in p do if x() then return false fi od; true
set first ([(->bool)] p) = int:
  for x@i in p do if x() then return i fi od; minus_1
set last ([(->bool)] p) = int: { this is somewhat more efficient than first }
  let i=#p-1 in while >=i and not p[i]() do i-:=1 od; i

{ binary search first |i| in [low,high) with |pred(i)|, or |high| if none }
{ of course |pred| is assumed monotonic here: $pred(i)\implies pred(i+1)$ }
set binary_search_first ((int->bool)pred, int low, int high) = int:
  while low<high
  do let mid=(low+high)\2 in if pred(mid) then high:=mid else low:=mid+1 fi
  od; low

{ transform "stops" representation of weakly increasing function to function }
set from_stops ([int] stops) = (int->int):
  stops:=stops[1:]; { ignore the first stop, which should always be 0 }
  (int k): binary_search_first((int i):stops[i]>k,0,#stops) { first excess }

set inverse_permutation ([int] pi) = [int]:
   let n=#pi then result=for :n do n od in
   for v@i in pi
   do assert(v.>= and v<n and result[v]=n
            ,to_string("not a permutation (",v,")"))
   ; result[v]:=i
   od; result

{                               Integers                                }

set abs (int k)= int: if <k then -k else k fi
set sign (int k)= int: if >k then 1 elif <k then minus_1 else 0 fi

set is_odd  (int n) = bool: !=n%2
set is_even (int n) = bool:  =n%2

set min (int k, int l) = int: if k<l then k else l fi
set max (int k, int l) = int: if k<l then l else k fi

set min ([int] a) = int: let l=#a in assert(l.>,"Minimum of an empty list");
  let m=a~[0] in for i:l-1 do if a[i]<m then m:=a[i] fi od; m
set max ([int] a) = int: let l=#a in assert(l.>,"Maximum of an empty list");
  let m=a~[0] in for i:l-1 do if a[i]>m then m:=a[i] fi od; m

set min_loc ([int] a) = int: { position of first occurrence of minimum, or -1 }
  let l=#a in
  if =l then minus_1
  else let p=0, m=a[0] in
    for i:l-1 from 1 do if a[i]<m then set (p,m):=(i,a[i]) fi od; p
  fi
set max_loc ([int] a) = int: { position of first occurrence of maximum, or -1 }
  let l=#a in
  if =l then minus_1
  else let p=0, m=a[0] in
    for i:l-1 from 1 do if a[i]>m then set (p,m):=(i,a[i]) fi od; p
  fi

{ versions seeded with a "limit value" to use in case of an empty list }
set min (int !seed) = ([int]->int):
  ([int] l): let m=seed in for a in l do if a<m then m:=a fi od; m
set max (int !seed) = ([int]->int):
  ([int] l): let m=seed in for a in l do if a>m then m:=a fi od; m

set gcd (int a,int b) = int:
   if b.<= then if b.= then return a else b:=-b { force positive result} fi fi;
   while let r=a%b in r.!= do set (a,b):=(b,r) od; b

set lcm (int a,int b) = int: let d=gcd(a,b) in if d=1 then a*b else a\d*b fi.abs

set lcm ([int] v) = int: let m=1 in for x in v do m:=lcm(m,x) od; m

set =  ((int,int)(x0,y0),(int,int)(x1,y1)) = bool: x0=x1 and y0=y1
set != ((int,int)(x0,y0),(int,int)(x1,y1)) = bool: x0!=x1 or y0!=y1

{ scalar multiplication of list (note: *@(vec,int) returning vec is built-in) }
set * (int c,[int] r) = [int]: for a in r do c*a od

{ sum, product of a list of values }
set sum ([int] r) = int: let s=0 in for a in r do s+:=a od; s
set product ([int] r) = int: let p=1 in for a in r do p*:=a od; p

set half (int n) = int: let (q,r)=n\%2 in assert(=r,"Inexact halving"); q

set int_format = to_string@int

set is_member ([int] v) = (int->bool): { linear search; can be improved }
  (int val)bool: any(for x in v do x=val od)

set contains (int val) = ([int]->bool): ([int] v)bool:
  any(#v,(int i)bool:v[i]=val)



{                           Rational numbers                            }

set numer (rat a) = let (n,)=%a in n
set denom (rat a) = let (,d)=%a in d

set is_integer (rat r) = bool: denom(r)=1
set sign (rat a)= int: sign(numer(a)) { denominator is always positive }

set abs(rat a)=rat: sign(a)*a

set \ ((rat,rat)p) = int: floor(/p)
set \% ((rat,int)p) = (int,rat): (\p,%p) { shouldn't these two be built-in? }
set \% ((rat,rat)p) = (int,rat): (\p,%p)

{ these are mostly for ratvec arguments, but [rat] avoids coercion from vec }
set floor ([rat] v) = vec: for a in v do floor(a) od
set ceil  ([rat] v) = vec: for a in v do  ceil(a) od

set sum ([rat] r) = rat: let s=rat:0 in for a in r do s+:=a od; s
set product ([rat] r) = rat: let p=rat:1 in for a in r do p*:=a od; p

{ extend built-in scalar product of vectors to list of rational case }
set * ([rat] v, [rat] w) = rat:
   let s=rat:0 in for vi@i in v do s +:= vi*w[i] od; s

set * ([int] v, [rat] w) = rat:
   let s=rat:0 in for vi@i in v do s +:= vi*w[i] od; s

{ make a rational into an integer if possible }
set rat_as_int (rat r) = int:
  let (n,d)=%r in if d=1 then n else error("Not an integer") fi

set min (rat k, rat l) = rat: if k<l then k else l fi
set max (rat k, rat l) = rat: if k<l then l else k fi

set min ([rat] a) = rat: let l=#a in assert(l.>,"Minimum of an empty list");
  let m=a~[0] in for i:l-1 do if a[i]<m then m:=a[i] fi od; m
set max ([rat] a) = rat: let l=#a in assert(l.>,"Maximum of an empty list");
  let m=a~[0] in for i:l-1 do if a[i]>m then m:=a[i] fi od; m

set min_loc ([rat] a) = int: { position of first occurrence of minimum, or -1 }
  let l=#a in
  if =l then minus_1
  else let p=0, m=a[0] in
    for i:l-1 from 1 do if a[i]<m then set (p,m):=(i,a[i]) fi od; p
  fi
set max_loc ([rat] a) = int: { position of first occurrence of maximum, or -1 }
  let l=#a in
  if =l then minus_1
  else let p=0, m=a[0] in
    for i:l-1 from 1 do if a[i]>m then set (p,m):=(i,a[i]) fi od; p
  fi

{ versions seeded with a "limit value" to use in case of an empty list }
set min (rat !seed) = ([rat]->rat):
  ([rat] l): let m=seed in for a in l do if a<m then m:=a fi od; m
set max (rat !seed) = ([rat]->rat):
  ([rat] l): let m=seed in for a in l do if a>m then m:=a fi od; m

set with_decimals (int n) = (rat->string): (rat r) string:
   let sign=if >=r then "+" else r:=-r; "-" fi then i=floor(r), f=frac(r) in
   sign ## i.to_string ## "." ##
   ## for :n do let x=10*f in x.floor.to_string next f:=x.frac od


{                               Strings                                 }

set !new_line = ascii(10) { including this in a string passes to a new line }

set + = ##@(string,string) { + aliases string concatenation "ax" ## "is" }
set * = (string,int->string): { repeat string; use recursive doubling }
  let rec_fun rep(string s,int n) = string:
    if n=1 then s
    else let (q,r)=n\%2 then half=rep(s,q) in
      half + if =r then half else half+s fi
    fi
  in (string s,int n) string: if <=n then "" else rep(s,n) fi
set * (int n,string s) = string: s*n { allow factor to come first }

set + (string s, int i)= string: s + int_format(i)
set + (int i, string s)= string: int_format(i) + s

set + (string s, (int,int)(x,y)) = s + "(" + x + "," + y + ")"

set plural (int n) = string: if n=1 then "" else "s" fi
set plural (int n,string s) = string: n + if n=1 then s else s+"s" fi

set concat = ##@[string]

set l_adjust (int w, string s) = string:
  let d=w-#s in if <=d then s else s##(" "*d) fi
set r_adjust (int w, string s) = string:
  let d=w-#s in if <=d then s else (" "*d)##s fi
set c_adjust (int w, string s) = string:
  let d=w-#s in if <=d then s else let h=d\2 in (" "*h) ## s ## (" "*(d-h)) fi

set width (int n) = int: #int_format(n)

set split_lines (string text) = [string]:
  let result = [string]: [], a=for c in text do c od, last=0 in
  for c@i in a
  do if c=new_line then result #:= concat(a[last:i]); last:=i+1 fi
  od; result

set is_substring (string s, string text) = bool:
  let s0=for c in s do c od, t0=for c in text do c od in
  >=last(#t0-#s0,(int start):all(#s0,(int i):t0[start+i]=s0[i]))

set fgrep (string s, string text) = [string]:
  let result = [string]: [] in
  for line in split_lines(text)
  do if is_substring(s,line) then result#:=line fi
  od; result

{                               Vectors                                 }

set vector (int n,(int->int)f) = vec: for i:n do f(i) od

set ones (int n)= vec: for i:n do 1 od

set reverse (vec v)= vec: v~[:]
set lower (int k,vec v)= vec: v[:k]
set upper (int k,vec v)= vec: v[k~:]
set drop_lower (int k,vec v)= vec: v[k:]
set drop_upper (int k,vec v)= vec: v[:k~]

set <= (vec v) = bool: >= -v { anti-dominance (in fundamental weight coords) }
set <  (vec v) = bool: > -v  { strict anti-dominance }

set rec_fun all_0_1_vecs (int n) = [vec]:
  if n<=0 then [null(0)]
  else let list=all_0_1_vecs(n-1) in
    for v in list do v#0 od  ##  for v in list do v#1 od
  fi

set rec_fun power_set (int n) = [[int]]: { indices where 0_1_vecs have 1 }
  if =n then [[]] else let p=power_set(n-:=1) in p ## for S in p do S#n od fi
set power_set ([int] S) = [[int]]:
  for inx in power_set(#S) do for i in inx do S[i] od od


{                               Matrices                                }

{ matrix defined by its dimension and expression for general entry }
set matrix ((int,int)(r,c),(int,int->int) f) = mat:
  r#for j:c do for i:r do f(i,j) od od

set n_rows    (mat m) = int: let (r,) = shape(m) in r
set n_columns = #@mat { this one is built in as a # operator overload }

set column (vec v) = mat: [v] { interpret v as single column }
set row (vec v)    = mat: ^v  { interpret v as single row }

set row (mat A,int i) = vec: (^A)[i]
set column (mat A,int i) = vec: A[i]

set rows (mat A) = [vec]: ^A
set columns (mat A) = [vec]: A

set block_matrix (mat A,mat B) = mat:
  let ra=n_rows(A), rb=n_rows(B) then za=null(ra), zb=null(rb) in
  (ra+rb)# (for col in A do col##zb od ## for col in B do za##col od)

set main_diagonal (mat A) = vec:  for i:shape(A).min do A[i,i] od

{ test matrix against a multiple of the identity }
set = (mat m,int k) = bool: =(m-k)

{ add a column to a matrix, which is not predefined as operator # }
set # (mat m, vec v) = mat: n_rows(m) { require size match } # (([vec]:m)#v)
set # (vec v, mat m) = mat: n_rows(m) { require size match } # (v#([vec]:m))

{ add row to a matrix, which is similar; use operator ^ for it }
set ^ (mat m, vec v) = mat: n_columns(m) ^ (([vec]:^m)#v)
set ^ (vec v, mat m) = mat: n_columns(m) ^ (v#([vec]:^m))

set ## (mat A, mat B) = mat: { concatenate horizontally, must have same depth }
   n_rows(B) # (([vec]:A)##([vec]:B))
set ^ (mat A, mat B) = mat: { concatenate vertically, must have same width }
   n_columns(B) ^ (([vec]:^A)##([vec]:^B))

{ concatenate horizontally a list of matrices; each of n rows }
set ## (int n,[mat] L) = mat:
  n # ## for M in L do [vec]:M od

{ apply a function to all matrix entries }
set map_on (mat m) = ((int->int)->mat):
  let nr = n_rows(m)
  in ((int->int)f) mat: nr # for c in m do for e in c do f(e) od od

{ scalar multiplication }
set * (int c,mat m) = mat: map_on(m)((int e) int: c*e)
set - (mat m)= mat: { transform 36+128=164: 128 means negate entries }
  swiss_matrix_knife(164,m,0,0,0,0)

{ integer division }
set \ (mat m,int d) = mat: map_on(m)((int e) int: e\d)

{ entrywise modulo }
set % (mat m,int d) = mat: map_on(m)((int e) int: e%d)

{ version of invert@mat that uses only echelon@mat, less prone to overflow }
set invert_ech (mat A) = (mat,int):
   assert(=shape(A),"Cannot invert non square matrix");
   let (M,C,,) = A.echelon, n = A.n_columns in
   assert(=shape(M),to_string("Singular matrix (rank ",M.n_columns,"<",n,")"));
   let cols = [vec]:for :n do [] od
   , ech_inv (int k) = [rat]: { solve M[:k+1].x=id_mat(n)[k] }
        let sol = for :k do rat:0 od # /M[k,k] then b=-M[k][:k+1]*sol[k] in
        for col@j in M[:k+1,:k] ~do let m=b[j]/col[j] in b-:=col*(sol[j]:=m) od
      ; sol
   then (row_nums,common_d) = %(ratvec:
      for j:n do let(v,d)=%(ratvec:C[:j+1]*ech_inv(j)) in cols[j]:=v; /d od)
   in (n # for n@j in row_nums do cols[j]*n od , common_d)

{ matrix exponentiation }
set ^ =
  let matrix_power (mat m,int n)= mat: m { dummy for recursion } in
  begin matrix_power := { assign recursive function body }
    ( (mat m,int n): { we shall have n>0 }
      if n=1 then m
      else let (q,r)=n\%2 then mm=matrix_power(m,q) in
        mm*if =r then mm else mm*m fi
      fi
    )
  ; (mat m,int n) mat: { the actual operator ^ :}
      assert(=shape(m),"Non square matrix in exponentiation")
    ; if n>0 then matrix_power(m,n) elif =n then id_mat(n_rows(m))
      else let (m1,d)=invert_ech(m) in
        if d=1 then matrix_power(m1,-n)
        elif =d then error("Negative power of singular matrix")
        else error("Negative power of matrix not invertible over Z")
        fi
      fi
  end


set inverse (mat M) = mat:
  let (inv,d)=invert_ech(M) in
  if d=1 then inv else error("Matrix not invertible over the integers") fi

set det (mat A) = int:
( assert(=shape(A),"Determinant of non-square matrix")
; let (M,,,flip) = echelon(A) in
  if =shape(M) then flip*M.main_diagonal.product else 0 fi
)

set trace (mat A) = int:
  let (n,):sh=shape(A) in assert(=sh,"Non square matrix"); A.main_diagonal.sum

set char_poly (mat A) = vec: { characteristic polynomial of integer matrix }
  let ps = vec:[] { power sums of the eigenvalues }
  , es = vec:[1] { elementary sym.fct.s of minus the eigenvalues, reversed }
  , B=A, (n,):sh=shape(A)
  then trace (mat M) = sum(for i:n do M[i,i] od) { a bit faster than the above }
  in assert(=sh,"Non square matrix");
  { use Newton's identities $k*e_k=-\sum_{i=1}^k p_i*e_{k-i}$ to compute |es| }
  for k:n from 1 do ps #:= trace(B); B*:=A; es := (es*ps\-k) # es od; es

set saturated_span (mat M) = bool: { whether columns span saturated sublattice }
  let inv_f = inv_fact(M) in
  =#inv_f or inv_f~[0]=1 { all invariant factors are 1? test last one, if any }

{ test all columns }
set all (mat M,(vec->bool) predicate) = bool:
  all(#M,(int i)bool:M[i].predicate)
set any (mat M,(vec->bool) predicate) = bool:
  any(#M,(int i)bool:M[i].predicate)
set none (mat M,(vec->bool) predicate) = bool:
  none(#M,(int i)bool:M[i].predicate)
set first (mat M,(vec->bool) predicate) = int:
  first(#M,(int i)bool:M[i].predicate)
set last (mat M,(vec->bool) predicate) = int:
  last(#M,(int i)bool:M[i].predicate)

set columns_with ((int,vec->bool) p,mat m) = mat:
  n_rows(m)# ## for col@j in m do if p(j,col) then [col] else [] fi od
set columns_with ((vec->bool) p,mat m) = mat:
  n_rows(m)# ## for col in m do if p(col) then [col] else [] fi od
set columns_with ((int->bool) p,mat m) = mat:
  n_rows(m)# ## for col@j in m do if p(j) then [col] else [] fi od

set rows_with ((int,vec->bool) p,mat m) = mat:
  n_columns(m) ^ ## for row@i in ^m do if p(i,row) then [row] else [] fi od
set rows_with ((vec->bool) p,mat m) = mat:
  n_columns(m) ^ ## for row in ^m do if p(row) then [row] else [] fi od
set rows_with ((int->bool) p,mat m) = mat:
  n_columns(m) ^ ## for row@i in ^m do if p(i) then [row] else [] fi od

set >=(mat m) = bool: { non-negative (dominant) columns only } all(m,>=@vec)
set >(mat m) = bool: { strictly positive (dominant) columns only } all(m,>@vec)
set <=(mat m) = bool: all(m,<=@vec)
set <(mat m) = bool: all(m,<@vec)

set lookup_column (vec v,mat m) = int: last(m,(vec w)bool: w=v)
set lookup_row (vec v,mat m) = int: last(^m,(vec w)bool: w=v)

{ sum of columns of a matrix; this is so neat, avoid calling it sum_columns }
set sum (mat m)= vec: m*ones(n_columns(m))

{ solve(mat A,vec b): find a solution vec x of A*x=b, or indicate none exists
  method:
  - write A*C = M using echelon, with C an invertible matrix and, M echelon
  - solve M*y = b (possibly finding none); easy using the echelon form
  - if a solution is found, return x = C*y
}
set solve (mat A,vec b) = maybe_a_vec:
(  let (M,C,s,) = echelon(A) then (n,k)=shape(M)
   then j=0 { runs up to k, used to index backwards }, sol=null(k)
   in assert(#b=n,"equation mismatch")
;  for i:n
  ~do if j<#s and i=s~[j] { then it is a pivot row, with pivot at M[j][i] }
      then let Mj=M~[j] then (q,r)=b[i]\%Mj[i] in
         if !=r then return ().no_solution { because inexact division} fi
       ;  sol~[j]:=q; b-:=Mj*q { correct for contribution from sol[j~] }
       ;  j+:=1
       elif !=b[i] then return ().no_solution { because no pivot available }
       fi
   od
;  (C[:#sol]*sol).solution
)

set any (maybe_a_vec x) = bool:
   case x  | solution: true | no_solution: false esac
set requisition (string message) = (maybe_a_vec->vec):
   (maybe_a_vec x) vec: case x  | solution(s): s | else error(message) esac
set requisition = requisition("No solution found; having one was required")

set required_solution ((mat,vec) system) = vec: system.solve.requisition

{ multiplicative order of a matrix, hangs unless finite }
set order (mat !M) = int:
  let (n,):p =shape(M) in assert(=p,"Matrix is not square");
  let N=M, order=1, I=id_mat(n) in
  while N!=I do N *:= M; order+:=1 od; order



{                           Rational vectors                            }

set numer (ratvec a) = vec: let (n,)=%a in n
set denom (ratvec a) = int: let (,d)=%a in d

{ allow scalar multiplication form left; from right it is built-in }
set * (int i,ratvec v) = ratvec: v*i
set * (rat r,ratvec v) = ratvec: v*r

{ concatenate ratvec values: use conversion to and from [rat] }
set ## (ratvec a,ratvec b) = ratvec: ##([rat]:a,[rat]:b)
set ## ([ratvec] rs) = ratvec: ## for r in rs do [rat]:r od

set sum ([ratvec] list, int l) = ratvec: { sum of ratvecs of constant length l }
  let result = ratvec: null(l) in for v in list do result+:=v od; result

set sum([ratvec] list)=ratvec: 
assert(all(for v in list do #v=#list[0] od), "not all ratvecs of same length");
sum(list,#list[0])

{ multiply rational matrix represented as list of columns by a rational vector
  the m*n matrix M is given as a list of n ratvec values of size m
  v is a ratvec of size n, the result is a ratvec of size m
}
set * ([ratvec] M,ratvec v) = ratvec:
  let m=#M { number of columns } in
  assert(!=m { cannot handle empty matrix } and m=#v,"size mismatch");
  let result = null(#M[0])/1 in for col@j in M do result +:= col*v[j] od;
  result

set is_integer (ratvec v) = bool: let (,d)=%v in d=1 { equivalently =(v%1) }

{ vector floor of quotient by int operation; makes vector from rational vector }
set \ (ratvec v, int k) = vec: let (n,d)=%v in n\(k*d)

{ do as |v\1| (or |\ %v|) would do, but protest if there would be a remainder }
set ratvec_as_vec (ratvec v) = vec:
  let (w,d)=%v in assert(d=1,"Not an integer vector"); w

set reverse (ratvec v)= ratvec: v~[:]
set lower (int k,ratvec v)= ratvec: v[:k]
set upper (int k,ratvec v)= ratvec: v[k~:]
set drop_lower (int k,ratvec v)= ratvec: v[k:]
set drop_upper (int k,ratvec v)= ratvec: v[:k~]

{ dominance conditions }
set <= (ratvec v) = bool: <=numer(v)
set <  (ratvec v) = bool: < numer(v)

{ solve(mat A,ratvec b): find a solution ratvec x of A*x=b, or indicate that
  none exists. Solution as in vec case, but exact division requirement is OK.
}
set solve (mat A, ratvec b) = maybe_a_ratvec:
(  let (M,C,s,) = echelon(A) then (n,k)=shape(M)
   then j=0 { runs up to k, used to index backwards }, sol=for :k do rat:0 od
   in assert(#b=n,"equation mismatch")
;  for i:n
  ~do if j<#s and i=s~[j] { then it is a pivot row, with pivot at M[j][i] }
      then let Mj=M~[j] then q=b[i]/Mj[i] in
         sol~[j]:=q; b-:=Mj*q { correct for contribution from sol[j~] }
      ;  j+:=1
      elif !=b[i] then return ().no_rational_solution { because no pivot here }
      fi
   od
;  (C[:#sol]*sol).solution
)

set any (maybe_a_ratvec x) = bool:
   case x  | solution: true | no_rational_solution: false esac
set rat_requisition (string message) = (maybe_a_ratvec->ratvec):
   (maybe_a_ratvec x) ratvec:
    case x  | solution(s): s | else error(message) esac
set requisition = rat_requisition("No solution found; having one was required")

set required_solution ((mat,ratvec) system) = ratvec: system.solve.requisition



{                           Split integers                              }

set !s = Split:(0,1) { ! means it is a constant }
set !split_1 = Split:1 { do conversion now }
set !one_minus_s = Split:(1,-1), !one_plus_s = Split:(1,1)  { near idempotents }

set int_part (Split x) = int: let (r,)=%x in r
set s_part (Split x) = int: let (,y)=%x in y
{ the names of the synonym operators are mysterious, but maybe convenient }
set + = int_part@Split
set ^ =   s_part@Split

set s_to_1 (Split x) = int: +%x        { let (a,b)=%x in a+b }
set s_to_minus_1 (Split x) = int: -%x  { let (a,b)=%x in a-b }
set times_s (Split x) = let (a,b)=%x in Split: (b,a)

set split_as_int (Split x) = int:
  let (r,y)=%x in assert(=y,"split is not an integer"); r
set \% (Split x, int n) = (Split,Split):
  let (a,b)=%x then (qa,rq)=a\%n, (qb,rb)=b\%n in ((qa,qb),(rq,rb))
{ divide Split by integer, quotient of \% but requiring rest to be zero }
set half (Split w) = Split: let (q,r)=w\%2 in assert(=r,"Inexact halving"); q
set / (Split w,int n) = Split:
  let (q,r)=w\%n in assert(=r,"Inexact division"); q
set % (Split w,int n) = Split: let (a,b)=%w in (a%n,b%n)
set exp_s(int n) = Split: if n.is_even then 1 else s fi

{ a Split coefficient is pure if it has at most one nonzero component }
set is_pure (Split w)=bool: =*%w { test if product of both components is zero }

{ nicer display of Splits }
set split_format (Split w) = string:
  let (a,b)=%w in
  if =a and !=b
  then if abs(b)>1 then int_format(b) elif b=1 then "" else "-" fi +"s"
  else int_format(a) +
    if abs(b)>1 then if <b then "" else "+" fi +int_format(b)+"s"
    elif =b then "" elif b=1 then "+s" else "-s"
    fi
  fi


set ^ = { exponentiation of split integers }
  let rec_fun split_power (Split x,int n) = Split: { we shall have n>0 }
    if n=1 then x
    else let (q,r)=n\%2 then y=split_power(x,q) in y*if =r then y else x*y fi
    fi
  in { set ^ = } (Split x,int n): Split:
    if let (a,b)=%x in abs(a)+abs(b)=1 { cases of invertible (unit) Split }
    then if n.is_even then split_1 else x fi { all are square roots of +1 }
    elif n.> then split_power(x,n)
    elif n.= then split_1
    else error("Negative power ",n," of split integer ",split_format(x))
    fi

set sum ([Split] list) = Split:
  let result=Split:0 in for x in list do result+:=x od; result

{                               Lie types				}

set Lie_type (string code, int rank) = LieType: extend(LieType:"",code,rank)

set rank (LieType t) = int: sum(for (,rank) in %t do rank od)

set semisimple_rank (LieType t) = int:
  sum(for (code,rank) in %t do if code="T" then 0 else rank fi od)

set semisimple (LieType t) = LieType:
  let s = LieType: "" in
  for (code,rank) in %t do if code!="T" then s:=extend(s,code,rank) fi od; s

set str (LieType t) = string:
  ## for (code,rank) in %t do code ## rank.to_string od

{                               Root data                               }

{ provide default values for coroot preference when building root data }

set root_datum (mat simple_roots, mat simple_coroots) = RootDatum:
  root_datum(simple_roots,simple_coroots,false) { by default prefer roots }

set root_datum (LieType type, mat lattice) = RootDatum:
  root_datum(type,lattice,false) { by default prefer roots }

set simply_connected (LieType type) = RootDatum:
  simply_connected(type,true) { by default prefer coroots here }

set adjoint (LieType type) = RootDatum:
  adjoint(type,false) { by default prefer roots here }

{ backwards compatibility function; used to be the built-in prototype }
set root_datum ([vec] simple_roots, [vec] simple_coroots, int r) = RootDatum:
  root_datum(r#simple_roots,r#simple_coroots,false)

set root_datum (LieType t, [ratvec] gens) = RootDatum:
  root_datum(t,quotient_basis(t,gens))

{ allow single kernel generator in root datum construction }
set root_datum (LieType t, ratvec gen) = RootDatum: root_datum(t,[gen])

{ the following uses that root_index(rd,v)=nr_of_posroots(rd) for a non-root v }
set is_root ((RootDatum,vec) (rd,):p) = bool:
  root_index(p)<nr_of_posroots(rd)
set is_coroot ((RootDatum,vec) (rd,):p) = bool:
  coroot_index(p)<nr_of_posroots(rd)
set is_posroot ((RootDatum,vec)(rd,):p) = bool:
  let ri=root_index(p) in >=ri and ri<nr_of_posroots(rd)
set is_poscoroot ((RootDatum,vec)(rd,):p) = bool:
  let cri=coroot_index(p) in >=cri and cri<nr_of_posroots(rd)

set posroot_index ((RootDatum,vec)p) = int: { fold roots to positive }
  let i=root_index(p) in if <i then minus_1-i else i fi
set poscoroot_index ((RootDatum,vec)p) = int: { fold coroots to positive }
  let i=coroot_index(p) in if <i then minus_1-i else i fi


set rho (RootDatum rd) = ratvec:
  let res= ratvec: null(rank(rd))
  in for i:semisimple_rank(rd) do res +:= fundamental_weight(rd,i) od; res
{ this uses fewer additions than computing half sum of the positive roots }

{ make rho as a vector of integers if possible }
set rho_as_vec (RootDatum r)= vec: ratvec_as_vec(rho(r))

set rho_check (RootDatum rd) = ratvec: { rho(dual(rd)), but a bit faster }
  let res= ratvec: null(rank(rd))
  in for i:semisimple_rank(rd) do res +:= fundamental_coweight(rd,i) od; res

{ see also rho_i@KGBElt and rho_r@KGBElt defined below }

{ these functions assume vec is a root/coroot }
set is_positive_root (RootDatum rd) = (vec->bool):
  let rc = rho_check(rd) in (vec alpha) bool: >rc*alpha
set is_positive_coroot (RootDatum rd) = (vec->bool):
  let rho = rho(rd) in (vec alphav) bool: >alphav*rho
set is_negative_root (RootDatum rd) = (vec->bool):
  let rc = rho_check(rd) in (vec alpha) bool: <rc*alpha
set is_negative_coroot (RootDatum rd) = (vec->bool):
  let rho = rho(rd) in (vec alphav) bool: <alphav*rho

set is_positive_root (RootDatum rd,vec alpha) = bool:
  is_positive_root(rd)(alpha)
set is_positive_coroot (RootDatum rd,vec alphav) = bool:
  is_positive_coroot(rd)(alphav)
set is_negative_root (RootDatum rd,vec alpha) = bool:
  is_negative_root(rd)(alpha)
set is_negative_coroot (RootDatum rd,vec alphav) = bool:
  is_negative_coroot(rd)(alphav)

{ the first 2 functions assume roots/coroots, the second pair tests for this }
set roots_all_positive (RootDatum rd) = (mat->bool): { no negative roots }
  let are_pos = is_positive_root(rd) in (mat roots) bool: all(roots,are_pos)
set coroots_all_positive (RootDatum rd) = (mat->bool): { no negative coroots }
  let are_pos = is_positive_coroot(rd) in
  (mat coroots) bool: all(coroots,are_pos)
set among_posroots (RootDatum rd) = (mat M)bool: { all colums M posroots? }
  all(M,(vec v)bool: is_posroot(rd,v))
set among_poscoroots (RootDatum rd) = (mat M)bool: { all colums M poscoroots? }
  all(M,(vec v)bool: is_poscoroot(rd,v))

set negative_system (mat posroots) = { the missing half of the root system }
  swiss_matrix_knife(172,posroots,0,0,0,0) { 172= 36+8+128: reverse cols,neg }

{ having _all_ roots can be useful }
set roots (RootDatum rd) = mat:
  let pr=posroots(rd) in negative_system(pr) ## pr
set coroots (RootDatum rd) = mat:
  let pcr=poscoroots(rd) in negative_system(pcr) ## pcr

{ the correspondence between roots and coroots }
set root (RootDatum rd, vec alpha_v) = vec: root(rd,coroot_index(rd,alpha_v))
set coroot (RootDatum rd, vec alpha) = vec: coroot(rd,root_index(rd,alpha))

{ reflection action of roots }
set reflection (RootDatum rd, int i) = mat: { i indexes a root/coroot pair }
  1 - column(root(rd,i))*row(coroot(rd,i))
set reflection ((RootDatum,vec)(rd,):p) = mat: { specify root (not coroot) }
  reflection(rd,root_index(p))
set coreflection (RootDatum rd, int i) = mat: { i indexes a root/coroot pair }
  1 - column(coroot(rd,i))*row(root(rd,i))
set coreflection ((RootDatum,vec)(rd,):p) = mat: { specify root (not coroot) }
  coreflection(rd,root_index(p))
set reflect (RootDatum rd, int i, vec v) = vec: { apply reflection(rd,i)*v }
  v -:= root(rd,i) * (coroot(rd,i)*v) { more efficient than matrix multiply }
set reflect (RootDatum rd, vec alpha, vec v) = vec: { reflection(rd,alpha)*v }
  v -:= alpha * (coroot(rd,alpha)*v)
set coreflect (RootDatum rd, vec v, int i) = vec: { apply v*reflection(rd,i) }
  v -:= (v*root(rd,i)) * coroot(rd,i)
set coreflect (RootDatum rd, vec v, vec alpha) = vec: { v*reflection(rd,alpha) }
  v -:= (v*alpha) * coroot(rd,alpha)

set reflect (RootDatum rd, int i, ratvec v) = ratvec:
  let (n,d) = %v in reflect(rd,i,n)/d
set reflect (RootDatum rd, vec alpha, ratvec v) = ratvec:
  let (n,d) = %v in reflect(rd,alpha,n)/d
set coreflect (RootDatum rd, ratvec v, int i) = ratvec:
  let (n,d) = %v in coreflect(rd,n,i)/d
set coreflect (RootDatum rd, ratvec v, vec alpha) = ratvec:
  let (n,d) = %v in coreflect(rd,n,alpha)/d

{ in matrix version reflect becomes left_reflect and coreflect right_reflect }
set left_reflect (RootDatum rd, int i, mat M) = mat: { reflection(rd,i)*M }
  n_rows(M) # for v in M do reflect(rd,i,v) od
set left_reflect (RootDatum rd, vec alpha, mat M) = mat:
  left_reflect(rd,root_index(rd,alpha),M)
set right_reflect (RootDatum rd, mat M, int i) = mat: { M*reflection(rd,i) }
  n_columns(M) ^ for row in ^M do coreflect(rd,row,i) od
set right_reflect (RootDatum rd, mat M, vec alpha) = mat:
  right_reflect(rd,M,root_index(rd,alpha))

set conjugate (RootDatum rd, int i, mat M) = mat: { r*M*r where r=reflection }
  left_reflect(rd,i,right_reflect(rd,M,i))
set conjugate (RootDatum rd, vec alpha, mat M) = mat:
  conjugate(rd,root_index(rd,alpha),M)


set singular_simple_indices (RootDatum rd,ratvec v) = [int]:
  let rv=[int]:[] { cannot use columns_with: must find _indices_ of columns }
  in for a@j in simple_coroots(rd) do if =a*v then rv:=rv#j fi od; rv

set is_imaginary (mat theta) = (vec->bool): (vec alpha): theta*alpha=alpha
set is_real      (mat theta) = (vec->bool): (vec alpha): theta*alpha=-alpha
set is_complex   (mat theta) = (vec->bool): (vec alpha):
  let ta = theta*alpha in ta!=alpha and ta!=-alpha

{ these functions are just for convenience; posroot versions are more useful }
set imaginary_roots (RootDatum rd, mat theta) = mat:
  columns_with(is_imaginary(theta),roots(rd))
set real_roots (RootDatum rd, mat theta) = mat:
  columns_with(is_real(theta),roots(rd))

{ for coroots we need to use the transpose matrix }
set imaginary_coroots (RootDatum rd, mat theta) = mat:
  columns_with(is_imaginary(^theta),coroots(rd))
set real_coroots (RootDatum rd, mat theta) = mat:
  columns_with(is_real(^theta),coroots(rd))

{ positive (co)roots versions are actually more useful }
set imaginary_posroots (RootDatum rd,mat theta) = mat:
  columns_with(is_imaginary(theta),posroots(rd))
set real_posroots (RootDatum rd,mat theta) = mat:
  columns_with(is_real(theta),posroots(rd))
set imaginary_poscoroots (RootDatum rd,mat theta) = mat:
  columns_with(is_imaginary(^theta),poscoroots(rd))
set real_poscoroots (RootDatum rd,mat theta) = mat:
  columns_with(is_real(^theta),poscoroots(rd))
set imaginary_sys ((RootDatum,mat)p) = (mat,mat):
  (imaginary_posroots(p),imaginary_poscoroots(p))
set real_sys ((RootDatum,mat)p) = (mat,mat):
  (real_posroots(p),real_poscoroots(p))

{ returns whether v is a weakly dominant weight for rd }
set is_dominant (RootDatum rd, ratvec v) = bool:
  >=(numer(v)*simple_coroots(rd))
set is_strictly_dominant (RootDatum rd, ratvec v) = bool:
  >(numer(v)*simple_coroots(rd))
set is_regular (RootDatum rd,ratvec v)= bool: { tests all positive coroots }
  all(for x in numer(v)*poscoroots(rd) do !=x od)
set is_integral (RootDatum rd, ratvec v) = bool: { integral on all coroots }
  =(v*simple_coroots(rd)%1)

{ the following should replace the needlessly complicacted built-ins they use }
set radical_basis (RootDatum rd) = mat: { columns are coweights }
  coroot_radical(rd)[:,semisimple_rank(rd):] { drop coroots part }
set coradical_basis (RootDatum rd) = mat: { columns are weights }
  root_coradical(rd)[:,semisimple_rank(rd):] { drop roots part }

set is_semisimple (RootDatum rd) = bool: semisimple_rank(rd) = rank(rd)

set derived_is_simply_connected (RootDatum rd) = bool:
  saturated_span(simple_coroots(rd))
set has_connected_center (RootDatum rd) = bool:
  saturated_span(simple_roots(rd))
set is_simply_connected (RootDatum rd) = bool:
  is_semisimple(rd) and derived_is_simply_connected(rd)
set is_adjoint (RootDatum rd) = bool:
  is_semisimple(rd) and has_connected_center(rd)

{ the following functions give but partial information; giving a more complete
  definition for InnerClass values needs more work (see group_operations.at)
}
set derived (RootDatum rd) = RootDatum: let (d,)=derived_info(rd) in d
set mod_central_torus (RootDatum rd) = RootDatum:
  let (d,)=mod_central_torus_info(rd) in d
set adjoint (RootDatum rd) = RootDatum: { change weight basis to simple roots }
  root_datum(id_mat(semisimple_rank(rd)),Cartan_matrix(rd))

{ from appropriate (subsystem) dual 2rho value, deduce test for being simple }
set is_simple_for (vec dual_two_rho) = (vec->bool):
  (vec alpha): dual_two_rho*alpha=2

{ get generating simple system from set of matching posroots and poscoroots }
set simple_from_positive (mat posroots,mat poscoroots) = (mat,mat):
  ( columns_with(is_simple_for(sum(poscoroots)),posroots)
  , columns_with(is_simple_for(sum(posroots)),poscoroots)
  )

set fundamental_weights (RootDatum rd) = [ratvec]:
  for i:semisimple_rank(rd) do fundamental_weight(rd,i) od
set fundamental_coweights (RootDatum rd) = [ratvec]:
  for i:semisimple_rank(rd) do fundamental_coweight(rd,i) od

{ find a root of maximal level; if |rd| is simple this is the highest root }
{.highest root.}
set highest_root (RootDatum rd) = vec:
{ root data produced by |dual@RootDatum| are not ordered by level, so do work: }
  let pr=posroots(rd), rho_check=rho_check(rd) in
  if =pr then error("Empty set of roots, none is highest")
  else pr[for alpha in pr do rho_check*alpha od.max_loc]
  fi

set word_making_dominant (RootDatum rd, ratvec lambda) = [int]:
   while let i = first(semisimple_rank(rd),(int i): <coroot(rd,i)*lambda) in
      >=i
   do i next lambda:=reflect(rd,i,lambda)
   od

{                               Inner classes                           }

set involution (LieType lt, string ict) = mat: involution(lt,#lt.rank,ict)

{ get inner class of G symbolically from root datum and inner class type
  Use the complex reductive group given by the root datum, but compute the
  distinguished involution from the string describing it symbolically.
}
set inner_class (RootDatum rd, string ict) = InnerClass:
   let inv0 = { involution named |ict|, for |simply_connected(Lie_type(rd))| }
     let (lt,pi) = rd.Cartan_matrix.Cartan_matrix_type { |lt| is semisimple }
     , r=rd.rank-rd.semisimple_rank { rank of the central torus }
     in involution(extend(lt,"T",r),pi ## for i:r from #pi do i od,ict)
   , P=^coroot_radical(rd) { sublattice basis, in |simply_connected(...)| }
   then (P1,d)=invert(P) then prod=P1*inv0*P { base change from |P|, times |d| }
   in assert(=(prod%d),"Inner class not compatible with root datum");
   inner_class(rd,prod\d) { construct inner class from explicit involution }

{ integrality inner class (dual side) defined by inf. character and involution }
set dual_integral (InnerClass ic, ratvec gamma) = InnerClass:
  inner_class(dual(integrality_datum(ic,gamma)),-^distinguished_involution(ic))

set big_block (InnerClass ic) = Block:
  block(quasisplit_form(ic), dual_quasisplit_form(ic))


{                               Cartan classes                          }

set Cartan_classes (InnerClass ic) = [CartanClass]:
  for i:nr_of_Cartan_classes(ic) do Cartan_class(ic,i) od

set print_Cartan_info (CartanClass cc) = void:
  let show (string s) = string: if s="" then "empty" else s fi
  , ((cr,Cr,sr),ww,(orbit_size,fiber_size),(i_tp,r_tp,C_tp)) = Cartan_info(cc)
  in
  ( "compact: ",cr,", complex: ",Cr,", split: ",sr, new_line
  , "canonical twisted involution: "
  ,  if =#ww then "e"
     else to_string(ww[0], ## for s in ww[1:] do to_string(",",s+1) od)
     fi
  , new_line
  , "twisted involution orbit size: ",orbit_size,
           "; fiber size: ",fiber_size,"; strong inv: ",orbit_size*fiber_size
  , new_line
  , "imaginary root system: ",show(str(i_tp)), new_line
  , "real root system: ",show(str(r_tp)), new_line
  , "complex factor: ",show(str(C_tp)), new_line
  ).prints


set fundamental_Cartan (InnerClass ic) = CartanClass: Cartan_class(ic,0)
{ implicitly fundamental_Cartan(RealForm f) = fundamental_Cartan(InnerClass:f) }
set most_split_Cartan (InnerClass ic) = CartanClass:
  Cartan_class(ic,nr_of_Cartan_classes(ic)-1)
{ also most_split_Cartan@RealForm is built-in, but is not that of inner class }

{ in the following, Complex factors count as half-compact, half-split }
set compact_rank (CartanClass cc) = int:
  let ((c,C,),,,) = Cartan_info(cc) in c+C
set split_rank (CartanClass cc) = int:
  let ((,C,s),,,) = Cartan_info(cc) in C+s

set compact_rank (InnerClass ic) = int: compact_rank(fundamental_Cartan(ic))
set split_rank (RealForm G)     = int: split_rank(most_split_Cartan(G))

set is_equal_rank (InnerClass ic) = bool: { whether distinguished_involution=1 }
  =split_rank(fundamental_Cartan(ic))
{ implicitly is_equal_rank (RealForm G) = bool: is_equal_rank(InnerClass:G) }

set is_split (RealForm G) = bool: { whether most split Cartan has theta = -1 }
  =compact_rank(most_split_Cartan(G))

{ equality of Cartan classes }
set = (CartanClass H,CartanClass J) = bool:
  let (,theta_H,,)=Cartan_info(H), (,theta_J,,)=Cartan_info(J) in
  theta_H=theta_J { compare their twisted involutions }

{ number of the Cartan class H in the list of those for the real form G }
set number(CartanClass H,RealForm G) = int:
  last(nr_of_Cartan_classes(G), (int i)bool: Cartan_class(G,i)=H)

{                               Real forms                              }

set form_name (RealForm f) = string: form_names(f)[form_number(f)]

set real_forms (InnerClass ic)= [RealForm]:
  real_forms(fundamental_Cartan(ic))
set dual_real_forms (InnerClass ic) = [RealForm]:
  dual_real_forms(most_split_Cartan(ic))

set is_quasisplit (RealForm G) = bool: form_number(G)=nr_of_real_forms(G)-1
set is_quasicompact (RealForm G) = bool: form_number(G)=0

set split_form (RootDatum r) = RealForm:
  quasisplit_form(inner_class(r,-id_mat(rank(r))))

{ split form of a Lie type is taken simply connected (times a split torus) }
set split_form (LieType t) = RealForm: split_form(simply_connected(t))

set quasicompact_form (InnerClass ic) = RealForm: real_form(ic,0)
{ quasisplit_form@InnerClass is built-in }

set is_compatible (RealForm f, RealForm g) = bool:
  let ic = inner_class(f) in
  inner_class(g)=dual(ic) and >block_sizes(ic)[form_number(f),form_number(g)]

set is_compact (RealForm G) = bool: { real form 0 in equal rank inner class }
  KGB_size(G)=1 and distinguished_involution(G)=1



{                              KGB elements                             }

set real_form (KGBElt x) = let (rf,) = %x in rf
set # (KGBElt x) = let (,n) = %x in n
set root_datum (KGBElt x) = RootDatum: real_form(x)
set inner_class (KGBElt x) = InnerClass: real_form(x)

set KGB (RealForm rf) = [KGBElt]: for i:KGB_size(rf) do KGB(rf,i) od

{ all KGB elements of G mapping to its Cartan class H }
set KGB (CartanClass H,RealForm G) = [KGBElt]:
  ## for x in KGB(G) do if Cartan_class(x)=H then [x] else [] fi od

set KGB_elt ((InnerClass, mat, ratvec) (,theta,v):all) = KGBElt:
  let rf = real_form(all)   { find real form within ic }
  in KGB_elt(rf,theta,v)    { find KGB element within rf }

{ NB: elements produced by the following function test unequal to any others }
set KGB_elt (RootDatum rd, mat theta, ratvec v) = KGBElt:
  let ic = inner_class(rd,theta)   { find the proper inner class }
  then rf = real_form(ic,theta,v)  { find real form within ic }
  in KGB_elt(rf,theta,v)           { find KGB element within rf }

set Cartan_class (InnerClass ic, mat theta) = CartanClass:
  KGB_elt(ic,theta,ratvec:null(rank(ic))).Cartan_class

{ use the following as follows: |set <= = Bruhat_order(G)| }
set Bruhat_order (RealForm G) = (KGBElt,KGBElt->bool):
  let M=inverse(1-KGB_Hasse(G)) in (KGBElt x, KGBElt y) bool: !=M[#x,#y]

set status (vec alpha,KGBElt x) = int: status(root_index(real_form(x),alpha),x)

set cross (vec alpha,KGBElt x) = KGBElt:
  cross(root_index(root_datum(x),alpha),x)
set Cayley (vec alpha,KGBElt x) = KGBElt:
  Cayley(root_index(real_form(x),alpha),x)

{ cross action of Weyl group element; avoid name conflict cross@(vec,KGBElt) }
set W_cross ([int] w,KGBElt x) = KGBElt:
  for s in w ~ do x:=cross(s,x) od; x

set KGB_status_text (int i) = string: ["C-","ic","r ","nc","C+"][i]

set status_text ((int,KGBElt)p) = string: KGB_status_text(status(p))
set status_text ((vec,KGBElt)p) = string: KGB_status_text(status(p))
set status_texts (KGBElt x) = [string]:
  for s:semisimple_rank(real_form(x)) do status_text(s,x) od

set is_complex ((int,KGBElt)p) = status(p)%4=0
set is_real ((int,KGBElt)p) = status(p)=2
set is_imaginary ((int,KGBElt)p) = status(p)%2=1
set is_noncompact ((int,KGBElt)p) = status(p)=3
set is_compact ((int,KGBElt)p) = status(p)=1
set is_descent ((int,KGBElt)p) = status(p)<3
set is_ascent ((int,KGBElt)p) = status(p)>=3
set is_strict_descent ((int,KGBElt)p) = is_descent(p) and not is_compact(p)

{ status of general roots for a KGBElt (which here just represents its fiber) }

set is_imaginary (KGBElt x) = (vec->bool): is_imaginary(involution(x))
set is_real (KGBElt x)      = (vec->bool): is_real(involution(x))
set is_complex (KGBElt x)   = (vec->bool): is_complex(involution(x))


set imaginary_posroots (KGBElt x) = mat:
  imaginary_posroots(root_datum(x),involution(x))
set real_posroots (KGBElt x) = mat:
  real_posroots(root_datum(x),involution(x))
set imaginary_poscoroots (KGBElt x) = mat:
  imaginary_poscoroots(root_datum(x),involution(x))
set real_poscoroots (KGBElt x) = mat:
  real_poscoroots(root_datum(x),involution(x))
set imaginary_sys (KGBElt x) = (mat,mat):
  let p = (root_datum(x),involution(x))
  in (imaginary_posroots(p),imaginary_poscoroots(p))
set real_sys (KGBElt x) = (mat,mat):
  let p = (root_datum(x),involution(x))
  in (real_posroots(p),real_poscoroots(p))

set rho_i (KGBElt x) = ratvec: sum(imaginary_posroots(x))/2
set rho_r (KGBElt x) = ratvec: sum(real_posroots(x))/2
set rho_check_i (KGBElt x) = ratvec: sum(imaginary_poscoroots(x))/2
set rho_check_r (KGBElt x) = ratvec: sum(real_poscoroots(x))/2

set rho_i ((RootDatum,mat) rd_theta) = ratvec:
  sum(imaginary_posroots(rd_theta))/2
set rho_r ((RootDatum,mat) rd_theta) = ratvec:
  sum(real_posroots(rd_theta))/2
set rho_check_i ((RootDatum,mat) rd_theta) = ratvec:
  sum(imaginary_poscoroots(rd_theta))/2
set rho_check_r ((RootDatum,mat) rd_theta) = ratvec:
  sum(real_poscoroots(rd_theta))/2

{ compact/noncompact status for a given KGBElt of general imaginary roots }
set is_compact (KGBElt x) = (vec->bool):
  let coweight = rho_check_i(x)+torus_factor(x), is_im=is_imaginary(x)
  in (vec alpha) bool: assert(is_im(alpha)); =(coweight*alpha)%2
set is_noncompact (KGBElt x) = (vec->bool):
  let coweight = rho_check_i(x)+torus_factor(x), is_im=is_imaginary(x)
  in (vec alpha) bool: assert(is_im(alpha)); !=(coweight*alpha)%2

{ for roots not known to be imaginary, use these functions instead }
set is_compact_imaginary (KGBElt x) = (vec->bool):
  let p=is_imaginary(x), q=is_compact(x) { allow pre-computation for x }
  in (vec alpha) bool: p(alpha) and q(alpha)
set is_noncompact_imaginary (KGBElt x) = (vec->bool):
  let p=is_imaginary(x), q=is_noncompact(x) { allow pre-computation for x }
  in (vec alpha) bool: p(alpha) and q(alpha)

set compact_posroots (KGBElt x) = mat:
  columns_with(is_compact(x),imaginary_posroots(x))
set noncompact_posroots (KGBElt x) = mat:
  columns_with(is_noncompact(x),imaginary_posroots(x))

set rho_ci (KGBElt x)  = ratvec: sum(compact_posroots(x))/2
set rho_nci (KGBElt x) = ratvec: sum(noncompact_posroots(x))/2

set is_imaginary (vec v,KGBElt x) = bool: v.(is_imaginary(x))
set is_real (vec v,KGBElt x) =      bool: v.(is_real(x))
set is_complex (vec v,KGBElt x) =   bool: v.(is_complex(x))
set is_compact_imaginary (vec v,KGBElt x) = bool: v.(is_compact_imaginary(x))
set is_noncompact_imaginary (vec v,KGBElt x) = bool:
  v.(is_noncompact_imaginary(x))

set print_KGB (KGBElt x) = void:
( prints(new_line,"Element is number ",#x, " in following KGB set")
; print_KGB(real_form(x)) )

set no_Cminus_roots (KGBElt x) = bool:
  none(semisimple_rank(real_form(x)), (int i)bool: =status(i,x))
set no_Cplus_roots (KGBElt x) = bool:
  none(semisimple_rank(real_form(x)), (int i)bool: status(i,x)=4)

{                               Blocks                                  }

set blocks (RealForm rf) = [Block]:
   let ic=InnerClass:rf then sizes=(^block_sizes(ic))[rf.form_number] in
## for drf in dual_real_forms(ic)
   do if >sizes[drf.form_number] then [block(rf,drf)] else [] fi
   od

set blocks (InnerClass ic) = [Block]:
   let sizes=block_sizes(ic) in
## for rf@i in real_forms(ic)
   do
   ## for drf@j in dual_real_forms(ic)
      do if >sizes[i,j] then [block(rf,drf)] else [] fi
      od
   od

set raw_KL  ((RealForm,RealForm) p) = (mat,[vec],vec): raw_KL(block(p))
set dual_KL ((RealForm,RealForm) p) = (mat,[vec],vec): dual_KL(block(p))

set print_block  ((RealForm,RealForm) p) = void: print_block (block(p))
set print_blocku ((RealForm,RealForm) p) = void: print_blocku(block(p))
set print_blockd ((RealForm,RealForm) p) = void: print_blockd(block(p))
set print_KL_basis ((RealForm,RealForm) p) = void: print_KL_basis(block(p))
set print_prim_KL  ((RealForm,RealForm) p) = void: print_prim_KL(block(p))
set print_KL_list  ((RealForm,RealForm) p) = void: print_KL_list(block(p))
set print_W_cells  ((RealForm,RealForm) p) = void: print_W_cells(block(p))
set print_W_graph  ((RealForm,RealForm) p) = void: print_W_cells(block(p))


{                           Module parameters                           }

set root_datum (Param p) = RootDatum: real_form(p)
set inner_class (Param p) = InnerClass: real_form(p)

set null_module (Param p) = ParamPol:
  null_module(real_form(p)) { avoid using ParamPol version below, could throw }

set x (Param p) = KGBElt: let (x,,) =%p in x
set lambda_minus_rho (Param p) = vec: let (,lambda_rho,) =%p in lambda_rho
set lambda (Param p) = ratvec: lambda_minus_rho(p)+rho(real_form(p))
set infinitesimal_character (Param p) = ratvec: let (,,gamma) =%p in gamma
set d_lambda (Param p) = ratvec: let (x,,gamma) =%p in (1+involution(x))*gamma/2
set nu (Param p) = ratvec:       let (x,,gamma) =%p in (1-involution(x))*gamma/2
set Cartan_class (Param p) = CartanClass: Cartan_class(x(p))

set involution (Param p)=involution(x(p))

set integrality_datum (Param p)= RootDatum:
  integrality_datum(root_datum(p),infinitesimal_character(p))

set is_regular (Param p) = bool:
  is_regular(root_datum(p),infinitesimal_character(p))

{. Test whether (the infinitesimal character of) a parameter is
   strongly regular. .}
set is_strongly_regular (Param p)=bool:
   let G=real_form(p) in let ic=infinitesimal_character(p)
   in is_dominant(root_datum(G),ic-rho(G))

{ whether irreducible rpn survives translation functor from regular inf.char. }
set survives (Param p) = bool:
  is_final(p) { was recently defined to mean exactly that }

set trivial (RealForm G) = Param: { parameter for the trivial representation }
  param(KGB(G,KGB_size(G)-1),null(rank(G)),rho(G))

{ cross action of Weyl group element; avoid name conflict cross@(vec,Param) }
set W_cross ([int] w,Param p) = Param:
  for s in w ~ do p:=cross(s,p) od; p

{ parameter(G,x,lambda,nu)=param(KGB(G,x),lambda-rho(G),nu), so you can enter
  lambda without the rho shift; lambda may have denominator 2 or be a vec
}
set parameter (RealForm G,int x,ratvec lambda,ratvec nu) = Param:
  param(KGB(G,x),ratvec_as_vec(lambda-G.rho),nu)
set parameter (KGBElt x,ratvec lambda,ratvec nu) = Param:
  param(x,ratvec_as_vec(lambda-x.real_form.rho),nu)

{ set parameter ensuring (upon sucess) that the infinitesimal char. is |gamma|;
  achieve this by ignoring |(1+theta)*lambda|, replace it by |(1+theta)*gamma| }
set parameter_gamma(KGBElt x, ratvec lambda, ratvec gamma) = Param:
  let (G,nx)=%x, theta=involution(x) in
  { ((1-theta)*lambda+(1+theta)*gamma)/2 = lambda+(1+theta)*(gamma-lambda)/2 }
  parameter(G,nx,lambda+(1+theta)*(gamma-lambda)/2,gamma)

{ variation of built-in |block@Param| that weeds out non-starred block elts }
set singular_block (Param p) = ([Param],int):
  let (B,i)=block(p)
  then block = ## for q in B do if q.survives then [q] else [] fi od
  in (block, { new index of |p|:} first(for q in block do p=q od))

{ get just the parameters from a block, just a shorcut to: (params,)=block(p) }
set block_of (Param p) = [Param]: let (params,)=block(p) in params
set singular_block_of (Param p) = [Param]:
  let (params,)=singular_block(p) in params

{ status of parameter with respect to integrality generator s, or root alpha }

set imaginary_type (int s, Param p) = int: if cross(s,p)=p then 2 else 1 fi
set real_type (int s,Param p) = int: if cross(s,p)=p then 1 else 2 fi

set imaginary_type (vec alpha, Param p) = int:
  if cross(alpha,p)=p then 2 else 1 fi
set real_type (vec alpha, Param p) = int:
  if cross(alpha,p)=p then 1 else 2 fi

set is_nonparity (int s,Param p)=bool: is_real(s,x(p)) and Cayley(s,p)=p
set is_parity (int s,Param p)= bool: is_real(s,x(p)) and Cayley(s,p)!=p

set is_nonparity (vec alpha,Param p)=bool:
  is_real(alpha,x(p)) and Cayley(alpha,p)=p
set is_parity (vec alpha,Param p)= bool:
  is_real(alpha,x(p)) and Cayley(alpha,p)!=p

set status (vec alpha,Param p) = int: { enum: C-, ic, r1, r2, C+, rn, i1, i2 }
  let st=status(alpha,x(p)) in
  if st<=1 or st=4 then st { complex and imaginary compact cases keep old code }
  elif st=3 then { imaginary non-compact } 5+imaginary_type(alpha,p)
  elif Cayley(alpha,p)=p then { real non-parity } 5
  else 1+real_type(alpha,p)
  fi

set status (int s,Param p) = int: { this is NOT related to status(s,x(p)) }
  status(root(integrality_datum(p),s),p)

set block_status_text (int i) = string:
  case i in "C-","ic","r1","r2","C+","rn","i1","i2" esac

set status_text (int s,Param p) = string: block_status_text(status(s,p))
set status_texts (Param p) = [string]:
  for s:semisimple_rank(real_form(p)) do status_text(s,p) od

set status_text ((vec,Param) ap) = string: block_status_text(status(ap))

set parity_poscoroots (Param p) = mat: { set of positive real parity coroots }
  let (alpha,real_poscoroots)=real_sys(x(p))
  in columns_with((int i):status(alpha[i],p)!=5,real_poscoroots)
set nonparity_poscoroots (Param p) = mat: { positive real nonparity coroots }
  let (alpha,real_poscoroots)=real_sys(x(p))
  in columns_with((int i):status(alpha[i],p)=5,real_poscoroots)

set is_descent (int s,Param p) = bool: status(s,p)<4
set tau_bitset (Param p) = (int,(int->bool)):
  (p.real_form.semisimple_rank, (int s): is_descent(s,p))

set tau (Param p)            = [int]: list(tau_bitset(p))
set tau_complement (Param p) = [int]: complement(tau_bitset(p))

set is_descent ((vec,Param) ap) = bool: status(ap)<4

set lookup (Param p, [Param] block) = int:
  let i=#block-1 in while >=i and block[i]!=p do i-:=1 od; i

{ (moved from hermitian.at) orientation_number_term(orientation_nr(p),q) =
  s^{[\ell_0(p)-\ell_0(q)]/2} which should be defined and gives 1 or s
}
set orientation_nr_term = (int,Param->Split):
  let err()=
    error("computing orientation number for odd difference of lengths")
  in (int ori_nr_p,Param q) Split:
  case (ori_nr_p-orientation_nr(q))%4 in 1, err(), s, err() esac


{                       Extended blocks                                 }

set extended_status_texts = [string]:
  [ { 0:} "1C+","1C-","1i1","1r1f","1i2f","1r2","1i2s","1r1s","1rn","1ic"
  , {10:} "2C+","2C-","2Ci","2Cr"
     ,"2i11","2r11","2i12f","2r21f","2i22","2r22","2i12s","2r21s","2rn","2ic"
  , {24:} "3C+","3C-","3Ci","3r","3i","3Cr","3rn","3ic"
  ]

set print_extended_block = (Param,mat->):
  let has_double_Cayley (int n) =
    if n<5 then n>=3 else n>=15 and n<19 fi { 1r1f,1i2f,2r11,2i12f,2r21f,2i22 }
  , has_defect(int n) =
    if n<14 then n>=12 else n>=26 and n<30 fi { 2Ci, 2Cr, 3Ci, 3r, 3i, 3Cr }
  in (Param p, mat delta) void:
  let (block,types,L0,L1) = extended_block(p,delta)
  , G=p.real_form, parent_block=block_of(p)
  then (l,r)=shape(types)
  , indices =
      let i=0 in for p in block do while parent_block[i]!=p do i+:=1 od; i od
  then wx=width(G.KGB_size-1), wp=width(#parent_block-1)
  , with_sign(int n) = string:
    if n<0 then "-"+(indices[minus_1-n]) else "+"+indices[n] fi
  in
  for q@i in block
  do prints
  (r_adjust(wp,int_format(indices[i]))
  ,": ["
  , ## { statuses }
    for j:r
    do if j=0 then "" else "," fi
    ## l_adjust(5,extended_status_texts[types[i,j]])
    od
  , "]"
  , ## { cross actions }
    for j:r
    do r_adjust (wp+2, with_sign(
       if L0[i,j]=l or has_double_Cayley(types[i,j]) or has_defect(types[i,j])
       then i { self cross when either 0 or 2 Cayleys or there is a defect }
       elif L1[i,j]=l then L0[i,j] else L1[i,j] { complex resp single Cayley }
       fi))
    od
  , "; "
  , ## { Cayley transforms }
    for j:r
    do c_adjust (2*wp+3,
       if has_double_Cayley(types[i,j])
       then L0[i,j].with_sign+","+L1[i,j].with_sign { double valued Cayley }
       elif has_defect(types[i,j]) or L1[i,j]<l
       then L0[i,j].with_sign { defect case or other single valued Cayley }
       else "." { compact, nonparity or complex: no Cayley }
       fi)
    od
  , "  x=" , r_adjust(wx,to_string(#x(q))) , ", " , lambda_minus_rho(q)
  )
  od

{                   Polynomials in module parameters                    }

set null_module (ParamPol P) = ParamPol: 0*P { built-in does this efficiently }
set -(ParamPol P) = ParamPol: minus_1*P

set first_param (ParamPol P) = Param: let (,p)=first_term(P) in p
set last_param (ParamPol P)  = Param: let (,p)=last_term(P) in p

set s_to_1 (ParamPol P)       = ParamPol: 0*P + for x@q in P do (+%x,q) od
set s_to_minus_1 (ParamPol P) = ParamPol: 0*P + for x@q in P do (-%x,q) od

{ counterpart to built-in +@(ParamPol,(Split,Param)) }
set - (ParamPol a, (Split,Param) (c,p)) = ParamPol: a+(-c,p)

set sum (RealForm G,[ParamPol] Ps) = ParamPol:
  let n=#Ps in
  if n=0 then G.null_module
  else Ps. { do divide and conquer so as to privilege balanced additions }
    ( rec_fun s([ParamPol] Ps) ParamPol: { |Ps| has at least one term }
        let h = (#Ps)\2 in if =h then Ps[0] else s(Ps[:h])+s(Ps[h:]) fi
    )
  fi

set map ((Param->Param)f, ParamPol P) = ParamPol:
  0*P + for c@p in P do (c,f(p)) od

set map ((Param->ParamPol)f, ParamPol P) = ParamPol:
  sum(P.real_form,for c@p in P do c*f(p) od)

set half (ParamPol P) = ParamPol: 0*P+ for c@t in P do (half(c),t) od
{ inverse of multiplication *@(int,ParamPol); don't confuse with scaling }
set divide_by (int n, ParamPol P) = ParamPol: 0*P+ for c@t in P do (c/n,t) od

{ simulate coercion (KGBElt->RealForm) in some cases }
set root_datum (ParamPol P) = RootDatum: real_form(P)

set virtual (Param p) = ParamPol: p { for making implicit conversion explcit }
set virtual (RealForm G, [Param] ps) = ParamPol:
  let one=Split:(1,0) in null_module(G)+for p in ps do (one,p) od
{ DON'T define virtual ([Param] pp): cannot be correctly defined when #pp=0 }

{ branch to get only the coefficient of a specific K-type }
set branch (Param std, Param K_type) = int:
  branch(std,height(K_type))[K_type].int_part

set branch (ParamPol P, Param K_type) = Split: { Split coefficients possible }
  branch(P,height(K_type))[K_type]

{ nice output of ParamPol: split_format the coefficients }
set pol_format (ParamPol P)= string:
  ## for w@p in P do to_string("(",w.split_format,")*",p,new_line) od

{ find what should be unique infintesimal character shared by all terms }
set infinitesimal_character(ParamPol P) = ratvec:
  assert(!=P,"empty polynomial has no infinitesimal character");
  let (,,gamma)=%first_param(P) in
  for @p in P
  do assert(infinitesimal_character(p)=gamma
           ,"infinitesimal character not unique")
  od; gamma

{ split up a ParamPol into terms below a given height and the rest }
set height_split (ParamPol P, int h) = (ParamPol,ParamPol):
  let below=0*P, above=0*P in
  for c@q in P
  do if q.height<h then below+:=(c,q) else above+:=(c,q) fi
  od; (below,above)

{ more generally, groups terms into different ParamPol, by value of gamma }
set separate_by_infinitesimal_character (ParamPol P) = [(ratvec,ParamPol)]:
  let M = [(ratvec,ParamPol)]:[]
  then insert ((Split,Param)(,p):term ) = void: { insert into M }
    let inserted=false, gamma=infinitesimal_character(p) in
    for (key,P)@i in M
    do if key=gamma then M[i]:=(key,P+term); inserted:=true fi
    od
  ; if not inserted then M #:= (gamma,ParamPol: p) fi
  in for c@p in P do insert(c,p) od; M

{ whether all coefficients are integer repectively integer mulitples of |s| }
set is_pure_1 (ParamPol P)=bool: all(for c in P do c.s_part.= od)
set is_pure_s (ParamPol P)=bool: all(for c in P do c.int_part.= od)

{ a module is considered pure if either all coefficients are integer of if all
  coefficients are integer multiples of s; stronger than all coefficents pure }
set is_pure (ParamPol P)=bool: P.is_pure_1 or P.is_pure_s

{ report number of integer, purely s, and mixed terms }
set purity (ParamPol P)=(int,int,int):
  let (x,y,z)=(0,0,0) in
  for coef in P
  do let (a,b)=%coef in { we know (a,b)/=(0,0), so 3 cases arise }
    if =b then x+:=1 elif =a then y+:=1 else z+:=1 fi
  od; (x,y,z)

{                               Miscellaneous                           }

{                   Miscellaneous find functions                     }

{ find index of item in list, or -1 if not found; first does this }

set find ([int] v, int k) = int:      first(#v,(int i)bool:v[i]=k)
set find ([Param] P,Param p) = int:   first(#P,(int i)bool:P[i]=p)
set find ([KGBElt] S,KGBElt x) = int: first(#S,(int i)bool:S[i]=x)
set find ([vec] S,vec v) = int:       first(#S,(int i)bool:S[i]=v)

{ No version for finding [int] due to potential ambiguity with vec version.
  Note that |find(L,x)| has alternative |first(for y in L do x=y od)| which
  can be used for all types having =, without separate definition of |find|
}

set in_string_list (string s,[string] S) = bool:
  >=first(for t in S do s=t od)

{ delete one term from a list }
set delete ([int] v, int k)     =[int]:     v[:k]##v[k+1:]
set delete ([vec] v, int k)     =[vec]:     v[:k]##v[k+1:]
set delete ([ratvec] v, int k)  =[ratvec]:  v[:k]##v[k+1:]
set delete ([[ratvec]] v, int k)=[[ratvec]]:v[:k]##v[k+1:]
set delete ([[vec]] v, int k)   =[[vec]]:   v[:k]##v[k+1:]
set delete ([ParamPol] P, int k)=[ParamPol]:P[:k]##P[k+1:]

set positive_imaginary_roots_and_coroots = imaginary_sys@(RootDatum,mat)
set positive_imaginary_roots_and_coroots = imaginary_sys@KGBElt

set imaginary_roots_and_coroots ((RootDatum, mat)p) = (mat,mat):
  let (a,b)=imaginary_sys(p) in (negative_system(a)##a, negative_system(b)##b)
set imaginary_roots_and_coroots (KGBElt x) = (mat,mat):
  imaginary_roots_and_coroots (root_datum(real_form(x)),involution(x))

set positive_real_roots_and_coroots = real_sys@(RootDatum,mat)
set positive_real_roots_and_coroots = real_sys@KGBElt

set real_roots_and_coroots ((RootDatum, mat)p) = (mat,mat):
  let (a,b)=real_sys(p) in (negative_system(a)##a, negative_system(b)##b)
set real_roots_and_coroots (KGBElt x) = (mat,mat):
  real_roots_and_coroots (root_datum(real_form(x)),involution(x))

set complex_posroots (RootDatum rd,mat theta) =  mat:
  columns_with(is_complex(theta),posroots(rd))
set complex_posroots (KGBElt x) =  mat:
  complex_posroots(root_datum(x),involution(x))

{ pad string with blanks (for lining up columns in tables) }
set pad(string s,int padding)=string: l_adjust(padding,s)

{ for user convenience; a ParamPol is an associative array ParamPol->Split
  so selecting its monomials (Param values) by position is not reliable, but
  allowing so is useful in user sessions to pick terms from a computed result
}
set monomials (ParamPol P) = [Param]: for c@p in P do p od
set monomial  (ParamPol P,int i) = Param: monomials(P)[i]

<<<<<<< HEAD
{list of ParamPols -> list of distinct parameters occuring
careful: don't let terms cancel!
}
set monomials([ParamPol] list)=[Param]:
let sum=null_module(real_form(list[0])) in
for P in list do for c@p in P do sum+:=p od od;monomials(sum)
=======
{. Convert a list of ParamPols into the list of distinct parameters occuring;
   careful: don't let terms cancel! .}
set monomials([ParamPol] list)=[Param]:
   let sum=null_module(real_form(list[0])) in
   for P in list do for c@p in P do sum+:=p od od;monomials(sum)
>>>>>>> d5df38df
<|MERGE_RESOLUTION|>--- conflicted
+++ resolved
@@ -1496,17 +1496,9 @@
 set monomials (ParamPol P) = [Param]: for c@p in P do p od
 set monomial  (ParamPol P,int i) = Param: monomials(P)[i]
 
-<<<<<<< HEAD
-{list of ParamPols -> list of distinct parameters occuring
-careful: don't let terms cancel!
-}
-set monomials([ParamPol] list)=[Param]:
-let sum=null_module(real_form(list[0])) in
-for P in list do for c@p in P do sum+:=p od od;monomials(sum)
-=======
+
 {. Convert a list of ParamPols into the list of distinct parameters occuring;
    careful: don't let terms cancel! .}
 set monomials([ParamPol] list)=[Param]:
    let sum=null_module(real_form(list[0])) in
    for P in list do for c@p in P do sum+:=p od od;monomials(sum)
->>>>>>> d5df38df
