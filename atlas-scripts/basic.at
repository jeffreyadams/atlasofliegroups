--- conflicted
+++ resolved
@@ -27,46 +27,29 @@
   for x in p do if x then return true fi od; false
 set none ([bool] p) = bool:
   for x in p do if x then return false fi od; true
-set some ([bool] p) = bool:
-  for x in p do if x then return true fi od; false
 set first ([bool] p) = int:
   for x@i in p do if x then return i fi od; minus_1
 set last ([bool] p) = int:
   let i=#p-1 in while >=i and not p[i] do i-:=1 od; i
 
-<<<<<<< HEAD
-set all (int limit,(int->bool) filter) = bool:
-  for i:limit do if not filter(i) then return false fi od; true
-set any (int limit,(int->bool) filter) = bool:
-  for i:limit do if filter(i) then return true fi od; false
-set none (int limit,(int->bool) filter) = bool:
-  for i:limit do if filter(i) then return false fi od; true
-set first (int limit,(int->bool) filter) = int:
-  for i:limit do if filter(i) then return i fi od; minus_1
-set last (int limit,(int->bool) filter) = int:
-  for i:limit ~do if filter(i) then return i fi od; minus_1
-=======
 set all (int limit,(int->bool) predicate) = bool:
   for i:limit do if not predicate(i) then return false fi od; true
+set any (int limit,(int->bool) predicate) = bool:
+  for i:limit do if predicate(i) then return true fi od; false
 set none (int limit,(int->bool) predicate) = bool:
   for i:limit do if predicate(i) then return false fi od; true
-set some (int limit,(int->bool) predicate) = bool:
-  for i:limit do if predicate(i) then return true fi od; false
 set first (int limit,(int->bool) predicate) = int:
   for i:limit do if predicate(i) then return i fi od; minus_1
 set last (int limit,(int->bool) predicate) = int:
   for i:limit ~do if predicate(i) then return i fi od; minus_1
->>>>>>> 8a80e189
 
 { if evaluating conditions is expensive, one can procedure them with '@:'}
 set all ([(->bool)] p) = bool:
   for x in p do if not x() then return false fi od; true
-set none ([(->bool)] p) = bool:
+set any ([(->bool)] p) = bool:
   for x in p do if x() then return true fi od; false
 set none ([(->bool)] p) = bool:
   for x in p do if x() then return false fi od; true
-set none ([(->bool)] p) = bool:
-  for x in p do if x() then return true fi od; false
 set first ([(->bool)] p) = int:
   for x@i in p do if x() then return i fi od; minus_1
 set last ([(->bool)] p) = int: { this is somewhat more efficient than first }
@@ -141,10 +124,10 @@
 set half (int n) = int: let (q,r)=n\%2 in assert(=r,"Inexact halving"); q
 
 set is_member ([int] v) = (int->bool): { linear search; can be improved }
-  (int val)bool: some(for x in v do x=val od)
+  (int val)bool: any(for x in v do x=val od)
 
 set contains (int val) = ([int]->bool): ([int] v)bool:
-  some(#v,(int i)bool:v[i]=val)
+  any(#v,(int i)bool:v[i]=val)
 
 
 
@@ -521,9 +504,7 @@
 set <  (ratvec v) = bool: < numer(v)
 
 : maybe_a_ratvec =  { another union type for solve }
-   ( void no_rational_solution
-   | ratvec solution
-   )
+   ( void no_rational_solution | ratvec solution )
 
 
 { solve(mat A,ratvec b) finds 0 or 1 ratvec x satisfying the equation A*x=v }
