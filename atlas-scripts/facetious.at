<simple_factors.at { for simple_factors }
<affine.at { to try to avoid conflicting definitions }
<basic.at { for power_set, choices_from, sum@(int,[ratvec]) }
<hermitian.at { for is_unitary }
<to_ht.at { for is_unitary_to_ht }
<K_highest_weights.at { for LKT }
{ Goal is to write representatives of all affine facets in the
fundamental parallelepiped
  gamma in X*_Q,  0 \le betav[i]*gamma \le 1 (all simple coroots betav[i])}

{ Just do this for SIMPLE root datum rd.}

{ at the end is a function "spherical" which (if G has simple derived
group) might return which facets correspond to non-cohomologically
induced spherical principal series. Haven't proven this. }

{ One problem is that there are TWO affine Weyl groups. The one
considered here uses translation by ROOTS and acts on X^*. In this
group the "simple affine root" involves the highest COROOT. The other
possibility, which I'll try not to use in this file, uses translation
by COROOTS and acts on X_*. That is the one considered in DV notes
alcoves.pdf, and useful for understanding elements of finite order in
G. I think it's the primary topic in affine.at.

Write simple coroots as betav[1]...betav[ell-1], lowest coroot as

   betav[0] = -(rd.dual).highest_root
   betav[j] = rd.simple_coroots[j-1] (1 \le j \le ell) }

{ There are four notions of "facet":
1) a ([AffineCoroot],[AffineCoroot]) Facet of affine inequalities and
equalities defining it (NOT UNIQUE);
2) the [ratvec] FacetVerts of vertices;
3) the ratvec FacetBary, the barycenter of the facet; and
4) the [vec] FacetVertsIndex of indices of the vertices in a fixed list of vertices

I like FacetVerts the best: you can take the
closure of F just by looking at subsets of the vertices; and the
"opening" (all facets having F in their closure) bu looking at all
enlargements of the vertex set. Passage from FacetVerts to FacetBary is
trivial (average the vertices) There are functions facet, facetVerts and
facetBary which compute each of these three representations of
the facet containing a given ratvec gamma in X^*_Q. }

{ useful to assign this to 'true" to get information about the progress
of long calculations }
set facet_verbose=false

{.remove repetitions from list of ratvecs.}
set NoReps([ratvec] list) =
    for elt@j in list
    do if all(j, (int i): list[i] != elt) then [elt]
       else []
       fi
    od.##

{.remove repetitions from a list of vecs.}
set NoReps([vec] list) =
    for elt@j in list
    do if all(j, (int i): list[i] != elt) then [elt]
       else []
       fi
    od.##

{ An affine root datum is a root datum rd (which in atlas means with
chosen pos_roots), and a list of the lowest coroots betav[j] in each
rd[j] in simple_factors(rd). Since I want to use this to look for
unitary reps, simple rd is the most important case }
set_type SimpleAffine = RootDatum

set aff_rank(SimpleAffine Affd) = ss_rank(Affd) + 1

set_type [AffineCoroot = (vec,int)]

{.evaluate AffineCoroot at weight.}
set *(AffineCoroot (betav,m), vec gamma) = m+betav*gamma

{.evaluate AffineCoroot at rational weight.}
set *(AffineCoroot (betav,m), ratvec gamma) = m+betav*gamma

{.first apply w, then translate by tau.}
set_type [AffineCoWeylElt = (vec tau, WeylElt w)]

{.apply AffineCoWeylElt to weight.}
set *(AffineCoWeylElt (tau,w) , vec gamma) = w*gamma + tau
set *(AffineCoWeylElt (tau,w) , ratvec gamma) = w*gamma + tau

{.compose AffineCoWeylElts.}
set *(AffineCoWeylElt(tau1,w1) , AffineCoWeylElt(tau2,w2)) = AffineCoWeylElt:
    (tau1 + w1*tau2, w1*w2)
set *(AffineCoWeylElt(tau,w) , AffineCoroot(betav,m)) = AffineCoroot:
    let bvw1=betav*inverse(w) in (bvw1, m-bvw1*tau)
set inverse(AffineCoWeylElt(tau,w)) = AffineCoWeylElt:
    let w1=inverse(w) in (-w1*tau,w1)

{.simple affine coroots: number 0 is affine, rest are simple for RootDatum.}
set aff_simple_coroots (SimpleAffine affd) = [AffineCoroot]:
    (highest_root(dual(affd)),1) #
    for alpha_v in simple_coroots(affd) do (alpha_v,0) od

{.sum of simple affine coroots times their labels is (null(rank),1).}
set labels(SimpleAffine affd) = [int]:
    let a = coroot_index(affd,highest_root(dual(affd))) in
    1 # coroot_expression(affd,a)

{.a common denominator for all vertices of alcoves.}
set denom (SimpleAffine affd) = int:
    let lab = labels(affd), fwts=affd.fundamental_weights in
    for fw@j in fwts do denom(fw)*lab[j+1] od.lcm

{.root attached to an AffineCoroot.}
set root (AffineCoroot (betav,m),SimpleAffine affd) = root(affd,betav)

{.affine reflection through Affine coroot, applied to weight.}
set reflection(AffineCoroot Betav, SimpleAffine affd, vec v) = vec:
    v - root(Betav,affd)*(Betav*v)

set reflection(AffineCoroot Betav, SimpleAffine affd, ratvec v) = ratvec:
    reflection(Betav, affd, v.numer)/v.denom

{ a k-diml facet in n-diml simplex is cut out by a collection of
(k+1) AffineCoroot strict inequalities and (n-k) AffineCoRoot equalities.
The total collection of affine coroots appearing must be a set of simple coroots
for the affine datum. IF THE FACET IS NOT AN ALCOVE, THIS
REPRESENTATION IS NOT UNIQUE }

set_type [Facet = ([AffineCoroot] pos,[AffineCoroot] zero)]

{ a UNIQUE characterization of a k-diml facet is as a set of
k+1 vertices }

set_type FacetVerts = [ratvec]

set *(WeylElt w, FacetVerts FV) = FacetVerts:
    for v in FV do w*v od

set *(mat M, FacetVerts FV) = FacetVerts:
    for v in FV do M*v od

{ Maybe the smallest UNIQUE characterization is the barycenter }

set_type FacetBary = ratvec

{for d-dimensional facet, entry 0 is barycenter, 1 to d+1 are vertices}
set_type [FacetBaryVerts = [ratvec]]

{ actual barycenter is this divided by Bdenom(Affd) }
set_type FacetBaryNum = vec

{represents a k-diml facet as k+1 indices into a list of vertices
(held elsewhere)}
<<<<<<< HEAD
set_type FacetVertsIndex = vec

{.computes the Facet of a point gamma0 in the FUNDAMENTAL alcove.}
set facet0(SimpleAffine affd, ratvec gamma0) = Facet:
    let S=affd.aff_simple_coroots in
    (for a in S do if a*gamma0 = 0 then [] else [a] fi od.##
    ,for a in S do if a*gamma0 = 0 then [a] else [] fi od.##
    )

=======
set_type [FacetVertsIndex = vec]

set facet_verts_index([ratvec] vert_list, FacetVerts facet) = FacetVertsIndex:
    for gammav in facet do find(vert_list,gammav) od.sort

{ creates the indexing ParamPol }
{ this only works if the list elements are distinct! }
set index([ratvec] list) = ParamPol:
    let G1=root_datum(null(#list[0],0),null(#list[0],0),true).split_form
    in sum(G1,for v@j in list do (j+1)*parameter(G1,0,G1.rho,v) od)

set indexNoRep([ratvec] list) = ([ratvec], ParamPol):
    let G1=root_datum(null(#list[0],0),null(#list[0],0),true).split_form
    then P1 = sum(G1, for v in list do parameter(G1,0,G1.rho,v) od)
    then list0 = for p@j in monomials(P1) do p.nu od
    in (list0, sum(G1,for v@j in list0 do (j+1)*parameter(G1,0,G1.rho,v) od))

set find(ParamPol Index,ratvec v) = int:
let GI = Index.real_form in
split_as_int(Index[parameter(GI,0,GI.rho,v)]) - 1 

{ same as facet_verts_index using a precreated ParamPol as index set }
set facet_verts_index(ParamPol Index, FacetVerts facet) = FacetVertsIndex:
for gammav in facet do find(Index,gammav) od.sort

{.computes the Facet of a point gamma0 in the fundamental alcove.}
set facet0(SimpleAffine Affd, ratvec gamma0) = Facet:
    let S=Affd.aff_simple_coroots in
    (for j:Affd.aff_rank
    do if S[j]*gamma0 != 0
       then [S[j]]
       else []
       fi
    od.##,
    for j:Affd.aff_rank
    do if S[j]*gamma0 = 0
       then [S[j]]
       else []
       fi
    od.##)
>>>>>>> 203d6a3f
{.simple roots corresponding to simple affine coroots: number 0 is
affine,  rest are simple for RootDatum.}
set aff_simple_roots(SimpleAffine affd) = mat:
    (-highest_root(dual(affd))) # affd.simple_roots

{.vertices of the fundamental alcove.}
{ set has aff_rank elements }
set fundamental_vertices (SimpleAffine affd) = [ratvec]:
    (ratvec:null(affd.rank)) #
    (let labs=affd.labels[1:] in
     for lab@j in labs do fundamental_weight(affd,j)/lab od)

{.numerators only; actual are divided by denom(affd).}
set fundamental_vertices_numer(SimpleAffine affd) = mat:
    null(affd.rank) #
    (let labs=affd.labels[1:], d=denom(affd) in
     for lab@j in labs do ratvec_as_vec(d*fundamental_weight(affd,j)/lab) od)

{.FacetVerts of a point gamma0 in the fundamental alcove.}
set facet_verts0(SimpleAffine affd, ratvec gamma0) = FacetVerts:
    let vert=fundamental_vertices(affd) in
    for coroot@d in affd.aff_simple_coroots
    do if =coroot*gamma0 then [] else [vert[d]] fi
    od.##

<<<<<<< HEAD
{.computes the FacetBary of a point gamma0 in the fundamental alcove.}
set facet_bary0(SimpleAffine affd, ratvec gamma0) = FacetBary:
    let verts = facet_verts0(affd,gamma0) then n=#verts in
    sum(affd.rank, for v in verts do v/n od)
=======
{.FacetBaryVerts of gamma0 in the fundamental alcove.}
set facet_bary_verts0(SimpleAffine Affd, ratvec gamma0) = FacetBaryVerts:
    let S=Affd.aff_simple_coroots, V=fundamental_vertices(Affd),
    	Verts=facet_verts0(Affd,gamma0)
    in
    [sum(Affd.rank, Verts)/#Verts]##Verts

{.computes the FacetBary of gamma0 in the fundamental alcove.}
set facet_bary0(SimpleAffine Affd, ratvec gamma0) = FacetBary:
    let Verts = facet_verts0(Affd,gamma0) in
    sum(Affd.rank, for v in Verts do v/#Verts od)
>>>>>>> 203d6a3f

{.all facets in the fundamental alcove, organized by dimension.}
{ if aff_rank = n, set has 2^n - 1 elements, (n choose d+1) in dim d
for 0 \le d \le n-1. }
set fund_facets(SimpleAffine affd) = [[Facet]]:
    let n = affd.aff_rank, Sv = affd.aff_simple_coroots
    then listn = #n
    in
    for d:n
    do for S in choices_from(listn,d+1)
       do Facet:
       ( { pos  } for j in S do Sv[j] od
       , { zero } for k in complement(n,S) do Sv[k] od
       )
       od
    od

{.d-dimensional facets in the fundamental alcove.}
{ if aff_rank = n, set has (n choose d+1) elements }
set fund_facets(SimpleAffine affd,int d) = [Facet]:
    let n = affd.aff_rank, Sv = affd.aff_simple_coroots
    then listn = #n
    in
    for S in choices_from(listn,d+1)
    do Facet:
    ( { pos  } for j in S do Sv[j] od
    , { zero } for k in complement(n,S) do Sv[k] od
    )
    od

{.barycenters of facets in fundamental alcove, organized by dimension.}
set fund_barycenters(SimpleAffine affd) = [[FacetBary]]:
    let  n = affd.aff_rank, fundverts = fundamental_vertices(affd)
    then listn = #n
    in
    for d:n
    do for S in choices_from(listn,d+1)
       do sum(affd.rank, for j in S do fundverts[j] od)/(d+1)
       od
    od

{.barycenters of d-dimensional facets in the fundamental alcove.}
set fund_barycenters(SimpleAffine affd, int d) = [FacetBary]:
    let  n = affd.aff_rank, fundverts = fundamental_vertices(affd) in
    for S in choices_from(#n,d+1)
    do sum(affd.rank, for j in S do fundverts[j] od)/(d+1)
    od

{.barycenters and vertices of facets in fundamental alcove, organized by dimension.}
set fund_barycenters_verts(SimpleAffine Affd) = [[FacetBaryVerts]]:
    let  n = Affd.aff_rank, fundverts = fundamental_vertices(Affd)
    then listn = for j:n do j od
    in
    for d:n do for S in choices_from(listn,d+1)
    	       do [sum(Affd.rank, for j in S do fundverts[j] od)/(d+1)] ##
	       	  for j in S do fundverts[j] od
	       od
	    od


{ a common denominator for all barycenters of facets }
set Bdenom(SimpleAffine affd) = int:
    for list in fund_barycenters(affd)
    do for fb in list do denom(fb) od.lcm
    od.lcm

{ barycenter numerators of facets in the fundamental alcove, organized by
<<<<<<< HEAD
dimension; actual barycenters are these divided by Bdenom(affd) }
set fund_barycenters_numer(SimpleAffine affd) = [[vec]]:
let  n = affd.aff_rank, LAB = affd.labels, BDENOM = Bdenom(affd),
FWts=affd.fundamental_weights then listn = for j:n do j od
in for d:n do{DIM} for S in choices_from(listn,d+1) do{BIN}
ratvec_as_vec(BDENOM*sum(affd.rank, for j in S do{VERT} if j=0 then
null(affd.rank)/1 else FWts[j-1]/((d+1)*LAB[j]) fi od{VERT})) od{BIN} od{DIM}
=======
dimension; actual barycenters are these divided by Bdenom(Affd) }
set fund_barycenters_numer(SimpleAffine Affd) = [[vec]]:
    let  n = Affd.aff_rank, LAB = Affd.labels, BDENOM = Bdenom(Affd),
    	 fundverts = fundamental_vertices(Affd)
    then listn = for j:n do j od
    in
    for d:n 
    	do for S in choices_from(listn,d+1) 
	   do ratvec_as_vec(BDENOM*sum(Affd.rank, for j in S do fundverts[j] od)/(d+1))
	   od
	od
>>>>>>> 203d6a3f

{ vertex sets for facets in the fundamental alcove, organized by
dimension }

set fund_vertex_sets(SimpleAffine Affd) = [[FacetVerts]]:
    let  n = Affd.aff_rank, Verts=fundamental_vertices(Affd)
    then listn = for j:n do j od
    in
    for d:n
    	do for S in choices_from(listn,d+1)
	   do for j in S
	      do Verts[j]
	      od
	   od
	od

set fund_vertex_sets(SimpleAffine Affd, int d) = [FacetVerts]:
    let  n = Affd.aff_rank, Verts=fundamental_vertices(Affd)
    then listn = for j:n do j od
    in
    for S in choices_from(listn,d+1)
    	do for j in S do Verts[j] od
	od

{ vertex set numerators for facets in the fundamental alcove, organized by
dimension; actual are these divided by denom(Affd) }

set fund_vertex_sets_numer(SimpleAffine Affd) = [[[vec]]]:
    let  n = Affd.aff_rank, Verts_numer=fundamental_vertices_numer(Affd)
    then listn = for j:n do j od
    in
    for d:n
    	do for S in choices_from(listn,d+1)
	   do for j in S do Verts_numer[j] od
	   od
	od

{ calculates the number of vertices in W*(fundamental alcove }
set W_fund_vertices_card(SimpleAffine Affd) = int:
    let n=Affd.ss_rank, N=#W(Affd)
    then listn=for j:n do j od
    in
    1+sum(for S in choices_from(listn,n-2) do rat_as_int(N/#W(Levi(Affd,S))) od )

{ cardinality of W_fund_vertices[d] }
set W_fund_d_facets_card(SimpleAffine Affd,int d) = int:
    let n=Affd.ss_rank, N=#W(Affd)
    then listn=for j:n do j od
    in
    if d=n
    then N
    else sum(for T in choices_from(listn,n-d) do rat_as_int(N/#W(Levi(Affd,T))) od) +
    	 sum(for S in choices_from(listn,n-d-1) do rat_as_int(N/#W(Levi(Affd,S))) od)
    fi

{ cardinalities of all elts of W_fund_vertices }
set W_fund_facets_card(SimpleAffine Affd) = [int]:
    for d:Affd.aff_rank
    	do W_fund_d_facets_card(Affd,d)
	od

{ vertices in W*(fundamental alcove) }
set W_fund_verticesOLD(SimpleAffine Affd) = [ratvec]:
    for gamma in fundamental_vertices(Affd)
    	do for w in stabiliser_quotient_of_dominant(Affd,gamma.numer)
	   do w*gamma od
	od.##

set W_fund_vertices2nd(SimpleAffine Affd) = [ratvec]:
    let GC=Affd.complexification, r=Affd.rank, Rho = Affd.rho
    then shift = Bdenom(Affd)*Rho, rhoCtilde=Rho##(-Rho)
    in
    for gamma in fundamental_vertices(Affd)
     	do let gammaC = shift##(gamma.numer)
	in
	    for p in block_of(parameter(GC,0,gammaC+rhoCtilde,gammaC))
	    	do let (,v) = p.LKT in ratvec: for j:r
	      	   do (v[j+r] + v[j] - shift[j])/gamma.denom
	      	   od
	   	od
	od.##

set W_fund_vertices(SimpleAffine Affd) = [ratvec]:
    for gamma in fundamental_vertices(Affd)
    do
    for gammawn in Weyl_orbit(Affd,gamma.numer)
    	do gammawn/gamma.denom od
    od.##

{.integrally dominant vertices.}
set W_fund_verticesID(SimpleAffine Affd) = [ratvec]:
    for gamma in fundamental_vertices(Affd)
    do
    for gammawn in Weyl_orbit(Affd,gamma.numer)
    	do
	if is_integrally_dominant(Affd,gammawn/gamma.denom)
	then [gammawn/gamma.denom]
	else []
	fi
	od.##
    od.##

{ vertex numers in W*(fundamental alcove); for actuals divide by denom(Affd) }
set W_fund_vertices_numer(SimpleAffine Affd) = [vec]:
    for gamma in fundamental_vertices_numer(Affd)
    	do for w in stabiliser_quotient_of_dominant(Affd,gamma)
	   do w*gamma od
	od.##

{ barycenters in W*(fundamental alcove), organized by dimension }
set W_fund_barycentersOLD(SimpleAffine Affd) = [[FacetBary]]:
    for d:Affd.aff_rank
    	do if facet_verbose
	   then prints("start dim ",d," in W_fund_barycentersOLD.")
	   fi;
	for gamma in fund_barycenters(Affd)[d]
	    do for w in stabiliser_quotient_of_dominant(Affd,gamma.numer)
	       do w*gamma od
	    od.##
	od

{ barycenters of d-dimensional facets in W*(fundamental alcove) }
set W_fund_barycentersOLD(SimpleAffine Affd,int d) = [FacetBary]:
    if facet_verbose
    then prints("start dim ",d," in W_fund_barycentersOLD.")
    fi;
    for gamma in fund_barycenters(Affd)[d]
    	do for w in stabiliser_quotient_of_dominant(Affd,gamma.numer)
	   do w*gamma od
	od.##

{.barycenters in W*(fundamental alcove), organized by dimension.}
{ Compute W orbits using block_of command in GC. The shift
BDenom(Affd) is required to exceed the pairing of gamma.numer with any
coroot.}
set W_fund_barycenters2nd(SimpleAffine Affd) = [[FacetBary]]:
    let GC=Affd.complexification, r=Affd.rank, shift = Bdenom(Affd)*Affd.rho
    then rhoCtilde = Affd.rho##(-Affd.rho)
    in
    for d:Affd.aff_rank
       do
       if facet_verbose
       then prints("start dim ",d," in W_fund_barycenters2nd.")
       fi;
       for gamma in fund_barycenters(Affd)[d]
           do for p in block_of(parameter(GC,0,(shift##gamma.numer) + rhoCtilde,
	      shift##gamma.numer))
	      do let (,v) = p.LKT
	       	  in
	       	  ratvec: for j:r do (v[j+r] + v[j] - shift[j])/gamma.denom od
	       od
	    od.##
       od

{.same using Weyl_orbit.}
set W_fund_barycenters(SimpleAffine Affd) = [[FacetBary]]:
<<<<<<< HEAD
let GC=Affd.complexification, r=Affd.rank, shift = Bdenom(Affd)*Affd.rho
then rhoC = GC.rho in
for d:Affd.aff_rank do{DIM}
if facet_verbose then prints("start dim ",d," in W_fund_barycenters.")
fi;
## for gamma in fund_barycenters(Affd)[d]
do{BIN} for p in
block_of(parameter(GC,0,shift##gamma.numer, shift##gamma.numer)) do{P}
let (,v) = p.LKT in ratvec: for j:r do{GAM} (v[j+r] + v[j] -
shift[j])/gamma.denom od{GAM} od{P} od{BIN} od{DIM}

{ barycenters of d-dimensional facets in W*(fundamental
alcove). Compute W orbits using block_of command in GC. The shift
=======
    for d:Affd.aff_rank
    do
    if facet_verbose
    then prints("start dim ",d," in W_fund_barycenters.")
    fi;
           	for gamma0 in fund_barycenters(Affd)[d]
		do for gammawn in Weyl_orbit(Affd,gamma0.numer)
    	    	   do gammawn/gamma0.denom
	    	   od
		od.##
	od

set W_fund_barycenters(SimpleAffine Affd) = [[FacetBary]]:
    let GC=Affd.complexification, r=Affd.rank, shift = Bdenom(Affd)*Affd.rho
    then rhoCtilde = Affd.rho##(-Affd.rho)
    in
    for d:Affd.aff_rank
       do
       if facet_verbose
       then prints("start dim ",d," in W_fund_barycenters.")
       fi;
           	for gamma0 in fund_barycenters(Affd)[d]
		do for gammawn in Weyl_orbit(Affd,gamma0.numer)
    	    	   do gammawn/gamma0.denom
	    	   od
		od.##
	od

set W_fund_barycentersID(SimpleAffine Affd) = [[FacetBary]]:
    let GC=Affd.complexification, r=Affd.rank, shift = Bdenom(Affd)*Affd.rho
    then rhoCtilde = Affd.rho##(-Affd.rho)
    in
    for d:Affd.aff_rank
       do
       if facet_verbose
       then prints("start dim ",d," in W_fund_barycentersID.")
       fi;
           	for gamma0 in fund_barycenters(Affd)[d]
		do for gammawn in Weyl_orbit(Affd,gamma0.numer)
			do
			if is_integrally_dominant(Affd,gammawn/gamma0.denom)
	    		then [gammawn/gamma0.denom]
	    		else [] 
	    		fi
			od.##
		od.##
	od

{.barycenters of d-dimensional facets in W*(fundamental alcove).}
{Compute W orbits using block_of command in GC. The shift 
>>>>>>> 203d6a3f
BDenom(Affd) is required to exceed the pairing of gamma.numer with any
coroot.}
set W_fund_barycenters2nd(SimpleAffine Affd, int d) = [FacetBary]:
	let GC=Affd.complexification, r=Affd.rank, shift = Bdenom(Affd)*Affd.rho
    	then rhoC = GC.rho 
    	in
    	if facet_verbose 
    	then prints("start dim ",d," in W_fund_barycenters.")
    	fi;
    	for gamma in fund_barycenters(Affd)[d]
    	    do for p in block_of(parameter(GC,0,shift##gamma.numer, shift##gamma.numer)) 
	       do let (,v) = p.LKT in ratvec: 
	       	  for j:r do (v[j+r] + v[j] - shift[j])/gamma.denom od
	       od 
	    od.##

set W_fund_barycenters(SimpleAffine Affd, int d) = [FacetBary]:
    	if facet_verbose 
    	then prints("start dim ",d," in W_fund_barycentersW.")
    	fi;
    	for gamma0 in fund_barycenters(Affd)[d]
	do for gammawn in Weyl_orbit(Affd,gamma0.numer)
    	    do gammawn/gamma0.denom
	    od
	od.##

{ to get everything in the FPP, should use only _integrally dominant_ gammaw in WA0.}
set W_fund_barycentersID(SimpleAffine Affd, int d) = [FacetBary]:
    	if facet_verbose 
    	then prints("start dim ",d," in W_fund_barycentersW.")
    	fi;
    	for gamma0 in fund_barycenters(Affd)[d]
	do for gammawn in Weyl_orbit(Affd,gamma0.numer)
    	    do
	    if is_integrally_dominant(Affd,gammawn/gamma0.denom)
	    then [gammawn/gamma0.denom]
	    else [] 
	    fi
	    od.##
	od.##


{ barycenter numers in W*(fundamental alcove), organized by dimension }
set W_fund_barycenters_numer(SimpleAffine Affd) = [[vec]]:
for d:Affd.aff_rank do{DIM}
if facet_verbose then prints("start dim ",d,
" in W_fund_barycenters_numer.") fi;
## for gamma in fund_barycenters_numer(Affd)[d]
do{BIN} for w in stabiliser_quotient_of_dominant(Affd,gamma)
do{W} w*gamma od{W} od{BIN} od{DIM}

<<<<<<< HEAD
{ vertex sets for facets in W*(fundamental alcove), organized by
dimension }
set W_fund_vertex_sets(SimpleAffine Affd) = [[FacetVerts]]:
let n=Affd.aff_rank, Verts = fundamental_vertices(Affd) then listn=for
j:n do j od in
for d:n do{DIM}
if facet_verbose then prints("start dim ",d," in W_fund_vertex_sets.")
fi;
## for S in choices_from(listn,d+1) do{BIN} for w in
stabiliser_quotient_of_dominant(Affd, ratvec_as_vec(sum(Affd.rank,for
j in S do{VERTS}
Verts[j].numer od{VERTS}))) do{W} for j in S do{VERTS} w*Verts[j]
od{VERTS} od{W} od{BIN} od{DIM}
=======
{.vertex sets for facets in W*(fundamental alcove), organized by dimension.}
set W_fund_vertex_setsOLD(SimpleAffine Affd) = [[FacetVerts]]:
    let n=Affd.aff_rank, Verts = fundamental_vertices(Affd) then
    listn=for j:n do j od 
    in
    for d:n
    	do
	if facet_verbose
	then prints("start dim ",d," in W_fund_vertex_setsOLD.")
	fi; 
	for S in choices_from(listn,d+1)
	    do for w in stabiliser_quotient_of_dominant(Affd,
	    ratvec_as_vec(sum(Affd.rank,for j in S do Verts[j].numer od)))
	       do for j in S do  w*Verts[j] od
	       od
	    od.##
	od
>>>>>>> 203d6a3f

{.barycenters and vertices in W*(fundamental alcove), organized by dimension.}
{ Compute W orbits using block_of command in GC. The shift
BDenom(Affd) is required to exceed the pairing of gamma.numer with any
coroot. Extract Weyl group element from p.x and apply it to vertices.}
set W_fund_barycenters_verts(SimpleAffine Affd) = [[FacetBaryVerts]]:
    let GC=Affd.complexification, r=Affd.rank, shift = Bdenom(Affd)*Affd.rho,
    	BaryVerts = fund_barycenters_verts(Affd)
    then rhoCtilde = Affd.rho##(-Affd.rho), listn = for j:Affd.aff_rank do j od
    in
    for d:Affd.aff_rank
       do
       if facet_verbose
       then prints("start dim ",d," in W_fund_barycenters_verts.")
       fi;
       for BV in BaryVerts[d]
           do for p in block_of(parameter(GC,0,shift##(BV[0].numer) + rhoCtilde,
	      shift##(BV[0].numer)))
	      do let INV = p.x.involution then inv = mat:
	      	 for i:r do for j:r do INV[j,i+r] od od
	       	 in inv*BV
	      od
	    od.##
	od
{.same using Weyl_orbit.}
{ 
set W_fund_barycenters_vertsW(SimpleAffine Affd) = [[FacetBaryVerts]]:
    let BaryVerts = fund_barycenters_verts(Affd)
    in
    for d:Affd.aff_rank
       do
       if facet_verbose
       then prints("start dim ",d," in W_fund_barycenters_vertsW.")
       fi;
       for BV in BaryVerts[d]
       
           do for p in block_of(parameter(GC,0,shift##(BV[0].numer) + rhoCtilde,
	      shift##(BV[0].numer)))
	      do let INV = p.x.involution then inv = mat:
	      	 for i:r do for j:r do INV[j,i+r] od od
	       	 in inv*BV
	      od
	    od.##
	od
}

{.vertex sets for all facets in W*(fundamental alcove).}
{ Compute W orbits using block_of command in GC. The shift
BDenom(Affd) is required to exceed the pairing of gamma.numer with any  
coroot.}
set W_fund_vertex_sets(SimpleAffine Affd) = [[FacetVerts]]:
    let WFBC = W_fund_barycentersID(Affd)
    in
    for d:Affd.aff_rank
        do
        if facet_verbose
        then prints("start dim ",d," in W_fund_vertex_sets.")
        fi;
        for gamma in WFBC[d]
            do let (w,gamma0) = from_dominant(Affd,gamma)
	    in
	    w*facet_verts0(Affd,gamma0)
	    od
	 od
    
{ vertex sets for d-dimensional facets in W*(fundamental alcove) }
set W_fund_vertex_setsOLD(SimpleAffine Affd, int d) = [FacetVerts]:
let n=Affd.aff_rank, Verts = fundamental_vertices(Affd) then listn=for
j:n do j od in
if facet_verbose then prints("start dim ",d," in W_fund_vertex_sets.")
fi;
## for S in choices_from(listn,d+1) do{BIN} for w in
stabiliser_quotient_of_dominant(Affd, ratvec_as_vec(sum(Affd.rank,for
j in S do{VERTS}
Verts[j].numer od{VERTS}))) do{W} for j in S do{VERTS} w*Verts[j]
od{VERTS} od{W} od{BIN}

{ vertex set numers for facets in W*(fundamental alcove), organized by
dimension; for actuals divide by denom(Affd)}
set W_fund_vertex_sets_numer(SimpleAffine Affd) = [[[vec]]]:
let n=Affd.aff_rank, Verts_numer = fundamental_vertices_numer(Affd)
then listn=for j:n do j od in for d:n do{DIM}
if facet_verbose then prints("start dim ",d,
" in W_fund_vertex_sets_numer.") fi;
## for S in choices_from(listn,d+1) do{BIN} for w in
stabiliser_quotient_of_dominant(Affd, sum(for j in S do{VERTS}
Verts_numer[j] od{VERTS})) do{W}
for j in S do{VERTS} w*Verts_numer[j] od{VERTS} od{W} od{BIN} od{DIM}

{ integral weights to be added to gamma to land in fundamental
parallelepiped where all simple coroots take values in [0,1] }
{need to make a list of all possible tau; if g is an integer, use
either -g or -g+1.}

set FPtau(SimpleAffine Affd, ratvec gamma) = [ratvec]:
    let g=for j:#Affd.simple_coroots do Affd.simple_coroots[j]*gamma od
    then INT = ##for j:#Affd.simple_coroots
    	 do
	 if is_integer(g[j]) then [j] else []
	 fi
	 od
    in
    for S in power_set(#INT)
    do
    sum(Affd.rank, for j:#Affd.simple_coroots
    		   do -floor(g[j])*Affd.fundamental_weights[j] od) +
    sum(Affd.rank,for j in S do Affd.fundamental_weights[INT[j]] od)
    od

set FPtauRoots(SimpleAffine Affd, ratvec gamma) = [ratvec]:
    let g=for j:#Affd.simple_coroots do Affd.simple_coroots[j]*gamma od
    then INT = ##for j:#Affd.simple_coroots
    	 do
	 if is_integer(g[j]) then [j] else []
	 fi
	 od
    in
    for S in power_set(#INT)
    do
    let tau = sum(Affd.rank, for j:#Affd.simple_coroots
    	      do -floor(g[j])*Affd.fundamental_weights[j] od) +
    	   sum(Affd.rank,for j in S do Affd.fundamental_weights[INT[j]] od)
    in
    if(all(for j:Affd.ss_rank do is_integer((Affd.fundamental_coweights[j])*tau) od))    
    then [tau]
    else []
    fi
    od.##


{NEED A VERSION PICKING OUT JUST ROOT SUMS}

{ numerators; to get actual values, divide by denom(Affd) }
set FPtau_numer(SimpleAffine Affd, ratvec gamma) = [vec]: let g=for
j:#Affd.simple_coroots do Affd.simple_coroots[j]*gamma od, DENOM =
denom(Affd) then FW_numer = for v in Affd.fundamental_weights do
ratvec_as_vec(DENOM*v) od  then INT =
##for j:#Affd.simple_coroots do if =g[j]%DENOM then [j] else []
fi od in for S in power_set(#INT) do sum(for j:#Affd.simple_coroots do
-floor(g[j]/DENOM)*FW_numer[j] od) + if =#S then null(Affd.rank) else
sum(for j in S do FW_numer[INT[j]] od) fi od

{ numerators; to get actual values, divide by denom(Affd) }
set FPtau_numer_int(SimpleAffine Affd, vec gamma) = [vec]: let g= vec:
for j:#Affd.simple_coroots do Affd.simple_coroots[j]*gamma od, DENOM =
denom(Affd) then FW_numer = for v in Affd.fundamental_weights do
ratvec_as_vec(DENOM*v) od  then INT {list of integral simple coroot
nrs} = ##for j:#Affd.simple_coroots do if =g[j]%DENOM then [j] else []
fi od in for S in power_set(#INT) do sum(for j:#Affd.simple_coroots do
-floor(g[j]/DENOM)*FW_numer[j] od) + if =#S then null(Affd.rank) else
sum(for j in S do FW_numer[INT[j]] od) fi od

{ Bnumerators; to get actual values, divide by Bdenom(Affd) }
set FPtau_Bnumer(SimpleAffine Affd, ratvec gamma) = [vec]: let g=for
j:#Affd.simple_coroots do Affd.simple_coroots[j]*gamma od, DENOM =
Bdenom(Affd)  then INT =
##for j:#Affd.simple_coroots do if is_integer(g[j]) then [j] else []
fi od in for S in power_set(#INT) do ratvec_as_vec(DENOM*(sum(Affd.rank, for
j:#Affd.simple_coroots do -floor(g[j])*Affd.fundamental_weights[j]
od) + sum(Affd.rank,for j in S do Affd.fundamental_weights[INT[j]] od))) od

{ Computes translation part of affine Weyl group element moving gamma
to the fundamental alcove: subtract roots until gamma lands in W*A0 =
set where gamma1 is at most one on every coroot.  Precisely,
gamma - tau(gamma) is in W*(fundamental alcove).

Uses mostly integer arithmetic. First make simple root
coords smaller than 1. }

set TAU(RootDatum rd,ratvec gamma) = vec:
let COROOTS = rd.coroots, ROOTS = rd.roots, gamma0NUM=gamma.numer,
DENOM = gamma.denom, m0= 0, q0=0 then d=#COROOTS in if d!=0
then for j:#rd.fundamental_coweights do let (num,den) =
(rd.fundamental_coweights[j].numer, rd.fundamental_coweights[j].denom) in
gamma0NUM := (gamma0NUM -
( ( ( num*gamma0NUM )\(DENOM*den))*DENOM*den)*rd.simple_roots[j]) od;
while (m0:=max_loc(for j:d do COROOTS[d-j-1]*gamma0NUM od); (q0:=
COROOTS[d-m0-1]*gamma0NUM; q0 > DENOM)) do gamma0NUM:= gamma0NUM -
ceil(q0/(2*DENOM))*DENOM*ROOTS[d-m0-1] od fi;
(gamma-gamma0NUM/DENOM).ratvec_as_vec

{ Computes INVERSE OF a (nonunique) aff Weyl gp elt wtilde moving
gamma to the fundamental alcove, and the (unique) image of gamma in that
fundamental alcove, trying to do integer arithmetic. }
set from_fundamental_alcove(RootDatum rd, ratvec gamma) = (AffineCoWeylElt,
ratvec): let tau = TAU(rd,gamma) then (w,gamma0TIMESDEN) = from_dominant
(rd,gamma.numer - gamma.denom*tau) in
{assert (gamma=w*gamma0 + tau,"Bad affine!");}
((tau,w),gamma0TIMESDEN/gamma.denom)

{ computes the (that is, a non-unique representation of the) facet of
any ratvec }

set facet(SimpleAffine Affd, ratvec gamma) = Facet:
let (wtilde,gamma0) = from_fundamental_alcove(Affd, gamma) then
(F0pos,F0zero) = facet0(Affd,gamma0) in (for betav in F0pos
do wtilde*betav od , for betav in F0zero
do wtilde*betav od)

{ computes the FacetBary of any ratvec }

set facet_bary(SimpleAffine Affd, ratvec gamma) = FacetBary:
let (wtilde,gamma0) = from_fundamental_alcove(Affd, gamma) in
wtilde*facet_bary0(Affd,gamma0)

{ computes the FacetVerts (vertex set) of any ratvec }

set facet_verts(SimpleAffine Affd, ratvec gamma) = FacetVerts:
    let (wtilde,gamma0) = from_fundamental_alcove(Affd, gamma)
    then Verts = facet_verts0(Affd,gamma0)
    in for gamma0v in Verts
    do wtilde*gamma0v
    od

set facet_bary_verts(SimpleAffine Affd, ratvec gamma) = FacetBaryVerts:
let (wtilde,gamma0) = from_fundamental_alcove(Affd, gamma)
    then BV = facet_bary_verts0(Affd,gamma0)
    in for gamma0v in BV
    do wtilde*gamma0v
    od

{ this includes all vertices of facets in the fundamental
parallelepiped }
set FPP_vertices(SimpleAffine Affd) = [ratvec]:
    if facet_verbose then prints("start FPP_vertices.")
    fi;
    let WVIDs = W_fund_verticesID(Affd)
    in
    for gamma in WVIDs
    do
    for tau in FPtauRoots(Affd,gamma)
        do gamma+tau od
    od.##
    
{ this includes all vertices of facets in the fundamental
parallelepiped }
set FPP_vertices2nd(SimpleAffine Affd) = [ratvec]:
    if facet_verbose then prints("start FPP_vertices2nd.")
    fi;
    let GI = root_datum(null(Affd.rank,0), null(Affd.rank,0),true).split_form
    in
    for p in monomials(
    	sum(GI, for gamma in W_fund_verticesID(Affd)
		do sum(GI, for tau in FPtauRoots(Affd,gamma)
		   do parameter(GI,0,GI.rho,gamma+tau) od)
		od)
			)
    do p.nu
    od

set FPP_verticesOLD(SimpleAffine Affd) = [ratvec]:
if facet_verbose then prints("start FPP_vertices.") fi;
let GI = root_datum(null(Affd.rank,0),
null(Affd.rank,0),true).split_form
in for p in monomials(sum(GI, for gamma in W_fund_verticesOLD(Affd)
do{WA0} sum(GI, for tau in FPtauRoots(Affd,gamma) do{TAU}
parameter(GI,0,GI.rho,gamma+tau) od{TAU}) od{WA0})) do p.nu od


set FPP_barycenters2nd(SimpleAffine Affd) = [[FacetBary]]:
    if facet_verbose then prints("start FPP_barycenters2nd.")
    fi;
    let WBs = W_fund_barycenters(Affd), GI = root_datum(null(Affd.rank,0),
    	null(Affd.rank,0),true).split_form
    in
    for d:Affd.aff_rank
    do
    if facet_verbose
    then prints("start dim ",d," in FPP_barycenters2nd.")
    fi;
	for p in monomials(
    	sum(GI, for gamma in WBs[d]
		do
		sum(GI, for tau in FPtauRoots(Affd,gamma)
		   	   do parameter(GI,0,GI.rho,gamma+tau)
			   od)
		od))
    	do p.nu
    	od
    od


set FPP_barycenters(SimpleAffine Affd) = [[FacetBary]]:
    if facet_verbose then prints("start FPP_barycenters.")
    fi;
    let WBs = W_fund_barycentersID(Affd), GI = root_datum(null(Affd.rank,0),
    	null(Affd.rank,0),true).split_form
    in
    for d:Affd.aff_rank
    do
    if facet_verbose
    then prints("start dim ",d," in FPP_barycenters.")
    fi;
    for gamma in WBs[d]
    	do
    	for tau in FPtauRoots(Affd,gamma)
	    do gamma+tau od
    	od.##
     od
     
{still has repetitions!}
set FPP_barycenters_verts(SimpleAffine Affd) = [[FacetBaryVerts]]:
    if facet_verbose then prints("start FPP_barycenters_verts.")
    fi;
    let WBVs = W_fund_barycenters_verts(Affd), GI = root_datum(null(Affd.rank,0),
    	null(Affd.rank,0),true).split_form
    in
    for d:Affd.aff_rank
    do
    if facet_verbose
    then prints("start dim ",d," in FPP_barycenters_verts.")
    fi;
    for BV in WBVs[d]
        do
		for tau in FPtauRoots(Affd,BV[0])
    		do
		for v in BV do v+tau od
    		od
	od.##
    od

{
    let GI = root_datum(null((d+2)*Affd.rank,0), null((d+2)*Affd.rank,0),true).split_form
    in

let FPPBVsrep = for p in monomials(
    	sum(GI, for BV in WBVs[d]
		do sum(GI, for tau in FPtauRoots(Affd,BV[0])
		   	   do parameter(GI,0,GI.rho, for v in BV do v+tau od.##)
			   od)
		od))
    do
	let nulong =p.nu
	in for j:d+2 do ratvec: for k:Affd.rank do nulong[k+j*Affd.rank] od od 
    od
    	then FPPBsrep = for BV in FPPBVsrep do BV[0] od
	then FPPBsIndex = index(FPPBsrep)
	then FPPBs = for p in monomials(FPPBsIndex) do p.nu od
	then perm = for v in FPPBsrep do find(FPPBsIndex,v) od
	in for pi in perm do FPPBVsrep[pi] od
	od
}

{
let GIBV = root_datum(null((d+2)*Affd.rank,0), null((d+2)*Affd.rank,0),true).split_form,
    GIB = root_datum(null(Affd.rank,0), null(Affd.rank,0),true).split_form
    in
    let FPPBPOL = GI.null_module + for p in monomials(
    	sum(GI, for BV in WBVs[d]
		do sum(GI, for tau in FPtauRoots(Affd,BV[0])
		   	   do parameter(GI,0,GI.rho, for v in BV do v+tau od.##)
			   od)
		od))
    do
	let nulong =p.nu
	in for j:d+2 do ratvec: for k:Affd.rank do nulong[k+j*Affd.rank] od od 
    od
    	then FPPBsrep = for BV in FPPBVsrep do BV[0] od
	then FPPBsIndex = index(FPPBsrep)
	then FPPBs = for p in monomials(FPPBsIndex) do p.nu od
	then perm = for v in FPPBs do find(FPPBsIndex,v) od
	in for pi in perm do FPPBVsrep[pi] od
	od
}

{ convert a FacetVerts to a FacetBary }
set facet_bary(FacetVerts facet) = ratvec:
let n = #facet[0], D = #facet in sum(n, facet)/D


set FPP_vertex_sets(SimpleAffine Affd) = [[FacetVerts]]:
if facet_verbose then prints("start FPP_vertex_sets") fi;
let FPPBs = FPP_barycenters(Affd) in for d:Affd.aff_rank do{DIM}
if facet_verbose then prints("start dim ",d," in FPP_vertex_sets.") fi;
for b in FPPBs[d] do{FAC} facet_verts(Affd,b) od{FAC} od{DIM}



<<<<<<< HEAD
set find(ParamPol Index,ratvec v) = int:
let GI = Index.real_form in
split_as_int(Index[parameter(GI,0,GI.rho,v)]) - 1
=======
set FPP_vertex_sets2nd(SimpleAffine Affd) = [[FacetVerts]]:
if facet_verbose then prints("start FPP_vertex_sets2nd") fi;
let FPPBs = FPP_barycenters(Affd) in for d:Affd.aff_rank do{DIM}
if facet_verbose then prints("start dim ",d," in FPP_vertex_sets2nd.") fi;
for b in FPPBs[d] do{FAC} facet_verts(Affd,b) od{FAC} od{DIM}
>>>>>>> 203d6a3f

set FPP_vertex_setsSOMEDAY(SimpleAffine Affd) = [[FacetVerts]]:
    if facet_verbose
    then prints("start FPP_vertex_sets")
    fi;
    let FPPBVs = FPP_barycenters_verts(Affd)
    in for d:Affd.aff_rank
    do{DIM}
    if facet_verbose
    then prints("start dim ",d," in FPP_vertex_sets.")
    fi;
    for b in FPPBVs[d]
    	do{FAC} for j:#b-1 from 1 do b[j] od
	od{FAC}
    od{DIM}

{ computes barycenter from a facet as a vertex list }
set facet_bary([ratvec] vert_list, FacetVertsIndex facet) = FacetBary:
sum(#vert_list[0], for k:#facet do vert_list[facet[k]] od)/(#facet)

set FPP_vertex_sets_indices(SimpleAffine Affd) = [[FacetVertsIndex]]:
let FPPV = FPP_vertex_sets(Affd) then vertexIndex=index(##FPPV[0])
in for d:Affd.aff_rank do
if facet_verbose then prints("start dim ",d," in FPP_vertex_sets_indices") fi;
for facet in FPPV[d] do facet_verts_index(vertexIndex,facet) od od

{ Computes translation part of affine Weyl group element moving gamma
to the fundamental alcove: subtract roots until gamma lands in W*A0 =
set where gamma1 is at most one on every coroot.  Precisely,
gamma - tau(gamma) is in W*(fundamental alcove).

Uses mostly integer arithmetic. First make simple root
coords smaller than 1. }

{ meant to record information about unitarity for all facets }
set facet_status([[ratvec]] FPPB) = [[string]]:
for d:#FPPB do for j:#FPPB[d] do "?" od od

set facet_status([[vec]] FPPind) = [[string]]:
for d:#FPPind do for j:#FPPind[d] do "?" od od


set show([[string]] status) = void:
for d:#status do let (countT,countF,countQ) = (0,0,0) in for
j:#status[d] do if status[d][j]="T" then countT+:=1 elif
status[d][j]="F" then countF+:=1 else countQ+:=1 fi od;
prints("Facet dimension ",d,": ", countT, " unitary, ",
countF, " nonunitary, ", countQ, " undecided.") od

{ meant to get the facets for spherical not cohom induced in
nonquasisplit G }

set pick_not_cohom(RealForm G, [[FacetBary]] FPPB, [[FacetVertsIndex]] FPPind) =
([[FacetBary]],[[FacetVertsIndex]]):
let inv=x_open(G).involution then tworhoM = G.rho + inv*G.rho
then FPPBnc = [[ratvec]]: for d:#FPPB do ##for j:#FPPB[d] do
if inv*FPPB[d][j] + FPPB[d][j] = tworhoM then [FPPB[d][j]]
else [] fi od od,
FPPindnc = [[vec]]: for d:#FPPind do ##for j:#FPPind[d] do
if inv*FPPB[d][j] + FPPB[d][j] = tworhoM then
[FPPind[d][j]] else [] fi od od in (FPPBnc,FPPindnc)

{this eliminates the nonhermitian facets from the lists. Would be good
also to organize the new lists by dimension of the hermitian part,
which is d-(# unfixed vertices)/2.}
set pick_hermitian(RealForm G, [[FacetBary]] FPPB, [[FacetVertsIndex]] FPPind) =
([[ratvec]],[[FacetVertsIndex]]):
let FPPBh = [[FacetBary]]: for d:#FPPB do ##for j:#FPPB[d] do if
is_hermitian(parameter(x_open(G),G.rho,FPPB[d][j])) then [FPPB[d][j]]
else [] fi od od,
FPPindh = [[vec]]: for d:#FPPind do ##for j:#FPPind[d] do
if is_hermitian(parameter(x_open(G),G.rho,FPPB[d][j])) then
[FPPind[d][j]] else [] fi od od in (FPPBh,FPPindh)

{ Need simple derived group }
set spherical(RealForm G, [ratvec] vlist, [[FacetVertsIndex]] FPPind) =
([[string]],[ratvec],[[FacetVertsIndex]]):
let FPPB = for d:G.aff_rank do{DIM} for j:#FPPind[d] do{FAC}
facet_bary(vlist, FPPind[d][j]) od{FAC} od{DIM} then
(FPPBnc,FPPindnc) = pick_not_cohom(G,FPPB,FPPind) then
(FPPBnch, FPPindnch) = pick_hermitian(G,FPPBnc,FPPindnc)
then status = facet_status(FPPBnch) in for d:#status do{DIMd}
if facet_verbose then prints("start dim ",d," in spherical(G,vlist,FPPind)") fi;
let nsd = status[d] in if facet_verbose then prints(); show(status) fi;
for j:#status[d] do{FACd} let result = if{RES}
nsd[j]!="?" then nsd[j]
else if{NEWU}
(is_unitary(first_param(standardize(parameter(x_open(G), G.rho,
FPPBnch[d][j])))))
then nsd[j]:="T" else{NEWU} for e: #status-d-1 from d+1 do{DIMe} let
nse=status[e] in for k:#nse do{FACe} if{SUB}
is_subset_of_sorted(FPPindnch[e][k])(FPPindnch[d][j])
then nse[k]:= "F" fi{SUB} od{FACe}; status[e]:=nse od{DIMe};
nsd[j]:="F" fi{NEWU} fi{RES} in result od{FACd}; status[d]:=nsd
od{DIMd};
prints(); show(status); (status,vlist,FPPindnch)

{ Meant to be applied to (G,output of spherical_to_h). Need simple
 derived group }
 set spherical(RealForm G, ([[string]] status, [ratvec] vlist,
 [[FacetVertsIndex]] FPPind)) = ([[string]],[ratvec],[[FacetVertsIndex]]):
let FPPB = for d:G.aff_rank do{DIM} for j:#FPPind[d] do{FAC}
facet_bary(vlist, FPPind[d][j]) od{FAC} od{DIM} in for d:#status do{DIMd}
if facet_verbose then prints("start dim ",d,
" in spherical(G,status,vlist,FPPind)") fi;
let nsd = status[d] in if facet_verbose then prints(); show(status) fi;
for j:#status[d] do{FACd} let result = if{RES}
nsd[j]="F" then "F" else if{NEWU}
(is_unitary(first_param(standardize(parameter(x_open(G), G.rho,
FPPB[d][j])))))
then nsd[j]:="T" else{NEWU} for e: #status-d-1 from d+1 do{DIMe} let
nse=status[e] in for k:#nse do{FACe} if{SUB}
is_subset_of_sorted(FPPind[e][k])(FPPind[d][j])
then nse[k]:= "F" fi{SUB} od{FACe}; status[e]:=nse od{DIMe};
nsd[j]:="F" fi{NEWU} fi{RES} in result od{FACd}; status[d]:=nsd
od{DIMd};
prints(); show(status); (status,vlist,FPPind)

{ in output, "F" is certain, "T" means "true to height=bound" }
set spherical_to_ht(RealForm G, [ratvec] vlist, [[FacetVertsIndex]] FPPind,
int bound) =
([[string]],[ratvec],[[FacetVertsIndex]]):
let FPPB = for d:G.aff_rank do{DIM} for j:#FPPind[d] do{FAC}
facet_bary(vlist, FPPind[d][j]) od{FAC} od{DIM} then
(FPPBnc,FPPindnc) = pick_not_cohom(G,FPPB,FPPind) then
(FPPBnch, FPPindnch) = pick_hermitian(G,FPPBnc,FPPindnc)
then status = facet_status(FPPBnch) in for d:#status do{DIMd}
if facet_verbose then prints("start dim ",d,
" in spherical_to_ht(G,vlist,FPPind,bound)") fi;
let nsd = status[d] in if facet_verbose then prints(); show(status) fi;
for j:#status[d] do{FACd} let result = if{RES}
nsd[j]!="?" then nsd[j]
else if{NEWU}
(is_unitary_to_ht(first_param(standardize(parameter(x_open(G), G.rho,
FPPBnch[d][j]))),bound))
then nsd[j]:="T" else{NEWU} for e: #status-d-1 from d+1 do{DIMe} let
nse=status[e] in for k:#nse do{FACe} if{SUB}
is_subset_of_sorted(FPPindnch[e][k])(FPPindnch[d][j])
then nse[k]:= "F" fi{SUB} od{FACe}; status[e]:=nse od{DIMe};
nsd[j]:="F" fi{NEWU} fi{RES} in result od{FACd}; status[d]:=nsd
od{DIMd};
prints(); show(status); (status,vlist,FPPindnch)

{ to be applied to result of a previous to_ht computation; FPPind is assumed
already to be cut to not cohom and hermitian }
{ in this calculation, don't trust old "T", which meant "true to some
previous height }
set spherical_to_ht(RealForm G, ([[string]] status, [ratvec] vlist,
[[FacetVertsIndex]] FPPind), int bound) =
([[string]],[ratvec],[[FacetVertsIndex]]):
let FPPB = for d:G.aff_rank do{DIM} for j:#FPPind[d] do{FAC}
facet_bary(vlist, FPPind[d][j]) od{FAC} od{DIM}
in for d:#status do{DIMd}
if facet_verbose then prints("start dim ",d,
" in spherical(G,status,vlist,FPPind)") fi;
let nsd = status[d] in if facet_verbose then prints(); show(status) fi;
for j:#status[d] do{FACd} let result = if{RES}
nsd[j]="F" then nsd[j]
else if{NEWU}
(is_unitary_to_ht(first_param(standardize(parameter(x_open(G), G.rho,
FPPB[d][j]))),bound))
then nsd[j]:="T" else{NEWU} for e: #status-d-1 from d+1 do{DIMe} let
nse=status[e] in for k:#nse do{FACe} if{SUB}
is_subset_of_sorted(FPPind[e][k])(FPPind[d][j])
then nse[k]:= "F" fi{SUB} od{FACe}; status[e]:=nse od{DIMe};
nsd[j]:="F" fi{NEWU} fi{RES} in result od{FACd}; status[d]:=nsd
od{DIMd};
prints(); show(status); (status,vlist,FPPind)

{ still need simple derived group }
{need vlist to match FPP_vertex_sets_indices; now does not}
set spherical(RealForm G) = ([[string]],[ratvec],[[FacetVertsIndex]]):
let vlist = FPP_vertices(G) in
spherical(G,vlist,FPP_vertex_sets_indices(G))

set spherical_to_ht(RealForm G, int bound) = ([[string]],[ratvec],[[FacetVertsIndex]]):
let vlist = FPP_vertices(G) in spherical_to_ht(G, vlist,
FPP_vertex_sets_indices(G),bound)

set update_status([[string]] status, [ratvec] vlist, [[FacetVertsIndex]]
Cand) = ([[string]], [ratvec], [[FacetVertsIndex]]):
let newCand = for d:#status do assert(#Cand[d] = #status[d],
"size mismatch between status and Cand"); ##for j:#status[d] do if
status[d][j] = "F" then [] else [Cand[d][j]] fi od od,  newstatus =
for d:#status do  ##for j:#status[d] do if
status[d][j] = "F" then [] else [status[d][j]] fi od od in
(newstatus,vlist,newCand)

{idea is in a session to say ">> FILENAME write(status,vlist,Cand)"}
set write([[string]] status, [ratvec] vlist, [[FacetVertsIndex]] Cand) = void:
prints("set status = ",status); prints("set vlist = ",vlist); prints("set Cand = ",Cand)<|MERGE_RESOLUTION|>--- conflicted
+++ resolved
@@ -142,25 +142,14 @@
 set_type FacetBary = ratvec
 
 {for d-dimensional facet, entry 0 is barycenter, 1 to d+1 are vertices}
-set_type [FacetBaryVerts = [ratvec]]
+set_type FacetBaryVerts = [ratvec]
 
 { actual barycenter is this divided by Bdenom(Affd) }
 set_type FacetBaryNum = vec
 
 {represents a k-diml facet as k+1 indices into a list of vertices
 (held elsewhere)}
-<<<<<<< HEAD
 set_type FacetVertsIndex = vec
-
-{.computes the Facet of a point gamma0 in the FUNDAMENTAL alcove.}
-set facet0(SimpleAffine affd, ratvec gamma0) = Facet:
-    let S=affd.aff_simple_coroots in
-    (for a in S do if a*gamma0 = 0 then [] else [a] fi od.##
-    ,for a in S do if a*gamma0 = 0 then [a] else [] fi od.##
-    )
-
-=======
-set_type [FacetVertsIndex = vec]
 
 set facet_verts_index([ratvec] vert_list, FacetVerts facet) = FacetVertsIndex:
     for gammav in facet do find(vert_list,gammav) od.sort
@@ -179,7 +168,7 @@
 
 set find(ParamPol Index,ratvec v) = int:
 let GI = Index.real_form in
-split_as_int(Index[parameter(GI,0,GI.rho,v)]) - 1 
+split_as_int(Index[parameter(GI,0,GI.rho,v)]) - 1
 
 { same as facet_verts_index using a precreated ParamPol as index set }
 set facet_verts_index(ParamPol Index, FacetVerts facet) = FacetVertsIndex:
@@ -200,7 +189,6 @@
        else []
        fi
     od.##)
->>>>>>> 203d6a3f
 {.simple roots corresponding to simple affine coroots: number 0 is
 affine,  rest are simple for RootDatum.}
 set aff_simple_roots(SimpleAffine affd) = mat:
@@ -226,24 +214,17 @@
     do if =coroot*gamma0 then [] else [vert[d]] fi
     od.##
 
-<<<<<<< HEAD
+{.FacetBaryVerts of gamma0 in the fundamental alcove.}
+set facet_bary_verts0(SimpleAffine Affd, ratvec gamma0) = FacetBaryVerts:
+    let S=Affd.aff_simple_coroots, V=fundamental_vertices(Affd),
+    	Verts=facet_verts0(Affd,gamma0)
+    in
+    [sum(Affd.rank, Verts)/#Verts]##Verts
+
 {.computes the FacetBary of a point gamma0 in the fundamental alcove.}
 set facet_bary0(SimpleAffine affd, ratvec gamma0) = FacetBary:
     let verts = facet_verts0(affd,gamma0) then n=#verts in
     sum(affd.rank, for v in verts do v/n od)
-=======
-{.FacetBaryVerts of gamma0 in the fundamental alcove.}
-set facet_bary_verts0(SimpleAffine Affd, ratvec gamma0) = FacetBaryVerts:
-    let S=Affd.aff_simple_coroots, V=fundamental_vertices(Affd),
-    	Verts=facet_verts0(Affd,gamma0)
-    in
-    [sum(Affd.rank, Verts)/#Verts]##Verts
-
-{.computes the FacetBary of gamma0 in the fundamental alcove.}
-set facet_bary0(SimpleAffine Affd, ratvec gamma0) = FacetBary:
-    let Verts = facet_verts0(Affd,gamma0) in
-    sum(Affd.rank, for v in Verts do v/#Verts od)
->>>>>>> 203d6a3f
 
 {.all facets in the fundamental alcove, organized by dimension.}
 { if aff_rank = n, set has 2^n - 1 elements, (n choose d+1) in dim d
@@ -311,27 +292,17 @@
     od.lcm
 
 { barycenter numerators of facets in the fundamental alcove, organized by
-<<<<<<< HEAD
-dimension; actual barycenters are these divided by Bdenom(affd) }
-set fund_barycenters_numer(SimpleAffine affd) = [[vec]]:
-let  n = affd.aff_rank, LAB = affd.labels, BDENOM = Bdenom(affd),
-FWts=affd.fundamental_weights then listn = for j:n do j od
-in for d:n do{DIM} for S in choices_from(listn,d+1) do{BIN}
-ratvec_as_vec(BDENOM*sum(affd.rank, for j in S do{VERT} if j=0 then
-null(affd.rank)/1 else FWts[j-1]/((d+1)*LAB[j]) fi od{VERT})) od{BIN} od{DIM}
-=======
 dimension; actual barycenters are these divided by Bdenom(Affd) }
 set fund_barycenters_numer(SimpleAffine Affd) = [[vec]]:
     let  n = Affd.aff_rank, LAB = Affd.labels, BDENOM = Bdenom(Affd),
     	 fundverts = fundamental_vertices(Affd)
     then listn = for j:n do j od
     in
-    for d:n 
-    	do for S in choices_from(listn,d+1) 
+    for d:n
+    	do for S in choices_from(listn,d+1)
 	   do ratvec_as_vec(BDENOM*sum(Affd.rank, for j in S do fundverts[j] od)/(d+1))
 	   od
 	od
->>>>>>> 203d6a3f
 
 { vertex sets for facets in the fundamental alcove, organized by
 dimension }
@@ -488,21 +459,6 @@
 
 {.same using Weyl_orbit.}
 set W_fund_barycenters(SimpleAffine Affd) = [[FacetBary]]:
-<<<<<<< HEAD
-let GC=Affd.complexification, r=Affd.rank, shift = Bdenom(Affd)*Affd.rho
-then rhoC = GC.rho in
-for d:Affd.aff_rank do{DIM}
-if facet_verbose then prints("start dim ",d," in W_fund_barycenters.")
-fi;
-## for gamma in fund_barycenters(Affd)[d]
-do{BIN} for p in
-block_of(parameter(GC,0,shift##gamma.numer, shift##gamma.numer)) do{P}
-let (,v) = p.LKT in ratvec: for j:r do{GAM} (v[j+r] + v[j] -
-shift[j])/gamma.denom od{GAM} od{P} od{BIN} od{DIM}
-
-{ barycenters of d-dimensional facets in W*(fundamental
-alcove). Compute W orbits using block_of command in GC. The shift
-=======
     for d:Affd.aff_rank
     do
     if facet_verbose
@@ -545,33 +501,32 @@
 			do
 			if is_integrally_dominant(Affd,gammawn/gamma0.denom)
 	    		then [gammawn/gamma0.denom]
-	    		else [] 
+	    		else []
 	    		fi
 			od.##
 		od.##
 	od
 
 {.barycenters of d-dimensional facets in W*(fundamental alcove).}
-{Compute W orbits using block_of command in GC. The shift 
->>>>>>> 203d6a3f
+{Compute W orbits using block_of command in GC. The shift
 BDenom(Affd) is required to exceed the pairing of gamma.numer with any
 coroot.}
 set W_fund_barycenters2nd(SimpleAffine Affd, int d) = [FacetBary]:
 	let GC=Affd.complexification, r=Affd.rank, shift = Bdenom(Affd)*Affd.rho
-    	then rhoC = GC.rho 
+    	then rhoC = GC.rho
     	in
-    	if facet_verbose 
+    	if facet_verbose
     	then prints("start dim ",d," in W_fund_barycenters.")
     	fi;
     	for gamma in fund_barycenters(Affd)[d]
-    	    do for p in block_of(parameter(GC,0,shift##gamma.numer, shift##gamma.numer)) 
-	       do let (,v) = p.LKT in ratvec: 
+    	    do for p in block_of(parameter(GC,0,shift##gamma.numer, shift##gamma.numer))
+	       do let (,v) = p.LKT in ratvec:
 	       	  for j:r do (v[j+r] + v[j] - shift[j])/gamma.denom od
-	       od 
+	       od
 	    od.##
 
 set W_fund_barycenters(SimpleAffine Affd, int d) = [FacetBary]:
-    	if facet_verbose 
+    	if facet_verbose
     	then prints("start dim ",d," in W_fund_barycentersW.")
     	fi;
     	for gamma0 in fund_barycenters(Affd)[d]
@@ -582,7 +537,7 @@
 
 { to get everything in the FPP, should use only _integrally dominant_ gammaw in WA0.}
 set W_fund_barycentersID(SimpleAffine Affd, int d) = [FacetBary]:
-    	if facet_verbose 
+    	if facet_verbose
     	then prints("start dim ",d," in W_fund_barycentersW.")
     	fi;
     	for gamma0 in fund_barycenters(Affd)[d]
@@ -590,7 +545,7 @@
     	    do
 	    if is_integrally_dominant(Affd,gammawn/gamma0.denom)
 	    then [gammawn/gamma0.denom]
-	    else [] 
+	    else []
 	    fi
 	    od.##
 	od.##
@@ -605,31 +560,16 @@
 do{BIN} for w in stabiliser_quotient_of_dominant(Affd,gamma)
 do{W} w*gamma od{W} od{BIN} od{DIM}
 
-<<<<<<< HEAD
-{ vertex sets for facets in W*(fundamental alcove), organized by
-dimension }
-set W_fund_vertex_sets(SimpleAffine Affd) = [[FacetVerts]]:
-let n=Affd.aff_rank, Verts = fundamental_vertices(Affd) then listn=for
-j:n do j od in
-for d:n do{DIM}
-if facet_verbose then prints("start dim ",d," in W_fund_vertex_sets.")
-fi;
-## for S in choices_from(listn,d+1) do{BIN} for w in
-stabiliser_quotient_of_dominant(Affd, ratvec_as_vec(sum(Affd.rank,for
-j in S do{VERTS}
-Verts[j].numer od{VERTS}))) do{W} for j in S do{VERTS} w*Verts[j]
-od{VERTS} od{W} od{BIN} od{DIM}
-=======
 {.vertex sets for facets in W*(fundamental alcove), organized by dimension.}
 set W_fund_vertex_setsOLD(SimpleAffine Affd) = [[FacetVerts]]:
     let n=Affd.aff_rank, Verts = fundamental_vertices(Affd) then
-    listn=for j:n do j od 
+    listn=for j:n do j od
     in
     for d:n
     	do
 	if facet_verbose
 	then prints("start dim ",d," in W_fund_vertex_setsOLD.")
-	fi; 
+	fi;
 	for S in choices_from(listn,d+1)
 	    do for w in stabiliser_quotient_of_dominant(Affd,
 	    ratvec_as_vec(sum(Affd.rank,for j in S do Verts[j].numer od)))
@@ -637,7 +577,6 @@
 	       od
 	    od.##
 	od
->>>>>>> 203d6a3f
 
 {.barycenters and vertices in W*(fundamental alcove), organized by dimension.}
 { Compute W orbits using block_of command in GC. The shift
@@ -663,7 +602,7 @@
 	    od.##
 	od
 {.same using Weyl_orbit.}
-{ 
+{
 set W_fund_barycenters_vertsW(SimpleAffine Affd) = [[FacetBaryVerts]]:
     let BaryVerts = fund_barycenters_verts(Affd)
     in
@@ -673,7 +612,7 @@
        then prints("start dim ",d," in W_fund_barycenters_vertsW.")
        fi;
        for BV in BaryVerts[d]
-       
+
            do for p in block_of(parameter(GC,0,shift##(BV[0].numer) + rhoCtilde,
 	      shift##(BV[0].numer)))
 	      do let INV = p.x.involution then inv = mat:
@@ -686,7 +625,7 @@
 
 {.vertex sets for all facets in W*(fundamental alcove).}
 { Compute W orbits using block_of command in GC. The shift
-BDenom(Affd) is required to exceed the pairing of gamma.numer with any  
+BDenom(Affd) is required to exceed the pairing of gamma.numer with any
 coroot.}
 set W_fund_vertex_sets(SimpleAffine Affd) = [[FacetVerts]]:
     let WFBC = W_fund_barycentersID(Affd)
@@ -702,7 +641,7 @@
 	    w*facet_verts0(Affd,gamma0)
 	    od
 	 od
-    
+
 { vertex sets for d-dimensional facets in W*(fundamental alcove) }
 set W_fund_vertex_setsOLD(SimpleAffine Affd, int d) = [FacetVerts]:
 let n=Affd.aff_rank, Verts = fundamental_vertices(Affd) then listn=for
@@ -761,7 +700,7 @@
     	      do -floor(g[j])*Affd.fundamental_weights[j] od) +
     	   sum(Affd.rank,for j in S do Affd.fundamental_weights[INT[j]] od)
     in
-    if(all(for j:Affd.ss_rank do is_integer((Affd.fundamental_coweights[j])*tau) od))    
+    if(all(for j:Affd.ss_rank do is_integer((Affd.fundamental_coweights[j])*tau) od))
     then [tau]
     else []
     fi
@@ -871,7 +810,7 @@
     for tau in FPtauRoots(Affd,gamma)
         do gamma+tau od
     od.##
-    
+
 { this includes all vertices of facets in the fundamental
 parallelepiped }
 set FPP_vertices2nd(SimpleAffine Affd) = [ratvec]:
@@ -937,7 +876,7 @@
 	    do gamma+tau od
     	od.##
      od
-     
+
 {still has repetitions!}
 set FPP_barycenters_verts(SimpleAffine Affd) = [[FacetBaryVerts]]:
     if facet_verbose then prints("start FPP_barycenters_verts.")
@@ -971,7 +910,7 @@
 		od))
     do
 	let nulong =p.nu
-	in for j:d+2 do ratvec: for k:Affd.rank do nulong[k+j*Affd.rank] od od 
+	in for j:d+2 do ratvec: for k:Affd.rank do nulong[k+j*Affd.rank] od od
     od
     	then FPPBsrep = for BV in FPPBVsrep do BV[0] od
 	then FPPBsIndex = index(FPPBsrep)
@@ -993,7 +932,7 @@
 		od))
     do
 	let nulong =p.nu
-	in for j:d+2 do ratvec: for k:Affd.rank do nulong[k+j*Affd.rank] od od 
+	in for j:d+2 do ratvec: for k:Affd.rank do nulong[k+j*Affd.rank] od od
     od
     	then FPPBsrep = for BV in FPPBVsrep do BV[0] od
 	then FPPBsIndex = index(FPPBsrep)
@@ -1016,17 +955,11 @@
 
 
 
-<<<<<<< HEAD
-set find(ParamPol Index,ratvec v) = int:
-let GI = Index.real_form in
-split_as_int(Index[parameter(GI,0,GI.rho,v)]) - 1
-=======
 set FPP_vertex_sets2nd(SimpleAffine Affd) = [[FacetVerts]]:
 if facet_verbose then prints("start FPP_vertex_sets2nd") fi;
 let FPPBs = FPP_barycenters(Affd) in for d:Affd.aff_rank do{DIM}
 if facet_verbose then prints("start dim ",d," in FPP_vertex_sets2nd.") fi;
 for b in FPPBs[d] do{FAC} facet_verts(Affd,b) od{FAC} od{DIM}
->>>>>>> 203d6a3f
 
 set FPP_vertex_setsSOMEDAY(SimpleAffine Affd) = [[FacetVerts]]:
     if facet_verbose
