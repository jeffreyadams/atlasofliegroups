--- conflicted
+++ resolved
@@ -142,8 +142,4 @@
   fi
   in  [v.to_string,coords.to_string,p.short_format,unitary.to_string,in_fpp(coords).to_string,check,L ]
  od
-<<<<<<< HEAD
-)
-=======
-)
->>>>>>> 5beb29ad
+)