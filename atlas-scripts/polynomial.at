<basic.at { for |assert| }

{ Several representations of univariate polynomials are defined below, all have
  in common a dense representation of coefficients starting at degree 0
}

set_type i_poly = vec { compact storage, machine integers as coefficients }
set_type i_poly_mat = [[i_poly]] { sublists are matrix rows, not columns! }

set_type { more expensive formats, unbounded coefficients; dummy final part }
[ int_poly = (string indeterminate, [int] coefficients, void .)
, rat_poly = (string indeterminate, [rat] coefficients, void .)
]

{ addition of vectors (overrides definition in basic.at) to allow vectors of
  possibly different lengths, implicitly extending on the right by zeros as
  needed. This gives the right thing for coefficient vectors of polynomials.
}


set fix_add = +@(vec,vec)
set fix_sub = -@(vec,vec) { save fixed-length vector addition and subtraction }
set dot_product = *@(vec,vec) { and scalar product }

{ prepare for different binding of operators |i_poly| inside this file }
forget +@(vec,vec)
forget -@(vec,vec)
forget *@(vec,vec)

set + = flex_add@(i_poly,i_poly)
set - = flex_sub@(i_poly,i_poly)
set * = convolve@(i_poly,i_poly)

{ reduce polynomial by dropping trailing zeros; shouldn't really be needed }
set strip (i_poly v) = i_poly: v + null(0) { operator + does actual stripping }
set degree (i_poly P) = int: #P.strip-1 { degree is -1 for the zero polynomial }
set degree (int_poly(,a,)) = int: #a-1 { |int_poly| presumed always stripped }
set degree (rat_poly(,a,)) = int: #a-1 { |int_poly| presumed always stripped }

set constant_poly (int n) = i_poly: if =n then [] else [n] fi
set constant_poly (int n,string X) = int_poly: (X,if =n then [] else [n] fi,())
set constant_poly (rat c,string X) = rat_poly: (X,if =c then [] else [c] fi,())
set to_int_poly ([int] coefs,string X) = int_poly: (X,coefs,())
set to_rat_poly ([rat] coefs,string X) = rat_poly: (X,coefs,())

{ equality tests ignore the name of the indeterminate }
set  = (int_poly(,a,)) = bool: =#a
set != (int_poly(,a,)) = bool: !=#a
set  = (int_poly(,a,),int_poly(,b,)) = bool: a=b
set != (int_poly(,a,),int_poly(,b,)) = bool: a!=b

set  = (rat_poly(,a,)) = bool:  =#a
set != (rat_poly(,a,)) = bool: !=#a
set  = (rat_poly(,a,),rat_poly(,b,)) = bool: a=b
set != (rat_poly(,a,),rat_poly(,b,)) = bool: a!=b

{ for convenience declare some constants, the ! makes changes to these illegal }
set !poly_0 = constant_poly(0),
    !poly_1 = constant_poly(1),
    !poly_2 = constant_poly(2),
    !poly_q  = i_poly: [0,1],
    !poly_q2 = i_poly: [0,0,1]

set monic_divide (i_poly P, i_poly D) = (i_poly,i_poly): { quotient, remainder }
   assert(@:#D>0 and D~[0]=1,"Not a monic divisor");
   let deg_D = #D-1, l_P=#P in
   if l_P<deg_D then (poly_0,P##null(deg_D-l_P))
   else
      for i: l_P-deg_D { quotient has $\deg P+1-\deg D$ terms }
      do let c=P~[i] in for j:deg_D from 1 do P~[i+j] -:= c*D~[j] od
      od
   ;  (P[deg_D:] {quotient from upper part}, P[:deg_D] {remainder, unstripped } )
   fi

{ for |int_poly| values, indeterminate names inherit from first operand }
set - (int_poly(X,a,)) = int_poly: (X,for x in a do -x od,())
set + (int_poly(X,a,), int_poly(,b,)) = int_poly:
( X
, let na=#a, nb=#b in
  case na-nb
  in { equal length; find necessary length for sum first }
     let i=0 in while i<na and =a~[i]+b~[i] do i+:=1 od
  ;  for k:na-i do a[k]+b[k] od
  then { |a| shorter } for ai@i in a do ai+b[i] od ## b[na:]
  else { |a| longer  } for bi@i in b do a[i]+bi od ## a[nb:]
  esac
, () { dummy }
)
set - (int_poly(X,a,), int_poly(,b,)) = int_poly:
( X
, let na=#a, nb=#b in
  case na-nb
  in { equal length; find necessary length for sum first }
     let i=0 in while i<na and a~[i]=b~[i] do i+:=1 od
  ;  for k:na-i do a[k]-b[k] od
  then { |a| shorter } for ai@i in a do ai-b[i] od ## for x in b[na:] do -x od
  else { |a| longer  } for bi@i in b do a[i]-bi od ## a[nb:]
  esac
, () { dummy }
)
set * (int_poly(X,a,), int_poly(,b,)) = int_poly:
( X
, let na=#a, nb=#b in
  if =na or =nb then []
  else let result = for :na+nb-1 do int: 0 od in
     for ai@i in a do if !=ai then for bj@j in b do result[i+j]+:=ai*bj od fi od
  ; result
  fi
, () { dummy }
)
set monic_divide (int_poly(X,P,), int_poly(,D,)) =
<<<<<<< HEAD
   (int_poly,int_poly): { quotient, remainder unstripped: size |degree(D)| }
   assert(#D>0 and D~[0]=1,"Not a monic divisor");
=======
       (int_poly,int_poly): { quotient, remainder unstripped: size |degree(D)| }
   assert(@:#D>0 and D~[0]=1,"Not a monic divisor");
>>>>>>> 4a5e6179
   let deg_D = #D-1, l_P=#P in
   if l_P<deg_D
   then ( constant_poly(int:0,X), to_int_poly(P##for :deg_D-l_P do int:0 od,X) )
   else
      for i: l_P-deg_D { quotient has $\deg P+1-\deg D$ terms }
      do let c=P~[i] in for j:deg_D from 1 do P~[i+j] -:= c*D~[j] od
      od
   ;  ( (X,P[deg_D:],()) {quotient from upper part}
      , (X,P[:deg_D],()) {remainder}
      )
   fi

{ this is basically copy-pasted from the above, then substituted rat for int }
set - (rat_poly(X,a,)) = rat_poly: (X,for x in a do -x od,())
set + (rat_poly(X,a,), rat_poly(,b,)) = rat_poly:
( X
, let na=#a, nb=#b in
  case na-nb
  in { equal length; find necessary length for sum first }
     let i=0 in while i<na and =a~[i]+b~[i] do i+:=1 od
  ;  for k:na-i do a[k]+b[k] od
  then { |a| shorter } for ai@i in a do ai+b[i] od ## b[na:]
  else { |a| longer  } for bi@i in b do a[i]+bi od ## a[nb:]
  esac
, () { dummy }
)
set - (rat_poly(X,a,), rat_poly(,b,)) = rat_poly:
( X
, let na=#a, nb=#b in
  case na-nb
  in { equal length; find necessary length for sum first }
     let i=0 in while i<na and a~[i]=b~[i] do i+:=1 od
  ;  for k:na-i do a[k]-b[k] od
  then { |a| shorter } for ai@i in a do ai-b[i] od ## for x in b[na:] do -x od
  else { |a| longer  } for bi@i in b do a[i]-bi od ## a[nb:]
  esac
, () { dummy }
)

{ some mixed scalar/polynomial operations, for convenience }
set + (int c,int_poly(X,,):p) = int_poly: constant_poly(c,X)+p
set - (int c,int_poly(X,,):p) = int_poly: constant_poly(c,X)-p
set + (int_poly(X,,):p,int c) = int_poly: p+constant_poly(c,X)
set - (int_poly(X,,):p,int c) = int_poly: p-constant_poly(c,X)
set * (int c,int_poly(X,p,))  = int_poly: to_int_poly(p*c,X)
set * (int_poly(X,p,),int c)  = int_poly: to_int_poly(p*c,X)
set \ (int_poly(X,p,),int c)  = int_poly: to_int_poly(p\c,X)
set % (int_poly(X,p,),int c)  = int_poly: to_int_poly(p%c,X)

set + (rat c,rat_poly(X,,):p) = rat_poly: constant_poly(c,X)+p
set - (rat c,rat_poly(X,,):p) = rat_poly: constant_poly(c,X)-p
set + (rat_poly(X,,):p,rat c) = rat_poly: p+constant_poly(c,X)
set - (rat_poly(X,,):p,rat c) = rat_poly: p-constant_poly(c,X)
set * (rat c,rat_poly(X,p,))  = rat_poly: to_rat_poly(p*c,X)
set * (rat_poly(X,p,),rat c)  = rat_poly: to_rat_poly(p*c,X)
set \ (rat_poly(X,p,),int c)  = int_poly: to_int_poly(p\c,X)
set / (rat_poly(X,p,),rat c)  = rat_poly: to_rat_poly(p/c,X)
set % (rat_poly(X,p,),rat c)  = rat_poly: to_rat_poly(for x in p do x%c od,X)

set * (int_poly(X,p,),rat c)  = rat_poly: to_rat_poly((ratvec:p)*c,X)
set / (int_poly(X,p,),rat c)  = rat_poly: to_rat_poly((ratvec:p)/c,X)


set convolve ([rat]a,[rat]b) = [rat]: { the heart of polynomial multiplication }
   let na=#a, nb=#b in
   if =na or =nb then []
   else let result = for :na+nb-1 do rat: 0 od in
      for ai@i in a do if !=ai then for bj@j in b do result[i+j]+:=ai*bj od fi od
   ; result
   fi

set * (rat_poly(X,a,), rat_poly(,b,)) = rat_poly: ( X, convolve(a,b), ())

set ^ (rat_poly (X,,):P,int n) = rat_poly: { power of a rational polynomial }
   if =n then constant_poly(rat:1,X) elif =P then constant_poly(rat:0,X)
   else { no point in trying to do this by repeated squaring: is not faster }
      let result=P in while (n-:=1)>0 do result *:= P od; result
   fi

set monic_divide (rat_poly(X,P,), rat_poly(,D,)) =
       (rat_poly,rat_poly): { quotient, remainder unstripped: size |degree(D)| }
   assert(@:#D>0 and D~[0]=1,"Not a monic divisor");
   let deg_D = #D-1, l_P=#P in
   if l_P<deg_D
   then ( constant_poly(rat:0,X), to_rat_poly(P##for :deg_D-l_P do rat:0 od,X) )
   else
      for i: l_P-deg_D { quotient has $\deg P+1-\deg D$ terms }
      do let c=P~[i] in for j:deg_D from 1 do P~[i+j] -:= c*D~[j] od
      od
   ;  ( (X,P[deg_D:],()) {quotient from upper part}
      , (X,P[:deg_D],()) {remainder}
      )
   fi

{ division of integer polynomial |p| by integer polynomial |d|, with remainder,
  |d| is not required to be monic, but might division fail in |exact_divide|;
  not particularly written for speed, rather for simplicity and transparency
}
{. division of integer polynomials p=dq+r .}
set unsafe_divide (i_poly p,i_poly d) = (i_poly,i_poly):
   let nd=#d, lcd=d~[0] { number of terms and leading coefficient |d| } in
   (poly_0,p) { initial pair (q,r) for recursion } .
   (rec_fun f(i_poly q, i_poly r) (i_poly,i_poly):
      if #r<nd then (q,r)
      else let term=i_poly: null(#r-nd) # exact_divide(r~[0],lcd) in
         f( q+term , r-term*d )
      fi
   )

set divide (rat_poly(X,P,), rat_poly(,D,)) =
       (rat_poly,[rat]): { quotient, remainder unstripped: size |degree(D)| }
   let deg_D = #D-1, l_P=#P in assert(@:deg_D.>=,"Euclidean division by 0");
   if l_P<deg_D
   then ( constant_poly(rat:0,X), P##for :deg_D-l_P do rat:0 od )
   else let lcD = D~[0] in
      for i: l_P-deg_D { quotient has $\deg P+1-\deg D$ terms }
      do let c=(P~[i]/:=lcD) in for j:deg_D from 1 do P~[i+j] -:= c*D~[j] od
      od
   ;  ( (X,P[deg_D:],()) {quotient from upper part}, P[:deg_D] {remainder} )
   fi

set \% (rat_poly A,rat_poly B) = (rat_poly,rat_poly):
  let ((X,,):q,r)=divide(A,B) then i=0,nr=#r in
  while i<nr and =r~[i] do i+:=1 od; { remove leading zeros from remainder }
  (q,(X,if =i then r else r[:i~] fi,()))

set \ (rat_poly A, rat_poly B) = rat_poly: let (result,)= A\%B in result
set % (rat_poly A, rat_poly B) = rat_poly: let (,result)= A\%B in result

{ extended euclidean algorithm
  find $D=\gcd(A,B)$ and $S,T$ such that $D=SA+TB$ (returns |(D,S,T)| )
}
set Bezout = (rat_poly,rat_poly->rat_poly,rat_poly,rat_poly):
   let sub ((rat_poly X, rat_poly SX, rat_poly TX)
           , rat_poly c
           , (rat_poly Y, rat_poly SY, rat_poly TY)) = (X-c*Y, SX-c*SY, TX-c*TY)
   in { Bezout = } (rat_poly(X,,):A,rat_poly B) (rat_poly,rat_poly,rat_poly):
   let L=[rat_poly,rat_poly,rat_poly]:
       let X0=constant_poly(rat:0,X),X1=constant_poly(rat:1,X) in
       [(A,X1,X0), (B,X0,X1)]
   , (Q,R)=A\%B
   in
   while !=R
   do L#:=sub(L~[1],Q,L~[0])
   ; let (A,,)=L~[1], (B,,)=L~[0] in set (Q,R):= A\%B
   od; let ((,d,):D,S,T)=L~[0] then c=constant_poly(/d~[0],X) in (D*c, S*c, T*c)


{ evaluate polynomial at integer }
set evaluate_at_1 (i_poly v) = int: { often we need this easy case }
   dot_product(v,ones(#v)) { use vector dot-product here }

set eval (i_poly v,int k) = int:
  let sum=0 in  for e in v ~do sum:= e + k*sum od; sum

{ evaluate polynomial at Split value }
set eval (i_poly v,Split w)= Split:
  let sum=Split:0 in  for e in v ~do sum:= e + w*sum od; sum
set at_s (i_poly v) = Split: eval(v,Split:(0,1))

set evaluate_at_1 (int_poly (,c,)) = int: sum(c)
set eval (int_poly(,v,),int k) = int:
  let sum=int:0 in  for e in v ~do sum:= e + k*sum od; sum
set eval (int_poly(,v,),Split w)= Split:
  let sum=Split:0 in  for e in v ~do sum:= e + w*sum od; sum

set evaluate_at_1 (rat_poly (,c,)) = rat: sum(c)
set eval (rat_poly(,v,),rat k) = rat:
  let sum=rat:0 in  for e in v ~do sum:= e + k*sum od; sum
{ cannot evaluate rational polynomial at split integer, so noting here }


{			  Polynomial matrices				}

{ this is currently done based on |i_poly| entries only }

set shape (i_poly_mat M) = (int,int): if =#M then (0,0) else (#M,#M[0]) fi

{ dot product of two vectors of polynomials (the name avoids *@(mat,mat)) }
set dot_product([i_poly] v,[i_poly] w) = i_poly:
  let sum=i_poly:[] in for p@i in v do sum +:= p*w[i] od; sum

{ multiply two matrices of polynomials; here row-based representation really
  makes a difference. Using operator * here does not conflict with other uses
}
set *(i_poly_mat A,i_poly_mat B) = i_poly_mat:
  let B_tr=transpose(B) { best to rearrange B once and for all }
  in for Ai in A do for B_tr_j in B_tr do dot_product(Ai,B_tr_j) od od

{ add lists of polynomials, assumed of same length (name avoids +@(mat,mat)) }
set poly_list_add([i_poly] v,[i_poly] w) = [i_poly]:
( assert(@:#v=#w,"length mismatch adding lists of polynomials")
; for p@i in v do p+w[i] od
)
set poly_list_sub([i_poly] v,[i_poly] w) = [i_poly]:
( assert(@:#v=#w,"length mismatch adding lists of polynomials")
; for p@i in v do p-w[i] od
)

set -(i_poly_mat M) = i_poly_mat: for row in M do for p in row do -p od od

{ add or subtract matrices of the same size }
set +(i_poly_mat A,i_poly_mat B)=i_poly_mat:
( assert(@:#A=#B,"number of rows mismatch adding matrices of polynomials")
; for row@i in A do poly_list_add(row,B[i]) od
)
set -(i_poly_mat A,i_poly_mat B)=i_poly_mat:
( assert(@:#A=#B,"number of rows mismatch adding matrices of polynomials")
; for row@i in A do poly_list_sub(row,B[i]) od
)

set scalar_multiply([i_poly] v,i_poly f) = [i_poly]:
  for p in v do p*f od

{ polynomial scalar times polynomial matrix }
set *(i_poly f,i_poly_mat M) = i_poly_mat:
  for row in M do scalar_multiply(row,f) od
{ integer scalar case can be done a bit more efficiently }
set *(int c, i_poly_mat M) = i_poly_mat:
  for row in M do for p in row do p*c { use the *@(vec,int) built-in } od od

{ update one entry in a list of polynomials, for instance in a row of a matrix }
set update_row ([i_poly] R, int j,i_poly v) = [i_poly]: R[j]:=v; R
{ update one row of a matrix (replacing it by a given new row) }
set update_matrix_row (i_poly_mat M, int i, [i_poly] row)= i_poly_mat:
   M[i]:=row; M

set zero_poly_row (int n) = [i_poly]: for :n do poly_0 od
set zero_poly_matrix (int rows, int columns) = i_poly_mat:
  let !row=zero_poly_row(columns) in for :rows do row od
set zero_poly_matrix(int n) = i_poly_mat:zero_poly_matrix(n,n)
set scalar_poly_matrix (int n, int c) = i_poly_mat:
   let !row=zero_poly_row(n) { model row, almost equal to each wanted row }
   , cc =constant_poly(c)
in for i:n do update_row(row,i,cc) od

set identity_poly_matrix (int n) = i_poly_mat: scalar_poly_matrix(n,1)
set mat_as_poly_mat (mat M) = i_poly_mat:
   let (r,c)=shape(M) in for i:r do for j:c do M[i,j].constant_poly od od

set + (i_poly_mat M, i_poly p) = i_poly_mat: { add polynomial scalar matrix }
  for row@i in M  do for e@j in row do if i=j then e+p else e fi od od
set - (i_poly_mat M, i_poly p) = i_poly_mat: M+-p

set ^ = (i_poly,int->i_poly): { power of a polynomial }
  let one=i_poly:[1] { use local constant for efficiency } in
  (i_poly p,int n) i_poly: { the actual powering function }
    if n=0 then [1]
    else { no point in trying to do this by repeated squaring: is not faster }
      let f=p in while (n-:=1)>0 do f *:= p od; f
    fi

{ equality of polynomial matrices }
set = (i_poly_mat A,i_poly_mat B) = bool:
  all(#A, (int i): let r=A[i],s=B[i] in #r=#s and all(#r, (int j): r[j]=s[j] ))

{ polynomial matrix is 0 if all its entries are zero-length polynomials }
set is_zero (i_poly_mat M) = bool:
  all(#M, (int i): let r=M[i] in all(#r, (int j): =#r[j]) )

set upper_unitriangular_inverse (i_poly_mat P) = i_poly_mat:
  let n=#P { number of rows in matrix }, dummy_row=zero_poly_row(0)
  then Q= for :n do dummy_row od { prepare |n| rows, but leave them empty now }
  in { solve equation $P*Q=I$ for $Q$, proceeding from bottom to top }
  for i:n { reverse traversal loop with reverse accumulation -> straight value }
  ~do let Pi=P[i] { we use only this part of P during this iteration } in
    Q[i] := { computed row is stored as |Q[i]|, and contributed to result }
    (zero_poly_row(i) # poly_1) { beginning of row |Q[i]| is somewhat boring }
    ## { concatenate with more interesting newly computed part of |Q[i]| }
      for j: n-i-1 from i+1 { left to right, but computations are independent }
      do let sum=poly_0 in for k: j-i from i+1 do sum -:= Pi[k] * Q[k][j] od
      ; sum    { contribute $Q_{i,j} = - \sum_{k=i+1}^j P_{i,k}Q_{k,j}$ }
      od
  ~od

set lower_unitriangular_inverse(i_poly_mat M)=transpose(upper_unitriangular_inverse(transpose(M)))

{ compute PMP^{-1} where P is a permutation of [1,,,n]
  and M is a polynomial matrix
}
set poly_permute_basis([int] P, i_poly_mat A) = i_poly_mat: { P is permutation }
  for i:#A do let row=A[P[i]] in for j:#row do row[P[j]] od od

{ some printing functions }

{ make a printable string out of a polynomial and name of indeterminate,
  for use in other print functions }

set poly_format (i_poly v, string q)= string:
   if =v then "0"
   else
      for c@k in v
      do
         if =c then ""
         else
            let coef = if c<0 then "-" else "+" fi +
                if abs(c)=1 and k>0 then "" else int_format(abs(c)) fi
	    ,  term = if k>1 then q+"^"+int_format(k) elif k=0 then "" else q fi
	    in string: coef+term
         fi
      od.##
   fi

{ we cannot reuse |poly_format| below, as it takes a |vec| of coefficients }

{ for |int_poly| and |rat_poly| that value names the indeterminate; use it }
set format (int_poly(X,cs,)) = string:
   if =#cs then "0"
   else
      let pow(int k) = string: { print monomial X^k, possibly shortened }
          if k>1 then X+"^"+k.to_string elif k=1 then X else "" fi
   in for c@k in cs
      do case c
         then "-" + if c!=minus_1 or =k then (-c).to_string else "" fi + pow(k)
         in "" { nothing for terms with a zero coefficient }
         else "+" + if c>1 or =k then c.to_string else "" fi + pow(k)
         esac
      od.##
   fi

set format (rat_poly(X,cs,)) = string:
   if =#cs then "0"
   else ##
      for c@k in cs
      do if c.= then ""
         else
	    let (sign,ac) = if c.< then ("-",-c) else ("+",c) fi then (n,d)=%ac
	 in sign
         ## if d>1 then ac.to_string elif n>1 or k=0 then n.to_string else "" fi
         ## if k>1 then X+"^"+k.to_string elif k=1 then X else "" fi
         fi
      od
   fi


{ nice printing of a polynomial }
set printPoly (i_poly v) = void: prints(poly_format(v,"q"))
set printPoly (i_poly v,string q) = void: prints(poly_format(v,q))
{synonym}
set show(i_poly v)=void:printPoly(v)

{ M=poly_mat is a polynomial matrix; e.g.
  expr> set M= poly_mat: [[ [0,1], [0,0,1]], [[0], [1]]]
  expr> printPolyMatrix (M)
   +q +q^2
   0 +1
}

set printPolyMatrix(i_poly_mat M,int space_size,string char)= void:
  let space= " "*space_size, wd = max(for v in ##M do #poly_format(v,char) od)
  in
    for row in M
    do prints(##for v in row do space+l_adjust(wd,poly_format(v,char)) od)
    od
set printPolyMatrix(i_poly_mat M,int space_size)= void:printPolyMatrix(M,space_size,"q")
set printPolyMatrix (i_poly_mat M,string char) = void: printPolyMatrix(M,3,char)
set printPolyMatrix (i_poly_mat M) = void: printPolyMatrix(M,3)

{ this provides maybe more meaningful names for |flex_add| and friends }
set poly_plus    = +@(i_poly,i_poly) { this binding will remain exported }
set poly_minus   = -@(i_poly,i_poly) { this binding will remain exported }
set poly_product = *@(i_poly,i_poly) { this binding will remain exported }

{ restore normal vector arithmetic }
forget +@(vec,vec)
forget -@(vec,vec)
forget *@(vec,vec)
set + = fix_add@(vec,vec)
set - = fix_sub@(vec,vec)
set * = dot_product@(vec,vec)

set sgn_poly (int k) = i_poly:
  assert(@:k!=0,"taking sign of 0"); [if k.< then -1 else 1 fi]

set divide_by (int k,i_poly v) = i_poly: ratvec_as_vec(v/k)

{ whether an |i_poly| has only non-negative coefficients }
set is_non_negative = (i_poly->bool): >=@vec { same condition as "dominance" }

set top_left_square_block (i_poly_mat M,int size) = i_poly_mat:
  for row in M[:size] do row[:size] od

set vee=i_poly:[0,1]  {polynomial v}
set v_power(int k)=i_poly:vee^k
set vshow(i_poly v)=void:printPoly(v,"v")

{write f(q) as a polynomial in v^2=q}
set at_v_squared(i_poly f)=i_poly: ##for a in f do [a,0] od<|MERGE_RESOLUTION|>--- conflicted
+++ resolved
@@ -109,13 +109,8 @@
 , () { dummy }
 )
 set monic_divide (int_poly(X,P,), int_poly(,D,)) =
-<<<<<<< HEAD
    (int_poly,int_poly): { quotient, remainder unstripped: size |degree(D)| }
-   assert(#D>0 and D~[0]=1,"Not a monic divisor");
-=======
-       (int_poly,int_poly): { quotient, remainder unstripped: size |degree(D)| }
    assert(@:#D>0 and D~[0]=1,"Not a monic divisor");
->>>>>>> 4a5e6179
    let deg_D = #D-1, l_P=#P in
    if l_P<deg_D
    then ( constant_poly(int:0,X), to_int_poly(P##for :deg_D-l_P do int:0 od,X) )
