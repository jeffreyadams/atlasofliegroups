--- conflicted
+++ resolved
@@ -40,10 +40,6 @@
 {.highest weight of finite dimensional in X^* coordinates.}
 set highest_weight_finite_dimensional (Param p) = vec:
   (p.fd_only.dominant.infinitesimal_character - p.root_datum.rho).ratvec_as_vec
-
-{allow ratvec if G has split central torus}
-set highest_weight_finite_dimensional_ratvec (Param p) = ratvec:
-   (p.fd_only.dominant.infinitesimal_character - p.root_datum.rho)
 
 {allow ratvec if G has split central torus}
 set highest_weight_finite_dimensional_ratvec (Param p) = ratvec:
@@ -94,9 +90,6 @@
 in for c@p in tensor_product(rd,gamma1,gamma2)
    do let lambda_rho = p.lambda_minus_rho
    in (split_as_int(c), lower(r,lambda_rho)+upper(r,lambda_rho)+rho2 )
-<<<<<<< HEAD
-   od
-=======
    od
 
 {Finite dimensional algebraic representation with highest weight v as K-type
@@ -149,4 +142,3 @@
 
 
 
->>>>>>> 5f86208a
