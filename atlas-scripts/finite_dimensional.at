--- conflicted
+++ resolved
@@ -10,14 +10,8 @@
 
 {.whether p is finite dimensional.}
 set is_finite_dimensional (Param p) = bool:
-<<<<<<< HEAD
    #tau(p) = p.real_form.semisimple_rank
-  {let ssr = semisimple_rank(real_form(p))
-  in semisimple_rank(integrality_datum(p))=ssr and #tau(p)=ssr}
-=======
-  let ssr = semisimple_rank(real_form(p))
-  in  semisimple_rank(integrality_datum(p)) = ssr and #tau(p) = ssr
->>>>>>> 0c7e3bd9
+   { this implies the |p| has full integrality rank }
 
 {.for protecting functions intended for finite dimensional parameters only.}
 set fd_only (Param p) = Param:
