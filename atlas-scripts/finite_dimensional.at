<Weylgroup.at { dominant }

{ finite dimensional representations of G(C)}
{.whether p is finite dimensional.}
set is_finite_dimensional (Param p) = bool:
  let ssr = semisimple_rank(real_form(p))
  in semisimple_rank(integrality_datum(p))=ssr and #tau(p)=ssr

{.for protecting functions intended for finite dimensional parameters only.}
set fd_only (Param p) = Param:
  assert(is_finite_dimensional(p),"representation is infinite dimensional"); p

{.dimension of finite dimensional representation from its highest weight.}
set dimension (RootDatum rd, ratvec lambda) = int:
( let lambda_dom=dominant(rd,lambda) in
  if lambda != lambda_dom
  then prints("Warning: changed ", lambda, ", to ", lambda_dom
             , " to make it dominant")
  ;  lambda := lambda_dom
  fi
; let rho=rho(rd) in { now apply Weyl's dimension formula }
  product(for a in poscoroots(rd) do (lambda+rho)*a/(rho*a) od).rat_as_int
)

<<<<<<< HEAD
{If split torus in the center not necessarily a vec, this could
fail, leave it for now because otherwise weyl_character_formula.at
fails to load}
=======
set Weyl_dim (RootDatum rd, vec lambda) = int:
( lambda:=dominant(rd,lambda)
; let rho=rho(rd) in { now apply Weyl's dimension formula }
  for a in poscoroots(rd) do (lambda+rho)*a/(rho*a) od.product.rat_as_int
)

>>>>>>> 6870575f
{.highest weight of finite dimensional in X^* coordinates.}
set highest_weight_finite_dimensional (Param p) = vec:
   (p.fd_only.dominant.infinitesimal_character - p.root_datum.rho).ratvec_as_vec

{allow ratvec if G has split central torus}
set highest_weight_finite_dimensional_ratvec (Param p) = ratvec:
   (p.fd_only.dominant.infinitesimal_character - p.root_datum.rho)

set on_fundamental_weights (ratvec v,RootDatum rd) = vec:
   (v*simple_coroots(rd)).ratvec_as_vec

{.fundamental weight coordinates of finite dimensional parameter.}
set fundamental_weight_coordinates (Param p) = vec:
   on_fundamental_weights(highest_weight_finite_dimensional(p),root_datum(p))

{use highest_weight_finite_dimensional_ratvec to all split central torus}
{.dimension of finite dimensional parameter.}
set dimension(Param p) = int:
   dimension(root_datum(p),highest_weight_finite_dimensional_ratvec(p))


{ this function depends on a complex root datum, with half-swapping involution }
set complex_LKT (Param p) = vec:
  let dom = dominant(root_datum(p), (1+p.x.involution)*p.lambda.ratvec_as_vec)
  in lower(#dom\2,dom) { first half }

{
  some functions related to Frobenius-Schur indicator, real/quaternionic indicator,
  and sign of Hermitian form on finite dimensional representation are
  MOVED TO finite_dimensional_signature.at
}<|MERGE_RESOLUTION|>--- conflicted
+++ resolved
@@ -22,18 +22,14 @@
   product(for a in poscoroots(rd) do (lambda+rho)*a/(rho*a) od).rat_as_int
 )
 
-<<<<<<< HEAD
-{If split torus in the center not necessarily a vec, this could
-fail, leave it for now because otherwise weyl_character_formula.at
-fails to load}
-=======
 set Weyl_dim (RootDatum rd, vec lambda) = int:
 ( lambda:=dominant(rd,lambda)
 ; let rho=rho(rd) in { now apply Weyl's dimension formula }
   for a in poscoroots(rd) do (lambda+rho)*a/(rho*a) od.product.rat_as_int
 )
 
->>>>>>> 6870575f
+{ If split torus in the center not necessarily a vec, this could fail.
+  Leave it for now because otherwise weyl_character_formula.at fails to load }
 {.highest weight of finite dimensional in X^* coordinates.}
 set highest_weight_finite_dimensional (Param p) = vec:
    (p.fd_only.dominant.infinitesimal_character - p.root_datum.rho).ratvec_as_vec
