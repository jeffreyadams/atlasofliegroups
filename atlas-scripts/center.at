<basic.at { for (at least) radical_basis }
<lattice.at { for image_subspace@mat }
<ratmat.at

{ center Z and dual Z_hat of complex group or real form }
{
  dual of center of complex group (i.e. RootDatum) is
  P/X^*  (weight lattice modulo character lattice)

  dual of center of RealForm is
  Z^=(Z_c)^ x (Z_s)^
   Z_c=compact part of Z
   Z_s=vector component of Z
  (Z_s)^ is a Q-vector space
  (Z_c)^ further decomposes Z^n x (finite part)
   Z^n = dual of identity component Z_{c,0} of Z_c
   finite part = dual of (Z_c/Z_{c,0}) = two-group
  caution: (Z_{c,0},Z_s) is the identity component of the
  radical(G(C)), which is a complex torus. If there is a split factor,
  then this gives a Z/2Z in Z_f
  parametrize Z_hat as [dual of finite_part,(dual of Z_{c,0}, dual of Z_s)]
  dual of finite part: [(int d, vec v)]: v has order d
  dual of Z_{c,0}: Z-basis of X^*(Z_{c,0})
  dual of Z_s: Q-basis of dual of Z_s (Q-vector space)

  it isn't as easy to give explicit generators for the center
  the functions print_Z(RootDatum rd) and print_Z(RealForm G) give
  human-understandable descriptions
}

{ Q-basis of Lie algebra of radical of complex group; columns are coweights }
set lie_radical = (RootDatum->mat): { kernel(^simple_roots(rd)) }
  radical_basis@RootDatum { defined in basic.at (and actually a better name) }

{ semisimple_part(rd,v): the projection of v\in X^*\otimes Q onto the
  Q-span of the roots }
set semisimple_part (RootDatum rd, ratvec v) = ratvec:
  let fw= [ratvec]: fundamental_weights(rd) in
  { this would be |fw|*(v*simple_coroots(rd))| if |fw| were a rational matrix: }
  sum(rank(rd), for coord@i in v*simple_coroots(rd) do fw[i]*coord od)

{ lie_radical_part(rd,v)=projection of v\in X^*\otimes Q onto Lie coradical }
set lie_coradical_part (RootDatum rd, ratvec v) = ratvec:
  v-semisimple_part(rd,v)

{ Q-basis of Lie algebra of split part of radical; columns are coweights }
set split_radical_basis (InnerClass G) =  mat:
  kernel( ^(simple_roots(G)##(1+distinguished_involution(G))) )
{ equivalent: Q-basis of LA of split part of radical of the (complex) group }
set lie_split_radical (InnerClass G) = mat: { columns are coweights }
  image_subspace((1-^distinguished_involution(G))*lie_radical(G))

{ Q-basis of Lie algebra of compact part of radical; columns are coweights }
set compact_radical_basis (InnerClass G) =  mat:
  kernel( ^(simple_roots(G)##(1-distinguished_involution(G))) )
{ equivalent: Q-basis of LA of compact part of radical of the (complex) group }
set lie_compact_radical (InnerClass G) = mat:
  image_subspace((1+^distinguished_involution(G))*lie_radical(G))

{ Q-basis of dual of radical of complex group }
set lie_radical_hat = (RootDatum->mat): { kernel(^simple_coroots(rd)) }
  coradical_basis@RootDatum { defined in basic.at (and actually a better name) }

{ Q-basis of split part of coradical; columns are weights }
set split_coradical_basis (InnerClass G) =  mat:
  kernel( (^simple_coroots(G)) ^ {stack up} (1+distinguished_involution(G)) )
{ equivalent: Q-basis of dual of split part of radical of the (complex) group }
set lie_split_radical_hat (InnerClass G) = mat:
  image_subspace((1-distinguished_involution(G))*lie_radical_hat(G))

{ Q-basis of compact part of coradical; columns are weights }
set compact_coradical_basis (InnerClass G) =  mat:
  kernel( (^simple_coroots(G)) ^ {stack up} (1-distinguished_involution(G)) )
{ equivalent: Q-basis of dual of compact part of radical of (complex) group }
set lie_compact_radical_hat (InnerClass G) = mat:
  image_subspace((1+distinguished_involution(G))*lie_radical_hat(G))


{
  dual of center of complex group G
  return value: (semisimple_part,radical)
  semisimple_part is the center of G/radical(G)
  semisimple_part=(mat,vec)
  every entry d@j in the vec part means column j is a generator of order d
  radical=mat
    whose columns form a Q-basis of the dual of the Lie algebra of the radical
  [v1,...,vk]: basis of (R^\vee)^\perp
  where R^\vee is the coroots, and perp is taken in X^*\otimes Q
}
set Z_hat (RootDatum rd) = ((mat,vec),mat):
   let (B,v) = filter_units(adapted_basis(simple_roots(rd)))
in ( { semisimple part determined by invariant factors other than 1: }
     (B[:#v],v)
   , lie_radical(rd)
   )

{
  dual of center of real form G
  return value: (finite_part,(compact_radical,split_radical))

  finite_part=(mat,vec)
  every entry d@j in the vec part means column j is a generator of order d

  radical:
  compact_radical: mat whose columns are a basis of [(R^\vee)^\perp]^{delta}
  where R^\vee is the coroots, and perp is taken in X^*
  number of columns = number of circles in radical
  split_part: mat whose columns are a basis of [(R^\vee)^\perp]^{-delta}
  in this case perp is taken in X^*\otimes Q
  number of columns = number of R^+ factors in radical
}
set Z_hat (InnerClass G) = ((mat,vec),(mat,mat)):
   let (B,v) = filter_units(adapted_basis
                ( (1-distinguished_involution(G))##simple_roots(G) ))
in ( { finite part determined by invariant factors other than 1: }
     (B[:#v],v)
   , (lie_compact_radical_hat(G),lie_split_radical_hat(G))
   )

{ output routine for center of complex group }

set finite_center_string (mat ., vec ds) = string:
  ## for d@i in ds do if =i then "" else " x " fi + "Z/"+(d+"Z") od

set print_Z (RootDatum rd) = void:
   let ((,ds):semisimple_part,rad)=Z_hat(rd)
   then n_finite=#ds, n_rad=n_columns(rad)
in if =n_finite
  then
    if =n_rad then  prints("Center is trivial")
    else prints("Center is a connected complex torus of rank ", n_rad)
    fi
  else { n_finite !=0 }
    let finite_part= finite_center_string(semisimple_part) in
    if =n_rad
    then prints("Group is semisimple",new_line,"center=",finite_part)
    else
      prints("Split exact sequence:",new_line,"1->S->Z->Z/S->1");
      prints("S=complex torus of rank ", n_rad);
      prints("Z/S=Center(G/S)=",finite_part)
    fi
  fi

{ output routine for center of real form }
set print_Z (InnerClass G) = void:
( let ((,ds):semisimple_part,(cptrad,splitrad))=Z_hat(G)
  then n_finite = #ds
  , cpt_rank=n_columns(cptrad), split_rank=n_columns(splitrad)
  , finite_part= finite_center_string(semisimple_part)
  in
  if =(cpt_rank+split_rank) { i.e., if both are zero }
  then { group is semisimple }
    if =n_finite
    then prints("Center is trivial")
    else prints("Group is semisimple"); prints("center=", finite_part)
    fi
  else
    prints("center has ", plural(cpt_rank," circle factor"))
  ; prints("center has ", plural(split_rank," R^+ factor"))
  ; if =n_finite
    then prints("center has no finite part")
    else prints("finite part of center: ",finite_part)
    fi
  fi
)

{ elements of order 2 in the center of G(R)
  needed for  all_G_spherical_same_differential in K_highest_weight.at
  algorithm: run over 2^n elements h=(epsilon_1,...,epsilon_n)\in H
  check if delta(h)=h, i.e. (1+delta)*h has all even entries
  and alpha(h)=1 for all roots alpha
  This can, and should, be improved using some Z/2Z-vector space functions.
}
set Z_2 (RealForm G) = [vec]:
  let delta1=1+distinguished_involution(G), sr=simple_roots(G)
  in{ filter values from H(2)}
  for h in all_0_1_vecs(rank(G))
  do
    if ((h*delta1)%2).= { test (1+^delta)*h is null vector modulo 2}
      and ((h*sr)%2).= { and h evaluates even on each simple root }
    then [h]
    else []
    fi
<<<<<<< HEAD
  od.##

{-------center of a semisimple complex group ----------}

{ Return rational coweights [v_1,..., v_n] so that for $t_j=\exp(2\pi iv_j)$,
  the group elements $t_1,...,t_n$ generate the center of the complex group

  order(t_i)=denominator of the ratvec v_i

  We assume that |rd| is a semisimple root datum. The value returned more
  generally for reductive groups appears to describe the center of the group
  modulo its central torus, NOT that of the derived group (for instance for
  GL(n) it returns a trivial center). The generators are in G itself.

  Method: one can present the center as $Z(G)=P^v/X_*$, where $P^v$ is the
  (full rank) lattice of $X_*\tensor\Q$ spanned by the fundamental coweights.

  Choose fundamental coweights as basis for $P^v$, so that (old) generators of
  $X_*$ are given as columns of an integral square matrix $N$ (inverse of the
  rational matrix $M$ with the fundamental coweights as columns). In fact, since
  coordinates of a coweight $v$ with respect to the basis of fundamental
  coweights are by definition pairings of $v$ with the simple roots, $N$ is just
  the transpose of |simple_roots(rd)|. Applying |adapted_basis| to $N$ gives
  $(A,c)$ where $A$ is an invertible integral matrix, so that the sublattice
  $X_*$ is spanned by the multiples $c[i]A[i]$ of the columns of $A$. Applying
  |filter_units| discards pairs for which |c[i]=1|, as these are not needed to
  get a set of generators for the center.

  The value returned are the set of rational weights $M*(A[i])$, where the
  multiplication by $M$ transfers us back to the original $X_*$ coordinates.
  The numbers $c[i]$ are forgotten, but in fact will appear as denominators
  of the rational vectors returned, due to the way they were obtained.
}
set center(RootDatum rd) = [ratvec]:
  let (B,) = filter_units(adapted_basis(^simple_roots(rd)))
  , fcws = fundamental_coweights(rd)
  in for col in B { compute |fcws*col| }
     do sum(rank(rd), for v@i in fcws do v*col[i] od)
     od

set type_center(RootDatum rd) =[int]:
   assert(is_semisimple(rd),"Root Datum is not semisimple");
   let (,v) = filter_units(adapted_basis(^simple_roots(rd))) in { convert } v

set order_center(RootDatum rd) = int: product(type_center(rd))

set has_cyclic_center(RootDatum rd) = bool:
   is_semisimple(rd) and #type_center(rd)<=1

{ list of elements in center,  for |rd| semisimple }
set elements_of_center(RootDatum rd) = [ratvec]:
   let Z=center(rd) in
   if =#Z then [null(rank(rd))] { just the identity here }
   else let denoms= for i:#Z do let (,d)=%Z[i]  in d od
   in columns(Z.ratvecs_as_ratmat*all_words(denoms))
   fi

{ rd semisimple, map arbitrary element v of P^vee to
one of the given elements_of_center(rd):
this is the element_of_center(rd) which is equal to v mod Z^n
}
set map_to_center(RootDatum rd,ratvec v)=ratvec:
  let Z=rd.elements_of_center, v1=v%1 { compute modulo $\Z^n$ } in
  Z[first(#Z,(int i)bool: Z[i]%1=v1)]
=======
  od

>>>>>>> 020836ab

{ a matrix A lifting an element of T/Z(G)^0 to T, i.e. satisfying:
  for the quotient group Gmod of G by its central torus (with own coordinates)
    A*simple_coroots(Gmod)=simple_coroots(G)
 Gmod is semisimple so simple_coroots(Gmod) is (square and) invertible/Q
 => A=simple_coroots(G)*inverse(simple_coroots(Gmod))
 this is applied to L
}
set lift(RootDatum rd,ratvec v) = ratvec:
  let A = mod_central_torus(rd).simple_coroots
  then coords = requisition(solve(A,v)) { exress |v| in basis |columns(A)| }
  in simple_coroots(rd)*coords

<<<<<<< HEAD
{list of elements of center of derived group,
 as elements of the original group}
set elements_of_center_derived(RootDatum rd) = [ratvec]:
  let (drs,M)=derived_info(rd) in
  for v in elements_of_center(drs) do v*M od { right multiply to embed coweight }

{ dually: the fundamental group of a complex group given by a semisimple |rd| }
=======
>>>>>>> 020836ab

{ return (|mat| generators,[int] orders):
  the fundamental group is X_*/R^v, presented as a quotient of Z^n by a lattice
  the columns of |generators| represent generators of the quotient, where
  |generators[i]| has non-unit order |orders[i]| and the fundamental groups
  is the product of the cyclic groups generated by each of the generators
}
set fundamental_group (RootDatum rd) = (mat,[int]):
  assert(is_semisimple(rd),"Root Datum is not semisimple");
  let (B,c)=filter_units(adapted_basis(simple_coroots(rd))) in (B,c)

<<<<<<< HEAD
{ now generate all funcdamental group elements exhaustively }
=======
{ now generate all fundamental group elements exhaustively }
>>>>>>> 020836ab
set elements_of_fundamental_group(RootDatum rd)=
  let (gens,orders) = fundamental_group(rd) in gens*all_words(orders)

set relative_fundamental_group(RootDatum rd) = (mat,[int]):
  let (B,c)= fundamental_group(rd.mod_central_torus)
  in (B.n_rows # for v in B do ratvec_as_vec(lift(rd,v)) od,c)<|MERGE_RESOLUTION|>--- conflicted
+++ resolved
@@ -181,7 +181,6 @@
     then [h]
     else []
     fi
-<<<<<<< HEAD
   od.##
 
 {-------center of a semisimple complex group ----------}
@@ -246,10 +245,6 @@
 set map_to_center(RootDatum rd,ratvec v)=ratvec:
   let Z=rd.elements_of_center, v1=v%1 { compute modulo $\Z^n$ } in
   Z[first(#Z,(int i)bool: Z[i]%1=v1)]
-=======
-  od
-
->>>>>>> 020836ab
 
 { a matrix A lifting an element of T/Z(G)^0 to T, i.e. satisfying:
   for the quotient group Gmod of G by its central torus (with own coordinates)
@@ -263,7 +258,6 @@
   then coords = requisition(solve(A,v)) { exress |v| in basis |columns(A)| }
   in simple_coroots(rd)*coords
 
-<<<<<<< HEAD
 {list of elements of center of derived group,
  as elements of the original group}
 set elements_of_center_derived(RootDatum rd) = [ratvec]:
@@ -271,8 +265,6 @@
   for v in elements_of_center(drs) do v*M od { right multiply to embed coweight }
 
 { dually: the fundamental group of a complex group given by a semisimple |rd| }
-=======
->>>>>>> 020836ab
 
 { return (|mat| generators,[int] orders):
   the fundamental group is X_*/R^v, presented as a quotient of Z^n by a lattice
@@ -284,11 +276,7 @@
   assert(is_semisimple(rd),"Root Datum is not semisimple");
   let (B,c)=filter_units(adapted_basis(simple_coroots(rd))) in (B,c)
 
-<<<<<<< HEAD
-{ now generate all funcdamental group elements exhaustively }
-=======
 { now generate all fundamental group elements exhaustively }
->>>>>>> 020836ab
 set elements_of_fundamental_group(RootDatum rd)=
   let (gens,orders) = fundamental_group(rd) in gens*all_words(orders)
 
