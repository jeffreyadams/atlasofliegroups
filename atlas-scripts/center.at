<basic.at { for (at least) radical_basis }
<lattice.at { for image_subspace@mat }
<ratmat.at

{ center Z and dual Z_hat of complex group or real form

1) center Z=Z(G) of RootDatum:
   S=radical(G) = maximal central torus = Z(G)_0
   G_1 = G/S (mod_central_torus(G))
   1 -> S -> Z -> Z/S -> 1  (splits, not canonically)
   Z/S = Z(G_1) is finite

2) dual Z_hat of RootDatum:
   1 -> X^*(Z/S) -> X^*(Z) -> X^*(S) -> 1 (splits, not canonically)
   X^*(Z/S) = canonical torsion subgruop

3) center Z(R) of RealForm G:
   Z(R)=Z(R)_c x Z(R)_s
   Z(R)_c = maximal compact subgroup = Z(R)^delta
   Z(R)_s is isomorphic, via the exponential map, to a vector space (complex/real/rational)

4) dual Z_hat of center of RootDatum:
   Hom_cts(Z(R),C^*) = Hom_cts(Z(R)_c,S^1) x Hom_cts(Z(R)_s,C^*)
   		     = X^*(Z^delta) x Hom_cts(Z(R)_s,C^*)
   X^*(Z^delta): finitely generated abelian group, realized as quotient of lattices
   X^*(Z^delta) = X^*/[ (1-delta)X^* + R ] (R = root lattice)
   rational characters of Z(R)_s: Q-vector space
}

{ Q-basis of Lie algebra of radical of complex group; columns are coweights }
set lie_radical = (RootDatum->mat): { kernel(^simple_roots(rd)) }
  radical_basis@RootDatum { defined in basic.at (and actually a better name) }

{ semisimple_part(rd,v): the projection of v\in X^*\otimes Q onto the
  Q-span of the roots }
set semisimple_part (RootDatum rd, ratvec v) = ratvec:
  let fw= [ratvec]: fundamental_weights(rd) in
  { this would be |fw|*(v*simple_coroots(rd))| if |fw| were a rational matrix: }
  sum(rank(rd), for coord@i in v*simple_coroots(rd) do fw[i]*coord od)

{ lie_radical_part(rd,v)=projection of v\in X^*\otimes Q onto Lie coradical }
set lie_radical_part (RootDatum rd, ratvec v) = ratvec:
<<<<<<< HEAD
=======
  v-semisimple_part(rd,v)

{ lie_radical_part(rd,v)=projection of v\in X^*\otimes Q onto Lie coradical }
set lie_coradical_part (RootDatum rd, ratvec v) = ratvec:
>>>>>>> b7251186
  v-semisimple_part(rd,v)

{ Q-basis of Lie algebra of split part of radical; columns are coweights }
set split_radical_basis (InnerClass G) =  mat:
  kernel( ^(simple_roots(G)##(1+distinguished_involution(G))) )
{ equivalent: Q-basis of LA of split part of radical of the (complex) group }
set lie_split_radical (InnerClass G) = mat: { columns are coweights }
  image_subspace((1-^distinguished_involution(G))*lie_radical(G))

{ Q-basis of Lie algebra of compact part of radical; columns are coweights }
set compact_radical_basis (InnerClass G) =  mat:
  kernel( ^(simple_roots(G)##(1-distinguished_involution(G))) )
{ equivalent: Q-basis of LA of compact part of radical of the (complex) group }
set lie_compact_radical (InnerClass G) = mat:
  image_subspace((1+^distinguished_involution(G))*lie_radical(G))

{ Q-basis of dual of radical of complex group }
set lie_radical_hat = (RootDatum->mat): { kernel(^simple_coroots(rd)) }
  coradical_basis@RootDatum { defined in basic.at (and actually a better name) }

{ Q-basis of split part of coradical; columns are weights }
set split_coradical_basis (InnerClass G) =  mat:
  kernel( (^simple_coroots(G)) ^ {stack up} (1+distinguished_involution(G)) )
{ equivalent: Q-basis of dual of split part of radical of the (complex) group }
set lie_split_radical_hat (InnerClass G) = mat:
  image_subspace((1-distinguished_involution(G))*lie_radical_hat(G))

{ Q-basis of compact part of coradical; columns are weights }
set compact_coradical_basis (InnerClass G) =  mat:
  kernel( (^simple_coroots(G)) ^ {stack up} (1-distinguished_involution(G)) )
{ equivalent: Q-basis of dual of compact part of radical of (complex) group }
set lie_compact_radical_hat (InnerClass G) = mat:
  image_subspace((1+distinguished_involution(G))*lie_radical_hat(G))


{ dual of center of *semisimple* complex group G:
  Z_hat=X^*/R  (R=root lattice)
       =Z^n/R
  
  dual of center of complex group G
  1 -> X^*(Z/S) -> X^*(Z) -> X^*(S) -> 1 (splits, not canonically)
  X^*(S): radical_hat
  X^*(Z/S): semisimple_part_hat
  return value: ((mat,vec) semisimple_part_hat,mat radical_hat)
  Z_hat(G)=((M,v),N)
  1 -> S -> T -> T/S -> 1
  1 -> X^*(T/S) -> X^*(T) -> X^*(S) -> 1
  (M,v) gives the finite group X^*(Z/S) = X^*(T/S)/
   M = [g_1,...,g_k]
   g_i = vector of size rank(G)
   vec = [d_1,...,d_k]
   {g_1,...,g_k} are generators of finite group X^*(Z/S)
   d_i*g_i 
   

Z=Z(G)=center(G)
  S = radical(G) = Z(G)_0
  1 -> X^*(Z/S) -> X^*(Z) -> X^*(S) -> 1
    X^*(Z/S) = torsion subgroup of X^*(Z)
    X^*(S) = radical_hat(G)
           = {\gamma\in X^* | <gamma,alpha^\vee>=0 all \alpha\in R}
           = (R^\vee)^\perp
    X^*(Z(G/S)) = semisimple_part_hat
                = dual of center of semisimple group
		= X^*(T/S)/R  (R = root lattice, T = Cartan of G, T/S = Cartan of G/S
   semisimple_part_hat= (mat M,vec d):

   order(g_i)=d_i: i.e. d_i*g_i \in X^*(S)
   Z(G/S) \simeq \Prod \Z/d_i\Z
}
set Z_hat (RootDatum rd) = ((mat,vec),mat):
   let (B,v) = filter_units(adapted_basis(simple_roots(rd)))
   in ( { semisimple part determined by invariant factors other than 1: }
     (B[:#v],v)
   , lie_radical(rd)
   )

{
  dual of center of real form G, only depends on the inner class
  return value: (mat compact_hat, mat split_radical_hat)
  Z=Z(G) 
  Z = Z_c \times Z_R
   Z_R = vector group 
   Z_c = Z^\delta
  X^*(G) = X^*(Z_c) \times X^*(Z_R)
   X^*(Z_R) = lattice of rank split-rank of radical 

  finite_part=(mat,vec)
  every entry d@j in the vec part means column j is a generator of order d

  radical:
  compact_radical: mat whose columns are a basis of [(R^\vee)^\perp]^{delta}
  where R^\vee is the coroots, and perp is taken in X^*
  number of columns = number of circles in radical
  split_part: mat whose columns are a basis of [(R^\vee)^\perp]^{-delta}
  in this case perp is taken in X^*\otimes Q
  number of columns = number of R^+ factors in radical
}
set Z_hat (InnerClass G) = ((mat,vec),(mat,mat)):
   let (B,v) = filter_units(adapted_basis
                ( (1-distinguished_involution(G))##simple_roots(G) ))
in ( { finite part determined by invariant factors other than 1: }
     (B[:#v],v)
   , (lie_compact_radical_hat(G),lie_split_radical_hat(G))
   )

{ output routine for center of complex group }

set finite_center_string (mat ., vec ds) = string:
  ## for d@i in ds do if =i then "" else " x " fi + "Z/"+(d+"Z") od

set print_Z (RootDatum rd) = void:
   let ((,ds):semisimple_part,rad)=Z_hat(rd)
   then n_finite=#ds, n_rad=n_columns(rad)
in if =n_finite
  then
    if =n_rad then  prints("Center is trivial")
    else prints("Center is a connected complex torus of rank ", n_rad)
    fi
  else { n_finite !=0 }
    let finite_part= finite_center_string(semisimple_part) in
    if =n_rad
    then prints("Group is semisimple",new_line,"center=",finite_part)
    else
      prints("Split exact sequence:",new_line,"1->S->Z->Z/S->1");
      prints("S=complex torus of rank ", n_rad);
      prints("Z/S=Center(G/S)=",finite_part)
    fi
  fi

{ output routine for center of real form }
set print_Z (InnerClass G) = void:
( let ((,ds):semisimple_part,(cptrad,splitrad))=Z_hat(G)
  then n_finite = #ds
  , cpt_rank=n_columns(cptrad), split_rank=n_columns(splitrad)
  , finite_part= finite_center_string(semisimple_part)
  in
  if =(cpt_rank+split_rank) { i.e., if both are zero }
  then { group is semisimple }
    if =n_finite
    then prints("Center is trivial")
    else prints("Group is semisimple"); prints("center=", finite_part)
    fi
  else
    prints("center has ", plural(cpt_rank," circle factor"))
  ; prints("center has ", plural(split_rank," R^+ factor"))
  ; if =n_finite
    then prints("center has no finite part")
    else prints("finite part of center: ",finite_part)
    fi
  fi
)

{ elements of order 2 in the center of G(R)
  needed for  all_G_spherical_same_differential in K_highest_weight.at
  algorithm: run over 2^n elements h=(epsilon_1,...,epsilon_n)\in H
  check if delta(h)=h, i.e. (1+delta)*h has all even entries
  and alpha(h)=1 for all roots alpha
  This can, and should, be improved using some Z/2Z-vector space functions.
}
set Z_2 (RealForm G) = [vec]:
  let delta1=1+distinguished_involution(G), sr=simple_roots(G)
  in{ filter values from H(2)}
  for h in all_0_1_vecs(rank(G))
  do
    if ((h*delta1)%2).= { test (1+^delta)*h is null vector modulo 2}
      and ((h*sr)%2).= { and h evaluates even on each simple root }
    then [h]
    else []
    fi
  od.##

{-------center of a semisimple complex group ----------}

{ Return rational coweights [v_1,..., v_n] so that for $t_j=\exp(2\pi iv_j)$,
  the group elements $t_1,...,t_n$ generate the center of the complex group

  order(t_i)=denominator of the ratvec v_i

  In center@RootDatum the RootDatum must be semisimple or an error is
  returned. The value returned by center_torsion_quotient for a
  reductive group appears to describe the center of the group modulo
  its central torus, NOT that of the derived group (for instance for
  GL(n) it returnes a trivial center). The generators are in G itself.

  Method: one can present the center as $Z(G)=P^v/X_*$, where $P^v$ is the
  (full rank) lattice of $X_*\tensor\Q$ spanned by the fundamental coweights.

  Choose fundamental coweights as basis for $P^v$, so that (old) generators of
  $X_*$ are given as columns of an integral square matrix $N$ (inverse of the
  rational matrix $M$ with the fundamental coweights as columns). In fact, since
  coordinates of a coweight $v$ with respect to the basis of fundamental
  coweights are by definition pairings of $v$ with the simple roots, $N$ is just
  the transpose of |simple_roots(rd)|. Applying |adapted_basis| to $N$ gives
  $(A,c)$ where $A$ is an invertible integral matrix, so that the sublattice
  $X_*$ is spanned by the multiples $c[i]A[i]$ of the columns of $A$. Applying
  |filter_units| discards pairs for which |c[i]=1|, as these are not needed to
  get a set of generators for the center.

  The value returned are the set of rational weights $M*(A[i])$, where the
  multiplication by $M$ transfers us back to the original $X_*$ coordinates.
  The numbers $c[i]$ are forgotten, but in fact will appear as denominators
  of the rational vectors returned, due to the way they were obtained.
}
set center_torsion_quotient(RootDatum rd) = [ratvec]:
  let (B,) = filter_units(adapted_basis(^simple_roots(rd)))
  , fcws = fundamental_coweights(rd)
  in for col in B { compute |fcws*col| }
     do sum(rank(rd), for v@i in fcws do v*col[i] od)
     od

set center(RootDatum rd)=[ratvec]:
  assert(rd.is_semisimple,"Group is not semisimple. For non-semisimple groups use center_torsion_quotient@RootDatum");
  center_torsion_quotient(rd)

set type_center(RootDatum rd) =[int]:
   assert(is_semisimple(rd),"Root Datum is not semisimple");
   let (,v) = filter_units(adapted_basis(^simple_roots(rd))) in { convert } v

set order_center(RootDatum rd) = int: product(type_center(rd))

set has_cyclic_center(RootDatum rd) = bool:
   is_semisimple(rd) and #type_center(rd)<=1

{ list of elements in center,  for |rd| semisimple }
set elements_of_center(RootDatum rd) = [ratvec]:
   let Z=center(rd) in
   if =#Z then [null(rank(rd))] { just the identity here }
   else let denoms= for i:#Z do let (,d)=%Z[i]  in d od
   in columns(Z.ratvecs_as_ratmat*all_words(denoms))
   fi

{ rd semisimple, map arbitrary element v of P^vee to
one of the given elements_of_center(rd):
this is the element_of_center(rd) which is equal to v mod Z^n
}
set map_to_center(RootDatum rd,ratvec v)=ratvec:
  let Z=rd.elements_of_center, v1=v%1 { compute modulo $\Z^n$ } in
  Z[first(#Z,(int i)bool: Z[i]%1=v1)]

{ a matrix A lifting an element of T/Z(G)^0 to T, i.e. satisfying:
  for the quotient group Gmod of G by its central torus (with own coordinates)
    A*simple_coroots(Gmod)=simple_coroots(G)
 Gmod is semisimple so simple_coroots(Gmod) is (square and) invertible/Q
 => A=simple_coroots(G)*inverse(simple_coroots(Gmod))
 this is applied to L
}
set lift(RootDatum rd,ratvec v) = ratvec:
  let A = mod_central_torus(rd).simple_coroots
  then coords = requisition(solve(A,v)) { exress |v| in basis |columns(A)| }
  in simple_coroots(rd)*coords

{list of elements of center of derived group,
 as elements of the original group}
set elements_of_center_derived(RootDatum rd) = [ratvec]:
  let (drs,M)=derived_info(rd) in
  for v in elements_of_center(drs) do v*M od { right multiply to embed coweight }

{ dually: the fundamental group of a complex group given by a semisimple |rd| }

{ return (|mat| generators,[int] orders):
  the fundamental group is X_*/R^v, presented as a quotient of Z^n by a lattice
  the columns of |generators| represent generators of the quotient, where
  |generators[i]| has non-unit order |orders[i]| and the fundamental groups
  is the product of the cyclic groups generated by each of the generators
}
set fundamental_group (RootDatum rd) = (mat,[int]):
  assert(is_semisimple(rd),"Root Datum is not semisimple");
  let (B,c)=filter_units(adapted_basis(simple_coroots(rd))) in (B,c)

{ now generate all fundamental group elements exhaustively }
set elements_of_fundamental_group(RootDatum rd)=
  let (gens,orders) = fundamental_group(rd) in gens*all_words(orders)

set relative_fundamental_group(RootDatum rd) = (mat,[int]):
  let (B,c)= fundamental_group(rd.mod_central_torus)
  in (B.n_rows # for v in B do ratvec_as_vec(lift(rd,v)) od,c)<|MERGE_RESOLUTION|>--- conflicted
+++ resolved
@@ -40,13 +40,10 @@
 
 { lie_radical_part(rd,v)=projection of v\in X^*\otimes Q onto Lie coradical }
 set lie_radical_part (RootDatum rd, ratvec v) = ratvec:
-<<<<<<< HEAD
-=======
   v-semisimple_part(rd,v)
 
 { lie_radical_part(rd,v)=projection of v\in X^*\otimes Q onto Lie coradical }
 set lie_coradical_part (RootDatum rd, ratvec v) = ratvec:
->>>>>>> b7251186
   v-semisimple_part(rd,v)
 
 { Q-basis of Lie algebra of split part of radical; columns are coweights }
