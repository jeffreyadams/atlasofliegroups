<basic.at
<sort.at { for |sort@[int]| }
<group_operations.at {for is_abelian@RootDatum}
<simple_factors.at { for |simple_factors@RootDatum| }
{ Functions for computing with Weyl group elements }

set sgn(WeylElt w)=int:(-1)^length(w)

set length ((RootDatum,mat) rd_M) = int: W_elt(rd_M).length

{ whether multiplication by simple reflection lengthens or shortens M }
set lengthens (RootDatum rd, mat M, int s) = bool: { for right multiplication }
  rd.is_positive_root(M*root(rd,s))
set lengthens (RootDatum rd, int s, mat M) = bool: { for left multiplication }
  rd.is_positive_coroot(coroot(rd,s)*M)

{ write given root (assumed positive) as |w*beta| with |beta| simple }
set from_simple (RootDatum rd, vec alpha) = (WeylElt,vec):
  let r = semisimple_rank(rd)
  then ww = { simple reflections done left-to-right, so back is right-to-left }
    while { first find index that will make alpha shorter, which should exist }
      let i = first( r, (int i):(coroot(rd,i)*alpha).> ) in
      assert(i.>=,"Not a positive root")  { some descent must be found }
    ; alpha != root(rd,i) { this is the condition of the outer while! }
    do alpha := W_gen(rd,i)*alpha; i
    od
  in (W_elt(rd,ww),alpha)

set root_reflection (RootDatum rd, vec alpha) = WeylElt:
  let (w,beta) = from_simple(rd,alpha) in w*W_gen(rd,root_index(rd,beta))*/w

{			--- cross action ---				}


set cross (WeylElt w,KGBElt x) = KGBElt:
  assert(w.root_datum=x.root_datum);
  for s in w.word ~do x:=cross(s,x) od; x
set cross (KGBElt x,WeylElt w) = KGBElt:
  assert(w.root_datum=x.root_datum);
  for s in w.word do x:=cross(s,x) od; x
set cross (WeylElt w,Param p) = Param:
  assert(w.root_datum=p.integrality_datum);
  for s in w.word ~do p:=cross(s,p) od; p
set cross (Param p,WeylElt w) = Param:
  assert(w.root_datum=p.integrality_datum);
  for s in w.word do p:=cross(s,p) od; p

{		--- translating to dominant gamma ---			}


{ |gamma| is integrally dominant, need to add a sum of roots to it to make it
  dominant; this does not change the integral Weyl chamber of |gamma|,
  so when acting on parameters it is another parameter with the same types of
  roots, generating an isomorphic block
  this algorithm is crude: it adds a big enough multiple of |2*rho(rd)|
}
set make_dominant_using_roots (RootDatum rd, ratvec gamma) = (ratvec,vec):
  let diff = two_rho(rd) * { minimal scalar>=0 making |gamma+diff| dominant: }
    -min(0)(gamma*simple_coroots(rd)\2)
  in (gamma+diff,diff)

set make_dominant_using_roots (RootDatum rd, vec v) = (vec{dom},vec{shift}):
  let (w,shift) = make_dominant_using_roots(rd,v) in (w\1,shift)

{ assume infinitesimal character |gamma| of |p| is integrally dominant
  translate by sum of roots to make it dominant
  return (new parameter, sum of roots)
}
set translate_to_dominant (Param p) = (Param{dom},vec{shift}):
  let (x,lambda_rho,gamma) = %p
  then  (new_gamma,shift) = make_dominant_using_roots(root_datum(p),gamma)
  in (param(x,lambda_rho+shift,new_gamma),shift)

{      ---------- integrally dominant functions -------------		}

set integrally_from_dominant ((RootDatum,ratvec)(,v):rd_v) = (WeylElt,ratvec):
  from_dominant(integrality_datum(rd_v),v)
set integrally_dominant ((RootDatum,ratvec)(,v):rd_v) = ratvec:
  dominant(integrality_datum(rd_v),v)

{ a W-invariant form on X^* (or its rational span) }

{ Each coroot alpha^v defines defines a rank-1 bilinear form on X^* by
  multiplying its evaluations at a pair of weights. Since alpha^v and -\alpha^v
  give the same form, summing over all positive coroots gives a W-invariant
  form, whose radical is the coradical of the root datum. In formula
  $$
    (\mu,\nu)=\sum_{\alpha^v\in\Delta^{\vee+}} <\alpha^v,\mu><\alpha^v\nu>
  $$
  The summation is conveniently done by multiplying a wide matrix M by ^M
}
set invariant_form_matrix (RootDatum rd) = mat: let M=poscoroots(rd) in M*^M
set invariant_form (RootDatum rd) = (ratvec,ratvec->rat):
  let A = rd.invariant_form_matrix in (ratvec v, ratvec w) rat: v*A*w

set nondegenerate_invariant_form (RootDatum rd) = (ratvec,ratvec->rat):
  let A = rd.invariant_form_matrix + (let M=radical_basis(rd) in M*^M)
  in (ratvec v, ratvec w) rat: v*A*w

{ a W-invariant form on X_*\otimes Q; not directly related to invariant_form }
set co_invariant_form_matrix (RootDatum rd) =mat: let M=posroots(rd) in M*^M
set co_invariant_form (RootDatum rd) = (ratvec,ratvec->rat):
  let A = rd.co_invariant_form_matrix in (ratvec v, ratvec w) rat: v*A*w

set is_elliptic (WeylElt w) = bool:
  =#eigen_lattice(matrix(w),1) { |eigen_lattice| empty means no eigenvalue 1 }

{ elliptic in the derived group }
set is_relatively_elliptic (WeylElt w) = bool:
  #eigen_lattice(matrix(w),1) = w.root_datum.central_torus_rank

{ use complex cross actions to find a KGBElt x0 in a fiber with no C- roots
  by descending through complex descents until none are left
  return (w,x0) where x=cross(w,x0)
}
set from_no_Cminus (KGBElt x) = (WeylElt,KGBElt):
  let rd=x.root_datum then w=id_W(rd), r=rd.semisimple_rank in
  while let s = last(r, (int i)bool: =status(i,x) { complex descent } ) in s.>=
  do w:=w#s; x:=cross(s,x) od; (w,x)

set from_no_Cplus (KGBElt x) = (WeylElt,KGBElt):
  let rd=x.root_datum then w=id_W(rd), r=rd.semisimple_rank in
  while let s = last(r, (int i)bool: status(i,x)=4 { complex ascent } ) in s.>=
  do w:=w#s; x:=cross(s,x) od; (w,x)

{ the same for parameters }
set from_no_Cminus (Param p) = (WeylElt, Param):
  let (w,x0)=from_no_Cminus(p.x) then w1=w.inverse
  in (w,parameter(x0,w1*p.lambda,w1*p.nu))

set from_no_Cplus (Param p) = (WeylElt, Param):
  let (w,x0)=from_no_Cplus(p.x) then w1=w.inverse
  in (w,parameter(x0,w1*p.lambda,w1*p.nu))

set from_dlambda_dom(Param p) = (WeylElt, Param):
<<<<<<< HEAD
    let (w,) = from_dominant(p.root_datum, p.d_lambda)
    then winv = w.inverse
    in (w,parameter(cross(winv,p.x), winv*p.lambda, winv*p.nu))

set from_nu_dom(Param p) = (WeylElt, Param):
    let (w,) = from_dominant(p.root_datum, p.nu)
    then winv = w.inverse
    in (w,parameter(cross(winv,p.x), winv*p.lambda, winv*p.nu))
=======
let (w,) = from_dominant(p.root_datum, p.d_lambda)
then winv = w.inverse
in (w,parameter(cross(winv,p.x), winv*p.lambda, winv*p.nu))
>>>>>>> ffecec59

set to_no_Cminus (KGBElt x) = KGBElt: let (,y)=from_no_Cminus(x) in y
set to_no_Cplus (KGBElt x) = KGBElt:  let (,y)=from_no_Cplus(x) in y
set to_no_Cminus (Param p) = Param: let (,q)=from_no_Cminus(p) in q
set to_no_Cplus (Param p) = Param:  let (,q)=from_no_Cplus(p) in q

{action of invertible matrix on RootDatum}
set *(mat M,RootDatum rd)=RootDatum:
root_datum(M*simple_roots(rd)
	  ,^inverse(M)*simple_coroots(rd)
	  ,rd.prefers_coroots)

set *(WeylElt w,RootDatum rd)=RootDatum:matrix(w)*rd

{  order of the Weyl group }
set labels_simple ((string,int)simple_type) = [int]:
   highest_root(Lie_type(simple_type).adjoint)

set labels_simple (LieType lt) = [int]:
  assert(lt.derived_is_simple,"Derived Root Datum is not simple");
  labels_simple(lt.simple_factors[0])

set labels (RootDatum rd) = [int]:
  let (lt,map)= rd.Cartan_matrix.Cartan_matrix_type
  , result = for :rd.semisimple_rank do 0 od, offset=0
  in for (,rank):pair in lt.simple_factors
     do for l@i in labels_simple(pair) do result[map[i+offset]]:=l od
     ;  offset +:=rank
     od; result

set order_W_simple ((string,int)(,rank):pair) = int:
  fac(rank)*product(labels_simple(pair))*det(Lie_type(pair).Cartan_matrix)

set order_W_simple (LieType lt) = int:
  assert(lt.derived_is_simple,"Derived Root Datum is not simple");
{ magic formula for the order of the Weyl group for a simple Lie type: }
  order_W_simple(lt.simple_factors[0])

set order_W (LieType lt) = int:
  for pair in lt.simple_factors do order_W_simple(pair) od.product
set order_W (RootDatum rd) = int: order_W(Lie_type(rd))

{ factor w into elements for subgroups of W(rd) for simple factors of rd }
set factor (WeylElt w) = [WeylElt]:
  let rd=w.root_datum then (type,map)=Cartan_matrix_type(rd.Cartan_matrix)
  then codes = simple_factors(type)
   , offset=0 { rank within |type| already seen in loop below }
in for (,rank):code in codes { traverse the simple factors }
   do let range = map[offset:offset+rank].sort { index range for this factor }
      then test = is_member_sorted(range)
      then factor_word = for s in w.word do if test(s) then [s] else [] fi od.##
   in W_elt(rd,factor_word)
   next offset +:= rank
   od

{w in rd.W, factor_strong(w)=[w_1,...,w_n]:
 w_i is in very_simple_factor(rd)[i]
 these are distinct root data and not directly related
}
set factor_strong(WeylElt w)=[WeylElt]:
if w.root_datum.is_abelian then [w] else
let sf=simple_factors(w.root_datum) {derived group of each factor is simple} then
factors_w=w.factor  {[w_1,...,w_n]: w_i \in W(rd) } in
for i:#sf do
 let sub=sf[i]  {same rank as rd, derived group is simple} then
 sub_d=sub.derived {simple}  then
 x=W_elt(sub,factors_w[i].matrix)  {matrix of size rank(rd)} in
 W_elt(sub_d,x.word)   {corresponding WeylElt of actual simple factor}
od
fi

set char_poly (WeylElt w) = vec: char_poly(matrix(w))

{    Coxeter element    }

{. Coxeter element of W .}
set coxeter_element (RootDatum rd) = WeylElt: W_elt(rd,all_simples(rd))

{. Coxeter number .}
set coxeter_number_simple (RootDatum rd) = int:
assert(rd.derived.is_simple,"derived RootDatum is not simple");
  rat_as_int(highest_root(rd)*rho_check(rd)+1)

set coxeter_number(RootDatum rd)=int: sum(for f in rd.simple_factors do f.coxeter_number_simple od)

{. torus element representing the Coxeter Weyl group element .}
set coxeter_torus_element (RootDatum rd) = ratvec:
  rho_check(rd)/coxeter_number(rd)

{lift Weyl group element to simply connected group}
set lift_sc(WeylElt w)=W_elt(w.root_datum.simply_connected,w.word)

{Weyl group element of a KGB element}

set w(KGBElt x)=W_elt(x.real_form,x.involution*x.real_form.distinguished_involution)
set w(Param p)=p.x.w

{need invariant_form to (easily) determine if a root is short/long}

set is_long(RootDatum rd,vec alpha) = bool:
   assert(is_root(rd,alpha),"not a root");
   let L=simple_factor(rd,alpha)
   then f = (ratvec,ratvec->rat): invariant_form(L)
   , beta=highest_root(L)
   in f(alpha,alpha)=f(beta,beta)

set is_short(RootDatum rd,vec alpha)=bool: not is_long(rd,alpha)

set root_lengths(RootDatum rd)=void:
let rv="" in
for alpha in rd.simple_roots do if is_short(rd,alpha) then rv+:="S"
else rv+:="L" fi od;prints(rv)
<|MERGE_RESOLUTION|>--- conflicted
+++ resolved
@@ -133,7 +133,6 @@
   in (w,parameter(x0,w1*p.lambda,w1*p.nu))
 
 set from_dlambda_dom(Param p) = (WeylElt, Param):
-<<<<<<< HEAD
     let (w,) = from_dominant(p.root_datum, p.d_lambda)
     then winv = w.inverse
     in (w,parameter(cross(winv,p.x), winv*p.lambda, winv*p.nu))
@@ -142,11 +141,6 @@
     let (w,) = from_dominant(p.root_datum, p.nu)
     then winv = w.inverse
     in (w,parameter(cross(winv,p.x), winv*p.lambda, winv*p.nu))
-=======
-let (w,) = from_dominant(p.root_datum, p.d_lambda)
-then winv = w.inverse
-in (w,parameter(cross(winv,p.x), winv*p.lambda, winv*p.nu))
->>>>>>> ffecec59
 
 set to_no_Cminus (KGBElt x) = KGBElt: let (,y)=from_no_Cminus(x) in y
 set to_no_Cplus (KGBElt x) = KGBElt:  let (,y)=from_no_Cplus(x) in y
