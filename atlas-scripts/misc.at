--- conflicted
+++ resolved
@@ -66,14 +66,6 @@
 set generate_all_binary = (int->[vec]): all_0_1_vecs@int
 
 {generate all subsets of a set of integers}
-<<<<<<< HEAD
-set generate_all_subsets ([int] S) = [[int]]:
-  let rec_fun g (int k) = [[int]]: { subsets of first k elements of S }
-    if =k then [[]] { one empty subset of the empty set }
-    else let subs = g(k-1), last=S[k-1] in subs ## for s in subs do s#last od
-    fi
-  in g(#S)
-=======
 set generate_all_subsets = ([int]->[[int]]): power_set@[int]
 
 {generate all subsets of a set of vectors}
@@ -87,27 +79,6 @@
 {A is a proper subset of B}
 set is_proper_subset(vec A,vec B)=bool:
    let a=A.to_bitset, b=B.to_bitset in bitwise_subset(a,b) and a!=b
-
-{complement of A in B}
-set complement([Param] A,[Param] B)=[Param]:
-##for p in B do if find(A,p)=-1 then [p] else [] fi od
->>>>>>> 59695c70
-
-{generate all subsets of a set of vectors}
-set generate_all_subsets([vec] S) = [[vec]]:
-    for A in generate_all_subsets(for i:#S do i od) do for i in A do S[i] od od
-
-{all 2^n subsets of a set of rational vectors}
-set generate_all_subsets([ratvec] S) = [[ratvec]]:
-    for A in generate_all_subsets(for i:#S do i od) do for i in A do S[i] od od
-
-{A is a subset of B}
-set is_subset([int] A,[int] B)=bool:
-all(for a in A do find (B,a)!=-1 od)
-
-{A is a proper subset of B}
-set is_proper_subset([int] A,[int] B)=bool:
-is_subset(A,B) and #A<#B
 
 {complement of A in B}
 set complement([Param] A,[Param] B)=[Param]:
