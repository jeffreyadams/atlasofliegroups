--- conflicted
+++ resolved
@@ -101,7 +101,6 @@
 {. Cartesian product (#heights[0])*(#heights[1])*...*(heights~[0]) .}
 set rec_fun box([int] heights) = [[int]]: all_words(heights) { converted }
 
-<<<<<<< HEAD
 set flatten = ## @ [[int]]
 
 {delete trailing zeros, a.k.a. |strip_to_partition| from combinatorics.at }
@@ -142,18 +141,20 @@
  alpha<0: height(alpha)=height(-alpha)(
 }
 set height(RootDatum rd,vec alpha)=int:
-assert(is_root(rd,alpha),"not a root");
-abs(rat_as_int(rho_check(rd)*alpha))
+  assert(is_root(rd,alpha),"not a root");
+  abs(half(two_rho_check(rd)*alpha))
 set height(RootDatum rd)=(vec->int):(vec alpha):height(rd,alpha)
 
 {list roots of given height}
-set roots_of_height(RootDatum rd,int height)=[vec]:
-## for alpha in roots(rd) do if height(rd,alpha)=height then [alpha] else [] fi od
-
-set max_height(RootDatum rd)=int:max(for alpha in rd.roots do height(rd,alpha) od)
+set roots_of_height(RootDatum rd,int height) = [vec]:
+  for alpha in roots(rd) if height(rd,alpha)=height do alpha fi od
+
+set max_height(RootDatum rd) = int:
+  max(0)(for alpha in rd.posroots do height(rd,alpha) od)
 
 {all roots, sorted by height}
-set roots_by_height(RootDatum rd)=[[vec]]:for i:max_height(rd) do roots_of_height(rd,i) od
+set roots_by_height(RootDatum rd) = [[vec]]:
+  for i:max_height(rd) do roots_of_height(rd,i) od
 
 {return (p,q) where
 alpha+p\beta is a root (maximal such p)
@@ -196,7 +197,4 @@
 set simple_root_summand(RootDatum rd,vec alpha)=vec:
 if is_posroot(rd,alpha) then
 let i=first(for i:ss_rank(rd) do alpha*simple_coroots(rd)[i]>0 od) in simple_roots(rd)[i] else
-let i=first(for i:ss_rank(rd) do alpha*simple_coroots(rd)[i]<0 od) in -simple_roots(rd)[i] fi
-=======
-set flatten = ## @ [[int]]
->>>>>>> 1994087e
+let i=first(for i:ss_rank(rd) do alpha*simple_coroots(rd)[i]<0 od) in -simple_roots(rd)[i] fi