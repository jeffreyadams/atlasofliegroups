--- conflicted
+++ resolved
@@ -9,12 +9,8 @@
   [ComplexNilpotent] orbits,
   (ComplexNilpotent->ComplexNilpotent) dual_map,
   (ComplexNilpotent->ComplexNilpotent) dual_map_i,
-<<<<<<< HEAD
-  (ComplexNilpotent->int) springer
-=======
   (ComplexNilpotent->int) springer,
   [int] fake_degrees
->>>>>>> 23202305
   )]
 
 set root_datum(SpringerTable st)=RootDatum: st.ct.root_datum
