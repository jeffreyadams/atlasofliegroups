--- conflicted
+++ resolved
@@ -1,10 +1,6 @@
 <basic.at
-<<<<<<< HEAD
-<combinatorics.at { for |Partition| type, partition generators, dominance order }
-<nilpotent_orbits.at
-=======
 <combinatorics.at { for |Partition| type, |partitions|, and realted stuff }
->>>>>>> eba75bb2
+<nilpotent_orbits.at { for |ComplexNilpotent| and |dim_nilpotent| }
 
 { (complex) nilpotent orbits for simple classical groups,
   classical groups: SL(n), GL(n), Sp(2n), SO(n),
@@ -97,12 +93,7 @@
   orbits[j] contained in the closure of orbits[i]
 }
 set closures([Partition] orbits) = [[int]]:
-<<<<<<< HEAD
-(  {pre-sort}
-   orbits:=for P in orbits do reverse_sort(P) od
-=======
 (  orbits := {pre-sort:} for P in orbits do sort_to_partition(P) od
->>>>>>> eba75bb2
 ;  for P@i in orbits
    do for orb@j in orbits
       if j!=i and leq_dominance_order_partitions_presorted(orb,P)
@@ -115,16 +106,10 @@
   the more general version in nilpotent_orbits_exceptional handles the
   simple exceptional case also }
 set nilpotent_lambdas_classical (RootDatum rd) = [ratvec]:
-<<<<<<< HEAD
-    for lambda in nilpotent_orbit_ss_elements(dual(rd)) do lambda/2 od
+    for lambda in nilpotent_orbit_semisimple_elements(dual(rd)) do lambda/2 od
 
 set complex_nilpotent_from_partition(RootDatum rd, Partition p)=
 ComplexNilpotent:(rd,(),semisimple_element(rd,p))
 
 set dim_nilpotent_partition(RootDatum rd,Partition p)=
-dim_nilpotent(complex_nilpotent_from_partition(rd,p))
-=======
-    for lambda in nilpotent_orbit_semisimple_elements(dual(rd)) do lambda/2 od
-
-{ omit definitions involving |ComplexNilpotent| from nilpotent_orbits.at here }
->>>>>>> eba75bb2
+dim_nilpotent(complex_nilpotent_from_partition(rd,p))