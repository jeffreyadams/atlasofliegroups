--- conflicted
+++ resolved
@@ -3,7 +3,7 @@
 <W_characters.at {for is_dominant}
 <center.at
 
-{ ComplexNilpotent: (RootD	atum rd,vec H)
+{ ComplexNilpotent: (RootDatum rd,vec H)
   where [H,X,Y] is a Lie triple, H\in X_*, and orbit=G.X
   H must satisfy <alpha,H>=0,1,2 for all simple roots,
   in particular is_dominant(H,rd) should hold
@@ -315,9 +315,6 @@
   for index in inv_standardisation(for x in v do f(x) od) do v[index] od
 
 set sort_by_dimension = ([ComplexNilpotent]->[ComplexNilpotent]):
-<<<<<<< HEAD
-sort_by((ComplexNilpotent O) int: dim_nilpotent(O)) 
-=======
 sort_by((ComplexNilpotent O) int: dim_nilpotent(O))
 
 {a real nilpotent orbit is a pair ([int] H,KGBElt x)
@@ -528,5 +525,4 @@
 set real_nilpotent_orbits(RealForm G)=[(vec,KGBElt)]:
    let list=all_H_nd(G) in
    ##for H in list do let kgbs=real_nilpotent_orbit_KGBs(G,H) in
-   for x in kgbs do (H,x) od od
->>>>>>> 1b85a109
+   for x in kgbs do (H,x) od od