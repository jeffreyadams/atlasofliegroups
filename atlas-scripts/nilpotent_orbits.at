--- conflicted
+++ resolved
@@ -1,3 +1,4 @@
+
 <combinatorics.at { for |even_places@[int] }
 <parabolics.at { for |Levi@Parabolic|, |parabolic_by_cwt@(ratvec,KGBElt)| }
 <parameters.at { for |parameter@(KGBElt,KGBElt,ratvec)| }
@@ -147,19 +148,15 @@
 
 {. Choose the H among the candidates which correspond to distinguished
    nilpotent orbits. .}
-<<<<<<< HEAD
 set distinguished_Hs_definition (RootDatum rd_L) = [vec]:
    let S_weight([int] S) = ratvec: {twice sum of fundamental coweights for S}
       sum(rd_L.rank, for k in S do fundamental_coweight(rd_L,k) od)*2
-   then H_candidates = [ratvec]:
-       for S in power_set(#rd_L.semisimple_rank) do S_weight(S) od
-in for H in H_candidates
-    do if dim_eigenspace(rd_L,H,2) =
-          dim_eigenspace(rd_L,H,0)-central_torus_rank(rd_L)
-       then [ratvec_as_vec(H)]
-       else []
-       fi
-    od.##
+in for H in  for S in power_set(#rd_L.semisimple_rank) do S_weight(S) od
+      if dim_eigenspace(rd_L,H,2) =
+         dim_eigenspace(rd_L,H,0)+semisimple_rank(rd_L)-rank(rd_L)
+      do ratvec_as_vec(H)
+      fi
+   od
 
 { in order to implement the effect of |distinguished_Hs_definition| more
   efficiently, each of the |H_candidates| can be represented by |v=H/2|, so that
@@ -193,43 +190,21 @@
 set distinguished_H_dom (RootDatum rd, RootDatum rd_L) = [vec]:
    for H in distinguished_Hs(rd_L) do dominant(H,rd) od
 
-=======
-set distinguished_H (RootDatum rd_L) = [vec]:
-   for H in H_candidates(rd_L)
-      if dim_eigenspace(rd_L,H,2) =
-         dim_eigenspace(rd_L,H,0)+semisimple_rank(rd_L)-rank(rd_L)
-      do ratvec_as_vec(H)
-      fi
-   od
->>>>>>> 5d2f1b6f
 
 {. Given a Root Datum rd for a complex group G, list the neutral elements
    (dominant for G) corresponding to the complex nilpotent orbits. .}
 set all_H (RootDatum rd) = [vec]:
-<<<<<<< HEAD
- ##for S in standard_Levi_conjugacy_representatives(rd)
-   do for H in distinguished_Hs(Levi_datum(rd,S)) do dominant(H,rd) od
-=======
    for S in standard_Levi_conjugacy_representatives(rd)
-      for H in distinguished_H(Levi_datum(rd,S)) do dominant(H,rd) od
->>>>>>> 5d2f1b6f
+      for H in distinguished_Hs(Levi_datum(rd,S)) do dominant(H,rd) od
    od
 
 {. As previous function, except the coweights H are given as sums of fundamental
    weights for the standard (Bala-Carter) Levi M in which the orbit is
-<<<<<<< HEAD
-   distinguished, rather than as dominant coweights for |rd|. .}
-set all_H_nd (RootDatum rd) = [vec]: { nd stands for non-dominant }
- ##for S in standard_Levi_conjugacy_representatives(rd)
-   do distinguished_Hs(Levi_datum(rd,S))
-   od
-=======
    distinguished. This is the conjugate of H used for further calculation. .}
 set all_H_nd (RootDatum rd) = [vec]:
    for S in standard_Levi_conjugacy_representatives(rd)
-   do distinguished_H(Levi_datum(rd,S))
+   do distinguished_Hs(Levi_datum(rd,S))
    od.##
->>>>>>> 5d2f1b6f
 
 {. List all (complex) nilpotent orbits(with H dominant) for a complex group. .}
 set nilpotent_orbits (RootDatum rd) = [ComplexNilpotent]:
@@ -291,22 +266,15 @@
    then u_p=columns_with(is_noncompact(x),nilrad_roots(P))
    , rho_L = rho(P.Levi)
    , theta_1 = involution(x)-1
-<<<<<<< HEAD
-in for H in all_H(P.real_form.root_datum)
-   do
-=======
    in { prints("u_p:", u_p); }
-   for H in all_H(P.real_form)
->>>>>>> 5d2f1b6f
+   for H in all_H(P.root_datum)
       if =H*theta_1 and =H*rho_L and >H*u_p { all its entries >0 }
       do let level_two_roots = columns_with((vec alpha): H*alpha=2, u_p ) in
          (H,level_two_roots)
       fi
-   od.##
+   od
 end
 
-<<<<<<< HEAD
-=======
 set max_only ([vec,mat] arg) = [vec,mat]:
    if >#arg else [(null(0),null(0,0))] { one cannot pick a bald chicken }
    then
@@ -315,7 +283,6 @@
    fi
 
 
->>>>>>> 5d2f1b6f
 { containment order }
 set <= ([int] a,[int] b) = bool:
    let test = is_member(b) in all(#a,(int i)bool: test(a[i]) )
@@ -372,17 +339,8 @@
 { the first version isn't necessary, just use the second }
 { because element(B,i) returns (x,y), so this makes is_Aq(element(B,i)) work: }
 { set is_Aq(KGBElt x,KGBElt y) = is_Aq(parameter(x,y,choose_gamma(x,y))) }
-<<<<<<< HEAD
-set is_Aq ((KGBElt x,KGBElt y)) = bool:
+set is_Aq (KGBElt x,KGBElt y) = bool:
    is_coh_ind_from_finite_dimensional(parameter(x,y,choose_gamma(x,y)))
-=======
-set is_Aq ((KGBElt x,KGBElt y)) = bool: is_Aq(parameter(x,y,choose_gamma(x,y)))
-
-{ compute all Aq's for G as [int], (coming from principal block) }
-set Blocku (RealForm G) = [int]:
-   let B=principal_block(G) in
-   for i:#B if is_Aq(element(B,i)) do i fi od
->>>>>>> 5d2f1b6f
 
 set is_Aq_cell (Block B,[int] C) = bool:
    any(#C,(int i)bool: is_Aq(element(B,C[i])))
@@ -399,20 +357,15 @@
    Aq_cells(principal_block(G),cells)
 
 
-<<<<<<< HEAD
 {				Real nilpotents
 
   |set_type RealNilpotent = (vec H, KGBElt x, void .)| defined above
 
-=======
-{ |set_type RealNilpotent = (vec H, KGBElt x, void .)| defined above
-tau_invariants(B)
->>>>>>> 5d2f1b6f
   A real nilpotent orbit is determined by a coweight H and a KGBElt x
   where x should be in the distinguished fiber, and H\in X_* is the semisimple
   element of a Lie triple.
   It is required that \theta_x(H)=H
- tau_invariants(B) set q=parabolic_by_cwt(x,H), then
+  set q=parabolic_by_cwt(x,H), then
   orbit=induced from trivial orbit of Levi factor, equivalently
        =associated variety of A_q(lambda)
 
@@ -512,12 +465,7 @@
             od.sum
       in if dimension(K_0(Levi_of_orbit(real_nilpotent(H,x_M))))
            =dim_center+number_roots
-<<<<<<< HEAD
-         then [KGB_elt(G,x_M)]
-         else []
-=======
          do embed_KGB(x_M,G)
->>>>>>> 5d2f1b6f
          fi
       fi
    od.##
@@ -576,12 +524,7 @@
 set real_nilpotent_orbits (RealForm G) = [RealNilpotent]:
    for H in all_H_nd(G)
    do let K=dominant(H,root_datum(G))
-<<<<<<< HEAD
-      ,  kgps=real_nilpotent_orbit_KGPs(G,H)
-   in for P in kgps do real_nilpotent(K,x_min(P)) od
-=======
    in for P in real_nilpotent_orbit_KGPs(G,H) do real_nilpotent(K,x_min(P)) od
->>>>>>> 5d2f1b6f
    od.##.sort_by_dimension
 
 set number_real_nilpotent_orbits (RealForm G) = int: #G.real_nilpotent_orbits
@@ -617,15 +560,14 @@
 .}
 set Levis_with_distinguished_orbit (RealNilpotent (H,x,):O) =
        [(vec,KGBElt),RealForm]:
-<<<<<<< HEAD
-   let G=x.real_form then (S,K)=Levi_of_H(H,G.root_datum)
-in for (M,xes) in for M in viable_Levis(G,S) do (M,test_real_orbit(G,K,M,S)) od
-   do for y in xes
-      do if is_conjugate_orbit(O,real_nilpotent(K,y)) then [((K,y),M)]
-         else []
-         fi
-      od.##
-   od.##
+   let G=x.real_form then (S,K)=Levi_of_H(H,G.root_datum) in
+   for M in viable_Levis(G,S)
+      for y in test_real_orbit(G,K,M,S)
+         if is_conjugate_orbit(O,real_nilpotent(K,y))
+         do ((K,y),M)
+	 fi
+      od
+   od
 
 set find_vec (vec H, [vec] m) = int:
    first(#m, (int i)bool: m[i]=H)
@@ -984,17 +926,16 @@
 }
 set component_representatives(ComplexNilpotent orbit) = [RootDatum,ratvec]:
 let (,,pairs)=orbit.component_datum in
- ##for (L,ratvecs) in pairs do
-    for v in ratvecs do (L,v)
-    od
-   od
+   for (L,ratvecs) in pairs for v in ratvecs
+   do (L,v)
+   od od
 
 set component_representatives_plus(ComplexNilpotent orbit) =
       [(RootDatum,vec,ratvec)]:
 let (,,triples)=orbit.component_datum_plus in
- ##for (M,v,ratvecs) in triples do
-    for w in ratvecs do (M,v,w) od
-   od
+   for (M,v,ratvecs) in triples for w in ratvecs
+   do (M,v,w)
+   od od
 
 set conjugacy_class_orders(ComplexNilpotent O) = [int]: O.component_datum.orders
 set number_conjugacy_classes_component_group(ComplexNilpotent O) = int:
@@ -1172,14 +1113,4 @@
    non_even_orbits(rd.dual_orbits)
 
 set twist(mat delta,ComplexNilpotent O) = ComplexNilpotent:
-  complex_nilpotent(O.root_datum,O.H*delta)  {O.H\in X_*, delta acts on right}
-=======
-   let G=x.real_form then (S,K)=Levi_of_H(H,G.root_datum) in
-   for M in viable_Levis(G,S)
-      for y in test_real_orbit(G,K,M,S)
-         if is_conjugate_orbit(O,real_nilpotent(K,y))
-         do ((K,y),M)
-	 fi
-      od
-   od
->>>>>>> 5d2f1b6f
+  complex_nilpotent(O.root_datum,O.H*delta)  {O.H\in X_*, delta acts on right}