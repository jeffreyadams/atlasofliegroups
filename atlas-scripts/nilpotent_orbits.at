--- conflicted
+++ resolved
@@ -659,11 +659,7 @@
 set d_L (RootDatum rd,[int] L)=int: let r=semisimple_rank(rd)
    in if #L=0 then 0 else
    if max(L)<r then 1 else
-<<<<<<< HEAD
-    let list= for i in complement(r+1,sort(L)) do labels(rd)[i] od
-=======
     let list= for i in complement(r+1,sort(L)) do simple_root_labels(rd)[i] od
->>>>>>> 5f86208a
     in gcd(list) fi fi
 
 set d_L(RootDatum rd,RootDatum rd_L)=order_center(rd_L.mod_central_torus)
