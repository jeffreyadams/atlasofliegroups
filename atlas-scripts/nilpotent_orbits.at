<center.at { for |lie_compact_radical)@InnerClass| }
<induction.at { for |embed_KGB@(KGBElt,RealForm)| }
<all_finite_order.at
<subgroups.at
{<weyl_character_formula.at {for centralizer@(RootDatum,ratvec)}}
<twisted_conjugacy.at

set nilpotent_verbose=false

{ ComplexNilpotent: (RootDatum rd,vec H)
  where [H,X,Y] is a Lie triple, H\in X_*, and orbit=G.X
  H must satisfy <alpha,H>=0,1,2 for all simple roots,
  in particular is_dominant(H,rd) should hold
}
set_type
[ ComplexNilpotent = (RootDatum root_datum, void ., vec H{_of_triple})  {_of_triple not necessary}
, RealNilpotent    = (vec H, KGBElt x, void .)
]

set complex_nilpotent (RootDatum rd, vec H) = ComplexNilpotent: (rd,(),H)
{"complex" isn't necessary}
set nilpotent (RootDatum rd, vec H) = complex_nilpotent(rd,H)

{complex orbit; list of orders of conjugacy classes;
for each conjugacy class a list of pairs (L,[ratvec])
L is a pseudo-Levi, and each ratvec is a semisimple element,
each pair (L,ratvec) gives one conjugacy class in A(O)
}
set_type ComplexNilpotentComponentDatum=
             (ComplexNilpotent orbit,[int] orders,[(RootDatum,[ratvec])] pairs)

{. Two complex nilpotent orbits are equal if the root data are, and
   the H's are conjugate by the Weyl group. .}
set = (ComplexNilpotent O1,ComplexNilpotent O2) = bool:
   let rd=O1.root_datum in rd=O2.root_datum and
   dominant(O1.H{_of_triple},rd)=dominant(O2.H{_of_triple},rd)

{ dimension of the orbit of nilpotents described by a |ComplexNilpotent| }
set dim_nilpotent (ComplexNilpotent(rd,,H)) = int:
  sum(for alpha in posroots(rd) do case alpha*H in 0, 1 else 2 esac od)

{synonym}
set dim (ComplexNilpotent O) = int:dim_nilpotent(O)

{saturate an orbit from an equal rank subgroup to G}
set saturate(ComplexNilpotent O,RootDatum rd)=ComplexNilpotent:(rd,(),O.H)

{saturate an orbit from a subgroup H, with matrix giving X_*(T_H) -> X_*(T)}
set saturate(ComplexNilpotent O,RootDatum rd,mat inc)=ComplexNilpotent:(rd,(),inc*O.H)

set diagram (ComplexNilpotent(rd,,H)) = [int]:
   dominant(H,rd){action on coweight} * simple_roots(rd)

{for a simple root system, put the diagram in standard Bourbaki
 order. For a non-simple system, put in standard Bourbaki
 order on each simple factor. Probably the order of the factors
 doesn't change but this isn't guaranteed.
} 
set diagram_normalized_simple(ComplexNilpotent O)=[int]:
let (,perm)=Cartan_matrix_type(O.root_datum) then
P=permutation_matrix(perm) in
P*diagram(O)

{diagram_normalized is [[int]] to allow for multiple simple factors}
set diagram_normalized(ComplexNilpotent O)=[[int]]:
let H=dominant(O.H,O.root_datum) then 
factors=simple_factors(O.root_datum) in
for f in factors do
 let diagram=H*f.simple_roots then
 (,perm)=Cartan_matrix_type(f) then
 P=permutation_matrix(perm) in
 inverse(P)*diagram
od

{construct complex orbit (rd,(),H) from (rd,Dynkin diagram)}
set complex_nilpotent_from_diagram(RootDatum rd,[int] diagram)=ComplexNilpotent:
(rd,(),ratvec_as_vec(sum(for a@i in diagram do a*rd.fundamental_coweights[i] od,rd.rank)))

set sort_by((ComplexNilpotent->int) f) =
   ([ComplexNilpotent] v) [ComplexNilpotent]:
      for index in inv_standardisation(for x in v do f(x) od) do v[index] od

set sort_by_dimension = ([ComplexNilpotent]->[ComplexNilpotent]):
   sort_by(dim_nilpotent@ComplexNilpotent)

set find ([ComplexNilpotent] list,ComplexNilpotent O) = int:
   first(#list,(int i)bool:list[i].root_datum=O.root_datum and
                           list[i].H{_of_triple}=O.H{_of_triple})

set find ([RealNilpotent] list,RealNilpotent O) = int:
   first(#list,(int i)bool:list[i].x=O.x and
                           list[i].H=O.H)

set remove_duplicates([ComplexNilpotent] orbits)=[ComplexNilpotent]:
let rv=[ComplexNilpotent]:[] in
for orbit in orbits do
 if find(rv,orbit)=-1 then rv#:=orbit fi
od;rv

set dim_eigenspace (RootDatum rd, ratvec H, int k) = int:
   if =k { level 0 is special: include torus and negative roots at this level }
   then rank(rd) + 2*count(for alpha in posroots(rd) do =alpha*H od)
   else count(for alpha in posroots(rd) do alpha*H=k od)
   fi

set max_eigenvalue (RootDatum rd, vec H) = int:
   max(for alpha in posroots(rd) do H*alpha od)

set eigenspace_dimensions (RootDatum rd, vec H) = [int]:
   assert(is_dominant(dual(rd),H),"H is not dominant");
   for k:max_eigenvalue(rd,H)+1 do dim_eigenspace(rd,H,k) od

set even_eigenspaces (RootDatum rd, vec H) = [int]:
   even_places(eigenspace_dimensions(rd,H))
set odd_eigenspaces(RootDatum rd, vec H)=[int]:
   odd_places(eigenspace_dimensions(rd,H))

set support (Param p) = [int]:
   support(x(p)) { using |support@KGBElt| from parabolics.at }

set blocku(RealForm G) = [Param]:
 ##for p in block_of(trivial(G))
   do if for k in support(x(p)) do is_descent(k,p) od.all then [p] else [] fi
   od

set sort_by_length = ([vec,rat]->[vec,rat]): sort_by((vec v,rat c)rat: c)

{. Auxiliary function: For a list of integers giving simple roots, compute
  twice the sum of the corresponding fundamental coweights. .}
set S_weight ([int] S, RootDatum rd) = ratvec:
   sum(for k in S do 2*fundamental_coweight(rd,k) od,rd.rank)

{. These are candidates H for the semisimple element of an SL(2) triple;
   not necessarily a vec, for example in SL(3). .}
set H_candidates (RootDatum rd) = [ratvec]:
   for S in power_set(#rd.semisimple_rank) do S_weight (S,rd) od

{. Choose the H among the candidates which correspond to distinguished
   nilpotent orbits. .}
set distinguished_H (RootDatum rd_L) = [vec]:
 ##for H in H_candidates(rd_L)
   do if dim_eigenspace(rd_L,H,2) =
         dim_eigenspace(rd_L,H,0)+semisimple_rank(rd_L)-rank(rd_L)
      then [ratvec_as_vec(H)]
      else []
      fi
   od

set distinguished_H_diagrams (RootDatum rd, RootDatum rd_L) = [vec]:
 ##for H in H_candidates(rd_L)
   do if dim_eigenspace(rd_L,H,2) =
         dim_eigenspace(rd_L,H,0)+semisimple_rank(rd_L)-rank(rd_L)
      then [diagram(rd,(),ratvec_as_vec(H))]
      else []
      fi
   od


{. As previous function, with H dominant. .}
set distinguished_H_dom (RootDatum rd, RootDatum rd_L) = [vec]:
 ##for H in H_candidates(rd_L)
   do if dim_eigenspace(rd_L,H,2) =
         dim_eigenspace(rd_L,H,0)+semisimple_rank(rd_L)-rank(rd_L)
      then [ratvec_as_vec(dominant(H,rd))]
      else []
      fi
   od


{. Given a Root Datum rd for a complex group G, list the neutral elements
   (dominant for G) corresponding to the complex nilpotent orbits. .}
set all_H (RootDatum rd) = [vec]:
 ##for S in standard_Levi_conjugacy_representatives(rd)
   do for H in distinguished_H(Levi_datum(rd,S)) do dominant(H,rd) od
   od

{. As previous function, except the coweights H are given as sums of fundamental
   weights for the standard (Bala-Carter) Levi M in which the orbit is
   distinguished. This is the conjugate of H used for further calculation. .}
set all_H_nd (RootDatum rd) = [vec]:
 ##for S in standard_Levi_conjugacy_representatives(rd)
   do distinguished_H(Levi_datum(rd,S))
   od

{. List all (complex) nilpotent orbits (with H dominant) for a complex group. .}
set nilpotent_orbits (RootDatum rd) = [ComplexNilpotent]:
   for H in all_H(rd) do nilpotent(rd,H) od.sort_by_dimension
{tired of typing so many characters}
set orbits (RootDatum rd) = [ComplexNilpotent]:nilpotent_orbits(rd)

set distinguished_nilpotent_orbits(RootDatum rd)=[ComplexNilpotent]:
for H in rd.distinguished_H do (rd,(),H) od

set distinguished_orbits(RootDatum rd)=[ComplexNilpotent]:
rd.distinguished_nilpotent_orbits

{. For a complex group, for each standard Levi M given by a list of simple
   roots, list the corresponding neutral elements H (dominant for M, not G)
   giving the complex nilpotent orbits distinguished in M. .}
set all_H_with_L (RootDatum rd) = [[int],[vec]]:
   for S in standard_Levi_conjugacy_representatives(rd)
   do (S,distinguished_H(Levi_datum(rd,S)))
   od

set find_conjugate_coweight (RootDatum rd,[vec] m, vec H) = int:
   first(#m, (int i)bool: dominant(m[i],rd)=dominant(H,rd))

{. Given a coweight H corresponding to a complex nilpotent orbit, find the
   Levi M in which the orbit is distinguished. The output is the pair consisting
   of the simple roots for M, and the conjugate of H corresponding to the
   standard Levi M (not dominant for G). The input H need not be dominant. .}
set Levi_of_H (vec H,RootDatum rd)=([int],vec):
   for (M,Hs) in all_H_with_L(rd)
   do let i=find_conjugate_coweight(rd,Hs,H) in
      if i.>= then return(M,Hs[i]) fi
   od; error("No Levi found")

set sort_by_dimension_of_2_eigenspace  = ([ratvec,[vec]]->[ratvec,[vec]]):
   sort_by((ratvec .,[vec] v) int:#v)

{ find H which work for given q=q(x,H)=(L,u) }
set find_H (Parabolic P) = [vec,mat]:
begin
   let x=maximal(P)
   then u_p=columns_with(is_noncompact(x),nilrad_roots(P))
   , rho_L = rho(P.Levi)
   , theta_1 = involution(x)-1
   in { prints("u_p:", u_p); }
 ##for H in all_H(P.real_form)
   do { prints("H=", H, ", ", rho_L, ", ", H*rho_L); }
      if =H*theta_1 and =H*rho_L and >H*u_p { all its entries >0 }
      else []
      then let level_two_roots = columns_with((vec alpha): H*alpha=2, u_p ) in
           [ (H,level_two_roots) ]
      fi
   od
end

set max_only ([vec,mat] arg) = [vec,mat]:
   if >#arg else [(null(0),null(0,0))] { one cannot pick a bald chicken }
   then
      let (H_last,vectors_last)=arg[#arg-1] then max=#vectors_last in
    ##for (H,vectors) in arg do if #vectors=max then [(H,vectors)] else [] fi od
   fi


{ containment order }
set <= ([int] a,[int] b) = bool: all(#a,(int i)bool: find(b,a[i]).>=)
set <  ([int] a,[int] b) = bool: sort(a) != sort(b) and a<=b

set  principal_block (RealForm G) = Block: block(G,dual_quasisplit_form(G))

{ convert Block to [param] }
set convert (Block B,ratvec gamma) = [Param]:
   for i:#B do let (x,y)=element(B,i) in parameter(x,y,gamma) od

{ just subset of block }
set convert (Block B, [int] S,ratvec gamma) = [Param]:
   for i in S do  let (x,y)=element(B,i) in parameter(x,y,gamma) od

set real_form (Block B) = RealForm: let (G,)=%B in G
set rho (Block B) = ratvec: rho(real_form(B))

{ choose appropriate infinitesimal character for (x,y) }
set choose_gamma (KGBElt x,KGBElt y) = ratvec: choose_g(y,x)

{ choose appropriate infinitesimal character for B }
set choose_gamma (Block B) = ratvec: choose_gamma(element(B,0))

set convert (Block B) =         [Param]: convert(B,choose_gamma(B))
set convert (Block B,[int] S) = [Param]: convert(B,S,choose_gamma(B))

{ convert list of wcells [[int]] to [[Param]] }
set convert_list_W_cells (Block B,ratvec gamma,[[int]] Wcells) = [[Param]]:
    let converted_block=convert(B,gamma) in
    for cell in Wcells do for k in cell do converted_block[cell[k]] od od

{ return list of tau-invariants for B
  tau_invariants(B)[i]=tau-invariant of block element i
}
set tau_invariants (Block B) = [[int]]:
   let gamma=choose_gamma(B) in
   for i:#B do let (x,y)=element(B,i) in tau(parameter(x,y,gamma)) od

set tau_invariants_of_cell (Block B, [int] cell) = [int,[int]]:
   let gamma=choose_gamma(B) in
   for i in cell do let (x,y)=element(B,i) in (i,tau(parameter(x,y,gamma))) od

set tau_invariants_of_cell_raw (Block B, [int] cell) = [[int]]:
   let gamma=choose_gamma(B) in
   for i in cell do let (x,y)=element(B,i) in tau(parameter(x,y,gamma)) od

set tau_containing (Block B,[int] P) = [int]:
   let t=tau_invariants(B) in
 ##for ti@i in t do if P<=ti then [i] else [] fi od

{ test if (x,y) -> Aq parameter }
{ the first version isn't necessary, just use the second }
{ because element(B,i) returns (x,y), so this makes is_Aq(element(B,i)) work: }
{ set is_Aq(KGBElt x,KGBElt y) = is_Aq(parameter(x,y,choose_gamma(x,y))) }
set is_Aq ((KGBElt x,KGBElt y)) = bool:
   is_coh_ind_from_finite_dimensional(parameter(x,y,choose_gamma(x,y)))

set is_Aq_cell (Block B,[int] C) = bool:
   any(#C,(int i)bool: is_Aq(element(B,C[i])))

set is_Aq (Block B,int i) = bool: is_Aq(element(B,i))

set Aq_cells (Block B,[[int]] cells) = [[int]]:
 ##for C in cells do if is_Aq_cell(B,C) then [C] else [] fi od

set Aq_reps (Block B,[int] cell) = [int]:
 ##for i in cell do if is_Aq(B,i) then [i] else [] fi od

set Aq_cells (RealForm G,[[int]] cells) = [[int]]:
   Aq_cells(principal_block(G),cells)


{ |set_type RealNilpotent = (vec H, KGBElt x, void .)| defined above

  A real nilpotent orbit is determined by a coweight H and a KGBElt x
  where x should be in the distinguished fiber, and H\in X_* is the semisimple
v  element of a Lie triple.
  It is required that \theta_x(H)=H
  set q=parabolic_by_cwt(x,H), then
  orbit=induced from trivial orbit of Levi factor, equivalently
       =associated variety of A_q(lambda)

  If H is dominant it must satisfy: <\alpha,H>\in {0,1,2} for all simple alpha
  not all such H are allowed
  (H,x) is equivalent to (H*inverse(w), cross(w,x))
  in particular if H is not dominant it can be replaced by
  an equivalent one with H dominant
}



set real_nilpotent (vec H,KGBElt x) = RealNilpotent:(H,x,())

set printable_real_nilpotent (RealNilpotent (H,x,)) = (vec,KGBElt): (H,x)

set parabolic_of_orbit (RealNilpotent (H,x,)) = Parabolic: parabolic_by_cwt(H,x)

set =(RealNilpotent (H,x,):O1, RealNilpotent (K,y,):O2) = bool:
   real_form(x)=real_form(y) and
   dominant(H,x.root_datum)=dominant(K,y.root_datum) and
   parabolic_of_orbit(O1)=parabolic_of_orbit(O2)

set sort_by ((RealNilpotent->int) f) =
   ([RealNilpotent] v) [RealNilpotent]:
      for index in inv_standardisation(for x in v do f(x) od) do v[index] od

set root_datum (RealNilpotent O) = RootDatum: O.x.root_datum
set real_form (RealNilpotent O) = RealForm: O.x.real_form
set Levi_of_orbit (RealNilpotent O) = RealForm: Levi(parabolic_of_orbit(O))
set complex_orbit (RealNilpotent O) = ComplexNilpotent:
   let rd=O.x.root_datum in complex_nilpotent(rd,dominant(O.H,rd))
set dimension (RealNilpotent O) = int: dim_nilpotent(O.complex_orbit)

set sort_by_dimension = ([RealNilpotent]->[RealNilpotent]):
   sort_by(dimension@RealNilpotent)

set simple_roots_from_coweight (RootDatum rd, ratvec v) = [int]:
 ##for alpha@i in simple_roots(rd) do if =alpha*v then [i] else [] fi od

set simple_roots_from_coweights (RootDatum rd,[ratvec] list) = [[int]]:
   for v in list do simple_roots_from_coweight(rd,v) od

set find_cayley (KGBElt x) = int:
   first(#simple_roots(x.root_datum), (int i)bool: status(i,x)=2 {real root})

set choose_Cayley (int i,KGBElt x) = KGBElt:
   let y=Cayley(i,x) in
   if torus_bits(y)=torus_bits(x) then y
   else let z=cross(i,y) in
      assert(torus_bits(z)=torus_bits(x),"failure in choose_cayley")
   ;  z
   fi

set move_to_distinguished_fiber (KGBElt x) = (KGBElt,WeylElt):
   (x,id_W(x.root_datum)). { apply following recursive function }
   (rec_fun f(KGBElt x,WeylElt w) (KGBElt,WeylElt):
      if in_distinguished_fiber(x) then (x,w)
      else let (w1,y)=from_no_Cminus(x) then j=find_cayley(y) in
         if j.< then f(y,inverse(w1)*w)
         else f(choose_Cayley(j,y),inverse(w1)*w)
         fi
      fi
   )

set move_to_distinguished_fiber (([int] H,KGBElt x)) = (vec,KGBElt):
   let (y,w)=move_to_distinguished_fiber(x) in (H*inverse(w),y)

set move_to_distinguished_fiber (RealNilpotent O) = RealNilpotent:
   let (H,x,)=O in real_nilpotent(move_to_distinguished_fiber((H,x)))

set stabilizer_of_x (KGBElt x) = [WeylElt]:
   let G=real_form(x) in
 ##for w in W(G) do if cross(w,x)=x then [w] else [] fi od

{. Given a real group G and a list of simple roots determining a standard
   complex Levi MC, make a list of real forms of MC in G. .}
set viable_Levis (RealForm G,[int] S) = [RealForm]:
   for P in parabolics_with_theta_stable_Levi(G,S) do Levi(P) od

{. Given a real form G, a coweight H which determines a complex nilpotent
   orbit OC, distinguished in the Levi MC, find all KGB elements x so that
   (H,x,) is a real form of OC. M is a real form of MC in G, and MC is
   determined by the simple roots S. H must be the conjugate determined
   by MC. .}
set test_real_orbit (RealForm G,[int] H, RealForm M, [int] S) = [KGBElt]:
 ##for x_M in KGB(M)
   do let P_L=Parabolic:(simple_roots_from_coweight(root_datum(M),H),x_M)
   in if is_parabolic_theta_stable(P_L) and x_M=x_min(P_L) else []
      then
         let MC=complex_Levi(G,S), theta=involution(x_M)
         then dim_center=rank(lie_compact_radical(inner_class(MC,theta)))
         , number_roots =
            for alpha in posroots(M)
            do if is_noncompact_imaginary(alpha,x_M) and H*alpha=2 then 1
               elif is_complex(alpha,x_M) and H*alpha=2 then /2 { with 2/2=1 }
               else 0
               fi
            od.sum
      in if dimension(K_0(Levi_of_orbit(real_nilpotent(H,x_M))))
           =dim_center+number_roots
         then [embed_KGB(x_M,G)]
         else []
         fi
      fi
    od

{. Given G and a coweight H, find all x so that (H_nd,x,) is a real
   nilpotent orbit. Here H_nd is the conjugate of H corresponding to
   the associated Bala-Carter Levi M. There may be duplications of
   orbits. .}
set all_real_nilpotent_orbit_KGBs (RealForm G,[int] H) = [KGBElt]:
   let (S,K)=Levi_of_H(H,G) then Levis=viable_Levis(G,S) in
 ##for M in Levis do test_real_orbit(G,K,M,S) od

set is_conjugate_orbit (RealNilpotent O,RealNilpotent P) = bool:
   let (H,x,)=move_to_distinguished_fiber(O)
   ,   (K,y,)=move_to_distinguished_fiber(P)
   then (,L)=move_coweight((y,K),x)
   in any(for w in stabilizer_of_x(x) do L*w=H od)

{. Replace (H,x) with equivalent (H',x') with H' dominant. .}
set dominant (RealNilpotent(H,x,):O) = RealNilpotent:
   let (H_dom,w)=from_dominant(H,O.real_form)
   then O_dom=real_nilpotent(H_dom,cross(w,x))
in {=(H*inverse(w), cross(w,x))}
   assert(is_conjugate_orbit(O_dom,O),"dominant(orbit) failed");
   O_dom

set find_conjugate ([RealNilpotent] list,RealNilpotent O) = int:
   first(#list,(int i)bool: list[i].root_datum=O.root_datum and
                            is_conjugate_orbit(list[i],O))

{. Remove duplications (conjugates) from the list of
   all_real_nilpotent_orbit_KGBs. .}
set real_nilpotent_orbit_KGBs (RealForm G,vec H) = [KGBElt]:
   let result=[KGBElt]:[] { need access to result to eliminate conjugates }
in for x in all_real_nilpotent_orbit_KGBs(G,H)
   do if for y in result
         do is_conjugate_orbit(real_nilpotent(H,x),real_nilpotent(H,y))
         od.none
      then result#:=x fi
   od; result

{. Auxiliary function. .}
set real_nilpotent_orbit_KGPs (RealForm G,vec H) = [KGPElt]:
   if =H then [parabolic_by_cwt(H,KGB(G,0))]
   else let result=[KGPElt]:[] { need access to eliminate repetition } in
      for x in all_real_nilpotent_orbit_KGBs(G,H)
      do let P=parabolic_of_orbit(real_nilpotent(H,x)) in
         if for Q in result do P=Q od.none then result#:=P fi
      od
   ;  result
   fi

{. Make a list of all real nilpotent orbits (H,x,) of G with
   H dominant and x in the distinguished fiber. .}
set real_nilpotent_orbits (RealForm G) = [RealNilpotent]:
   for H in all_H_nd(G)
   do {prints(H)
   ; } let K=dominant(H,root_datum(G))
      then kgps=real_nilpotent_orbit_KGPs(G,H)
   in for P in kgps do real_nilpotent(K,x_min(P)) od
   od.##.sort_by_dimension

set number_real_nilpotent_orbits (RealForm G) = int:#G.real_nilpotent_orbits
set number_real_nilpotent_orbits ([RealForm] groups) = [int]:for G in groups do G.number_real_nilpotent_orbits od
set number_real_nilpotent_orbits (InnerClass ic) = [int]:number_real_nilpotent_orbits(ic.real_forms)
{set number_real_nilpotent_orbits_e (InnerClass ic) = [int]:number_real_nilpotent_orbits(ic.strong_real_forms_e)}

{. Make a list of the real forms of a given complex nilpotent orbit. .}
set real_nilpotent_orbits (ComplexNilpotent (rd,,H):OC,RealForm G) =
      [RealNilpotent]:
   let (,K)=Levi_of_H(H,rd) in
   for P in real_nilpotent_orbit_KGPs(G,K)
   do real_nilpotent(dominant(K,rd),x_min(P))
   od

set number_real_nilpotent_orbits (ComplexNilpotent O,RealForm G) = int:#real_nilpotent_orbits(O,G)
set number_real_nilpotent_orbits (ComplexNilpotent O,[RealForm] groups) = [int]:for G in groups do number_real_nilpotent_orbits(O,G) od
set number_real_nilpotent_orbits (ComplexNilpotent O,InnerClass ic) = [int]:number_real_nilpotent_orbits(O,ic.real_forms)
{set number_real_nilpotent_orbits_e (ComplexNilpotent O,InnerClass ic) = [int]:number_real_nilpotent_orbits(O,ic.strong_real_forms_e)}

{assuming real nilpotents have been computed, just keep the real forms of given OC}
set real_nilpotent_orbits([RealNilpotent] real_nilpotents, ComplexNilpotent OC)=[RealNilpotent]:
   ##for O in real_nilpotents do if complex_orbit(O)=OC then [O] else [] fi od

set make_dominant_H (RealNilpotent (H,x,):O) = RealNilpotent:
   real_nilpotent(dominant(H,root_datum(x)),x_min(parabolic_of_orbit(O)))

{. Given a real nilpotent orbit, find all real Levi subgroups M so
   that the orbit has an element that is distinguished in M. There
   may be duplications. .}
set Levis_with_distinguished_orbit (RealNilpotent (H,x,):O) =
       [(vec,KGBElt),RealForm]:
   let G=x.real_form then (S,K)=Levi_of_H(H,G.root_datum) in
 ##for (M,xes) in for M in viable_Levis(G,S) do (M,test_real_orbit(G,K,M,S)) od
   do
    ##for y in xes
      do if is_conjugate_orbit(O,real_nilpotent(K,y)) then [((K,y),M)]
         else []
         fi
      od
   od

set find_vec (vec H, [vec] m) = int:
   first(#m, (int i)bool: m[i]=H)

set is_w_conjugate ([vec] r1, [vec] r2, WeylElt w)=bool:
   #r1=#r2 and all(for H in r1 do find_vec(w*H,r2)>=0 od)

set is_W_conjugate ([vec] r1, [vec] r2, RootDatum rd)=bool:
   any (for w in W(rd) do is_w_conjugate (r1,r2,w) od)

set is_W_conjugate_by_w ([vec] r1, [vec] r2, RootDatum rd)=(bool,WeylElt):
   let W=W(rd) then b=false, n=0, m=#W, w=W[0] in
   while b=false and n<m do
   if is_w_conjugate (r1,r2,W[n]) then b:=true;w:=W[n] else
   n+:=1  fi od; (b,w)

set is_W_conjugate_by_w ([vec] r1, [vec] r2, [WeylElt] W)=(bool,WeylElt):
   let b=false, n=0, m=#W, w=W[0] in
   while b=false and n<m do
   if is_w_conjugate (r1,r2,W[n]) then b:=true;w:=W[n] else
   n+:=1  fi od; (b,w)

set is_conjugate ([vec] r1, [vec] r2, [WeylElt] W)=bool:
   any (for w in W do is_w_conjugate (r1,r2,w) od )

set pseudo_roots ([int] S, RootDatum rd)=[vec]:
   for i in S do if i<ss_rank(rd) then simple_roots(rd)[i]
   else -highest_root(rd) fi od

set roots ([int] S, RootDatum rd) = [vec]: for i in S
   do simple_roots(rd)[i] od

set two_rho_of_pseudo_Levi (RootDatum rd,[int] list)=vec:
   dominant(rd,ratvec_as_vec(2*rho(complex_pseudo_Levi(rd,list))))

{use is_conjugate to test conjugacy}
{this only works if rd(.derived?) is simple}
{alternative: pseudo_Levi_subgroups defined in subgroups.at}
set pseudo_Levis (RootDatum rd)=[[int]]:
let
   r=semisimple_rank(rd) then
   levis=standard_Levi_conjugacy_representatives(rd) then
   triples=[([int],vec,[vec])]:
   for L in levis
   do (L,two_rho_of_pseudo_Levi(rd,L),pseudo_roots(L,rd)) od
   in for S in power_set(#r)
     do let T=r#S in
        if #S<r then let rhoT=two_rho_of_pseudo_Levi(rd,T) then
                pr=pseudo_roots(T,rd) then
                temp=[([int],vec,[vec])]:
                ##for (a,v,c) in triples
                    do if v=rhoT then [(a,v,c)] else []
                       fi
                    od in
                      if none(for (,,m) in temp do is_conjugate(rd,pr,m) od)
                         then triples#:=(T,rhoT,pr)
                      fi
         fi
     od;
     for (T,,) in triples do T od

{use is_conjugate to test conjugacy}
{slightly different version from jda
 delete this once we're sure we have the right version
set pseudo_Levis (RootDatum rd)=[[int]]: let W=W(rd) then
   r=semisimple_rank(rd) then
   levis=standard_Levi_conjugacy_representatives(rd) then
   triples=[([int],vec,[vec])]:
   for L in levis
   do (L,two_rho_of_pseudo_Levi(rd,L),pseudo_roots(L,rd)) od
   in for S in power_set(#r)
     do let T=add_element(S,r) in
        if #S<r then let rhoT=two_rho_of_pseudo_Levi(rd,T) then
                pr=pseudo_roots(T,rd) then
                temp=[([int],vec,[vec])]:
                ##for (a,v,c) in triples
                    do if v=rhoT then [(a,v,c)] else []
                       fi
                    od in
                      if none(for (,,m) in temp do is_conjugate(pr,m,W) od)
                         then triples#:=(T,rhoT,pr)
                      fi
         fi
     od;
     for (T,,) in triples do T od
}

{don't need d_L}
set d_L (RootDatum rd,[int] L)=int: let r=semisimple_rank(rd)
   in if #L=0 then 0 else
   if max(L)<r then 1 else
    let list= for i in complement(r+1,sort(L)) do labels(rd)[i] od
    in gcd(list) fi fi

set d_L(RootDatum rd,RootDatum rd_L)=order_center(rd_L.mod_central_torus)

{don't use this, use is_conjugate(rd,L,M) from conjugate.at instead}
set is_conjugate_pseudo_Levi ([int] L, [int] M, RootDatum rd)=bool:
   let W=W(rd) in if #L!=#M then false
   else let prl=pseudo_roots(L,rd),prm=pseudo_roots(M,rd) in
   is_conjugate(prl,prm,W) fi

{replaces old pseudo_Levis_of_orbit
 also return H_L in L mapping to (conjugacy class of) H in rd
 use H_L to construct the relevant centralizer_rd(H_L)
 for use in generators_of_component_group
}
set pseudo_Levis (ComplexNilpotent O)=
let rd=O.root_datum then
H=dominant(O.H{_of_triple},rd) in
##for L in pseudo_Levi_subgroups(rd) do
 let distinguished_H_L=distinguished_H(L) in
 let j=first(for H_L in distinguished_H_L do dominant(H_L,rd)=H od)
 in if j>=0 then [(L,distinguished_H_L[j])] else [] fi od

{orbits in pseudo Levis which saturate to O}
set saturating_orbits(ComplexNilpotent O)=[ComplexNilpotent]:
for (L,H) in O.pseudo_Levis do (L,(),H) od

{Note: affine root is n+1 not 0}
{this works only if rd.derived is simple}
set pseudo_Levi(RootDatum rd,[int] S)=RootDatum:
if #S=0 then root_datum(null(rank(rd),0),null(rank(rd),0)) else
let simple_roots=for i in S do
 if i<ss_rank(rd) then simple_roots(rd)[i] else -highest_root(rd) fi od
then simple_coroots=for v in simple_roots do coroot(rd,v) od
in root_datum(simple_roots,simple_coroots)  fi

{run over list of pairs [(v,w)], only keep those for which the v's
give distint torus elements
use this to filter result of Kac_diagrams_with_centralizer
previously the filtering was done on the fly which was wasteful
}
set filter(RootDatum rd,[([int],WeylElt)] list)=[([int],WeylElt)]:
let keep=[([int],WeylElt)]:[] in
for (v,w) in list do
 if none(for (u,) in keep do is_conjugate_Kac(v,u,rd) od) then keep#:=(v,w) fi od;
keep

{use maybe_conjugate from conjugate.at to test conjugacy}
{. Given a pseudo-Levi L, find all Kac diagrams of order m and whose
   centralizer is conjugate to L. .}
set Kac_diagrams_with_centralizer (RootDatum rd, RootDatum L,int m)=[([int],WeylElt)]:
   let ()=if nilpotent_verbose then prints("Kac_diagrams_with_centralizer: L=", L,
   " m=", m) fi in
   let diags=Kac_classes_given_order_crude(rd,m) in
   let ()=if nilpotent_verbose then prints("#diagrams: ",#diags) fi in
   let crude=##for d in diags do
     let maybe=maybe_conjugate(rd,pseudo_Levi(rd,zero_roots(rd,d)),L)
   in
      if any(maybe) then [(d,req(maybe))] else [] fi od then
   rv=filter(rd,crude) in
   if nilpotent_verbose then prints("crude answer:", #crude, "  final result:", #rv)
   fi;rv

{order_center is defined in center.at}
{set order_of_center (RootDatum rd)=#Kac_classes_given_order(rd,1)}

set Kac_triples_simple (RootDatum rd,RootDatum L, int c)=[(int,[int],ratvec,WeylElt)]:
   let d=d_L(rd,L) in
     let list=Kac_diagrams_with_centralizer (rd,L,c*d) in
        for (diag,w) in list do (c*d,diag,Kac_x(rd,diag),w) od

set Kac_triples (RootDatum rd, RootDatum L)=[(int,[int],ratvec,WeylElt)]:
   let c=order_center (rd) in
   let ()=if nilpotent_verbose then prints("c=",c, new_line,"2*d*c=", 2*d_L(rd,L)*c)
          fi in
   ##for i:2*d_L(rd,L)*c from 1 do Kac_triples_simple(rd,L,i) od

set in_radical (ratvec v, RootDatum rd) = bool:
   let (,M)=mod_central_torus_info(rd) in is_integer(M*v)


set generators_of_Z_mod_Z_0 (RootDatum rd, RootDatum L) = [ratvec]:
   let result=[ratvec]:[] in
   let KC=Kac_triples (rd,L) in
   for (i,diag,v,w) in KC do let k=v*inverse(w) in
       if none (for u in result do in_radical((k-u),L) od)
        then result#:=v*inverse(w) fi od;
   result

{Need a matrix A lifting an element of T/Z(G)^0 to T,
i.e. satisfying:
Gmod=G/Z^0
A*simple_coroots(Gmod)=simple_coroots(G)
 Gmod is semisimple so simple_coroots(Gmod) is (square and) invertible/Q
 => A=simple_coroots(G)*inverse(simple_coroots(Gmod))
 this is applied to L
}
set lift(RootDatum rd,ratvec v)=ratvec:
 let rd_mod=mod_central_torus(rd) then
 A=simple_coroots(rd)*inverse(mat_as_ratmat(simple_coroots(rd_mod))) in A*v

set generators_of_component_group_old (ComplexNilpotent (rd,(),H))=
for (L,H_L) in pseudo_Levis (rd,(),H) do
 let Lmod=mod_central_torus(L) then
 Z_Lmod=elements_of_center(Lmod) {center of L/Z(L)^0} then
 L_rad=radical_basis(L) {central torus} then
 (,M)=Levi_of_subspace(rd,L_rad) {centralizer of L_rad} then
{ A=simple_coroots(L)*inverse(mat_as_ratmat(simple_coroots(Lmod))) then}
 { Z_Lmod_lifted=for v in ratmat_to_bigmat(A*Z_Lmod) do ratvec:v  od {convert ratmat to
list of ratvecs}  then}
 {cut down Z_Lmod to those elements satisfying Cent_G(tZ(L)^0)=L}
 Z_Lmod_reg=##for v in Z_Lmod do if dimension(centralizer(M,lift(L,v)))=L.dimension then [v]
 else [] fi od then
 {we now have elements [s_1,...,s_n] of L/Z(L)^0
  lift these to [t_1,...,t_n] of G (not unique of course)
  keep one from each conjugacy class, say [t_i_1,...,t_i_r]
  THEN what matters is the corresponding elements [s_i_1,...,s_i_r], specifically their orders
  Guess/Hope: s_iZ(L)^0 is conjugate to s_jZ(L)^0 by cent_G(u) if and only if
  t_i is G-conjugate to t_j. This seems unlikely but looks to be true in examples
 }
 Z_Lmod_reg_lifted=for v in Z_Lmod_reg do lift(L,v) od then
 {need to use the Levi defined by H_L (not H itself) for computing conjugacy}
{ (,Levi_H_L)=Levi_of_coweight(rd,H_L) then}
 (,Levi_H_L_M)=Levi_of_coweight(M,H_L) then
  (,Levi_H_L)=Levi_of_coweight(rd,H_L) then
 {()=prints("Levi_H_L=",Levi_H_L," ", simple_roots(Levi_H_L)) then}
{  ()=prints("Z_Lmod_reg_lifted:", Z_Lmod_reg_lifted) then
  ()=prints("Levi_H_L:",Levi_H_L) then}
{  ()=prints(new_line,"L=",L, new_line, "M=",M) then}
{ (indices,Z_Lmod_reg_lifted_cc)=semisimple_conjugacy_class_reps(Levi_H_L,Z_Lmod_reg_lifted)
 then}
 (indices,Z_Lmod_reg_lifted_cc)=semisimple_conjugacy_class_mod_torus_reps
 (Levi_H_L,Z_Lmod_reg_lifted,L_rad) then
{ ()=prints("indices:", indices) then
 ()=prints("Z+Lmod_reg_lifted_cc: ", Z_Lmod_reg_lifted_cc) then}
 Z_Lmod_reg_cc=for i in indices do Z_Lmod_reg[i] od in
 (L,Z_Lmod,Z_Lmod_reg,Z_Lmod_reg_lifted,Z_Lmod_reg_lifted_cc)
od

{returns array of:
L
H_L
Lmod
Z_Lmod
L_rad
M,
Z_Lmod_reg,
Z_Lmod_reg_lifted)
}
set generators_of_component_group_debug (ComplexNilpotent (rd,(),H))=
for (L,H_L) in pseudo_Levis (rd,(),H) do
 let Lmod=mod_central_torus(L) then
 Z_Lmod=elements_of_center(Lmod) {center of L/Z(L)^0} then
 L_rad=radical_basis(L) {central torus} then
 (,M)=Levi_of_subspace(rd,L_rad) {centralizer of L_rad} then
 Z_Lmod_reg=##for v in Z_Lmod do if dimension(centralizer(M,lift(L,v)))=L.dimension then [v]
 else [] fi od then
 Z_Lmod_reg_lifted=for v in Z_Lmod_reg do lift(L,v) od then
 (,Levi_H_L)=Levi_of_coweight(rd,H_L) in
 (L,H_L,Levi_H_L,Lmod,Z_Lmod,L_rad,M,Z_Lmod_reg,Z_Lmod_reg_lifted)
od

set generators_of_component_group (ComplexNilpotent (rd,(),H))=
[(RootDatum,vec,[ratvec],[ratvec],[ratvec],[ratvec])]:
for (L,H_L) in pseudo_Levis (rd,(),H) do
{let ()=prints("doing H_L:",H_L) in
let ()=prints("L=",L) in}
 let Lmod=mod_central_torus(L) then
 Z_Lmod=elements_of_center(Lmod) {center of L/Z(L)^0} then
 L_rad=radical_basis(L) {central torus} then
 (,M)=Levi_of_subspace(rd,L_rad) {centralizer of L_rad} then
{ A=simple_coroots(L)*inverse(mat_as_ratmat(simple_coroots(Lmod))) then}
 { Z_Lmod_lifted=for v in ratmat_to_bigmat(A*Z_Lmod) do ratvec:v  od {convert ratmat to
list of ratvecs}  then}
 {cut down Z_Lmod to those elements satisfying Cent_G(tZ(L)^0)=L}
 Z_Lmod_reg=##for v in Z_Lmod do if dimension(centralizer(M,lift(L,v)))=L.dimension then [v]
 else [] fi od then
 {we now have elements [s_1,...,s_n] of L/Z(L)^0
  lift these to [t_1,...,t_n] of G (not unique of course)
  keep one from each conjugacy class, say [t_i_1,...,t_i_r]
  THEN what matters is the corresponding elements [s_i_1,...,s_i_r], specifically their orders
  Guess/Hope: s_iZ(L)^0 is conjugate to s_jZ(L)^0 by cent_G(u) if and only if
  t_i is G-conjugate to t_j. This seems unlikely but looks to be true in examples
 }
 Z_Lmod_reg_lifted=for v in Z_Lmod_reg do lift(L,v) od then
 {need to use the Levi defined by H_L (not H itself) for computing conjugacy}
{ (,Levi_H_L)=Levi_of_coweight(rd,H_L) then}
 (,Levi_H_L_M)=Levi_of_coweight(M,H_L) then
  (,Levi_H_L)=Levi_of_coweight(rd,H_L) then
  {()=prints("Levi_H_L=",Levi_H_L," ", simple_roots(Levi_H_L)) then
  ()=prints("Z_Lmod_reg_lifted:", Z_Lmod_reg_lifted) then
  ()=prints("Levi_H_L:",Levi_H_L) then
  ()=prints(new_line,"L=",L, new_line, "M=",M) then
  ()=prints(new_line,"Levi_H_L= ",Levi_H_L,new_line,"Z_Lmod_reg_lifted=",Z_Lmod_reg_lifted) then}
 (indices,Z_Lmod_reg_lifted_cc)=semisimple_conjugacy_class_reps(Levi_H_L,Z_Lmod_reg_lifted)
 then
 (indices,Z_Lmod_reg_lifted_cc)=semisimple_conjugacy_class_mod_torus_reps(Levi_H_L,Z_Lmod_reg_lifted,L_rad) then
{ ()=prints("indices:", indices) then
 ()=prints("Z+Lmod_reg_lifted_cc: ", Z_Lmod_reg_lifted_cc) then}
 Z_Lmod_reg_cc=for i in indices do Z_Lmod_reg[i] od in
 (L,H_L,Z_Lmod,Z_Lmod_reg,Z_Lmod_reg_lifted,Z_Lmod_reg_lifted_cc)
od

{return Bala Carter Levi and distinguished H_L for L conjugate to given H}
set Bala_Carter_Levi_plus (ComplexNilpotent O)=(RootDatum,vec):
let rd=O.root_datum then
H=dominant(O.H,rd) in
for L@k in Levi_subgroups(rd) do
 let distinguished_H_L=distinguished_H(L) in
 let j=first(for H_L in distinguished_H_L do dominant(H_L,rd)=H od)
 in if j>=0 then return(L,distinguished_H_L[j]) fi od;
 (trivial_group,null(0))  {failure, shouldn't happen}

{Bala Carter Levi only}
set Bala_Carter_Levi (ComplexNilpotent O)=RootDatum:let (L,)=O.Bala_Carter_Levi_plus in L

set order_in_A (ratvec v, RootDatum rd, vec H)=int:
   let div=divisors(denom(v)) then
   k=first(
   for i in div do
   let CL=centralizer(rd,i*v) then orb=complex_nilpotent(CL,H) then
   (L,H_new)=Bala_Carter_Levi_plus(orb) in in_radical(i*v,L) od) in div[k]

set component_datum(ComplexNilpotent O)=ComplexNilpotentComponentDatum:
(ComplexNilpotent,[int],[(RootDatum,[ratvec])]):
if O.root_datum.is_abelian then
 let rd=O.root_datum in 
 (O,[1],[(rd,[null(rd.rank)/1])]) else
let g=generators_of_component_group(O)
then orders=## for (a,H,b,c,d,S) in g do for v in S do order_in_A(v,O.root_datum,H) od od in
(O,sort(orders),for (L,H,b,c,d,S) in g do (L,S) od)
fi

set conjugacy_class_orders(ComplexNilpotent O)=O.component_datum.orders
set number_conjugacy_classes_component_group(ComplexNilpotent O)=#O.component_datum.orders
set number_conjugacy_classes_A(ComplexNilpotent O)=#O.component_datum.orders

set show(ComplexNilpotentComponentDatum d)=void:
   let header=["pseudo_Levi","Generators"] in
   let values=
   for (L,S) in d.pairs do
   [L.derived.nice_format,S.to_string] od in
   prints("Component info for orbit:",new_line,"H=", d.orbit.H{_of_triple}, " diagram:",
   d.orbit.diagram, " dim:", d.orbit.dim_nilpotent);
prints("orders of conj. classes:",d.orders);
   tabulate(header#values)

set print_component_info (ComplexNilpotent O)=void:
   let d=component_datum(O) then
   header=["pseudo_Levi","Generators"] then
   values=
   for (L,S) in d.pairs do
   [L.derived.nice_format,S.to_string] od in
   prints("Component info for orbit:",new_line, "H=", O.H{_of_triple}, " diagram:",
   O.diagram, " dim:", O.dim_nilpotent);
   prints("orders:",d.orders);
   tabulate(header#values)


set print_component_info_long (ComplexNilpotent O)=void:
prints("Component info for orbit:",new_line, "H=", O.H{_of_triple}, " diagram:",
O.diagram, " dim:", O.dim_nilpotent);
for (L,H_L,Z_Lmod,Z_Lmod_reg,Z_Lmod_reg_lifted,Z_Lmod_reg_cc) in generators_of_component_group(O) do
prints(new_line,"L:",L.derived,new_line,"Z(L)/Z(L)^0: ",Z_Lmod,new_line,"Z(L)/Z(L)^0-reg: ",
Z_Lmod_reg,new_line,"Z(L)/Z(L)^0-reg-lifted: ",
Z_Lmod_reg_lifted,new_line,"Z(L)/Z(L)^0-cc: ",Z_Lmod_reg_cc) od

set print_component_info (RootDatum rd)=void:
   prints("Component groups of nilpotent orbits",new_line,"G=",rd);
   for orb@i in nilpotent_orbits (rd) do
   prints(new_line,"Orbit #",i);print_component_info (orb) od

set print_component_info_long (RootDatum rd)=void:
   for orb@i in nilpotent_orbits (rd) do prints();
   prints(new_line,"Orbit #",i);print_component_info_long (orb) od

set print_component_info_short (RootDatum rd)=void:
tabulate(["i","H","diag","dim","A(O)"]#
 for orb@i in nilpotent_orbits (rd) do
 let d=component_datum(orb) in
 [i.to_string,orb.H{_of_triple}.to_string,orb.diagram.to_string,orb.dim_nilpotent.to_string,
 d.orders.to_string] od
 )

set print_component_info_alt (RootDatum rd)=void:
tabulate(["i","diag","dim","A(O)"]#
 for orb@i in nilpotent_orbits (rd) do
 let d=component_datum(orb) in
 [i.to_string,orb.diagram.to_string,orb.dim_nilpotent.to_string,
 d.orders.to_string] od
 )

{------ principal, zero, subregular and minimal orbits -----}

set principal_orbit(RootDatum rd)=ComplexNilpotent:(rd,(),ratvec_as_vec(2*rho_check(rd)))
set zero_orbit(RootDatum rd)=ComplexNilpotent:(rd,(),null(rank(rd)))

set subregular_orbit_simple(RootDatum rd)=ComplexNilpotent:
assert(rd.derived_is_simple,"RootDatum is not simple");
if is_abelian(rd) then (rd,(),rd.rank.null) else
let orbits=nilpotent_orbits(rd) then
j=first(for orbit in orbits do orbit.dim_nilpotent=rd.dimension-rd.rank-2 od) in
orbits[j] fi

set minimal_orbit_simple(RootDatum rd)=ComplexNilpotent:
assert(rd.derived_is_simple,"RootDatum is not simple");
{L=SL(2,highest_root)
 2*rho^v(L)=highest_short_root(dual(rd))
}
(rd,(),rd.dual.highest_short_root)

{if rd has n simple factors it has n subregular orbits
each has codimension 2
could find them by dimension, but alternatively
take the product of the principal orbits in all
but 1 factor, and the subregular in that factor
this is what is needed in the minimal case
subregular_orbits(rd)[i] is the subregular orbit
 on factor i, and principal on all other factors
}
set subregular_orbits(RootDatum rd)=
let factors=simple_factors(rd) then
orbits=[ComplexNilpotent]:[] in
for i:#factors do
 let H=null(rd.rank) in
 for j:#factors do
  if i=j then H+:=factors[j].subregular_orbit_simple.H{_of_triple}
   else H+:=ratvec_as_vec(2*factors[j].rho_check)
  fi
 od;
 orbits#:=(rd,(),H)
od;
orbits

{if rd has n simple factors it has n minimal orbits
take the product of the 0 orbit in all
but 1 factor, and the minimal orbit in that factor
minimal_orbits(rd)[i] is the minimal orbit 
 on factor i, and 0 on all other factors
}
set minimal_orbits(RootDatum rd)=
let factors=simple_factors(rd) then
orbits=[ComplexNilpotent]:[] in
for i:#factors do
 let H=null(rd.rank) in
 for j:#factors do
  if i=j then H+:=factors[j].minimal_orbit_simple.H{_of_triple}
  fi
 od;
 orbits#:=(rd,(),H)
od;
orbits


set minimal_real_nilpotent_orbits (RealForm G) = [RealNilpotent]:
##for orbit in minimal_orbits(G.root_datum) do real_nilpotent_orbits(orbit,G) od


set orbit_by_diagram([ComplexNilpotent] orbits, [vec] diagram)=ComplexNilpotent:
let index=first(for i:#orbits do orbits[i].diagram_normalized=diagram od) in
orbits[index]

set orbit_by_diagram(RootDatum rd,[vec] diagram)=ComplexNilpotent:
orbit_by_diagram(rd.orbits,diagram)

{show commands moved to nilpotent_centralizer.at}
{
set show_nilpotent_orbits([ComplexNilpotent] orbits)=void:
tabulate(for orbit in orbits do
[orbit.H{_of_triple}.to_string,orbit.diagram.to_string,orbit.dim_nilpotent.to_string] od)

set show_nilpotent_orbits(RootDatum rd)=void:
show_nilpotent_orbits(nilpotent_orbits(rd))
}

{integrality_datum of an orbit O_check for G_check
 rd=root datum on group side -> integrality_datum(rd,H/2)
 this is the dual of the root datum of a subgroup of G_check
}
set integrality_datum(ComplexNilpotent O_check)=RootDatum:
integrality_datum(O_check.root_datum.dual,O_check.H/2)

{given an orbit O_check on the dual side
 rd_int: integrality datum(O_check)
 rd_int_dual: dual(rd_int), root datum of subgroup on dual side
 return (rd_int_dual,(),O_check.H)
}
set integral_descent(ComplexNilpotent O_check)=ComplexNilpotent:
(integrality_datum(O_check).dual,(),O_check.H)

{see weak_packets.at for integral_descent@(SpringerTable,ComplexNilpotent)}

set is_even(ComplexNilpotent O)=bool:is_integer(O.diagram/2)
set is_non_even(ComplexNilpotent O)=bool:not is_integer(O.diagram/2)

set even_orbits([ComplexNilpotent] orbits)=[ComplexNilpotent]:
##for O in orbits do if is_even(O) then [O] else [] fi od
set even_orbits(RootDatum rd)=even_orbits(rd.orbits)

set non_even_orbits([ComplexNilpotent] orbits)=[ComplexNilpotent]:
##for O in orbits do if is_non_even(O) then [O] else [] fi od
set non_even_orbits(RootDatum rd)=non_even_orbits(rd.orbits)

set dual_orbits(RootDatum rd)=[ComplexNilpotent]:rd.dual.orbits
set even_dual_orbits(RootDatum rd)=even_orbits(rd.dual_orbits)
set non_even_dual_orbits(RootDatum rd)=non_even_orbits(rd.dual_orbits)

set twist(mat delta,ComplexNilpotent O)=ComplexNilpotent:
<<<<<<< HEAD
(O.root_datum,(),O.H*delta)  {O.H\in X_*, delta acts on right}
=======
(O.root_datum,(),O.H*delta)  {O.H\in X_*, delta acts on right} 



>>>>>>> 29237c4b
<|MERGE_RESOLUTION|>--- conflicted
+++ resolved
@@ -1027,11 +1027,4 @@
 set non_even_dual_orbits(RootDatum rd)=non_even_orbits(rd.dual_orbits)
 
 set twist(mat delta,ComplexNilpotent O)=ComplexNilpotent:
-<<<<<<< HEAD
 (O.root_datum,(),O.H*delta)  {O.H\in X_*, delta acts on right}
-=======
-(O.root_datum,(),O.H*delta)  {O.H\in X_*, delta acts on right} 
-
-
-
->>>>>>> 29237c4b
