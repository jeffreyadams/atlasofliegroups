--- conflicted
+++ resolved
@@ -235,16 +235,9 @@
 set Bala_Carter_simples (ComplexNilpotent O) = [int]:
    let (S,) = Bala_Carter_Levi_plus(O) in S
 
-<<<<<<< HEAD
 { Bala-Carter Levi subgroup only }
 set Bala_Carter_Levi (ComplexNilpotent O) = RootDatum:
    Levi_datum(O.root_datum,Bala_Carter_simples(O))
-=======
-{. (one) complex nilpotent orbit of minimal dimension>0 .}
-set minimal_nilpotent_orbit (RootDatum rd) = ComplexNilpotent:
-   let orbits=complex_nilpotent_orbits(rd) in
-   assert(@:#orbits>=2,"No minimal orbit present"); orbits[1]
->>>>>>> 4a5e6179
 
 
 {. List all H's for |rd|, grouping them by standard Levi in which they are
