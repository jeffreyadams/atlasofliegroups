--- conflicted
+++ resolved
@@ -653,6 +653,18 @@
         then result#:=v*inverse(w) fi od;
    result
 
+{Need a matrix A lifting an element of T/Z(G)^0 to T,
+i.e. satisfying:
+Gmod=G/Z^0
+A*simple_coroots(Gmod)=simple_coroots(G)
+ Gmod is semisimple so simple_coroots(Gmod) is (square and) invertible/Q
+ => A=simple_coroots(G)*inverse(simple_coroots(Gmod))
+ this is applied to L
+}
+set lift(RootDatum rd,ratvec v)=ratvec:
+ let rd_mod=mod_central_torus(rd) then
+ A=simple_coroots(rd)*inverse(mat_as_ratmat(simple_coroots(rd_mod))) in A*v
+
 set generators_of_component_group (ComplexNilpotent (rd,(),H))=
 for (L,H_L) in pseudo_Levis (rd,(),H) do
  let Lmod=mod_central_torus(L) then
@@ -663,13 +675,8 @@
  { Z_Lmod_lifted=for v in ratmat_to_bigmat(A*Z_Lmod) do ratvec:v  od {convert ratmat to
 list of ratvecs}  then}
  {cut down Z_Lmod to those elements satisfying Cent_G(tZ(L)^0)=L}
-<<<<<<< HEAD
-{ Z_Lmod_reg=##for v in Z_Lmod do if dimension(centralizer(M,lift(L,v)))=L.dimension then [v] else [] fi od then}
- Z_Lmod_reg=regular_central_elements(L,rd) then
-=======
  Z_Lmod_reg=##for v in Z_Lmod do if dimension(centralizer(M,lift(L,v)))=L.dimension then [v]
  else [] fi od then
->>>>>>> a6befbd9
  {we now have elements [s_1,...,s_n] of L/Z(L)^0
   lift these to [t_1,...,t_n] of G (not unique of course)
   keep one from each conjugacy class, say [t_i_1,...,t_i_r]
@@ -784,14 +791,9 @@
 prints(new_line,"Component info for orbit:",new_line, "H=", O.H_of_triple, " diagram:",
 O.diagram, " dim:", O.dim_nilpotent);
 for (L,Z_Lmod,Z_Lmod_reg,Z_Lmod_reg_lifted,Z_Lmod_reg_cc) in generators_of_component_group(O) do
-<<<<<<< HEAD
-prints(new_line,"L:",L.derived,new_line,"Z(L)/Z(L)^0: ",Z_Lmod,new_line,"Z(L)/Z(L)^0-reg: ",Z_Lmod_reg,new_line,"Z(L)/Z(L)^0-reg-lifted: ",
-Z_Lmod_reg_lifted,new_line,"Z(L)/Z(L)^0-reg-lifted-cc: ",Z_Lmod_reg_cc) od
-=======
 prints(new_line,"L:",L.derived,new_line,"Z(L)/Z(L)^0: ",Z_Lmod,new_line,"Z(L)/Z(L)^0-reg: ",
 Z_Lmod_reg,new_line,"Z(L)/Z(L)^0-reg-lifted: ",
 Z_Lmod_reg_lifted,new_line,"Z(L)/Z(L)^0-cc: ",Z_Lmod_reg_cc) od
->>>>>>> a6befbd9
 
 set print_component_info (RootDatum rd)=void:
    for orb in complex_nilpotent_orbits (rd) do prints();
