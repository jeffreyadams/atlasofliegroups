<basic.at
<Levi_subgroups.at { for |standard_Levi_conjugacy_representatives| }
<parabolics.at { for type |Parabolic|, |maximal@Parabolic| etc. }
<center.at { for |lie_compact_radical)@InnerClass| }
<induction.at { for |is_coh_ind_from_finite_dimensional| }
<all_finite_order.at
<subgroups.at { for |pseudo_Levi_subgroups| }
<twisted_conjugacy.at

set nilpotent_verbose=false

{ ComplexNilpotent: (RootDatum rd,vec H)
  where [H,X,Y] is a Lie triple, H\in X_*, and orbit=G.X
  H must satisfy <alpha,H>=0,1,2 for all simple roots,
  in particular is_dominant(H,rd) should hold
}
set_type
[ ComplexNilpotent = (RootDatum root_datum, void ., vec H{_of_triple})
, RealNilpotent    = (vec H, KGBElt x, void .)
]

set complex_nilpotent (RootDatum rd, vec H) = ComplexNilpotent:
   (rd,(),dominant(H,rd))
{ an alias for people tired of typing "complex_" }
set nilpotent = complex_nilpotent@(RootDatum,vec)

{complex orbit; list of orders of conjugacy classes;
for each conjugacy class a list of pairs (L,[ratvec])
L is a pseudo-Levi, and each ratvec is a semisimple element,
each pair (L,ratvec) gives one conjugacy class in A(O)
}
set_type ComplexNilpotentComponentDatum =
             (ComplexNilpotent orbit,[int] orders,[(RootDatum,[ratvec])] pairs)

{ Two complex nilpotent orbits are equal if the root data are, and moreover
   the H's are conjugate by the Weyl group. Since we assume dominant coweights
   all the time, equality test is just equality of both relevant components }
set = (ComplexNilpotent O1,ComplexNilpotent O2) = bool:
   let rd=O1.root_datum in rd=O2.root_datum and O1.H=O2.H

{ dimension of the orbit of nilpotents described by a |ComplexNilpotent| }
set dim_nilpotent (ComplexNilpotent(rd,,H)) = int:
   sum(for alpha in posroots(rd) do case H*alpha in 0, 1 else 2 esac od)

{ a synonym }
set dim = dim_nilpotent@ComplexNilpotent

{ saturate an orbit from an equal rank subgroup to G }
set saturate(ComplexNilpotent O,RootDatum rd) = ComplexNilpotent:
  complex_nilpotent(rd,O.H) { replace the |root_datum| and re-|dominant| for it }

{ saturate an orbit from an injectively mapped group |S=O.root_datum|, the
  embedding X_*(T_S-> X_*(T_{rd}) being right-multiplication by |inc|; in other
  words |inc| itself is the projection matrix X^*(T_{rd}->X^*(T_S) }
set saturate(ComplexNilpotent O,mat inc,RootDatum rd) = ComplexNilpotent:
   complex_nilpotent(rd,O.H*inc)

{ As will be mentioned for many "simple" Springer table constructions, it is
  noteworthy that |diagram(O)| and |stratified_diagram(O)| allow |O.H| to have
  a nonzero "radical component", which is ignored since only the evaluation on
  roots is used. This property allows the construction of Springer tables for
  general root data to pass an orbit to its "simple" sub-rootdata without
  explicitly projecting away the part of |O.H| that is irrelevant for it.
}
set diagram(ComplexNilpotent O) = [int]:
   assert(is_dominant(O.H,O.root_datum)); O.H * simple_roots(O.root_datum)

{ with |map| a permutation of the simple generators from |Cartan_matrix_type| }
set stratified_diagram(ComplexNilpotent O,[int] map) = [int]:
   let rd = O.root_datum in assert(is_dominant(O.H,rd));
   O.H*(rd.rank # for pos in map do root(rd,pos) od)

set stratified_diagram(ComplexNilpotent O) = [int]:
   let (,pi) = Cartan_matrix_type(O.root_datum) in stratified_diagram(O,pi)

{ diagram_normalized returns [[int]] to allow for multiple simple factors }
{ however, there is no sorting of simple factors of |Lie_type(O.root_datum) }
set diagram_normalized(ComplexNilpotent O) = [[int]]:
   let H = vec: {coweight} dominant(O.H,O.root_datum)
   , factors = simple_factors(O.root_datum) { each factor Bourbaki ordered }
in for f in factors do H*f.simple_roots od

<<<<<<< HEAD
{ construct complex orbit (rd,(),H) from (rd,Dynkin diagram) }
=======
{ construct complex orbit (rd,(),H) from (rd,labelled Dynkin diagram) }
>>>>>>> 16f05fc7
set complex_nilpotent_from_diagram(RootDatum rd,[int] diagram) =
      ComplexNilpotent:
(  complex_nilpotent
   (rd
   ,ratvec_as_vec
     (sum(rd.rank,for a@i in diagram do a*rd.fundamental_coweights[i] od))
   )
)

set sort_by((ComplexNilpotent->int) f) =
   ([ComplexNilpotent] v) [ComplexNilpotent]:
      for index in inv_standardisation(for x in v do f(x) od) do v[index] od

set sort_by_dimension = ([ComplexNilpotent]->[ComplexNilpotent]):
   sort_by(dim_nilpotent@ComplexNilpotent)

set find ([ComplexNilpotent] list,ComplexNilpotent O) = int:
   first(#list,(int i)bool:list[i].root_datum=O.root_datum and
                           list[i].H=O.H)

set find ([RealNilpotent] list,RealNilpotent O) = int:
   first(#list,(int i)bool:list[i].x=O.x and
                           list[i].H=O.H)

set remove_duplicates([ComplexNilpotent] orbits)=[ComplexNilpotent]:
let rv=[ComplexNilpotent]:[] in
for orbit in orbits do
 if find(rv,orbit)=-1 then rv#:=orbit fi
od;rv

set dim_eigenspace (RootDatum rd, ratvec H, int k) = int:
   if =k { level 0 is special: include torus and negative roots at this level }
   then rank(rd) + 2*count(for alpha in posroots(rd) do =alpha*H od)
   else count(for alpha in posroots(rd) do H*alpha=k od)
   fi

set max_eigenvalue (RootDatum rd, vec H) = int:
   max(for alpha in posroots(rd) do H*alpha od)

set eigenspace_dimensions (RootDatum rd, vec H) = [int]:
   assert(is_dominant(dual(rd),H),"H is not dominant");
   for k:max_eigenvalue(rd,H)+1 do dim_eigenspace(rd,H,k) od

set even_eigenspaces (RootDatum rd, vec H) = [int]:
   even_places(eigenspace_dimensions(rd,H))
set odd_eigenspaces(RootDatum rd, vec H)=[int]:
   odd_places(eigenspace_dimensions(rd,H))

set support (Param p) = [int]:
   support(x(p)) { using |support@KGBElt| from parabolics.at }

set support_dual (Param p) = [int]:
   support_dual(x(p))

set blocku(RealForm G) = [Param]:
 ##for p in block_of(trivial(G))
   do if for k in support(x(p)) do is_descent(k,p) od.all then [p] else [] fi
   od

{. Choose the H among the candidates which correspond to distinguished
   nilpotent orbits. .}
set distinguished_Hs_definition (RootDatum rd_L) = [vec]:
   let S_weight([int] S) = ratvec: {twice sum of fundamental coweights for S}
      sum(rd_L.rank, for k in S do fundamental_coweight(rd_L,k) od)*2
   then H_candidates = [ratvec]:
       for S in power_set(#rd_L.semisimple_rank) do S_weight(S) od
in for H in H_candidates
    do if dim_eigenspace(rd_L,H,2) =
          dim_eigenspace(rd_L,H,0)-central_torus_rank(rd_L)
       then [ratvec_as_vec(H)]
       else []
       fi
    od.##

{ in order to implement the effect of |distinguished_Hs_definition| more
  efficiently, each of the |H_candidates| can be represented by |v=H/2|, so that
  when applied to a posroot, the integer value gives half the eigenvalue; the
  the dimension difference above then is found by counting the occurrences of a
  value 0 twice (as the opposite root also contributes here), minus the
  occurrences of a value 1; when total is zero, we record |H=v*2| in the result.
}
set distinguished_Hs (RootDatum rd) = [vec]:
   let r=semisimple_rank(rd)
   then cwts = [ratvec]: { all sums of a subset of fundamental coweights }
      let fcws = for i:r do %fundamental_coweight(rd,i) od
      then common {denominator} = lcm(for (,d) in fcws do d od)
      then M = mat: rank(rd) # for (v,d) in fcws do v*(common\d) od
        { same as: |let (M,common)=invert(^rd.root_coradical) in M := M[:r]| }
      in for select in all_0_1_vecs(r) do M*select/common od
   , pr=posroots(rd)
in for v in cwts
   do let count = r { start with dimension of torus mod central torus }
   in
   { get |dim_eigenspace(rd,v,0)-central_torus_rank(rd)-dim_eigenspace(rd,v,1)|,
     computed by addding to torus contribution those from the root spaces }
     for x in v*pr\1 do case x in count+:=2{pos+neg}, count-:=1 else () esac od
   ; if =count then [ratvec_as_vec(v*2)] else [] fi
   od.##

set distinguished_H_diagrams (RootDatum rd, RootDatum rd_L) = [vec]:
   for H in distinguished_Hs(rd_L) do diagram(complex_nilpotent(rd,H)) od

{. As previous function, with H dominant. .}
set distinguished_H_dom (RootDatum rd, RootDatum rd_L) = [vec]:
   for H in distinguished_Hs(rd_L) do dominant(H,rd) od


{. Given a Root Datum rd for a complex group G, list the neutral elements
   (dominant for G) corresponding to the complex nilpotent orbits. .}
set all_H (RootDatum rd) = [vec]:
 ##for S in standard_Levi_conjugacy_representatives(rd)
   do for H in distinguished_Hs(Levi_datum(rd,S)) do dominant(H,rd) od
   od

{. As previous function, except the coweights H are given as sums of fundamental
   weights for the standard (Bala-Carter) Levi M in which the orbit is
   distinguished, rather than as dominant coweights for |rd|. .}
set all_H_nd (RootDatum rd) = [vec]: { nd stands for non-dominant }
 ##for S in standard_Levi_conjugacy_representatives(rd)
   do distinguished_Hs(Levi_datum(rd,S))
   od

{. List all (complex) nilpotent orbits(with H dominant) for a complex group. .}
set nilpotent_orbits (RootDatum rd) = [ComplexNilpotent]:
   for H in all_H_nd(rd) { as |nilpotent| calls |dominant|, omit it here }
   do nilpotent(rd,H) od.sort_by_dimension

{tired of typing so many characters}
set orbits = (RootDatum->[ComplexNilpotent]): nilpotent_orbits@RootDatum

set distinguished_nilpotent_orbits (RootDatum rd) = [ComplexNilpotent]:
   for H in rd.distinguished_Hs do complex_nilpotent(rd,H) od

set distinguished_orbits = (RootDatum->[ComplexNilpotent]): { alias }
   distinguished_nilpotent_orbits@RootDatum

{ return Bala-Carter Levi and distinguished H_L for it, conjugate to |O.H| }
set Bala_Carter_Levi_plus (ComplexNilpotent O) = ([int],vec):
   let rd = O.root_datum in
   for S in standard_Levi_conjugacy_representatives(rd)
   do for H_L in distinguished_Hs(Levi_datum(rd,S))
      do if dominant(H_L,rd)=O.H then return (S,H_L) fi
      od
   od; error("Nilpotent ",O," erroneous: no Bala-Carter Levi subgroup found")

{ Bala-Carter Levi subgroup only }
set Bala_Carter_simples (ComplexNilpotent O) = [int]:
   let (S,) = Bala_Carter_Levi_plus(O) in S

{ Bala-Carter Levi subgroup only }
set Bala_Carter_Levi (ComplexNilpotent O) = RootDatum:
   Levi_datum(O.root_datum,Bala_Carter_simples(O))


{. List all H's for |rd|, grouping them by standard Levi in which they are
   disinguished .}
set all_H_with_L (RootDatum rd) = [[int],[vec]]:
   for S in standard_Levi_conjugacy_representatives(rd)
   do (S,distinguished_Hs(Levi_datum(rd,S)))
   od

{. Given a coweight H corresponding to a complex nilpotent orbit, find the
   Levi M in which the orbit is distinguished. The output is the pair consisting
   of the simple roots for M, and the conjugate of H corresponding to the
   standard Levi M (not dominant for G). The input H0 need not be dominant. .}
set Levi_of_H (vec H0,RootDatum rd)=([int],vec):
   let dom_H0 = dominant(H0,rd)
in for (M,Hs) in all_H_with_L(rd)
   do for H in Hs
      do if dominant(H,rd)=dom_H0 then return (M,H) fi
      od
   od; error("No Levi found")

{ parbolics.at defines type |Parabolic| and |KGPElt| as ([int] S, KGBElt x) }

{ find H which work for given q=q(x,H)=(L,u) }
set find_H (Parabolic P) = [vec,mat]:
begin
   let x=maximal(P)
   then u_p=columns_with(is_noncompact(x),nilrad_roots(P))
   , rho_L = rho(P.Levi)
   , theta_1 = involution(x)-1
in for H in all_H(P.real_form.root_datum)
   do
      if =H*theta_1 and =H*rho_L and >H*u_p { all its entries >0 }
      else []
      then let level_two_roots = columns_with((vec alpha): H*alpha=2, u_p ) in
           [ (H,level_two_roots) ]
      fi
   od.##
end

{ containment order }
set <= ([int] a,[int] b) = bool:
   let test = is_member(b) in all(#a,(int i)bool: test(a[i]) )
set <  ([int] a,[int] b) = bool: sort(a) != sort(b) and a<=b

set principal_block (RealForm G) = Block: block(G,dual_quasisplit_form(G))

{ convert Block to [param] }
set convert (Block B,ratvec gamma) = [Param]:
   for i:#B do let (x,y)=element(B,i) in parameter(x,y,gamma) od

{ just subset of block }
set convert (Block B, [int] S,ratvec gamma) = [Param]:
   for i in S do  let (x,y)=element(B,i) in parameter(x,y,gamma) od

set real_form (Block B) = RealForm: let (G,)=%B in G
set rho (Block B) = ratvec: rho(real_form(B))

{ choose appropriate infinitesimal character for (x,y) }
set choose_gamma (KGBElt x,KGBElt y) = ratvec: choose_g(y,x)

{ choose appropriate infinitesimal character for B }
set choose_gamma (Block B) = ratvec: choose_gamma(element(B,0))

set convert (Block B) =         [Param]: convert(B,choose_gamma(B))
set convert (Block B,[int] S) = [Param]: convert(B,S,choose_gamma(B))

{ convert list of wcells [[int]] to [[Param]] }
set convert_list_W_cells (Block B,ratvec gamma,[[int]] Wcells) = [[Param]]:
    let converted_block=convert(B,gamma) in
    for cell in Wcells do for k in cell do converted_block[cell[k]] od od

{ return list of tau-invariants for B
  tau_invariants(B)[i]=tau-invariant of block element i
}
set tau_invariants (Block B) = [[int]]:
   let gamma=choose_gamma(B) in
   for i:#B do let (x,y)=element(B,i) in tau(parameter(x,y,gamma)) od

set tau_invariants_of_cell (Block B, [int] cell) = [int,[int]]:
   let gamma=choose_gamma(B) in
   for i in cell do let (x,y)=element(B,i) in (i,tau(parameter(x,y,gamma))) od

set tau_invariants_of_cell_raw (Block B, [int] cell) = [[int]]:
   let gamma=choose_gamma(B) in
   for i in cell do let (x,y)=element(B,i) in tau(parameter(x,y,gamma)) od

set tau_containing (Block B,[int] P) = [int]:
   let t=tau_invariants(B) in
 ##for ti@i in t do if P<=ti then [i] else [] fi od

{moved elsewhere since needed earlier
 for now: is_Aq.at}
{ test if (x,y) -> Aq parameter }
{ the first version isn't necessary, just use the second }
{ because element(B,i) returns (x,y), so this makes is_Aq(element(B,i)) work: }
{ set is_Aq(KGBElt x,KGBElt y) = is_Aq(parameter(x,y,choose_gamma(x,y))) }
set is_Aq ((KGBElt x,KGBElt y)) = bool:
   is_coh_ind_from_finite_dimensional(parameter(x,y,choose_gamma(x,y)))

set is_Aq_cell (Block B,[int] C) = bool:
   any(#C,(int i)bool: is_Aq(element(B,C[i])))

set is_Aq (Block B,int i) = bool: is_Aq(element(B,i))

set Aq_cells (Block B,[[int]] cells) = [[int]]:
 ##for C in cells do if is_Aq_cell(B,C) then [C] else [] fi od

set Aq_reps (Block B,[int] cell) = [int]:
 ##for i in cell do if is_Aq(B,i) then [i] else [] fi od

set Aq_cells (RealForm G,[[int]] cells) = [[int]]:
   Aq_cells(principal_block(G),cells)


{				Real nilpotents

  |set_type RealNilpotent = (vec H, KGBElt x, void .)| defined above

  A real nilpotent orbit is determined by a coweight H and a KGBElt x
  where x should be in the distinguished fiber, and H\in X_* is the semisimple
  element of a Lie triple.
  It is required that \theta_x(H)=H
  set q=parabolic_by_cwt(x,H), then
  orbit=induced from trivial orbit of Levi factor, equivalently
       =associated variety of A_q(lambda)

  If H is dominant it must satisfy: <\alpha,H>\in {0,1,2} for all simple alpha
  not all such H are allowed
  (H,x) is equivalent to (H*inverse(w), cross(w,x))
  in particular if H is not dominant it can be replaced by
  an equivalent one with H dominant
}

set real_nilpotent (vec H,KGBElt x) = RealNilpotent:(H,x,())

set printable_real_nilpotent (RealNilpotent (H,x,)) = (vec,KGBElt): (H,x)

set parabolic_of_orbit (RealNilpotent (H,x,)) = Parabolic: parabolic_by_cwt(H,x)

set =(RealNilpotent (H,x,):O1, RealNilpotent (K,y,):O2) = bool:
   real_form(x)=real_form(y) and
   dominant(H,x.root_datum)=dominant(K,y.root_datum) and
   parabolic_of_orbit(O1)=parabolic_of_orbit(O2)

set sort_by ((RealNilpotent->int) f) =
   ([RealNilpotent] v) [RealNilpotent]:
      for index in inv_standardisation(for x in v do f(x) od) do v[index] od

set root_datum (RealNilpotent O) = RootDatum: O.x.root_datum
set real_form (RealNilpotent O) = RealForm: O.x.real_form
set Levi_of_orbit (RealNilpotent O) = RealForm: Levi(parabolic_of_orbit(O))
set complex_orbit (RealNilpotent O) = ComplexNilpotent:
   complex_nilpotent(O.x.root_datum,O.H)
set dimension (RealNilpotent O) = int: dim_nilpotent(O.complex_orbit)

set sort_by_dimension = ([RealNilpotent]->[RealNilpotent]):
   sort_by(dimension@RealNilpotent)

set simple_roots_from_coweight (RootDatum rd, ratvec v) = [int]:
 ##for alpha@i in simple_roots(rd) do if =alpha*v then [i] else [] fi od

set simple_roots_from_coweights (RootDatum rd,[ratvec] list) = [[int]]:
   for v in list do simple_roots_from_coweight(rd,v) od

set find_cayley (KGBElt x) = int:
   first(#simple_roots(x.root_datum), (int i)bool: status(i,x)=2 {real root})

set choose_Cayley (int i,KGBElt x) = KGBElt:
   let y=Cayley(i,x) in
   if torus_bits(y)=torus_bits(x) then y
   else let z=cross(i,y) in
      assert(torus_bits(z)=torus_bits(x),"failure in choose_cayley")
   ;  z
   fi

set move_to_distinguished_fiber (KGBElt x) = (KGBElt,WeylElt):
   (x,id_W(x.root_datum)). { apply following recursive function }
   (rec_fun f(KGBElt x,WeylElt w) (KGBElt,WeylElt):
      if in_distinguished_fiber(x) then (x,w)
      else let (w1,y)=from_no_Cminus(x) then j=find_cayley(y) in
         if j.< then f(y,inverse(w1)*w)
         else f(choose_Cayley(j,y),inverse(w1)*w)
         fi
      fi
   )

set move_to_distinguished_fiber (([int] H,KGBElt x)) = (vec,KGBElt):
   let (y,w)=move_to_distinguished_fiber(x) in (H*inverse(w),y)

set move_to_distinguished_fiber (RealNilpotent O) = RealNilpotent:
   let (H,x,)=O in real_nilpotent(move_to_distinguished_fiber((H,x)))

set stabilizer_of_x (KGBElt x) = [WeylElt]:
   let G=real_form(x) in
 ##for w in W(G) do if cross(w,x)=x then [w] else [] fi od

{. Given a real group G and a list of simple roots determining a standard
   complex Levi MC, make a list of real forms of MC in G. .}
set viable_Levis (RealForm G,[int] S) = [RealForm]:
   for P in parabolics_with_theta_stable_Levi(G,S) do Levi(P) od

{. Given a real form G, a coweight H which determines a complex nilpotent
   orbit OC, distinguished in the Levi MC, find all KGB elements x so that
   (H,x,) is a real form of OC. M is a real form of MC in G, and MC is
   determined by the simple roots S. H must be the conjugate determined
   by MC. .}
set test_real_orbit (RealForm G,[int] H, RealForm M, [int] S) = [KGBElt]:
 ##for x_M in KGB(M)
   do let P_L=Parabolic:(simple_roots_from_coweight(root_datum(M),H),x_M)
   in if is_parabolic_theta_stable(P_L) and x_M=x_min(P_L) else []
      then
         let MC=complex_Levi(G,S), theta=involution(x_M)
         then dim_center=rank(lie_compact_radical(inner_class(MC,theta)))
         , number_roots =
            for alpha in posroots(M)
            do if is_noncompact_imaginary(alpha,x_M) and H*alpha=2 then 1
               elif is_complex(alpha,x_M) and H*alpha=2 then /2 { with 2/2=1 }
               else 0
               fi
            od.sum
      in if dimension(K_0(Levi_of_orbit(real_nilpotent(H,x_M))))
           =dim_center+number_roots
         then [KGB_elt(G,x_M)]
         else []
         fi
      fi
    od

{. Given G and a coweight H, find all x so that (H_nd,x,) is a real
   nilpotent orbit. Here H_nd is the conjugate of H corresponding to
   the associated Bala-Carter Levi M. There may be duplications of
   orbits. .}
set all_real_nilpotent_orbit_KGBs (RealForm G,[int] H) = [KGBElt]:
   let (S,K)=Levi_of_H(H,G) then Levis=viable_Levis(G,S) in
 ##for M in Levis do test_real_orbit(G,K,M,S) od

set is_conjugate_orbit (RealNilpotent O,RealNilpotent P) = bool:
   let (H,x,)=move_to_distinguished_fiber(O)
   ,   (K,y,)=move_to_distinguished_fiber(P)
   then (,L)=move_coweight((y,K),x)
   in any(for w in stabilizer_of_x(x) do L*w=H od)

{. Replace (H,x) with equivalent (H',x') with H' dominant. .}
set dominant (RealNilpotent(H,x,):O) = RealNilpotent:
   let (H_dom,w)=from_dominant(H,O.real_form)
   then O_dom=real_nilpotent(H_dom,cross(w,x))
in {=(H*inverse(w), cross(w,x))}
   assert(is_conjugate_orbit(O_dom,O),"dominant(orbit) failed");
   O_dom

set find_conjugate ([RealNilpotent] list,RealNilpotent O) = int:
   first(#list,(int i)bool: list[i].root_datum=O.root_datum and
                            is_conjugate_orbit(list[i],O))

{. Remove duplications (conjugates) from the list of
   all_real_nilpotent_orbit_KGBs. .}
set real_nilpotent_orbit_KGBs (RealForm G,vec H) = [KGBElt]:
   let result=[KGBElt]:[] { need access to result to eliminate conjugates }
in for x in all_real_nilpotent_orbit_KGBs(G,H)
   do if for y in result
         do is_conjugate_orbit(real_nilpotent(H,x),real_nilpotent(H,y))
         od.none
      then result#:=x fi
   od; result

{. Auxiliary function. .}
set real_nilpotent_orbit_KGPs (RealForm G,vec H) = [KGPElt]:
   if =H then [parabolic_by_cwt(H,KGB(G,0))]
   else let result=[KGPElt]:[] { need access to eliminate repetition } in
      for x in all_real_nilpotent_orbit_KGBs(G,H)
      do let P=parabolic_of_orbit(real_nilpotent(H,x)) in
         if for Q in result do P=Q od.none then result#:=P fi
      od
   ;  result
   fi

{. Make a list of all real nilpotent orbits (H,x,) of G with
   H dominant and x in the distinguished fiber. .}
set real_nilpotent_orbits (RealForm G) = [RealNilpotent]:
   for H in all_H_nd(G)
   do let K=dominant(H,root_datum(G))
      ,  kgps=real_nilpotent_orbit_KGPs(G,H)
   in for P in kgps do real_nilpotent(K,x_min(P)) od
   od.##.sort_by_dimension

set number_real_nilpotent_orbits (RealForm G) = int: #G.real_nilpotent_orbits
set number_real_nilpotent_orbits ([RealForm] groups) = [int]:
   for G in groups do G.number_real_nilpotent_orbits od
set number_real_nilpotent_orbits (InnerClass ic) = [int]:
   number_real_nilpotent_orbits(ic.real_forms)

{. Make a list of the real forms of a given complex nilpotent orbit. .}
set real_nilpotent_orbits (ComplexNilpotent OC,RealForm G) = [RealNilpotent]:
   let (,K)=Levi_of_H(OC.H,OC.root_datum) in
   for P in real_nilpotent_orbit_KGPs(G,K)
   do real_nilpotent(dominant(K,OC.root_datum),x_min(P))
   od

set number_real_nilpotent_orbits (ComplexNilpotent O,RealForm G) = int:
   #real_nilpotent_orbits(O,G)
set number_real_nilpotent_orbits (ComplexNilpotent O,[RealForm] groups) = [int]:
   for G in groups do number_real_nilpotent_orbits(O,G) od
set number_real_nilpotent_orbits (ComplexNilpotent O,InnerClass ic) = [int]:
   number_real_nilpotent_orbits(O,ic.real_forms)

{ filter |list| of real nilpotents, keeping the real forms of given OC }
set real_nilpotent_orbits([RealNilpotent] list, ComplexNilpotent OC) =
      [RealNilpotent]:
   for O in list do if complex_orbit(O)=OC then [O] else [] fi od.##

set make_dominant_H (RealNilpotent (H,x,):O) = RealNilpotent:
   real_nilpotent(dominant(H,root_datum(x)),x_min(parabolic_of_orbit(O)))

{. Given a real nilpotent orbit, find all real Levi subgroups M so that the
   orbit has an element that is distinguished in M. There may be duplications.
.}
set Levis_with_distinguished_orbit (RealNilpotent (H,x,):O) =
       [(vec,KGBElt),RealForm]:
   let G=x.real_form then (S,K)=Levi_of_H(H,G.root_datum)
in for (M,xes) in for M in viable_Levis(G,S) do (M,test_real_orbit(G,K,M,S)) od
   do for y in xes
      do if is_conjugate_orbit(O,real_nilpotent(K,y)) then [((K,y),M)]
         else []
         fi
      od.##
   od.##

set find_vec (vec H, [vec] m) = int:
   first(#m, (int i)bool: m[i]=H)

set is_w_conjugate ([vec] r1, [vec] r2, WeylElt w)=bool:
   #r1=#r2 and
   for H in r1
   do let Hw=H*w { this used to be |w*H|: improper action on coweights } in
      for H2 in r2 do H2=Hw od.any
   od.all

{ laborious test to see if acting by any w in W transforms r1 into r2 }
set is_conjugate ([vec] r1, [vec] r2, [WeylElt] W) = bool:
   for w in W do is_w_conjugate (r1,r2,w) od.any
set is_W_conjugate ([vec] r1, [vec] r2, RootDatum rd) = bool:
   is_conjugate(r1,r2,W(rd))

{ same, but export a witnessing |w| too }
set is_W_conjugate_by_w ([vec] r1, [vec] r2, [WeylElt] W) = (bool,WeylElt):
   for w in W
   do if is_w_conjugate(r1,r2,w) then return(true,w) fi
   od; (false,W[0])

set is_W_conjugate_by_w ([vec] r1, [vec] r2, RootDatum rd) = (bool,WeylElt):
   is_W_conjugate_by_w(r1,r2,W(rd))

{ this function assumes elements of |S| are >=0, and |rd| has a |highest_root| }
set pseudo_roots ([int] S, RootDatum rd) = [vec]:
   for i in S
   do if i<semisimple_rank(rd) then root(rd,i)
      else {any higher index encodes lowest root} -highest_root(rd)
      fi
   od

set roots ([int] S, RootDatum rd) = [vec]: for i in S do root(rd,i) od

set two_rho_of_pseudo_Levi (RootDatum rd,[int] list)=vec:
   dominant(rd,ratvec_as_vec(2*rho(complex_pseudo_Levi(rd,list))))

{use is_conjugate to test conjugacy}
{this only works if rd(.derived?) is simple}
{alternative: pseudo_Levi_subgroups defined in subgroups.at}
set pseudo_Levis (RootDatum rd)=[[int]]:
let
   r=semisimple_rank(rd) then
   levis=standard_Levi_conjugacy_representatives(rd) then
   triples=[([int],vec,[vec])]:
   for L in levis
   do (L,two_rho_of_pseudo_Levi(rd,L),pseudo_roots(L,rd)) od
   in for S in power_set(#r)
     do let T=r#S in
        if #S<r then let rhoT=two_rho_of_pseudo_Levi(rd,T) then
                pr=pseudo_roots(T,rd) then
                temp=[([int],vec,[vec])]:
                ##for (a,v,c) in triples
                    do if v=rhoT then [(a,v,c)] else []
                       fi
                    od in
                      if none(for (,,m) in temp do is_conjugate(rd,pr,m) od)
                         then triples#:=(T,rhoT,pr)
                      fi
         fi
     od;
     for (T,,) in triples do T od

{use is_conjugate to test conjugacy}
{slightly different version from jda
 delete this once we're sure we have the right version
set pseudo_Levis (RootDatum rd)=[[int]]: let W=W(rd) then
   r=semisimple_rank(rd) then
   levis=standard_Levi_conjugacy_representatives(rd) then
   triples=[([int],vec,[vec])]:
   for L in levis
   do (L,two_rho_of_pseudo_Levi(rd,L),pseudo_roots(L,rd)) od
   in for S in power_set(#r)
     do let T=add_element(S,r) in
        if #S<r then let rhoT=two_rho_of_pseudo_Levi(rd,T) then
                pr=pseudo_roots(T,rd) then
                temp=[([int],vec,[vec])]:
                ##for (a,v,c) in triples
                    do if v=rhoT then [(a,v,c)] else []
                       fi
                    od in
                      if none(for (,,m) in temp do is_conjugate(pr,m,W) od)
                         then triples#:=(T,rhoT,pr)
                      fi
         fi
     od;
     for (T,,) in triples do T od
}

{don't need d_L}
set d_L (RootDatum rd,[int] L)=int: let r=semisimple_rank(rd)
   in if #L=0 then 0 else
   if max(L)<r then 1 else
    let list= for i in complement(r+1,sort(L)) do labels(rd)[i] od
    in gcd(list) fi fi

set d_L(RootDatum rd,RootDatum rd_L)=order_center(rd_L.mod_central_torus)

{don't use this, use is_conjugate(rd,L,M) from conjugate.at instead}
set is_conjugate_pseudo_Levi ([int] L, [int] M, RootDatum rd)=bool:
   #L=#M and
(  let W=W(rd), prl=pseudo_roots(L,rd), prm=pseudo_roots(M,rd)
   in is_conjugate(prl,prm,W)
)

{replaces old pseudo_Levis_of_orbit
 also return H_L in L mapping to (conjugacy class of) H in rd
 use H_L to construct the relevant centralizer_rd(H_L)
 for use in generators_of_component_group
}
set pseudo_Levis (ComplexNilpotent O) = [RootDatum,vec]:
   for L in pseudo_Levi_subgroups(O.root_datum)
   do let distinguished_H_L=distinguished_Hs(L)
      then j=first
	(for H_L in distinguished_H_L do dominant(H_L,O.root_datum)=O.H od)
   in if j>=0 then [(L,distinguished_H_L[j])] else [] fi
   od.##

{orbits in pseudo Levis which saturate to O}
set saturating_orbits(ComplexNilpotent O) = [ComplexNilpotent]:
   for (L,H) in O.pseudo_Levis do (L,(),H) od

{Note: affine root is n+1 not 0}
{this works only if rd.derived is simple}
set pseudo_Levi(RootDatum rd,[int] S)=RootDatum:
if #S=0 then root_datum(null(rank(rd),0),null(rank(rd),0),rd.prefers_coroots)
else
let simple_roots=for i in S do
 if i<ss_rank(rd) then simple_roots(rd)[i] else -highest_root(rd) fi od
then simple_coroots=for v in simple_roots do coroot(rd,v) od
in root_datum(simple_roots,simple_coroots,rd.prefers_coroots)  fi

{run over list of pairs [(v,w)], only keep those for which the v's
give distint torus elements
use this to filter result of Kac_diagrams_with_centralizer
previously the filtering was done on the fly which was wasteful
}
set filter(RootDatum rd,[[int],WeylElt] list) = [[int],WeylElt]:
   let keep=[([int],WeylElt)]:[]
in for (v,w) in list
   do if none(for (u,) in keep do is_conjugate_Kac(v,u,rd) od)
      then keep#:=(v,w)
      fi
   od; keep

{use maybe_conjugate from conjugate.at to test conjugacy}
{. Given a pseudo-Levi L, find all Kac diagrams of order m and whose
   centralizer is conjugate to L. .}
set Kac_diagrams_with_centralizer (RootDatum rd, RootDatum L,int m)=[([int],WeylElt)]:
   let ()=if nilpotent_verbose then prints("Kac_diagrams_with_centralizer: L=", L,
   " m=", m) fi in
   let diags=Kac_classes_given_order_crude(rd,m) in
   let ()=if nilpotent_verbose then prints("#diagrams: ",#diags) fi in
   let crude=##for d in diags do
     let maybe=maybe_conjugate(rd,pseudo_Levi(rd,zero_roots(rd,d)),L)
   in
      if any(maybe) then [(d,req(maybe))] else [] fi od then
   rv=filter(rd,crude) in
   if nilpotent_verbose then prints("crude answer:", #crude, "  final result:", #rv)
   fi;rv

{order_center is defined in center.at}
{set order_of_center (RootDatum rd)=#Kac_classes_given_order(rd,1)}

set Kac_triples_simple (RootDatum rd,RootDatum L, int c)=[(int,[int],ratvec,WeylElt)]:
   let d=d_L(rd,L) in
     let list=Kac_diagrams_with_centralizer (rd,L,c*d) in
        for (diag,w) in list do (c*d,diag,Kac_x(rd,diag),w) od

set Kac_triples (RootDatum rd, RootDatum L)=[(int,[int],ratvec,WeylElt)]:
   let c=order_center (rd) in
   let ()=if nilpotent_verbose then prints("c=",c, new_line,"2*d*c=", 2*d_L(rd,L)*c)
          fi in
   ##for i:2*d_L(rd,L)*c from 1 do Kac_triples_simple(rd,L,i) od

set in_radical (ratvec v, RootDatum rd) = bool:
   let (,M)=mod_central_torus_info(rd) in is_integer(v*M)


set generators_of_Z_mod_Z_0 (RootDatum rd, RootDatum L) = [ratvec]:
   let result=[ratvec]:[] in
   let KC=Kac_triples (rd,L) in
   for (i,diag,v,w) in KC do let k=v*inverse(w) in
       if none (for u in result do in_radical((k-u),L) od)
        then result#:=v*inverse(w) fi od;
   result

{Need a matrix A lifting an element of T/Z(G)^0 to T,
i.e. satisfying:
Gmod=G/Z^0
A*simple_coroots(Gmod)=simple_coroots(G)
 Gmod is semisimple so simple_coroots(Gmod) is (square and) invertible/Q
 => A=simple_coroots(G)*inverse(simple_coroots(Gmod))
 this is applied to L
}
set lift(RootDatum rd,ratvec v)=ratvec:
 let rd_mod=mod_central_torus(rd) then
 A=simple_coroots(rd)*inverse(mat_as_ratmat(simple_coroots(rd_mod))) in A*v

set generators_of_component_group_old (ComplexNilpotent O)=
      [RootDatum,[ratvec],[ratvec],[ratvec],[ratvec]]:
  for (L,H_L) in pseudo_Levis(O)
  do let Lmod=mod_central_torus(L)
     then Z_Lmod=elements_of_center(Lmod) {center of L/Z(L)^0}
     then L_rad=radical_basis(L) {central torus}
     then (,M)=Levi_of_subspace(O.root_datum,L_rad) {centralizer of L_rad}
     then
{ A=simple_coroots(L)*inverse(mat_as_ratmat(simple_coroots(Lmod))) then}
 { Z_Lmod_lifted=for v in ratmat_to_bigmat(A*Z_Lmod) do ratvec:v  od {convert ratmat to
list of ratvecs}  then}
 {cut down Z_Lmod to those elements satisfying Cent_G(tZ(L)^0)=L}
        Z_Lmod_reg =
        ##for v in Z_Lmod
          do if dimension(centralizer(M,lift(L,v)))=L.dimension
             then [v] else []
	     fi
	  od
     then
 {we now have elements [s_1,...,s_n] of L/Z(L)^0
  lift these to [t_1,...,t_n] of G (not unique of course)
  keep one from each conjugacy class, say [t_i_1,...,t_i_r]
  THEN what matters is the corresponding elements [s_i_1,...,s_i_r], specifically their orders
  Guess/Hope: s_iZ(L)^0 is conjugate to s_jZ(L)^0 by cent_G(u) if and only if
  t_i is G-conjugate to t_j. This seems unlikely but looks to be true in examples
 }
	Z_Lmod_reg_lifted = for v in Z_Lmod_reg do lift(L,v) od
     then
 {need to use the Levi defined by H_L (not H itself) for computing conjugacy}
{ (,Levi_H_L)=Levi_of_coweight(rd,H_L) then}
         (,Levi_H_L_M)=Levi_of_coweight(M,H_L)
     then(,Levi_H_L)=Levi_of_coweight(O.root_datum,H_L)
     then
 {()=prints("Levi_H_L=",Levi_H_L," ", simple_roots(Levi_H_L)) then}
{  ()=prints("Z_Lmod_reg_lifted:", Z_Lmod_reg_lifted) then
  ()=prints("Levi_H_L:",Levi_H_L) then}
{  ()=prints(new_line,"L=",L, new_line, "M=",M) then}
{ (indices,Z_Lmod_reg_lifted_cc)=semisimple_conjugacy_class_reps(Levi_H_L,Z_Lmod_reg_lifted)
 then}
        (indices,Z_Lmod_reg_lifted_cc) =
     semisimple_conjugacy_class_mod_torus_reps(Levi_H_L,Z_Lmod_reg_lifted,L_rad)
    then
{ ()=prints("indices:", indices) then
 ()=prints("Z+Lmod_reg_lifted_cc: ", Z_Lmod_reg_lifted_cc) then}
	Z_Lmod_reg_cc=for i in indices do Z_Lmod_reg[i] od
  in (L,Z_Lmod,Z_Lmod_reg,Z_Lmod_reg_lifted,Z_Lmod_reg_lifted_cc)
  od

{returns array of:
L
H_L
Lmod
Z_Lmod
L_rad
M,
Z_Lmod_reg,
Z_Lmod_reg_lifted)
}
set generators_of_component_group_debug (ComplexNilpotent O)=
for (L,H_L) in pseudo_Levis(O) do
 let Lmod=mod_central_torus(L) then
 Z_Lmod=elements_of_center(Lmod) {center of L/Z(L)^0} then
 L_rad=radical_basis(L) {central torus} then
 (,M)=Levi_of_subspace(O.root_datum,L_rad) {centralizer of L_rad} then
 Z_Lmod_reg=##for v in Z_Lmod do if dimension(centralizer(M,lift(L,v)))=L.dimension then [v]
 else [] fi od then
 Z_Lmod_reg_lifted=for v in Z_Lmod_reg do lift(L,v) od then
 (,Levi_H_L)=Levi_of_coweight(O.root_datum,H_L) in
 (L,H_L,Levi_H_L,Lmod,Z_Lmod,L_rad,M,Z_Lmod_reg,Z_Lmod_reg_lifted)
od

set generators_of_component_group (ComplexNilpotent O)=
[(RootDatum,vec,[ratvec],[ratvec],[ratvec],[ratvec])]:
for (L,H_L) in pseudo_Levis(O) do
{let ()=prints("doing H_L:",H_L) in
let ()=prints("L=",L) in}
 let Lmod=mod_central_torus(L) then
 Z_Lmod=elements_of_center(Lmod) {center of L/Z(L)^0} then
 L_rad=radical_basis(L) {central torus} then
 (,M)=Levi_of_subspace(O.root_datum,L_rad) {centralizer of L_rad} then
{ A=simple_coroots(L)*inverse(mat_as_ratmat(simple_coroots(Lmod))) then}
 { Z_Lmod_lifted=for v in ratmat_to_bigmat(A*Z_Lmod) do ratvec:v  od {convert ratmat to
list of ratvecs}  then}
 {cut down Z_Lmod to those elements satisfying Cent_G(tZ(L)^0)=L}
 Z_Lmod_reg=##for v in Z_Lmod do if dimension(centralizer(M,lift(L,v)))=L.dimension then [v]
 else [] fi od then
 {we now have elements [s_1,...,s_n] of L/Z(L)^0
  lift these to [t_1,...,t_n] of G (not unique of course)
  keep one from each conjugacy class, say [t_i_1,...,t_i_r]
  THEN what matters is the corresponding elements [s_i_1,...,s_i_r], specifically their orders
  Guess/Hope: s_iZ(L)^0 is conjugate to s_jZ(L)^0 by cent_G(u) if and only if
  t_i is G-conjugate to t_j. This seems unlikely but looks to be true in examples
 }
 Z_Lmod_reg_lifted=for v in Z_Lmod_reg do lift(L,v) od then
 {need to use the Levi defined by H_L (not H itself) for computing conjugacy}
{ (,Levi_H_L)=Levi_of_coweight(O.root_datum,H_L) then}
 (,Levi_H_L_M)=Levi_of_coweight(M,H_L) then
  (,Levi_H_L)=Levi_of_coweight(O.root_datum,H_L) then
  {()=prints("Levi_H_L=",Levi_H_L," ", simple_roots(Levi_H_L)) then
  ()=prints("Z_Lmod_reg_lifted:", Z_Lmod_reg_lifted) then
  ()=prints("Levi_H_L:",Levi_H_L) then
  ()=prints(new_line,"L=",L, new_line, "M=",M) then
  ()=prints(new_line,"Levi_H_L= ",Levi_H_L,new_line,"Z_Lmod_reg_lifted=",Z_Lmod_reg_lifted) then}
 (indices,Z_Lmod_reg_lifted_cc)=semisimple_conjugacy_class_reps(Levi_H_L,Z_Lmod_reg_lifted)
 then
 (indices,Z_Lmod_reg_lifted_cc)=semisimple_conjugacy_class_mod_torus_reps(Levi_H_L,Z_Lmod_reg_lifted,L_rad) then
{ ()=prints("indices:", indices) then
 ()=prints("Z+Lmod_reg_lifted_cc: ", Z_Lmod_reg_lifted_cc) then}
 Z_Lmod_reg_cc=for i in indices do Z_Lmod_reg[i] od in
 (L,H_L,Z_Lmod,Z_Lmod_reg,Z_Lmod_reg_lifted,Z_Lmod_reg_lifted_cc)
od

{ complex Levi of orbit: defined by diagram of H (not the Bala Carter Levi) }
set complex_Levi(ComplexNilpotent O) = RootDatum:
   let rd =O.root_datum
   then S =
     for alpha@i in rd.simple_roots do if =O.H*alpha then [i] else [] fi od.##
   in sub_datum(rd,S)

set order_in_A (ratvec v, RootDatum rd, vec H) = int:
   let div=divisors(denom(v))
   then k=first(#div,
          (int i): let dv=div[i]*v then CL = RootDatum: centralizer(rd,dv)
                   then L=Bala_Carter_Levi(complex_nilpotent(CL,H))
	           in in_radical(dv,L)
          )
in div[k]

set component_datum(ComplexNilpotent O)=ComplexNilpotentComponentDatum:
(ComplexNilpotent,[int],[(RootDatum,[ratvec])]):
if O.root_datum.is_abelian then
 let rd=O.root_datum in
 (O,[1],[(rd,[null(rd.rank)/1])]) else
let g=generators_of_component_group(O)
then orders=## for (a,H,b,c,d,S) in g do for v in S do order_in_A(v,O.root_datum,H) od od in
(O,sort(orders),for (L,H,b,c,d,S) in g do (L,S) od)
fi

set component_datum_plus(ComplexNilpotent O) =
   (ComplexNilpotent,[int],[(RootDatum,vec,[ratvec])]):
if O.root_datum.is_abelian
then (O,[1],[(O.root_datum,null(0),[null(O.root_datum.rank)/1])])
else let g=generators_of_component_group(O)
   then orders=
      ## for (a,H,b,c,d,S) in g
         do for v in S do order_in_A(v,O.root_datum,H) od
	 od
   in (O,sort(orders),for (L,H,b,c,d,S) in g do (L,H,S) od)
fi


{representatives of conjugacy classes in A(O)
 each ratvec v gives an element exp(2\pi iv) which is G-conjugate
 to an element of Cent(O)
}
set component_representatives(ComplexNilpotent orbit) = [RootDatum,ratvec]:
let (,,pairs)=orbit.component_datum in
 ##for (L,ratvecs) in pairs do
    for v in ratvecs do (L,v)
    od
   od

set component_representatives_plus(ComplexNilpotent orbit) =
      [(RootDatum,vec,ratvec)]:
let (,,triples)=orbit.component_datum_plus in
 ##for (M,v,ratvecs) in triples do
    for w in ratvecs do (M,v,w) od
   od

set conjugacy_class_orders(ComplexNilpotent O) = [int]: O.component_datum.orders
set number_conjugacy_classes_component_group(ComplexNilpotent O) = int:
   #O.component_datum.orders
set number_conjugacy_classes_A = (ComplexNilpotent->int):
   number_conjugacy_classes_component_group@ComplexNilpotent

set show(ComplexNilpotentComponentDatum d) = void:
   let header=["pseudo_Levi","Generators"] in
   let values=
   for (L,S) in d.pairs do
   [L.derived.nice_format,S.to_string] od in
   prints("Component info for orbit:",new_line,"H=", d.orbit.H{_of_triple}, " diagram:",
   d.orbit.diagram, " dim:", d.orbit.dim_nilpotent);
prints("orders of conj. classes:",d.orders);
   tabulate(header#values)

set print_component_info (ComplexNilpotent O) = void:
   let d=component_datum(O) then
   header=["pseudo_Levi","Generators"] then
   values=
   for (L,S) in d.pairs do
   [L.derived.nice_format,S.to_string] od in
   prints("Component info for orbit:",new_line, "H=", O.H{_of_triple}, " diagram:",
   O.diagram, " dim:", O.dim_nilpotent);
   prints("orders:",d.orders);
   tabulate(header#values)


set print_component_info_long (ComplexNilpotent O) = void:
prints("Component info for orbit:",new_line, "H=", O.H{_of_triple}, " diagram:",
O.diagram, " dim:", O.dim_nilpotent);
for (L,H_L,Z_Lmod,Z_Lmod_reg,Z_Lmod_reg_lifted,Z_Lmod_reg_cc) in generators_of_component_group(O) do
prints(new_line,"L:",L.derived,new_line,"Z(L)/Z(L)^0: ",Z_Lmod,new_line,"Z(L)/Z(L)^0-reg: ",
Z_Lmod_reg,new_line,"Z(L)/Z(L)^0-reg-lifted: ",
Z_Lmod_reg_lifted,new_line,"Z(L)/Z(L)^0-cc: ",Z_Lmod_reg_cc) od

set print_component_info (RootDatum rd)=void:
   prints("Component groups of nilpotent orbits",new_line,"G=",rd);
   for orb@i in nilpotent_orbits (rd) do
   prints(new_line,"Orbit #",i);print_component_info (orb) od

set print_component_info_long (RootDatum rd)=void:
   for orb@i in nilpotent_orbits (rd) do prints();
   prints(new_line,"Orbit #",i);print_component_info_long (orb) od

set print_component_info_short (RootDatum rd)=void:
tabulate(["i","H","diag","dim","A(O)"]#
 for orb@i in nilpotent_orbits (rd) do
 let d=component_datum(orb) in
 [i.to_string,orb.H{_of_triple}.to_string,orb.diagram.to_string,orb.dim_nilpotent.to_string,
 d.orders.to_string] od
 )

set print_component_info_alt (RootDatum rd)=void:
tabulate(["i","diag","dim","A(O)"]#
 for orb@i in nilpotent_orbits (rd) do
 let d=component_datum(orb) in
 [i.to_string,orb.diagram.to_string,orb.dim_nilpotent.to_string,
 d.orders.to_string] od
 )

{------ principal, zero, subregular and minimal orbits -----}

set principal_orbit(RootDatum rd) = ComplexNilpotent:
   complex_nilpotent(rd,two_rho_check(rd))

set zero_orbit(RootDatum rd) = ComplexNilpotent:
   complex_nilpotent(rd,null(rank(rd)))

set subregular_orbit_simple (RootDatum rd) = ComplexNilpotent:
assert(rd.derived_is_simple,"RootDatum is not simple");
if is_abelian(rd) then (rd,(),rd.rank.null) else
let orbits=nilpotent_orbits(rd) then
j=first(for orbit in orbits do orbit.dim_nilpotent=rd.dimension-rd.rank-2 od) in
orbits[j] fi

set minimal_orbit_simple(RootDatum rd) = ComplexNilpotent:
assert(rd.derived_is_simple,"RootDatum is not simple");
{L=SL(2,highest_root)
 2*rho^v(L)=highest_short_root(dual(rd))
}
  complex_nilpotent(rd,rd.dual.highest_short_root)

{if rd has n simple factors it has n subregular orbits
each has codimension 2
could find them by dimension, but alternatively
take the product of the principal orbits in all
but 1 factor, and the subregular in that factor
this is what is needed in the minimal case
subregular_orbits(rd)[i] is the subregular orbit
 on factor i, and principal on all other factors
}
set subregular_orbits(RootDatum rd) = [ComplexNilpotent]:
let factors=simple_factors(rd) then
orbits=[ComplexNilpotent]:[] in
for i:#factors do
 let H=null(rd.rank) in
 for j:#factors do
  if i=j then H+:=factors[j].subregular_orbit_simple.H{_of_triple}
   else H+:=ratvec_as_vec(2*factors[j].rho_check)
  fi
 od;
 orbits#:=complex_nilpotent(rd,H)
od;
orbits

{if rd has n simple factors it has n minimal orbits
take the product of the 0 orbit in all
but 1 factor, and the minimal orbit in that factor
minimal_orbits(rd)[i] is the minimal orbit
 on factor i, and 0 on all other factors
}
set minimal_orbits(RootDatum rd) = [ComplexNilpotent]:
let factors=simple_factors(rd) then
orbits=[ComplexNilpotent]:[] in
for i:#factors do
 let H=null(rd.rank) in
 for j:#factors do
  if i=j then H+:=factors[j].minimal_orbit_simple.H{_of_triple}
  fi
 od;
 orbits#:=complex_nilpotent(rd,H)
od;
orbits


set minimal_real_nilpotent_orbits (RealForm G) = [RealNilpotent]:
##for orbit in minimal_orbits(G.root_datum) do real_nilpotent_orbits(orbit,G) od


<<<<<<< HEAD
set orbit_by_diagram([ComplexNilpotent] orbits, [vec]diagram) = ComplexNilpotent:
let index=first(for i:#orbits do orbits[i].diagram_normalized=diagram od) in
orbits[index]

{ this generates all orbits for |rd| on the fly; expensive }
set orbit_by_diagram(RootDatum rd,[vec] diagram) = ComplexNilpotent:
   orbit_by_diagram(orbits(rd),diagram)

=======
>>>>>>> 16f05fc7
{show commands moved to nilpotent_centralizer.at}
{
set show_nilpotent_orbits([ComplexNilpotent] orbits)=void:
tabulate(for orbit in orbits do
[orbit.H{_of_triple}.to_string,orbit.diagram.to_string,orbit.dim_nilpotent.to_string] od)

set show_nilpotent_orbits(RootDatum rd)=void:
show_nilpotent_orbits(nilpotent_orbits(rd))
}

{integrality_datum of an orbit O_check for G_check
 rd=root datum on group side -> integrality_datum(rd,H/2)
 this is the dual of the root datum of a subgroup of G_check
}
set integrality_datum(ComplexNilpotent O_check) = RootDatum:
   integrality_datum(O_check.root_datum.dual,O_check.H/2)

{given an orbit O_check on the dual side
 rd_int: integrality datum(O_check)
 rd_int_dual: dual(rd_int), root datum of subgroup on dual side
 return (rd_int_dual,(),O_check.H)
}
set integral_descent(ComplexNilpotent O_check)=ComplexNilpotent:
   complex_nilpotent(integrality_datum(O_check).dual,O_check.H)

{see weak_packets.at for integral_descent@(SpringerTable,ComplexNilpotent)}

set is_even(ComplexNilpotent O) = bool: is_integer(O.diagram/2)
set is_non_even(ComplexNilpotent O) = bool: not is_integer(O.diagram/2)

set even_orbits([ComplexNilpotent] orbits) = [ComplexNilpotent]:
##for O in orbits do if is_even(O) then [O] else [] fi od
set even_orbits(RootDatum rd) = even_orbits(orbits(rd))

set non_even_orbits([ComplexNilpotent] orbits) = [ComplexNilpotent]:
##for O in orbits do if is_non_even(O) then [O] else [] fi od
set non_even_orbits(RootDatum rd) =[ComplexNilpotent]:
   non_even_orbits(rd.orbits)

set dual_orbits (RootDatum rd) = [ComplexNilpotent]: rd.dual.orbits
set even_dual_orbits(RootDatum rd) = [ComplexNilpotent]:
   even_orbits(rd.dual_orbits)
set non_even_dual_orbits(RootDatum rd) =[ComplexNilpotent]:
   non_even_orbits(rd.dual_orbits)

set twist(mat delta,ComplexNilpotent O) = ComplexNilpotent:
  complex_nilpotent(O.root_datum,O.H*delta)  {O.H\in X_*, delta acts on right}<|MERGE_RESOLUTION|>--- conflicted
+++ resolved
@@ -80,11 +80,7 @@
    , factors = simple_factors(O.root_datum) { each factor Bourbaki ordered }
 in for f in factors do H*f.simple_roots od
 
-<<<<<<< HEAD
-{ construct complex orbit (rd,(),H) from (rd,Dynkin diagram) }
-=======
 { construct complex orbit (rd,(),H) from (rd,labelled Dynkin diagram) }
->>>>>>> 16f05fc7
 set complex_nilpotent_from_diagram(RootDatum rd,[int] diagram) =
       ComplexNilpotent:
 (  complex_nilpotent
@@ -1064,17 +1060,6 @@
 ##for orbit in minimal_orbits(G.root_datum) do real_nilpotent_orbits(orbit,G) od
 
 
-<<<<<<< HEAD
-set orbit_by_diagram([ComplexNilpotent] orbits, [vec]diagram) = ComplexNilpotent:
-let index=first(for i:#orbits do orbits[i].diagram_normalized=diagram od) in
-orbits[index]
-
-{ this generates all orbits for |rd| on the fly; expensive }
-set orbit_by_diagram(RootDatum rd,[vec] diagram) = ComplexNilpotent:
-   orbit_by_diagram(orbits(rd),diagram)
-
-=======
->>>>>>> 16f05fc7
 {show commands moved to nilpotent_centralizer.at}
 {
 set show_nilpotent_orbits([ComplexNilpotent] orbits)=void:
