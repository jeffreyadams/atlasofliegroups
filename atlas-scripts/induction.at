{parabolic induction from real and theta-stable parabolics}
<basic.at
<parabolics.at
<kl.at { for character_formula }
<coherent.at
<synthetic.at {for unnormalized_torus_factor}
<K_parameters.at
<rho_shifts.at

set verbose=false

{ L is a theta-stable Levi factor in G }

{ KGB(L) embeds in KGB(G): x_L -> embed_KGB(x_L,G) }
{ this is a failed attempt to fix bug in embed_KGB }
set my_embed_KGB(KGBElt x_L,RealForm G) = KGBElt:
  let i=0, done=false, theta_L=involution(x_L)
  , utf_L=unnormalized_torus_factor(x_L)
  in
    while i<#KGB(G) and not done
    do let x=KGB(G,i) in
      if involution(x)=theta_L
      then { prints(i, "  ", involution(x),involution(KGB(G,i))); }
        if is_conjugate(unnormalized_torus_factor(x),utf_L,theta_L)
        then done:=true; KGB(G,i)
        else i:=i+1
        fi
      else i:=i+1
      fi
    od;
    x_L

{ KGB(L) embeds in KGB(G): x_L -> embed_KGB(x_L,G) }
set embed_KGB (KGBElt x_L,RealForm G) = KGBElt:
  KGB_elt(G,involution(x_L), torus_factor(x_L))

{ given KGB element of G, find one for M which maps to it }
set inverse_embed_KGB (KGBElt x_G,RealForm M) = KGBElt:
  KGB_elt(M,involution(x_G), torus_factor(x_G))


{--------------------- real parabolic induction -------------------}

{ parameters for real Levi L -> parameters for G
  p_L=(x_L,lambda,nu) ->
       p_G=(embed_KGB(x_L,G),lambda + appropriate rho-shift,nu)
  rho-shift is: rho_r(G)-rho_r(L)+(1-theta)(rho_S(G)-rho_S(L))
  Then Ind_L^G(I(p_L))=I(p_g) }
set real_induce_standard (Param p_L,RealForm G) = Param:
  let x_L=x(p_L)
  then  L=real_form(x_L), x_G=embed_KGB(x_L,G)
  then theta=involution(x_G)
  then shift=rho_r(x_G)-rho_r(x_L)+(1-theta)*(rho_S(x_G)-rho_S(x_L))
  in parameter(x_G,lambda(p_L)+shift,  nu(p_L))

set real_induce_standard (ParamPol P,RealForm G) = ParamPol:
  let result=null_module(G) in
  for c@p in P do result+:=c*real_induce_standard(p,G) od;
  result

{ write Ind(J) as a sum of standards for G }
{ write J(p_L)=sum_i a_i* I_L(p_i)
  compute sum_i a_i*real_induce_standard(I_L(p_i))
  probably won't use this function much, it is mainly used in
  induced_irreducible }
set real_induce_irreducible_as_sum_of_standards (Param p_L, RealForm G) =
    ParamPol:
  let cf=character_formula(p_L), result=null_module(G) in
  for coeff@p in cf do result+:=coeff*real_induce_standard(p,G) od;
  result

{ write Ind(J) as a sum of irreducibles for G
  use composition series to convert induce_irreducible_as_sum_of_irreducibles
  then convert to sum of irreducibles using composition_series() }
set real_induce_irreducible(Param p_L, RealForm G)= ParamPol:
  let cf=real_induce_irreducible_as_sum_of_standards(p_L,G)
  , result=null_module(G)
  in for coeff@p in cf do result+:=coeff*composition_series(p) od;
  result


{  ----------------------   cuspidal data   ----------------------------- }

set cuspidal_data (Param p) = (Parabolic,Param):
  let p=make_no_Cplus(p)
  then x_G=x(p)
  then P=real_parabolic(x_G)
  then M=Levi(P), theta=involution(x_G)
  then x_M=inverse_embed_KGB(x_G,M)
  in
  (P
  ,parameter
   (x_M
  ,lambda(p)-rho_r(x_G)+rho_r(x_M)-(1-theta)*(rho_S(x_G)-rho_S(x_M))
   ,nu(p)
   )
  )

{  ----------------------   theta-stable data   -----------------------------}

set theta_stable_data (Param p) = (Parabolic,Param):
  let p=make_no_Cminus(p) then x_G=x(p) then P=theta_stable_parabolic(x_G)
  then L=Levi(P), theta=involution(x_G)
  then x_L=inverse_embed_KGB(x_G,L)
  in
  (P
  ,parameter
   (x_L
   ,lambda(p)-rho(real_form(p))+rho_r(x(p))+rho(L)-rho_r(x_L)
   ,nu(p)
   )
  )

{---------------------standardize-----------------------------------------}
{need real parabolic induction to define standardize (uses cuspidal_data)}

set coherent_std_imaginary (W_word w,Param p) = ParamPol:
  let (,p_M)=cuspidal_data(p) in
  real_induce_standard(coherent_std(w,p_M),real_form(p))

{
set coherent_std_imaginary (ratvec lam, Param p) =  ParamPol:
  let (P,p_M)=cuspidal_data(p) in
  let M=Levi(P) in let rd_M=root_datum(M) in
  let (lam_new,w)=make_dominant(rd_M,lam) in
  if lam_new!=lambda(p) then prints("HERE IS A PROBLEM!!!!!!!") fi;
  real_induce_standard(coherent_std(w,p_M),real_form(p))
}


{ convert a possibly non-standard parameter into a linear combination of
  standard ones }
{ algorithm:
  p=(x,lambda,nu)
  if <lambda,alpha^vee><0 for some imaginary root alpha (i.e. non-standard)
  let i_root_system=imaginary roots for x(p)
  find w so that w^{-1}lambda is dominant for imaginary roots
  set p_dom=parameter(x,w^{-1}lambda,nu)
  and return coherent continuation action (wrt imaginary roots) of w^{-1} on
  p_dom, this should be w on p_dom, need to fix definition of coherent
  continuation action
}
set standardize (Param p) = ParamPol:
  if is_standard(p) then ParamPol:p
  else let p=make_no_Cplus(p)
    then i_root_system=root_datum(simple_imaginary_subsystem(x(p)))
    , lambda=lambda(p)
    then (lambda_dom,w)=make_dominant(i_root_system,lambda)
    then p_dom=parameter(x(p), act(inverse(w),lambda), nu(p))
    in coherent_std_imaginary(w,p_dom)
  fi

set standardize (ParamPol P) = ParamPol:
  let result=null_module(P) in
  for c@p in P do result+:=c*standardize(p) od;result

{--------------------- theta-stable parabolic induction -------------------}

{ parameters for theta stable Levi L -> parameters for G:
  infinitesimal character=infinitesimal character(pi_L)+rho(u)
  p_L=(x_L,lambda,nu) ->
    p_G=(embed_KGB(x_L,G),lambda + appropriate rho-shift,nu)
  rho-shift is:
  rho_i(G)-rho_i(L)+rho_complex(G)-rho_complex(L)
   =rho(G)-rho_r(G)-rho(L)+rho_r(L).
  Since q is theta stable rho_r(G)-rho_r(L)=0 so the
  shift is rho(G)-rho(L)=rho(u)
  Then p_G=Ind_L^G(I(p_L))=I(p_g)
  might not be standard for G (outside of good range), so apply standardize
}

set theta_induce_standard (Param p_L,RealForm G) = ParamPol:
  let L=real_form(x(p_L)), x_G=embed_KGB(x(p_L),G)
  then shift=rho(G)-rho(L)
  in
    if verbose
    then prints("theta_induce_standard of parameter on L: ",p_L)
    ; prints("shift (rho_G-rho_L): ", shift)
    fi;
  let { p_G=parameter(x_G,lambda(p_L)+rho(G)-rho_r(x_G)-rho(L)+rho_r(x(p_L))
                     , nu(p_L)) then }
    p_G=parameter(x_G,lambda(p_L)+shift,nu(p_L))
  in if verbose then prints("p_G before standardization:", p_G) fi;
  { if verbose
    then prints("K_norm(p_G) before standardization:", K_norm(p_G*0)) fi; }
  let p_G_standardized=null_module(G) in
  if is_standard(p_G)
  then p_G_standardized:=(ParamPol:p_G)
  ; if verbose then prints("p_G is standard: ", p_G, standardize(p_G)) fi
  else if verbose then prints("Need to standardize:", p_G) fi
  ; p_G_standardized:=standardize(p_G)
  ; if verbose then prints("p_G standardized:", p_G_standardized) fi
{ prints("K_norm(p_G standardized):", K_norm(p_G)}
  fi;
{ prints("K_norms of terms of p_G: "
        , for q in monomials(p_G) do K_norm(q) od ); }
  p_G_standardized

{ write theta-stable-Ind(J) as a sum of standards for G}
{ write J(p_L)=sum_i a_i* I_L(p_i)
  compute sum_i a_i*theta_induce_standard(I_L(p_i))
  probably won't use this function much, it is mainly used in
  theta_induce_irreducible }
set theta_induce_irreducible_as_sum_of_standards (Param p_L, RealForm G) =
    ParamPol:
  let cf=character_formula(p_L) in
  if verbose
  then prints("p_L:",p_L); prints("Character formula for p_L:"); prints(cf)
  fi;
  let result=null_module(G) in
  for coeff@p in cf
  do let new=theta_induce_standard(p,G) in result+:=coeff*new od;
  if verbose then prints("induced as sum of standards:", result) fi;
  result

{ write theta-stable-Ind(J) as a sum of irreducibles }
set theta_induce_irreducible(Param p_L, RealForm G) = ParamPol:
  let cf=theta_induce_irreducible_as_sum_of_standards(p_L,G)
  , result=null_module(G)
  in
  for coeff@p in cf do result+:=coeff*composition_series(p) od;
  if verbose then prints("induced as sum of irreducibles: ", result) fi;
  result


{ ------------------- combined real and theta-stable induction ------------- }
{ induce_standard(p_L,P,G)=induce_standard( (x_L,lambda_L,nu_L), (S,x), G)
  in the theta-stable case may need to use action of Weyl group
  ** (S,x) is the standard parabolic only if x=x_min(P) (up to W_L)
  otherwise, need to apply coherent continuation (or something...)
  in application to highest_weight_to_K_type (in LKT_aux.at) it appears
  we can arrange before calling induce_standard that this holds
  for now throw an error if this fails
<<<<<<< HEAD
>>>>>>> 253c456ae82b18aabf50b85bf159d2d5588aa8b9
=======
>>>>>>> aff76572
}

set induce_standard (Param p_L,Parabolic P,RealForm G) = ParamPol:
  assert(is_parabolic_real(P) or is_parabolic_theta_stable(P)
        ,"Induction only defined for real or theta-stable parabolics");
  if is_parabolic_real(P) then ParamPol:real_induce_standard(p_L,G)
  else let L=Levi(P), (S,)=P, x_P=x_min(P), x_G=embed_KGB(x(p_L),G) in
    assert((S,x_G)=(S,x_P),"x(p_L) and x(P) don't agree up to W_L")
  ; theta_induce_standard( p_L,G)
  fi

set induce_irreducible (Param p_L,Parabolic P,RealForm G) = ParamPol:
  assert(is_parabolic_real(P) or is_parabolic_theta_stable(P)
        ,"Induction only defined for real or theta-stable parabolics");
  if is_parabolic_real(P) then ParamPol:real_induce_irreducible(p_L,G)
  else let L=Levi(P), (S,)=P, x_P=x_min(P), x_G=embed_KGB(x(p_L),G) in
    assert((S,x_G)=(S,x_P),"x(p_L) and x(P) don't agree up to W_L")
  ; theta_induce_irreducible( p_L,G)
  fi

set induce_standard (ParamPol pol,Parabolic P,RealForm G) = ParamPol:
  let result=null_module(G) in
  for c@p in pol do result+:=c*induce_standard(p,P,G) od;
  result<|MERGE_RESOLUTION|>--- conflicted
+++ resolved
@@ -231,10 +231,6 @@
   in application to highest_weight_to_K_type (in LKT_aux.at) it appears
   we can arrange before calling induce_standard that this holds
   for now throw an error if this fails
-<<<<<<< HEAD
->>>>>>> 253c456ae82b18aabf50b85bf159d2d5588aa8b9
-=======
->>>>>>> aff76572
 }
 
 set induce_standard (Param p_L,Parabolic P,RealForm G) = ParamPol:
