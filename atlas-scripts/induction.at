--- conflicted
+++ resolved
@@ -290,7 +290,7 @@
 set is_good (Param p_L,RealForm G) = bool:
   let L=real_form(p_L) in
   assert(is_standard_Levi(L,G),"L is not standard");
-  assert(is_parabolic_theta_stable(make_parabolic(L,G)),
+  assert(parabolic_is_theta_stable(make_parabolic(L,G)),
   "L is not Levi of theta-stable parabolic");
   let rho_u=rho(G)-rho(L)
   in let v=infinitesimal_character(p_L)+rho_u
@@ -304,7 +304,7 @@
 set is_weakly_good (Param p_L,RealForm G) = bool:
   let L=real_form(p_L) in
   assert(is_standard_Levi(L,G),"L is not standard");
-  assert(is_parabolic_theta_stable(make_parabolic(L,G)),
+  assert(parabolic_is_theta_stable(make_parabolic(L,G)),
   "L is not Levi of theta-stable parabolic");
   let rho_u=rho(G)-rho(L)
   in is_dominant(G,infinitesimal_character(p_L)+rho_u)
@@ -319,7 +319,7 @@
 set is_fair (Param p_L,RealForm G) = bool:
   let L=real_form(p_L) in
   assert(is_standard_Levi(L,G),"L is not standard");
-  assert(is_parabolic_theta_stable(make_parabolic(L,G)),
+  assert(parabolic_is_theta_stable(make_parabolic(L,G)),
   "L is not Levi of theta-stable parabolic");
   let rho_u=rho(G)-rho(L)
   then rdl=root_datum(L)
@@ -334,7 +334,7 @@
 set is_weakly_fair (Param p_L,RealForm G) = bool:
   let L=real_form(p_L) in
   assert(is_standard_Levi(L,G),"L is not standard");
-  assert(is_parabolic_theta_stable(make_parabolic(L,G)),
+  assert(parabolic_is_theta_stable(make_parabolic(L,G)),
   "L is not Levi of theta-stable parabolic");
   let rho_u=rho(G)-rho(L)
   then rdl=root_datum(L)
@@ -567,7 +567,7 @@
 set find_N (Param p_L,RealForm G) = int:
   let L=real_form(p_L) in
   assert(is_standard_Levi(L,G),"L is not standard");
-  assert(is_parabolic_theta_stable(make_parabolic(L,G)),
+  assert(parabolic_is_theta_stable(make_parabolic(L,G)),
   "L is not Levi of theta-stable parabolic");
   let rho_u=rho(G)-rho(L)
   in let v=infinitesimal_character(p_L)+rho_u
@@ -726,8 +726,6 @@
   else "None"
   fi
 
-<<<<<<< HEAD
-=======
 {. Decide whether a parameter for L is in the good range for G; this only
    makes sense if L is the Levi of a (standard) theta-stable parabolic. .}
 set is_good (Param p_L,RealForm G) = bool:
@@ -796,7 +794,6 @@
   elif is_weakly_fair(p_L,G) then "Weakly fair"
   else "None"
   fi
->>>>>>> 77cb4fb4
 
 {. List all A_q(0) (actually: R_q(trivial): infinitesimal character rho(G))
    modules with Q a theta-stable parabolic of type P. .}
