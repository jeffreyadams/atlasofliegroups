--- conflicted
+++ resolved
@@ -237,32 +237,27 @@
    )
   )
 
-<<<<<<< HEAD
-{. Theta-stable data associated to a parameter q: a theta-stable
-parabolic Q=LU with L quasisplit, and parameter q_L for a fine
-principal series representation so that q is obtained by cohomological
-parabolic induction from q_L .}
+{. Theta-stable data associated to a parameter q: a theta-stable parabolic Q=LU
+   with L quasisplit, and parameter $q_L$ for a fine principal series
+   representation
+   so that |q| is obtained by cohomological parabolic induction from $q_L$ .}
 set theta_stable_quasi_data (Param q) = (Parabolic,Param):
-    {assert(is_final(q),"parameter is not final")}
-    let (,q1)=q.from_dlambda_dom
-    then dlambda1 = d_lambda(q1), x1=q1.x, lambda1=q1.lambda
-    then Q1 = parabolic_by_wt(dlambda1,x1)
-    then L1 = Q1.Levi
-    then x1_L1=inverse_embed_KGB(x1,L1)
-    in
-    (Q1, parameter(x1_L1, lambda1-rho(real_form(q1))+rho(L1), q1.nu))
-
-
-{. Theta-stable data associated to a parameter q: a theta-stable
-parabolic Q=LU with L quasisplit, and parameter q_L for a fine
-principal series representation so that q is obtained by cohomological
-parabolic induction from q_L. But now we shrink L so the Cartan is the
-maximally split one in L.}
-{DANGER: image parameter need not be fine! Example: G=SO(6,4),
-p = final parameter(x=206,lambda=[4,4,1,2,0]/1,nu=[2,2,0,1,0]/1)
-q_L = final parameter(x=29,lambda=[-2,-2,-4,2,0]/1,nu=[2,0,-2,1,0]/1)
-Can fix this by applying theta_stable_quasi_data and
-theta_stable_quasi_data_im in succession, either order.}
+  {assert(is_final(q),"parameter is not final")}
+  let (,q1)=q.from_dlambda_dom
+  then dlambda1 = d_lambda(q1), x1=q1.x, lambda1=q1.lambda
+  then Q1 = parabolic_by_wt(dlambda1,x1)
+  then L1 = Q1.Levi
+  then x1_L1=inverse_embed_KGB(x1,L1)
+  in
+  (Q1, parameter(x1_L1, lambda1-rho(real_form(q1))+rho(L1), q1.nu))
+
+{ As above, but now we shrink L so the Cartan is the maximally split one in L.}
+{ DANGER: the image parameter need not be fine!
+  Example: G=SO(6,4),
+    p = final parameter(x=206,lambda=[4,4,1,2,0]/1,nu=[2,2,0,1,0]/1)
+    q_L = final parameter(x=29,lambda=[-2,-2,-4,2,0]/1,nu=[2,0,-2,1,0]/1)
+  One can fix this by applying theta_stable_quasi_data and
+  theta_stable_quasi_data_im in succession, in either order.}
 set theta_stable_quasi_data_im (Param q) = (Parabolic,Param):
     let qIm = parameter(q.x, q.lambda + 2*rho_i(q.x), q.nu)
     {assert(is_final(q),"parameter is not final")}
@@ -273,22 +268,6 @@
     then x2_L2=inverse_embed_KGB(x2,L2)
     in
     (Q2, parameter(x2_L2, lambda2 -2*rho_i(x2) -rho(real_form(q2))+rho(L2), q2.nu))
-=======
-{. Theta-stable data associated to a parameter q: a theta-stable parabolic Q=LU
-   with L quasisplit, and parameter q_L for a fine principal series
-   representation
-   so that is obtained by cohomological parabolic induction
-   from q_L.}
-set theta_stable_quasi_data (Param q) = (Parabolic,Param):
-  {assert(is_final(q),"parameter is not final")}
-  let (,q1)=q.from_dlambda_dom
-  then dlambda1 = d_lambda(q1), x1=q1.x, lambda1=q1.lambda
-  then Q1 = parabolic_by_wt(dlambda1,x1)
-  then L1 = Q1.Levi
-  then x1_L1=inverse_embed_KGB(x1,L1)
-  in
-  (Q1, parameter(x1_L1, lambda1-rho(real_form(q1))+rho(L1), q1.nu))
->>>>>>> 0c7e3bd9
 
 {---------------------standardize-----------------------------------------}
 
@@ -576,17 +555,12 @@
 
 {. Dimension of $\mathfrak u\cap\mathfrak p$ for theta-stable parabolic. .}
 set dim_u_cap_p (Parabolic (,x):P) = int:
-<<<<<<< HEAD
-  assert(is_parabolic_theta_stable(P),"Parabolic is not theta-stable");
+  assert(parabolic_is_theta_stable(P),"Parabolic is not theta-stable");
   let sum=0/1 then
   {for efficiency: define is_complex and is_noncompact_imaginary as functions: root->bool
    see basic.at}
   is_complex=is_complex(x) then
   is_noncompact_imaginary=is_noncompact_imaginary(x) in
-=======
-  assert(parabolic_is_theta_stable(P),"Parabolic is not theta-stable");
-  let sum=0/1 in
->>>>>>> 0c7e3bd9
   for alpha in nilrad_roots(P) do
     if is_complex(alpha) then sum +:= 1/2
     elif is_noncompact_imaginary(alpha) then sum+:=1
@@ -595,7 +569,7 @@
 
 {alternate version - appears to be about the same speed}
 set dim_u_cap_p_alt (Parabolic (,x):P) = int:
-assert(is_parabolic_theta_stable(P),"Parabolic is not theta-stable");
+assert(parabolic_is_theta_stable(P),"Parabolic is not theta-stable");
 let L=P.Levi, G=x.real_form
 in length(x_open(G)) - length(x_open(L))
 
