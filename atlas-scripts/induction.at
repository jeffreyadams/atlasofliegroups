<misc.at { for |simple_imaginary_subsystem| }
<parabolics.at
<kl.at { for |character_formula| }
<coherent.at
{<coherent_irreducible.at}
<synthetic.at { for |unnormalized_torus_factor| }
<Weylgroup.at { for |to_no_Cminus@Param| }
<K.at
<W_K.at { for |cross_divide| }
<finite_dimensional.at
<W_reps.at

{! Parabolic induction from real and $\theta$-stable parabolics; cuspidal and
$\theta$-stable data of a parameter, and some functions related to $\theta$-stable parabolics.

Parabolic induction:
_________________________

| If L is a $\theta$-stable Levi subgroup of G, then KGB for L embeds into KGB for G.
| For parabolic induction, a parameter p_L for the Levi L is assigned a parameter p_G for G:
|
| p_L=(x_L,lambda,nu) -> p_G=(embed_KGB(x_L,G),lambda + appropriate rho-shift,nu).
|
| For real parabolic induction, the rho-shift is: $\rho_r(G)-\rho_r(L)+(1-\theta)(\rho_S(G)-\rho_S(L))$.
| (Here $\rho_S$ is a certain half sum of complex roots.)
| The Levi L must be the Levi factor of a REAL parabolic subgroup.
|
| For $\theta$-stable (cohomological parabolic) induction, the rho-shift is:
| $\rho_i(G)-\rho_i(L)+\rho_{complex}(G)-\rho_{complex}(L)  =\rho(G)-\rho_r(G)-\rho(L)+\rho_r(L)$.
|  Since $\mathfrak q$ is $\theta$ -stable, $\rho_r(G)-\rho_r(L)=0$, so the shift is $\rho(G)-\rho(L)=\rho(\mathfrak u)$.
| The group L must be the Levi factor of a THETA-STABLE parabolic subgroup of G.
|
| Then $\operatorname{Ind}_P^G I(p_L)=I(p_G)$.
|
| In the $\theta$-stable case, the shifted parameter p_G may be non-standard and needs to be standardized:
| If p=(x,lambda,nu), and $\langle \text{lambda},\alpha^{\vee}\rangle <0$ for some imaginary root $\alpha$ (i.e. non-standard),
| let i_root_system=imaginary roots for x(p). Find $w$ so that $w^{-1}\cdot$lambda is dominant for
| imaginary roots, set p_dom=parameter(x,$w^{-1}\cdot$lambda,nu) and return coherent continuation
| action (wrt imaginary roots) of $w$ on p_dom.
|
$A_q(\lambda)$ construction:
______________________________________________

| Note: theta_induce_irreducible(pi_L,G) has infinitesimal character:
| infinitesimal character(pi_L)+rho(u).
| Aq(x,lambda,lambda_q) is defined as follows:
| if lambda_q is weakly dominant set q=q(x,lambda_q),
| apply derived functor to the one-dimensional lambda-rho(u) of L.
|
| REQUIRE: lambda-rho(u) must be in X^*.
|
| Aq(x,lambda,lambda_q) has infinitesimal character lambda+rho_L,
| thus the one-dimensional with weight lambda has infinitesimal character
| lambda+rho_L for L, and goes to a representation with
| infinitesimal character lambda+rho_L for G; i.e., Aq takes infinitesimal
| character gamma_L to SAME infinitesimal character for G.
| If lambda_q is not weakly dominant, define
| Aq(x,lambda,lambda_q)=Aq(wx,w\lambda,w\lambda_q),
| where w\lambda_q is weakly dominant.
|

Good/Fair conditions:
________________________

| Condition on the roots of $\mathfrak u$:
| For theta_induce(pi_L,G), gamma_L -> gamma_G=gamma_L+rho_u.
| Then:
| GOOD:  <gamma_L+rho_u,alpha^vee> > 0;
| WEAKLY GOOD:  <gamma_L+rho_u,alpha^vee> \ge 0;
|
| For  Aq(x,lambda,lambda_q): gamma_L=lambda+rho_L;
| gamma_L -> gamma_G=gamma_L = lambda+rho_L
| Aq(x,lambda)=theta_induce(x,lambda-rho_u)
| Then:
| GOOD: <lambda+rho_L,alpha^vee> > 0;
| WEAKLY GOOD: <lambda+rho_L,alpha^vee> >= 0;
| FAIR: <lambda,alpha^vee> > 0;
| WEAKLY FAIR: <lambda,alpha^vee> \ge 0.
|
| theta_induce(pi_L,G) = Euler-Poincare characteristic of the
| cohomological induction functor.
|
| fair => vanishing outside middle degree => honest representation
| weakly fair: same implication.
| NB: <gamma_L-rho_L_rho_u,alpha^vee> >= 0 does NOT imply vanishing (in general) if pi_L is not weakly unipotent (e.g.,
| one-dimensional), hence "weakly fair" is only defined if pi_L is one-dimensional.
|
!}

set ind_verbose=false

{. If L is a theta-stable Levi factor in G,  KGB for L embeds in KGB for G. .}
set embed_KGB (KGBElt x_L,RealForm G) = KGBElt:
  KGB_elt(G,involution(x_L), torus_factor(x_L))

{. Given a KGB element of G, find one for the theta-stable Levi L which maps to it. .}
set inverse_embed_KGB (KGBElt x_G,RealForm L) = KGBElt:
  KGB_elt(L,involution(x_G), torus_factor(x_G))


{--------------------- real parabolic induction -------------------}

{. Given an involution theta and a root datum, return the set S of complex roots
   containing the first positive representative of each quadruple
   ($\pm$ alpha,$\pm$ theta(alpha)). .}
set makeS (mat theta,RootDatum rd) = mat:
  columns_with((int j,vec alpha):posroot_index(rd,theta*alpha)>j,posroots(rd))

{. As the previous function, with argument a KGB element x determining the
   involution and root datum .}
set makeS (KGBElt x) = mat: makeS(involution(x),root_datum(x))

{. Half sum of roots in chosen set S of complex roots, described above. .}
set rho_S ((mat,RootDatum)pair) = ratvec: sum(makeS(pair))/2

{. As previous function, with argument KGB element x. .}
set rho_S (KGBElt x)            = ratvec: sum(makeS(x))/2

{. Given a Levi subgroup L of G, construct the parabolic with Levi L
  (this reverses Levi(P) defined in parabolics.at). .}
set make_parabolic (RealForm L,RealForm G)=Parabolic:
   assert(is_standard_Levi(L,G),"L is not standard in G");
   let rdl=root_datum(L) in
   let S=[int]:[] in for alpha@i in simple_roots(G) do
   if is_posroot((rdl,alpha)) then S #:= i fi od; (S,embed_KGB(KGB(L,0),G))

{. Real parabolic induction of a standard module of real Levi L (i.e., L
  must be the Levi factor of a real parabolic subgroup) to G .}
set real_induce_standard (Param p_L,RealForm G) = Param:
  let x_L=x(p_L) in
  assert(is_parabolic_real(make_parabolic(real_form(x_L),G)),
         "L is not Levi of real parabolic");
  let x_G=embed_KGB(x_L,G)
  then theta=involution(x_G)
  then shift=rho_r(x_G)-rho_r(x_L)+(1-theta)*(rho_S(x_G)-rho_S(x_L))
  in parameter(x_G,lambda(p_L)+shift,  nu(p_L))

{. Real parabolic induction of standards, applied to a formal sum of
   parameters (ParamPol). .}
set real_induce_standard (ParamPol P,RealForm G) = ParamPol:
  null_module(G) + for c@p in P do (c,real_induce_standard(p,G)) od

{. Write the (real) induced of an irreducible J(p_L) of L as a formal sum of
   standards for G; uses the character formula to write J(p_L)
   as a formal sum of standards for L first. (Auxiliary function) .}
set real_induce_irreducible_as_sum_of_standards (Param p_L, RealForm G) =
    ParamPol:
  real_induce_standard(character_formula(p_L),G)

{. Write the (real) induced $Ind(J(p_L))$ of an irreducible of |L| as a sum of
   irreducibles for |G|; uses composition series to convert output of the
   |real_induce_irreducible_as_sum_of_standards| into sum of irreducibles.
   The real form |L| of |p_L| must be the Levi factor of a real parabolic
   subgroup; and the parameter p_L must be final. .}
set real_induce_irreducible_final (Param p_L, RealForm G) = ParamPol:
  real_induce_irreducible_as_sum_of_standards(p_L,G).composition_series

{. Given a polynomial of parameters of L, real induce each term,
   and write the result as a polynomial of parameters for G. .}
set real_induce_irreducible (ParamPol P,RealForm G) = ParamPol:
{ map |(Param p):real_induce_irreducible_final(p,G)| over terms of |P|, but we
  cannot use |map@((Param->ParamPol),ParamPol)|, since the real group changes }
  let result=null_module(G) in
  for coeff@p in P do result+:=coeff*real_induce_irreducible_final(p,G) od;
  result

{print out partial information along the way
the terms reported at length L are precisely those of length L in the final result
set composition_series_verbose in kl.at}
set real_induce_irreducible_final_verbose (Param p_L, RealForm G) = ParamPol:
  let std=real_induce_irreducible_as_sum_of_standards(p_L,G) then
  ()=prints("standards: ", for p in monomials(std) do length(p) od) in
  std.composition_series_verbose

{print out partial information along the way
the terms reported at length L are precisely those of length L in the final result
set composition_series_verbose in kl.at}
set real_induce_irreducible_verbose (ParamPol P,RealForm G) = ParamPol:
{ map |(Param p):real_induce_irreducible_final(p,G)| over terms of |P|, but we
  cannot use |map@((Param->ParamPol),ParamPol)|, since the real group changes }
  let result=null_module(G) in
  for coeff@p in P do result+:=coeff*real_induce_irreducible_final_verbose(p,G) od;
  result


{ |real_induce_irreducible@(Param,RealForm)| not defined, as the |ParamPol|
  version suffices: implicit conversion |Param->ParamPol| will apply }

{  ----------------------   cuspidal data   ----------------------------- }
{. Cuspidal data associated to a parameter p: a cuspidal parabolic subgroup P=MN
   and parameter p_M for a relative limit of discrete series so that
   Ind(I(p_M))=I(p); uses real_parabolic(x) of parabolics.at .}
set cuspidal_data (Param p) = (Parabolic,Param):
  p:=p.to_no_Cplus; { equivalent parameter, but having |x| without C- roots }
  let x_G=x(p) then P=real_parabolic(x_G)
  then x_M=inverse_embed_KGB(x_G,Levi(P)), theta=involution(x_G)
  in
  (P
  ,parameter
   (x_M
  ,lambda(p)-rho_r(x_G)+rho_r(x_M)-(1-theta)*(rho_S(x_G)-rho_S(x_M))
   ,nu(p)
   )
  )

{  ----------------------   theta-stable data   -----------------------------}

{. Theta-stable data associated to a parameter p: a theta-stable parabolic P=LN
   with L relatively split, and parameter p_L for a principal series representation
   so that p is obtained by cohomological parabolic induction
   from p_L; uses theta_stable_parabolic(x) of parabolics.at. .}
set theta_stable_data (Param p) = (Parabolic,Param):
  p:=p.to_no_Cminus; { equivalent parameter, but having |x| without C- roots }
  let x_G=x(p) then P=theta_stable_parabolic(x_G) then L=Levi(P)
  then x_L=inverse_embed_KGB(x_G,L)
  in
  (P
  ,parameter
   (x_L
   ,lambda(p)-rho(real_form(p))+rho_r(x(p))+rho(L)-rho_r(x_L)
   ,nu(p)
   )
  )

{---------------------standardize-----------------------------------------}

{on the compact Cartan, coherent continuation is well defined even
if the infinitesimal character is singular
translate out -> coherently continue -> translate back
p equivalent to p' => p=p' on the Compact Cartan so this is
well defined}
set coherent_std_compact_Cartan(WeylElt w,Param p)=ParamPol:
let p_reg=T_param(p,p.infinitesimal_character+two_rho(p.root_datum))
{use T_param to avoid error moving to less singular target}
then p_reg_cont=coherent_std(w,p_reg) in
T_std(p_reg_cont,p.infinitesimal_character)

{coherent continuation using only imaginary roots
 to avoid technical issues involving the fact that atlas automically
 finalizes terms in a ParamPol, pass to the cuspidal Levi,
 on which all the roots are imaginary, apply coherent continuation
 there, and induce back
 example: Sp(4,R)
   p=param(KGB(G,7),[3,-2],[1,0])
   p_dom=param(KGB(G,7),[3,2],[1,0])  (lambda is dominant, but not gamma)
   is not dominant, so atlas changes this to the equivalent parameter
   param(KGB(G,5),[2,1],[0,1])
   tricky to keep track of this
   the cuspidal Levi is M=SL(2,R)xGL(1) with root [0,2]
   coherent continuation is going on in M
}
set coherent_std_imaginary (WeylElt w,Param p) = ParamPol:
  let (P,p_M)=cuspidal_data(p) then
  w_M=W_elt(P.Levi,w.matrix) in
  real_induce_standard(coherent_std_compact_Cartan(w_M,p_M),real_form(p))

{find w so that w*lambda_dom=lambda, this should be in the imaginary Weyl group
 then compute coherent continuation by passing to the cuspidal Levi M
}
set standardize (Param p) = ParamPol:
  if is_standard(p) then ParamPol:p
{  else p:=p.to_no_Cplus;} else p:=p.to_no_Cplus;
  let (w,lambda_dom)=from_dominant(root_datum(p.x.simple_imaginary_subsystem),p.lambda)  then
  p_dom=parameter(x(p), lambda_dom, nu(p))
    in {prints("p_dom: ", p_dom, "w: ", w);}coherent_std_imaginary(w,p_dom)
  fi

{. standardize a formal linear combination of possibly non-standard parameters .}
set standardize (ParamPol P) = ParamPol: map (standardize@Param, P)


{--------------------- theta-stable parabolic induction -------------------}

{. Theta-stable (cohomological) parabolic induction of a standard module for
   the Levi L of a theta-stable parabolic; if outside of weakly good range,
   must apply standardize. .}
set theta_induce_standard (Param p_L,RealForm G) = ParamPol:
  let L=real_form(x(p_L)), x_G=embed_KGB(x(p_L),G)
  then shift=rho(G)-rho(L)
  in assert(is_parabolic_theta_stable(make_parabolic(L,G)),
  "L is not Levi of theta_stable parabolic");
    if ind_verbose
    then prints("theta_induce_standard of parameter on L: ",p_L)
    ; prints("shift (rho_G-rho_L): ", shift)
    fi;
  let p_G=parameter(x_G,lambda(p_L)+shift,nu(p_L))
  in if ind_verbose then prints("p_G before standardization:", p_G) fi;
  { if ind_verbose
    then prints("K_norm(p_G) before standardization:", K_norm(p_G.at_nu_0))
    fi; }
  if is_standard(p_G)
  then
    if ind_verbose then prints("p_G is standard: ", p_G, ParamPol: p_G) fi;
    p_G
  else if ind_verbose then prints("Need to standardize:", p_G) fi;
    let result = standardize(p_G) in
    if ind_verbose then prints("p_G standardized:", result) fi;
{ prints("K_norm(p_G standardized):", K_norm(p_G) }
{ prints("K_norms of terms of p_G: ", for @q in result do K_norm(q) od ); }
    result
  fi

{. Given a ParamPol P, form a new ParamPol by theta-inducing each
   summand. .}
set theta_induce_parampol (ParamPol P, RealForm G)=ParamPol:
   assert(is_parabolic_theta_stable(make_parabolic(real_form(P),G)),
          "L is not Levi of theta_stable parabolic");
   let result = null_module(G) in
   for coeff@p in P do result+:=coeff*theta_induce_standard(p,G) od;
   result

{. Write the (theta-stable) induced of an irreducible J(p_L) of L as a formal
   sum of standards for G; uses the character formula to write J(p_L)
   as a formal sum of standards for L first. (Auxiliary function) .}
set theta_induce_irreducible_as_sum_of_standards (Param p_L, RealForm G) =
    ParamPol:
  let cf=character_formula(p_L) in
  if ind_verbose
  then prints("p_L:",p_L); prints("Character formula for p_L:",cf)
  fi;
  let result = theta_induce_parampol(cf,G) in
  if ind_verbose then prints("induced as sum of standards:", result) fi;
  result

{. Write the (theta-stable) induced Ind(J(p_L)) of an irreducible of L
   as a sum of irreducibles for G; uses composition series to convert
   output of the previous function into sum of irreducibles. The subgroup
   L must be the Levi factor of a theta-stable parabolic. The parameter
   p_L must be final. .}
set theta_induce_irreducible_final (Param p_L, RealForm G) = ParamPol:
  let result =
    theta_induce_irreducible_as_sum_of_standards(p_L,G).composition_series
  in
  if ind_verbose then prints("induced as sum of irreducibles: ", result) fi;
  result

{. Given a polynomial of parameters, theta-induce each constituent, and
   write the result as a polynomial of parameters. .}
set theta_induce_irreducible (ParamPol P,RealForm G) = ParamPol:
{ map |(Param p):theta_induce_irreducible_final(p,G)| over terms of |P|, but we
  cannot use |map@((Param->ParamPol),ParamPol)|, since the real group changes }
   let result=null_module(G) in
   for coeff@p in P do result+:=coeff*theta_induce_irreducible_final(p,G) od;
   result

{ |theta_induce_irreducible@(Param,RealForm)| not defined, as the |ParamPol|
  version suffices: implicit conversion |Param->ParamPol| will apply }

set map_into_distinguished_fiber (KGBElt x)=KGBElt:
  begin assert(no_Cminus_roots(x),"Only defined if no C- roots")
  ; let G=real_form(x), tb=torus_bits(x) in
    for x0 in distinguished_fiber(G) do if torus_bits(x0)=tb then return x0 fi od
  ; { if we get here, no suitable |x0| was found }
     error("the torus parts for the fiber over ",x
          ," do not embed in those for the distinguished fiber")
  end


{. Positive coroots in the nilradical of the theta-stable parabolic determined
by x. .}
set u (KGBElt x) = mat: nilrad(theta_stable_parabolic(x)) { set of coroots }


{. Dimension of $\mathfrak u$ (nilrad of theta-stable parabolic). .}
set dim_u(Parabolic P) = int:n_columns(nilrad(P))

{. Dimension of the nilradical of the theta-stable parabolic determined by KGB elt x. .}
set dim_u(KGBElt x) = int:dim_u(theta_stable_parabolic(x))

{. Dimension of the nilradical of the parabolic determined by a weight H. .}
set dim_u (ratvec H,KGBElt x) = n_columns(nilrad_by_wt(H,x))

{. Dimension of $\mathfrak u\cap\mathfrak k$ for theta-stable parabolic. .}
set dim_u_cap_k (Parabolic (,x):P) = int:
  assert(is_parabolic_theta_stable(P),"Parabolic is not theta-stable");
  let sum=0/1 in
  for alpha in nilrad_roots(P) do
    if is_complex(alpha,x) then sum +:= 1/2
    elif is_compact_imaginary(alpha,x) then sum+:=1
    fi
  od; rat_as_int(sum)

{. Dimension of $\mathfrak u\cap\mathfrak k$ for theta-stable parabolic determined
  by x. .}
set dim_u_cap_k (KGBElt x) = int:dim_u_cap_k(theta_stable_parabolic(x))

{. Dimension of $\mathfrak u\cap\mathfrak k$ for theta-stable parabolic determined by
  weight lambda. .}
set dim_u_cap_k(ratvec lambda,KGBElt x) =  int:
  let P=parabolic_by_wt(lambda,x) in
  assert(is_parabolic_theta_stable(P),"Parabolic is not theta-stable");dim_u_cap_k(P)

{. Dimension of $\mathfrak u\cap\mathfrak p$ for theta-stable parabolic. .}
set dim_u_cap_p (Parabolic (,x):P) = int:
  assert(is_parabolic_theta_stable(P),"Parabolic is not theta-stable");
  let sum=0/1 in
  for alpha in nilrad_roots(P) do
    if is_complex(alpha,x) then sum +:= 1/2
    elif is_noncompact_imaginary(alpha,x) then sum+:=1
    fi
  od; rat_as_int(sum)

{. Dimension of $\mathfrak u \cap\mathfrak p$ for theta-stable parabolic associated
  to x. .}
set dim_u_cap_p (KGBElt x) = int: dim_u_cap_p(theta_stable_parabolic(x))

{. Dimension of $\mathfrak u\cap\mathfrak p$ for theta-stable parabolic determined by
  weight lambda. .}
set dim_u_cap_p (ratvec lambda,KGBElt x) = int:
  let P=parabolic_by_wt(lambda,x) in
  assert(is_parabolic_theta_stable(P),"Parabolic is not theta-stable");dim_u_cap_p(P)

{. (Auxiliary function) .}
set dim_u_cap_k_2 (Parabolic P,ratvec H { a coweight } ) = int:
  let x=x_min(P), sum=0/1 in
  for alpha in nilrad_roots(P) do
    if H*alpha=2 then
      if is_complex(alpha,x) then sum+:=1/2
      elif is_compact_imaginary(alpha,x) then sum+:=1
      fi
    fi
  od; rat_as_int(sum)

{. (Auxiliary function) .}
set dim_u_cap_k_ge2 (Parabolic P,ratvec H) = int:
  let x=x_min(P), sum=0/1 in
  for alpha in nilrad_roots(P) do
    if H*alpha>=2 then
      if is_complex(alpha,x) then sum+:=1/2
      elif is_compact_imaginary(alpha,x) then sum+:=1
      fi
    fi
  od; rat_as_int(sum)

{. (Auxiliary function) .}
set dim_u_cap_p_ge2 (Parabolic P,ratvec H) = int:
  let x=x_min(P), sum=0/1 in
  for alpha in nilrad_roots(P) do
    if H*alpha>=2 then
      if is_complex(alpha,x) then sum+:=1/2
      elif is_noncompact_imaginary(alpha,x) then sum+:=1
      fi
    fi
  od; rat_as_int(sum)

{. (Auxiliary function) .}
set dim_u_cap_k_1 (Parabolic P,ratvec H) = int:
  let x=x_min(P), sum=0/1 in
  for alpha in nilrad_roots(P) do
    if H*alpha=1 then
      if is_complex(alpha,x) then sum+:=1/2
      elif is_compact_imaginary(alpha,x) then sum+:=1
      fi
    fi
  od; rat_as_int(sum)

{. (Auxiliary function) .}
set dim_u_cap_p_1(Parabolic P, ratvec H)=
  let x=x_min(P), sum=0/1 in
  for alpha in nilrad_roots(P) do
    if H*alpha=1 then
      if is_complex(alpha,x) then sum+:=1/2
      elif is_noncompact_imaginary(alpha,x) then sum+:=1
      fi
    fi
  od; rat_as_int(sum)

{---- alternative versions of theta_induced_irreducible ------}

set find_N (Param p_L,RealForm G) = int:
  let L=real_form(p_L) in
  assert(is_standard_Levi(L,G),"L is not standard");
  assert(is_parabolic_theta_stable(make_parabolic(L,G)),
  "L is not Levi of theta-stable parabolic");
  let rho_u=rho(G)-rho(L)
  in let v=infinitesimal_character(p_L)+rho_u
  in let pcg=poscoroots(G) then
   list=##for alpha in pcg do {if alpha*two_rhou > 0 then}
   [-(alpha*v)/(alpha*two_rho(G))] {else [] fi} od
   in {prints(list);} if #list=0 then prints("The parabolic is not proper."); 1
   else floor(max(list)+1) fi

{First version using coherent continuation of irreducibles:
coherent_irr(p,w) uses character_formula and composition_series
}

set theta_induce_irreducible_coherent (Param p, RealForm G)=ParamPol:
   assert(is_final(p), "parameter is not final");
   let rd=root_datum(G), N=find_N (p,G), rho_u=rho(G)-rho(real_form(p))
   then q=translate_param_by (p,ratvec_as_vec(N*two_rho(G)))
   then ind=parameter(embed_KGB(x(q),G),lambda(q)+rho_u,nu(q))
<<<<<<< HEAD
   then (w,gamma_dom)=from_dominant(p.integrality_datum,p.infinitesimal_character+rho_u)
=======
   then (w,gamma_dom)=from_dominant(integrality_datum(ind),p.infinitesimal_character+rho_u)
>>>>>>> 030857c3
    {w*gamma_dom=p.infinitesimal_character+rho_u
       according to the discussion DANGEROUS BEND in coherent.at, this means
       coherent(ind,w) is what we want, not coherent(ind,w.inverse)}
   then P=coherent_irr(ind,w)
   in G.null_module + for c@q in P do c*T_irr(q,gamma_dom) od

{moved to coherent_irreducible.at}
{Second version using coherent continuation of irreducibles:
 using W_graph version of coherent_continuation
block: block for G of the induced representation
graph: W_graph of the block
}
{
set theta_induce_irreducible_wgraph ([Param] block, WGraph graph, Param p, RealForm G)=ParamPol:
   let rd=root_datum(G), N=find_N (p,G), rho_u=rho(G)-rho(real_form(p))
   then q=translate_param_by (p,ratvec_as_vec(N*two_rho(G))){.monomials[0]}
   then ind=parameter(embed_KGB(x(q),G),lambda(q)+rho_u,nu(q))
   then (w,gamma_dom)=from_dominant(rd,p.infinitesimal_character+rho_u)
    {w:gamma_dom -> p.infinitesimal_character _rho_u}
   then P=coherent_irr(block,graph,ind,w.inverse)
   in G.null_module + for c@q in P do c*T_param(q,gamma_dom) od

{this is slow and probably negates the possible speed advantage of theta_induce_irreducible_wgraph,
but useful for testing
}
set theta_induce_irreducible_wgraph (Param p, RealForm G)=ParamPol:
   let rd=root_datum(G), N=find_N (p,G), rho_u=rho(G)-rho(real_form(p))
   then q=translate_param_by (p,ratvec_as_vec(N*two_rho(G))){.monomials[0]}
   then ind=parameter(embed_KGB(x(q),G),lambda(q)+rho_u,nu(q))
   then block=block_of(ind)
   then graph=W_graph_of(ind)
   then (w,gamma_dom)=from_dominant(rd,p.infinitesimal_character+rho_u)
    {w:gamma_dom -> p.infinitesimal_character _rho_u}
   then P=coherent_irr(block,graph,ind,w.inverse)
   in G.null_module + for c@q in P do c*T_param(q,gamma_dom) od
}
{ -----------------------some representations------------------------------- }

{
Aq(x,lambda,lambda_q)=Aq(wx,wlambda,wlambda_q) so we can assume
lambda_q is dominant
}

{. Conjugate the triple (x,lambda, lambda_q) to make lambda_q weakly
  dominant (auxiliary function). .}
set make_dominant (KGBElt x,ratvec lambda, ratvec lambda_q) =
    (KGBElt,ratvec,ratvec):
  let (w,lambda_q_dom)=from_dominant(real_form(x),lambda_q) then w1=/w in
  (cross(w1,x),w1*lambda,lambda_q_dom)

{. A_q(lambda) module; $\mathfrak q$ is defined by the weight lambda_q; x_in
  must be attached to the fundamental Cartan. The module is defined as a ParamPol,
  in case it is reducible. .}
set Aq_reducible (KGBElt x,ratvec lambda, ratvec lambda_q) = ParamPol:
  let G=real_form(x)
{find w making lambda_q weakly dominant}
  then (w,lambda_q_new)=from_dominant(G,lambda_q)
  then w1=/w
  then P_new=parabolic_by_wt(lambda_q_new,cross(w1,x))
  then t_L_new=trivial(Levi(P_new))
  , shift = w1*lambda-rho_u(P_new)
  in
  assert(is_parabolic_theta_stable(P_new),"q is not theta-stable");
  let pi_L= parameter( x(t_L_new), lambda(t_L_new)+shift, nu(t_L_new)+shift )
  in
  assert(dimension(pi_L)=1,"pi_L is not one-dimensional");
  theta_induce_irreducible(pi_L,G)

{. A_q(lambda) module defined as above, but as a parameter, assuming it is
  irreducible. .}
set Aq (KGBElt x_in,ratvec lambda, ratvec lambda_q) = Param:
  let P=%Aq_reducible(x_in,lambda,lambda_q)
  in assert(#P<=1,"Aq is not irreducible. Use Aq_reducible(x,lambda) instead");
  let (c,p)=P[0]
  in assert(c=1,"Aq has multiplicity. Use Aq_reducible(x,lambda) instead");
  p

{. If not provided, assume lambda_q=lambda in the definition of A_q. .}
set Aq (KGBElt x,ratvec lambda) = Param:
  Aq(x,lambda,lambda)

{. A_q(lambda), specify G, not x, to use x=KGB(G,0). .}
set Aq (RealForm G,ratvec lambda, ratvec lambda_q) = Param:
  Aq(KGB(G)[0],lambda,lambda_q)

{. A_q(lambda), specify G, not x, and use lambda_q=lambda. .}
set Aq(RealForm G,ratvec lambda)=Param:
  Aq(G,lambda,lambda)


{----------------------Good/Fair conditions------------------}

{. Decide whether a parameter defines a one-dimensional representation. .}
set is_one_dimensional(Param p)=bool:
  is_finite_dimensional(p) and dimension(p)=1

{. Decide whether a parameter defines a unitary one-dimensional character. .}
set is_unitary_character(Param p)=bool:
  if is_one_dimensional(p) then let ic=infinitesimal_character(p) in
  let theta=involution(x(p)) in let lam=ic-rho(root_datum(p)) in
  theta*lam=lam
  else false fi

{. Decide whether A_q(lambda) is good. .}
set is_good(KGBElt x_in,ratvec lambda_in,ratvec lambda_q_in)=bool:
  let (x,lambda,lambda_q)=make_dominant(x_in,lambda_in,lambda_q_in)  in
  is_strictly_dominant(real_form(x),lambda+rho(Levi_by_wt(lambda_q,x)))

{. Decide whether A_q(lambda) is weakly good. .}
set is_weakly_good(KGBElt x_in,ratvec lambda_in,ratvec lambda_q_in)=bool:
  let (x,lambda,lambda_q)=make_dominant(x_in,lambda_in,lambda_q_in) in
  is_dominant(real_form(x),lambda+rho(Levi_by_wt(lambda_q,x)))

{. Decide whether A_q(lambda) is fair. .}
set is_fair(KGBElt x_in,ratvec lambda_in,ratvec lambda_q_in)=bool:
  let (x,lambda,)=make_dominant(x_in,lambda_in,lambda_q_in) in
  is_strictly_dominant(real_form(x),lambda)

{. Decide whether A_q(lambda) is weakly fair. .}
set is_weakly_fair(KGBElt x_in,ratvec lambda_in,ratvec lambda_q_in)=bool:
  let (x,lambda,)=make_dominant(x_in,lambda_in,lambda_q_in) in
  is_dominant(real_form(x),lambda)

{. Determine the "goodness" of an Aq(lambda); returns "good", "weakly good",
  "fair", "weakly fair", or "none". .}
set goodness(KGBElt x,ratvec lambda_in,ratvec lambda_q) = string:
  let G=real_form(x), P=parabolic_by_wt(lambda_q,x)
  then L=Levi(P) then rho_l=rho(L)
  then rho_u=rho(G)-rho_l, infchar_l=lambda_in+rho_l in
{   prints("infinitesimal character(l)=", infchar_l);
    prints("infinitesimal character(l)+rho(u)=", infchar_l+rho_u);
    prints("infinitesimal character(l)+rho(u)-rho(l)=", infchar_l+rho_u-rho_l);}
  if is_good(x,lambda_in,lambda_q) then "Good"
  elif is_weakly_good(x,lambda_in,lambda_q) then "Weakly good"
  elif is_fair(x,lambda_in,lambda_q) then "Fair"
  elif is_weakly_fair(x,lambda_in,lambda_q) then "Weakly fair"
  else "None"
  fi

{. Decide whether a parameter for L is in the good range for G; this only
   makes sense if L is the Levi of a (standard) theta-stable parabolic. .}
set is_good (Param p_L,RealForm G) = bool:
  let L=real_form(p_L) in
  assert(is_standard_Levi(L,G),"L is not standard");
  assert(is_parabolic_theta_stable(make_parabolic(L,G)),
  "L is not Levi of theta-stable parabolic");
  let rho_u=rho(G)-rho(L)
  in let v=infinitesimal_character(p_L)+rho_u
  in let pcg=poscoroots(G)
  in let rdl=root_datum(L)
  in all(for alpha_check in pcg do v*alpha_check>0 or
    is_positive_coroot(rdl)(alpha_check) od)

{. Decide whether a parameter for L is in the weakly good range for G; this only
   makes sense if L is the Levi of a theta-stable parabolic. .}
set is_weakly_good (Param p_L,RealForm G) = bool:
  let L=real_form(p_L) in
  assert(is_standard_Levi(L,G),"L is not standard");
  assert(is_parabolic_theta_stable(make_parabolic(L,G)),
  "L is not Levi of theta-stable parabolic");
  let rho_u=rho(G)-rho(L)
  in is_dominant(G,infinitesimal_character(p_L)+rho_u)

set project_on_center (ratvec v, RootDatum L)=ratvec:
   let scr=simple_coroots(L) then fwts=fundamental_weights(L)
   then w=v in for i:#scr do w-:=scr[i]*v*fwts[i] od;
   w

{. Decide whether a parameter for L is in the fair range for G; this only
   makes sense if L is the Levi of a theta-stable parabolic. .}
set is_fair (Param p_L,RealForm G) = bool:
  let L=real_form(p_L) in
  assert(is_standard_Levi(L,G),"L is not standard");
  assert(is_parabolic_theta_stable(make_parabolic(L,G)),
  "L is not Levi of theta-stable parabolic");
  let rho_u=rho(G)-rho(L)
  then rdl=root_datum(L)
  then v=infinitesimal_character(p_L)+rho_u
  then pcg=poscoroots(G)
  then weight=project_on_center (v,rdl)
  in all(for alpha_check in pcg do weight*alpha_check>0 or
    is_positive_coroot(rdl)(alpha_check) od)

{. Decide whether a parameter for L is in the weakly fair range for G; this only
   makes sense if L is the Levi of a theta-stable parabolic. .}
set is_weakly_fair (Param p_L,RealForm G) = bool:
  let L=real_form(p_L) in
  assert(is_standard_Levi(L,G),"L is not standard");
  assert(is_parabolic_theta_stable(make_parabolic(L,G)),
  "L is not Levi of theta-stable parabolic");
  let rho_u=rho(G)-rho(L)
  then rdl=root_datum(L)
  then v=infinitesimal_character(p_L)+rho_u
  then pcg=poscoroots(G)
  then weight=project_on_center (v,rdl)
  in all(for alpha_check in pcg do weight*alpha_check>=0 or
    is_positive_coroot(rdl)(alpha_check) od)


{. Determine the "goodness" of a parameter for L; returns "good", "weakly good",
  "fair", "weakly fair", or "none"; only makes sense if L is Levi of theta-stable
  parabolic. .}
set goodness (Param p_L,RealForm G) = string:
  let L=real_form(p_L) then rho_l=rho(L)
  then rho_u=rho(G)-rho_l, infchar_l=infinitesimal_character(p_L)
  in
{ prints("infinitesimal character(l)=", infchar_l);
  prints("infinitesimal character(l)+rho(u)=", infchar_l+rho_u);
  prints("infinitesimal character(l)+rho(u)-rho(l)=", infchar_l+rho_u-rho_l); }
  if is_good(p_L,G) then "Good"
  elif is_weakly_good(p_L,G) then "Weakly good"
  elif is_fair(p_L,G) then "Fair"
  elif is_weakly_fair(p_L,G) then "Weakly fair"
  else "None"
  fi

{. List all A_q(0) (actually: R_q(trivial): infinitesimal character rho(G))
   modules with Q a theta-stable parabolic of type P. .}
set Aq_packet (RealForm G,ComplexParabolic P) = [Param]:
  for Q in theta_stable_parabolics(G,P)
  do let ind=theta_induce_irreducible(trivial(Levi(Q)),G) in
    assert(#ind=1,"induced in A_packet is not irreducible");
    ind.first_param { forget the coefficient, collect the parameter }
  od

{. List all A_q(0) (infinitesimal character rho(G)) modules
  with Q a theta-stable parabolic of type S (list of simple roots). .}
set Aq_packet(RealForm G,[int] S)=[Param]:Aq_packet(G,ComplexParabolic:(G,S))

set Aq_packet(RealForm G,[*] S)=[Param]:Aq_packet(G,[int]:S)

{. List all good Aq(0) (inf. char. rho) of G; this is more or less
  blocku (there may be duplications). .}
set Aq_zeros(RealForm G)=[Param]:
  let tsl=for P in theta_stable_parabolics(G) do Levi(P) od in
  let Aqs= for L in tsl do theta_induce_irreducible(trivial(L),G) od in
  for Q in Aqs do let S=%Q in let (c,p)=S[0] in p od

{. Given a KGB element x, list all theta-stable parabolics in G
  with maximal element x. .}
set theta_stable_parabolics_max(KGBElt x)=[Parabolic]:
  let G=real_form(x) in let tsp=theta_stable_parabolics(G) in
  let temp=[Parabolic]:[] in
  for P in tsp do if x=maximal(P) then temp#:=P fi od;
  temp

{. Given a KGB element x, list all theta-stable parabolics in G
  determined by x. .}
set theta_stable_parabolics_with(KGBElt x)=[Parabolic]:
  let G=real_form(x) in let tsp=theta_stable_parabolics(G) in
  let temp=[Parabolic]:[] in for i:#tsp do let (S,y)=tsp[i] in
  if (S,x)=(S,y) then temp#:=tsp[i] fi od; temp

{. Same as previous function, but takes the output of
  theta_stable_parabolics(G) as additional input for efficiency. .}
set theta_stable_parabolics_with([Parabolic] tsp,KGBElt x)=[Parabolic]:
  let G=real_form(x) in
  assert(G=real_form(tsp[0]),"Group mismatch!");
  let temp=[Parabolic]:[] in for i:#tsp do let (S,y)=tsp[i] in
  if (S,x)=(S,y) then temp#:=tsp[i] fi od; temp

{. Decide whether there is a theta-stable parabolic determined by x. .}
set is_theta_x(KGBElt x)=bool: #theta_stable_parabolics_with(x)>0

{ test if p is cohomologically induced from a finite dimensional in the good range }
set is_coh_ind_from_finite_dimensional (Param p) = bool:
   let G=real_form(p), ic=infinitesimal_character(p) in
   is_regular(p) and is_integral(G,ic) and
   all(for i in support(x(p)) do is_descent(i,p) od)

{. List of parameters p_L in the (weakly) good range for G so that p is
  theta-induced from p_L; may be more than one. .}
set is_good_range_induced_from (Param p) = [Param]:
  let x=x(p), G=real_form(p) then tsp=theta_stable_parabolics_with(x) in
  let result=[Param]:[], txt=[string]:[] { stuff to print if |ind_verbose| } in
  if is_zero(p) then txt#:="This is the zero module."
  elif not is_final(p) then txt#:="The parameter is not final."
  else
    for P in tsp
    do let L=Levi(P) then x_L=inverse_embed_KGB (x,L) in
      let p_L=parameter(x_L,lambda(p)-rho(real_form(p))+rho(L),nu(p)) in
      if not is_final(p_L) then txt#:="p_L is not final"
      elif is_weakly_good(p_L,G)
      then txt#:=goodness(p_L,G);
        if p!=theta_induce_irreducible(p_L,G) then txt#:="Ind(p_L) is not p"
        else result#:=p_L
        fi
      fi
    od
  fi;
  if ind_verbose then for t in txt do prints(t) od fi; result

{. Find the parabolic P and parameter p_L so that p is cohomologically induced,
  in the (weakly) good range, from p_L, with L minimal (may be G). .}
set reduce_good_range (Param p) = (Parabolic,Param):
  let G=real_form(p) in
  {if ind_verbose
  then if not is_final(p) then prints("p is not final") fi
  ;    if is_zero(p) then prints("The module is zero.") fi
  fi;}
  let x=x(p) in let P=Parabolic:(support(x),x) in
  let L=Levi(P) in
  (P,
    if semisimple_rank(L)=semisimple_rank(G) then
      if ind_verbose then prints("No weakly good reduction.") fi;
      p
    else
      let x_L=inverse_embed_KGB (x,L) in
      let p_L=parameter(x_L,lambda(p)-rho(G)+rho(L),nu(p)) in
      {if ind_verbose then prints(goodness(p_L,G)) fi;}
      p_L
    fi
  )

{. Determine whether p is a weakly good unitary Aq(lambda). .}
set is_weakly_good_Aq(Param p)=bool:
   let (,p_L)=reduce_good_range(p) in
   is_unitary_character(p_L)and not is_zero(p)

{. Determine whether p is a good unitary Aq(lambda). .}
set is_good_Aq(Param p)=bool:
   let (,p_L)=reduce_good_range(p) in
   is_unitary_character(p_L) and is_regular(p) and not is_zero(p)

{. Determine whether p is a proper (weakly) good unitary Aq(lambda). .}
set is_proper_Aq(Param p)=bool:
   let (,p_L)=reduce_good_range(p) in
   real_form(p)!=real_form(p_L) and is_unitary_character(p_L) and
   not is_zero(p)

set all_real_induced_one_dimensional (RealForm G) = [Param]:
  ##
  for P in all_real_parabolics(G)
  do monomials(real_induce_irreducible(trivial(Levi(P)),G)) od

{------------- some rho-shifts involving theta ----------------}

{define "two" versions which are vecs}

set two_rho_S(KGBElt x)=vec: sum(makeS(x))

set two_rho_S ((mat,RootDatum) pair) = sum(makeS(pair))

set two_rho_u(Parabolic P)=vec:ratvec_as_vec(2*rho_u(P))

{ recall rho_S(x)=sum \alpha,
   each {\pm alpha,\pm\theta\alpha} contributes \alpha
  convenient to define two_rho_S(x)
 and a relative version two_rho_S(P,x)
 Note: two_rho_S(x,P) =\sum \alpha
   one \alpha for each complex pair {\alpha,\theta\alpha} of roots in u
}
set two_rho_S(Parabolic P,KGBElt x)=vec:
  assert(is_parabolic_theta_stable(P),"P is not theta-stable");
  let rd=root_datum(x), rd_L=root_datum(Levi(P)), theta=involution(x) in
  two_rho_S(theta,rd)-two_rho_S(theta,rd_L)

{ two_rho_S(P)=\sum \alpha, one \alpha from each
  pair of complex roots {\alpha,\theta\alpha}
  where \theta=theta_{x_min(P)}}
set two_rho_S(Parabolic P)=vec:two_rho_S(P,x_min(P))

{. Half sum of complex roots in the nilradical of P .}
set rho_u_cx (Parabolic P,KGBElt x) = ratvec:
  sum(columns_with(is_complex(x),nilrad_roots(P))) / 2

{
  rho_u_cx(P) is not necessarily in X^*
  rho_u_cx(P) restricted to T=H^theta is a character of T
    because (1/2)(\alpha+\theta(\alpha))(t)=\alpha(t)=\theta(\alpha(t) (t\in T)
  so define rho_u_cx_T(P) \in X^* to have the same restriction to T=H^\theta
  rho_u_cx is a sum of terms (alpha+theta(alpha)/2;
    replace each such term with alpha, which has the same restriction to T
  recall two_rho_S is the sum of each \alpha, i.e. rho_cx_u_T=two_rho_S
  more precisely: rho_u_cx_T(P,x)=two_rho_S(P,x)
}

{. Element of $X^*$ with same restriction to $(X^*)^{\theta}$ as rho_u_cx(P);
  P must be theta-stable. .}
set rho_u_cx_T (Parabolic P) = vec:two_rho_S(P)

{ rho_u_ic(P,x)=half the sum of the imaginary, compact roots in u
  this is an element of X^*(H)/2
}
set rho_u_ic (Parabolic P, KGBElt x) = ratvec:
 sum(columns_with(is_compact_imaginary(x),nilrad_roots(P))) / 2

{2*rho(u\cap k) is a character of H^\theta
 need to write it as the restriction of a character of H
 2*rho(u\cap k) is the sum of:
 all compact imaginary roots of u and
 for each {\alpha,\theta\alpha} in u, contribution of alpha
 => two_rho_u_cap_k(P,x)=two_rho_u_ic(P,x) + two_rho_S(P)
}
{.Sum of compact roots of H in u for theta-stable parabolic P
  with respect to x on fundamental Cartan(L)=fundamental Cartan(G)
  warning message if x is not in the class of P .}
set two_rho_u_cap_k (Parabolic P,KGBElt x) = vec:
   ratvec_as_vec(2*rho_u_ic(P,x)+two_rho_S(P,x))

{2*rho(u\cap s) is a character of H^\theta
 need to write it as the restriction of a character of H
 2*rho(u\cap s) is the sum of:
 all noncompact imaginary roots of u and
 for each {\alpha,\theta\alpha} in u, contribution of alpha
 => two_rho_u_cap_s(P,x)=2*rho_u_ic(P,x) + two_rho_S(P)
 also can be written:
 2*rho(u\cap s)=2*rho(u)-2*rho(u\cap k)
}
{. Sum of non-compact roots in $\mathfrak u$ (for theta-stable parabolic).}
set two_rho_u_cap_s (Parabolic P,KGBElt x) = vec:
  ratvec_as_vec(two_rho_u(P))-two_rho_u_cap_k(P,x)

{ P is a theta-stable parabolic
  p_L is a STFL for L
  construct a new, possibly non-standard parameter for L
  by subtracting the appropriate 2\rho(u\cap s) from lambda(p_L)
  the resulting term might not be standard
}
set twist_by_minus_2rho_u_cap_s(Parabolic P,Param p_L)=Param:
  assert(nu(p_L)=null(rank(Levi(P))),"nu(p_L)\ne 0");
  let G=real_form(P.x) then
  x_L=x(p_L) then
  x_G=embed_KGB(x_L,G) in
  parameter(x_L,lambda(p_L)-two_rho_u_cap_s(P,x_G),null(rank(Levi(P))))

set is_in_list (KGBElt x, [KGBElt] list) =bool: any(for y in list do x=y od)

set select_class_terms_from_ParamPol ([KGBElt] class, ParamPol P)=ParamPol:
  0*P+ for c@t in P do if is_in_list (x(t),class) then (c,t) else (0,t) fi od

set p_N (Param p, int N, [int] S) = Param:
   let x=x(p) then P=Parabolic:(S,x) then rhou=rho_u(P) in
   parameter(x,lambda(p)+2*N*rhou,nu(p)+2*N*rhou)

set move_P_down_by_N (ParamPol P, int N, [int] Levi)=[(Split,Param)]:
   let rd=root_datum(P) then rhou=rho_u(rd,Levi) in
   for c@t in P do (c,parameter(x(t),lambda(t)-2*N*rhou,nu(t)-2*N*rhou)) od

set find_N ([int] Levi, Param p)=int:
   let x=x(p),lam=lambda(p), nu=nu(p) then theta=involution(x),
   rd=root_datum(x), P=Parabolic:(Levi,x) then two_rhou=two_rho_u(P) then
   gamma=((1+theta)*lam+(1-theta)*nu)/2 then
   list=##for alpha in poscoroots(rd) do if alpha*two_rhou > 0 then
   [-(alpha*gamma)/(alpha*two_rhou)] else [] fi od
   in {prints(list);} if #list=0 then prints("The parabolic is not proper."); 1
   else floor(max(list)+1) fi

set is_standard ([int] Levi, Param p) =
    is_standard (p_N (p,find_N (Levi,p),Levi))

set is_final ([int] Levi, Param p) = is_final (p_N (p,find_N (Levi,p),Levi))


set induce_from_gen_parabolic_irr ([int] Levi, Param p)=ParamPol:
   let G=real_form(p) then
   N=find_N(Levi,p),x=x(p) then class=equivalence_class_of(Levi,x)
   then cf=character_formula (p_N(p,N,Levi)) then
   P_up=select_class_terms_from_ParamPol (class,cf) then
   pairs=move_P_down_by_N(P_up,N,Levi) in let result=null_module(G) in
   for (c,t) in pairs do result+:=c*standardize(t) od;
   composition_series(result)

set L_infinitesimal_character ([int] Levi, Param p)=ratvec:
   let theta=involution(p.x) then P=Parabolic:(Levi,p.x) in
   ((1+theta)*lambda(p)+(1-theta)*nu(p))/2-rho_u(P)
<|MERGE_RESOLUTION|>--- conflicted
+++ resolved
@@ -489,11 +489,7 @@
    let rd=root_datum(G), N=find_N (p,G), rho_u=rho(G)-rho(real_form(p))
    then q=translate_param_by (p,ratvec_as_vec(N*two_rho(G)))
    then ind=parameter(embed_KGB(x(q),G),lambda(q)+rho_u,nu(q))
-<<<<<<< HEAD
-   then (w,gamma_dom)=from_dominant(p.integrality_datum,p.infinitesimal_character+rho_u)
-=======
    then (w,gamma_dom)=from_dominant(integrality_datum(ind),p.infinitesimal_character+rho_u)
->>>>>>> 030857c3
     {w*gamma_dom=p.infinitesimal_character+rho_u
        according to the discussion DANGEROUS BEND in coherent.at, this means
        coherent(ind,w) is what we want, not coherent(ind,w.inverse)}
