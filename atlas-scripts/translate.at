--- conflicted
+++ resolved
@@ -20,7 +20,6 @@
 set translate_param_by (Param p, vec shift) = Param:
   let (x,lambda_rho,gamma)=%p in param(x,lambda_rho+shift,gamma+shift)
 
-<<<<<<< HEAD
 { translate a |ParamPol| by translating each term }
 set translate_param_by (ParamPol P, vec shift) = ParamPol:
   P.null_module + for w@q in P do (w,translate_param_by(q,shift)) od
@@ -63,17 +62,10 @@
 }
 
 set T_std(Param p,ratvec gamma_target)=ParamPol:
-assert(is_not_less_singular(p.root_datum,p.infinitesimal_character,gamma_target),"translating to less singular infinitesimal character");
-assert(is_dominant(p),"p is not dominant");
-assert(is_integrally_dominant(p.root_datum,gamma_target),"T_std: target is not integrally dominant");
+assert(@:is_not_less_singular(p.root_datum,p.infinitesimal_character,gamma_target),"translating to less singular infinitesimal character");
+assert(@:is_dominant(p),"p is not dominant");
+assert(@:is_integrally_dominant(p.root_datum,gamma_target),"T_std: target is not integrally dominant");
 T_param(p,gamma_target)
-=======
-{ translate to infinitesimal character |gamma_new|, must lie in $\gamma+X^*$ }
-set T (Param p, ratvec gamma_new) = ParamPol:
-  let (shift,d) = %(gamma_new-infinitesimal_character(p)) in
-  assert(@:d=1,"cannot translate to "+to_string(gamma_new));
-  ParamPol: { finalize } translate_by(p,shift)
->>>>>>> 4a5e6179
 
 { translate a |ParamPol| by translating each term }
 set T_std (ParamPol P, ratvec gamma_target) = ParamPol:
@@ -111,21 +103,21 @@
 { translation functor of irreducible; returns |ParamPol| with at most one term
   gamma_target must at least as singular and integrally dominant}
 set T_irr (Param p,ratvec gamma_target) = ParamPol:  {with at most 1 term}
-assert(is_not_less_singular(p.root_datum,p.infinitesimal_character,gamma_target),"translating to less singular infinitesimal character");
-assert(is_dominant(p),"p is not dominant");
-assert(is_integrally_dominant(p.root_datum,gamma_target),"T_irr: target is not integrally dominant:" + gamma_target.to_string);
+assert(@:is_not_less_singular(p.root_datum,p.infinitesimal_character,gamma_target),"translating to less singular infinitesimal character");
+assert(@:is_dominant(p),"p is not dominant");
+assert(@:is_integrally_dominant(p.root_datum,gamma_target),"T_irr: target is not integrally dominant:" + gamma_target.to_string);
 if p.infinitesimal_character=gamma_target then p { trivial case }
 else  #I_will_survive(p,gamma_target)*T_param(p,gamma_target) { multiply by 1 or 0 }
 fi
 {check: translate param(KGB(G,2),[1],[1/2])  -> -1/2: non-dominant gets made dominant}
 {Question: if p is not standard then trouble - allow this?}
 
-{return an actual Param if nonzero}
-set T_irr_nonzero(Param p,ratvec gamma_target)=Param:
-let P=T_irr(p,gamma_target) in
-assert(#P!=0,"module is 0");
-assert(#P=1,"module is not irreducible");
-first_param(P)
+{ return an actual Param if nonzero }
+set T_irr_nonzero (Param p,ratvec v) = Param:
+  let P=T_irr(p,v) in
+  assert(@:P.!=,"module is 0");
+  assert(@:#P=1,"module is not irreducible");
+  first_param(P)
 
 { translate a ParamPol of irreducibles by translating each term by the same shift }
 set T_irr (ParamPol P, ratvec gamma_target)= ParamPol:
@@ -141,7 +133,6 @@
 set to_wall (RootDatum id, int k, ratvec gamma) = ratvec:
   fundamental_weight(id,k)*(coroot(id,k)*gamma)
 
-<<<<<<< HEAD
 { translate J(p) p to simple root wall #k of the integral root system,
  get irreducible or 0}
 set Psi_irr (Param p,int k) = ParamPol:
@@ -151,14 +142,6 @@
   assert(d=1,"cannot project to wall "+k);
   {#I_will_survive=0 or 1}
   #I_will_survive(p,gamma-shift)*translate_param_by(p,shift)
-=======
-{ translate parameter p to simple root wall #k of the integral root system }
-set Psi (Param p,int k) = ParamPol:
-  let gamma=infinitesimal_character(p)
-  then id = integrality_datum(root_datum(p),gamma)
-  then (shift,d) = % -to_wall (id,k,gamma)
-  in assert(@:d=1,"cannot project to wall "+k); { finalize } translate_by(p,shift)
->>>>>>> 4a5e6179
 
 { translate J(p) to intersection of set of simple root walls of integral system
 get irreducible or 0}
@@ -166,13 +149,8 @@
 ( let gamma=infinitesimal_character(p)
   then id=integrality_datum(root_datum(p),gamma)
   then (shift,d) = % - sum( rank(id), for k in S do to_wall(id,k,gamma) od )
-<<<<<<< HEAD
   in assert(d=1,"cannot project to wall intersection "+to_string(S));
   #I_will_survive(p,gamma-shift)*translate_param_by(p,shift)
-=======
-  in assert(@:d=1,"cannot project to wall intersection "+to_string(S))
-; { finalize } translate_by(p,shift)
->>>>>>> 4a5e6179
 )
 
 { translate ParamPol of irreducibles, from assumed initial infinitesimal character |gamma| to the
@@ -180,13 +158,8 @@
 set Psi_irr (ParamPol P,ratvec gamma,int k) = ParamPol:
 ( let id = integrality_datum(root_datum(P),gamma)
   then (shift,d) = % -to_wall (id,k,gamma)
-<<<<<<< HEAD
   in assert(d=1,"cannot project to wall "+k)
 ; P.null_module + for w@q in P do w*#I_will_survive(q,gamma-shift)*translate_param_by(q,shift) od
-=======
-  in assert(@:d=1,"cannot project to wall "+k)
-; P.null_module + for w@q in P do (w,translate_by(q,shift)) od
->>>>>>> 4a5e6179
 )
 
 { translate ParamPol of irreducibles
@@ -194,26 +167,12 @@
   requirement: each term of P has same infinitesimal character, or get an error
   from infinitesimal_character(P)
 }
-<<<<<<< HEAD
 set Psi_irr (ParamPol P,  [int] S)= ParamPol:
 let gamma=P.infinitesimal_character then
 id=integrality_datum(root_datum(P),gamma) then
 (shift,d) = % - sum( rank(id), for k in S do to_wall(id,k,gamma) od ) in
 assert(d=1,"cannot project to wall intersection "+to_string(S));
 translate_param_by(P,shift)
-=======
-set Psi (ParamPol P, ratvec gamma, [int] S)= ParamPol:
-( let  id=integrality_datum(root_datum(P),gamma)
-  then (shift,d) = % - sum( rank(id), for k in S do to_wall(id,k,gamma) od )
-  in assert(@:d=1,"cannot project to wall intersection "+to_string(S))
-; translate_by(P,shift)
-)
-
-{ assuming that all terms of |P| have same infinitesimal character, deduce
-  |gamma| in |Psi@(ParamPol,ratvec,int)| from the first term of |P|, if any }
-set Psi (ParamPol P, int k)= ParamPol:
-  if =P then P else Psi(P,infinitesimal_character(P.first_param),k) fi
->>>>>>> 4a5e6179
 
 {set Psi(ParamPol P,[int] v)= ParamPol:
   let gamma=P.infinitesimal_character then
@@ -224,15 +183,6 @@
 }
 
 
-<<<<<<< HEAD
-=======
-{ return an actual Param if nonzero }
-set T_irr_nonzero (Param p,ratvec v) = Param:
-  let P=T_irr(p,v) in
-  assert(@:P.!=,"module is 0");
-  assert(@:#P=1,"module is not irreducible");
-  first_param(P)
->>>>>>> 4a5e6179
 
 {translate an irreducible parameter from singular to regular}
 {this is well defined, however it can happen that I(p)=I(p')
