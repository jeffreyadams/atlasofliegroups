<basic.at
<lattice.at { added functions, function in_lattice@(mat,mat) }
<parameters.at { for parameter(x,y,gamma), square, square_is_central }
<Weylgroup.at  { for make_dominant_using_roots }

set_type
[ x_rep = (ratvec v, mat theta)
, ExtParam =
  ( InnerClass ic, mat delta
  , ratvec gamma, vec lambda_rho, mat theta
  , ratvec g, vec l, mat omega
  , vec tau, vec t
  )
]

set distinguished_involution(ExtParam E)=mat:E.ic.distinguished_involution

{ canonical_g(x) returns a dominant regular element g such that e(g)=x^2
  This only depends on the real_form(x), in fact only on its square class
  the implementation depends on base_grading_vector(G) being dominant.
  An alternative that does not depend on that (recently ensured) circumstance:
  canonical_g(RealForm G)= ratvec: shift_g_regular(G,square(G))
}
set canonical_g (RealForm G) = ratvec: base_grading_vector(G)+rho_check(G)
set canonical_g (KGBElt x) = ratvec: canonical_g(real_form(x))
set canonical_g (KType t)  = ratvec: canonical_g(real_form(t))
set canonical_g (Param p)  = ratvec: canonical_g(real_form(p))

{ some variants of Cayley transforms }

{ use vector-based cross/Cayley when possible }
forget cross@(int,Param)
forget Cayley@(int,Param)

set cross (int s,Param p) = Param:
  let alpha =
    integrality_datum(real_form(p),infinitesimal_character(p)).simple_roots
  in cross(alpha[s],p)

set Cayley (int s,Param p) = Param:
  let alpha = simple_roots(
    integrality_datum(real_form(p),infinitesimal_character(p)))
  in Cayley(alpha[s],p)

{ Cayley transform as a set (actually an array, but order doesn't matter) }
set Cayley_set (int j,Param p) = [Param]:
  let q=Cayley(j,p) in
  if status(j,p)%5=2 { r1 or i2 } then [q,cross(j,q)] else [q] fi

{ doubly iterated Cayley }
set Cayley_set (int j, int k, Param p) = [Param]:
  ## for q in Cayley_set(k,p) do Cayley_set(j,q) od

{ uniform syntax for single or iterated Cayley }
set Cayley_set ([int] kappa, Param p) = [Param]:
  if #kappa=1 then Cayley_set(kappa[0],p)
  elif #kappa=2 then Cayley_set(kappa[0],kappa[1],p)
  else error("iterated Cayley only defined for 1 or 2 steps")
  fi

{ action of delta on KGB for general distinguished delta
  if delta=distinguished_involution(real_form(x)) then twist(delta,x)=twist(x)
}

{twist@(KGBElt,mat) is built-in}
{set twist (mat delta,KGBElt x) = KGBElt:
  KGB_elt(real_form(x),delta*involution(x)*delta,torus_factor(x)*delta)}

{twist@(Param,mat) is built-in}
{set twist (mat delta,Param p)=
  let (x,lambda_rho,gamma) = %p
  in parameter(twist(delta,x),delta*(lambda_rho+rho(real_form(x))),delta*gamma)}

set twist(ParamPol P, mat delta)=ParamPol:
null_module(P.real_form) + for c@p in P do c*twist(p,delta) od

set *(Param p,mat delta)=Param:twist(p,delta)
set *(ParamPol P,mat delta)=ParamPol:twist(P,delta)

{more typical to write mat*Param}
set *(mat delta,Param p)=Param:twist(p,delta)
set *(mat delta,ParamPol P)=ParamPol:twist(P,delta)

<<<<<<< HEAD
set is_fixed (ParamPol P,mat delta) = bool:P=twist(P,delta)
=======
set is_fixed (Param p,mat delta) = bool:p=twist(p,delta)
set is_fixed (ParamPol P,mat delta) = bool:P=twist(P,delta)
{for dyslexics:}
set is_fixed(mat delta,Param p)=is_fixed(p,delta)
set is_fixed (mat delta,ParamPol P) = bool:is_fixed(P,delta)
>>>>>>> 3c6d6749

set is_fixed (ratvec gamma, KGBElt x,KGBElt y,mat delta) = bool:
  is_fixed(parameter(x,y,gamma),delta)
{ whether KGBElt (pair) is fixed by twist by matrix delta }
set is_fixed (KGBElt x,mat delta) = bool: x=twist(x,delta)
set is_fixed (KGBElt x, KGBElt y,mat delta) = bool:
  is_fixed(x,delta) and is_fixed(y,^delta)

{p->p if fixed, (1+delta)p otherwise}
set symmetrize(Param p,mat delta)=ParamPol:
if delta*p=p then p else p+delta*p fi

set one_plus_twist(Param p,mat delta)=ParamPol:p+delta*p

{Note:
 symmetrize(p,delta)=one_plus_twist(p,delta)/2 if delta*p=p
                    =one_plus_twist(p,delta)   if delta*p\ne p}

set one_plus_twist(ParamPol P, mat delta)=ParamPol:P+delta*P
set symmetrize(ParamPol P, mat delta)=ParamPol:
null_module(P.real_form) + for (c,p) in %P do c*symmetrize(p,delta) od

{ Stuff related to KGB }
{ |x_rep = (ratvec v, mat theta)| is used to represent a KGB element $x$ by
  $\xi=exp_1(v)\sigma_w\xi_0$ where $\exp_1: v\mapsto\exp(2i\pi v)$ maps
  $X_*\otimes\Q$ to the torus, and $\theta = w\circ\delta_0$ is involution.
  Relation to atlas built-in: |torus_factor(x)=2*v-rho_check(G)|
  Jeff prefers to work with the (shifted, halved) "actual torus factor" |v|
  also called "unnormalized torus factor" in parameters.at
}

{ in_A@x_rep: test if e(v) is in A:=(H^{-theta})^0 (validity test)
  concretely: whether rational vector (1+theta)v lies in lattice (1+theta)X_*
}
set in_A (x_rep(v,theta)) = bool: let M=1+theta in in_lattice(M,M*v)

{ $H$-conjugation of elements determined by |x_rep| values
  implicit: $\exp_1(v_i)\theta_i=\exp_1(v_i)\sigma_i*\xi_0$ (for $i=1,2$)
  in same extended group for $G$
  test: $\theta_1=\theta_2$, and $\exp_1(v_1-v_2)\in A=(H^{\theta_1})^0$
}
set is_equivalent (x_rep r1, x_rep r2) = bool:
  r1.theta=r2.theta and in_A(r1.v-r2.v,r1.theta)

set square_is_central (InnerClass ic,x_rep(v,theta)) = bool:
  square_is_central(ic,theta,v) { use the function defined in parameters.at }


set root_datum (ExtParam E) = RootDatum: root_datum(E.ic)
set rho        (ExtParam E) = ratvec: rho(E.root_datum)
set rho_check  (ExtParam E) = ratvec: rho_check(E.root_datum)

set dual_parameter (ExtParam
      (ic, delta, gamma, lambda, theta, g, l, omega, tau,t)) = ExtParam:
  (dual(ic),^delta,g,l,omega,gamma,lambda,theta,t,tau)

{ in PFTR: z=i^<tau,(delta_0-1)l>(-1)^<lambda,t>
  PFTR:delta_0 is ^delta here
}
set log_z (mat delta, vec lambda_rho, vec l, vec tau,vec t) = rat: { modulo 1 }
  (l*(delta-1)*tau/2+t*lambda_rho)/2 % 1
set log_zeta (mat delta, vec lambda, vec l,vec tau,vec t) = rat: { modulo 1 }
  (t*(delta-1)*lambda/2+l*tau)/2 % 1

set log_z (ExtParam E) = rat:
  log_z(E.delta,E.lambda_rho,E.l,E.tau,E.t)
set log_zeta (ExtParam E) = rat:
  log_zeta(E.delta,E.lambda_rho,E.l,E.tau,E.t)

{ compute x,y, the one-sided parameters of an extended parameter }

set x (ExtParam E) = KGBElt:
  KGB_elt(E.ic, E.theta, E.g-E.rho_check-E.l)

set y (ExtParam E) = KGBElt: { assumes integral |E.gamma| }
  KGB_elt(dual(E.ic),E.omega,E.gamma-E.lambda_rho-E.rho)

{ recover ordinary Param value from ExtParam; could be defined as
  set parameter (ExtParam E) = Param: parameter(x(E),y(E),E.gamma)

  actually this is better: use |(E.x,E.lambda,E.gamma)|
}
set parameter (ExtParam E) = Param: param(E.x,E.lambda_rho,E.gamma)

set integrality_datum (ExtParam E) = RootDatum:
  integrality_datum(E.ic,E.gamma)

{ assume gamma(E) is integrally dominant
  translate by sum of roots to make it dominant
  return (new extended parameter, sum of roots)
  see nonintegral.at
  *** should not need this any more, now that gamma is allowed to be
      integrally dominant
  However, since not all functions allow that, it is still needed
}
set translate_to_dominant (ExtParam
    (ic,delta,gamma,lambda_rho,theta,g,l,omega,tau,t):E) = (ExtParam,vec):
  let (new_gamma,shift) = make_dominant_using_roots(root_datum(E),gamma)
  in
   ((ic,delta, gamma+shift,lambda_rho+shift,theta, g,l,omega, tau,t) , shift)

{ for debugging:
  test that an extended parameter satisfies the defining conditions
}
set valid (
    ExtParam(ic,delta,gamma,lambda_rho,theta,g,l,omega,tau,t)) = bool:
begin let OK=false { pessimist: avoids having to set this in many branches } in
  if not square_is_central(ic,theta,(g-l-rho_check(ic)))
  then prints("xi^2 is not central")
  elif delta*gamma!=gamma then prints("gamma is not delta-fixed")
  elif g*delta!=g then prints("g is not ^delta-fixed")
  elif delta*theta!=theta*delta then prints("involution is not fixed by delta")
  elif omega!=-^theta then prints("Cartan involutions are not compatible")
  elif !=(g-l-rho_check(ic))*(1-theta)
  then prints("(1-^theta)g\ne (1-^theta)(l+rho^v)")
  elif !=(gamma-lambda_rho-rho(ic))*(1-omega)
  then prints("(1-^omega)gamma\ne (1-^omega)(lambda_rho+rho)")
  elif -l*(1-delta)!=t*(1+theta) then prints("(^delta-1)l\ne (1+^theta)t")
  elif -(1-delta)*lambda_rho!=(1-theta)*tau { recall that -theta=^omega }
  then prints("(delta-1)lambda_rho\ne (1+^omega)tau")
  else OK:=true
  fi
; OK
end

{ select delta-fixed elements from B }
set fixed (mat delta, [Param] B) = [Param]: { filter delta-fixed elements }
  ## for p in B do if is_fixed(p,delta) then [p] else [] fi od
set non_fixed (mat delta, [Param] B) = [Param]: { filter delta-fixed elements }
  ## for p in B do if not is_fixed(p,delta) then [p] else [] fi od

{P=sum a_i p_i, keep just the delta-fixed p_i
 note: if P = a(1+delta)p do not keep p or delta(p)}
set fixed_terms (mat delta, ParamPol P)=ParamPol:
null_module(P.real_form) + for c@p in P do if is_fixed(p,delta) then c*p else 0*p fi od

set non_fixed_terms (mat delta, ParamPol P)=ParamPol:P-fixed_terms(delta,P)

{P=sum a_i p_i, keep just the delta-fixed p_i
 note: if P = a(1+delta)p do not keep p or delta(p)}
set fixed_terms (mat delta, ParamPol P)=ParamPol:
null_module(P.real_form) + for c@p in P do if is_fixed(p,delta) then c*p else 0*p fi od

set non_fixed_terms (mat delta, ParamPol P)=ParamPol:P-fixed_terms(delta,P)

{ select delta-fixed elements from block_of(p) }
set fixed_block_of (mat delta, Param p) = [Param]: fixed(delta,block_of(p))

set fixed_block (mat delta, Param p) = ([Param],int):
  let b=fixed(delta,block_of(p)) in (b,find(b,p))

set format (ExtParam E) = string:
  to_string ( "         x=", E.x
  , new_line, "     gamma=", E.gamma
  , new_line, "         g=", E.g
  , new_line
  , new_line, "lambda_rho=", E.lambda_rho
  , new_line, "       tau=", E.tau
  , new_line, "         l=", E.l
  , new_line, "         t=", E.t
  )

set short_format (ExtParam E) = string: to_string(
    "lambda_rho =",E.lambda_rho,", tau=", E.tau ,", l=", E.l, ", t=", E.t, ".")
set long_format (ExtParam E) = string: to_string(
"gamma=", E.gamma,", g=", E.g,", lambda_rho =",E.lambda_rho,", tau=", E.tau ,", l=", E.l, ", t=", E.t)

set display (ExtParam E) = void: prints(format(E))
set display_one_line (ExtParam E) = void: prints(short_format(E))<|MERGE_RESOLUTION|>--- conflicted
+++ resolved
@@ -81,15 +81,12 @@
 set *(mat delta,Param p)=Param:twist(p,delta)
 set *(mat delta,ParamPol P)=ParamPol:twist(P,delta)
 
-<<<<<<< HEAD
-set is_fixed (ParamPol P,mat delta) = bool:P=twist(P,delta)
-=======
 set is_fixed (Param p,mat delta) = bool:p=twist(p,delta)
 set is_fixed (ParamPol P,mat delta) = bool:P=twist(P,delta)
 {for dyslexics:}
 set is_fixed(mat delta,Param p)=is_fixed(p,delta)
 set is_fixed (mat delta,ParamPol P) = bool:is_fixed(P,delta)
->>>>>>> 3c6d6749
+
 
 set is_fixed (ratvec gamma, KGBElt x,KGBElt y,mat delta) = bool:
   is_fixed(parameter(x,y,gamma),delta)
