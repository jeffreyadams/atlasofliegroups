--- conflicted
+++ resolved
@@ -3,13 +3,10 @@
 <W_classes.at { for |character_value@(WeylCLassTable.[int],WeylElt)| }
 <Weylgroup.at { for |order_W| }
 <W_reps.at { for type |W_rep| }
-<<<<<<< HEAD
 <character_tables.at { for type |CharacterTable| }
+<lattice.at { for |restrict_action| }
 
 set projectors_verbose=true
-=======
-<lattice.at { for |restrict_action| }
->>>>>>> 58ee457f
 
 { ------------ projection on isotypic subspace  ----------- }
 
@@ -113,12 +110,9 @@
 set projector (WeylClassTable Wct, WCell cell, vec chi) = mat:
   projector(Wct,cell_representation(Wct,cell),chi)
 
-<<<<<<< HEAD
 set projectors (WeylClassTable Wct, WCell cell, [vec] chis) = [mat]:
   projectors_verbose(Wct,cell_representation(Wct,cell),chis)
 
-=======
->>>>>>> 58ee457f
 { given a cell, compute the cell representation pi, find the smallest k so that
   <pi,sym^k(reflection)>!=0, then this inner product is 1, and the unique
   irreducible in common is special; use the character of sym^k(reflection)
