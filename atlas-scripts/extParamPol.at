<bigMatrices.at
<thetastable.at
<hermitian.at

{implement ParamPol for extended parameters}
ed_verbose:=false
{(P_plus,P_minus,P_ind)=(\sum_i s_ip_i, \sum_j t_jq_j, \sum_k u_kr_k) <->
\sum_i s_iE(p_i,+) + \sum_j t_j E(q_j,-) + \sum_k u_k E(r_k,ind)
}
:ExtParamPol=(ParamPol,ParamPol,ParamPol)

set *(Split s,ExtParamPol (P_plus,P_minus,P_ind))= ExtParamPol: (s*P_plus,s*P_minus,s*P_ind)
set extParamPol(ExtParam E)=ExtParamPol:
 let p=parameter(E) then
 delta=real_form(p).distinguished_involution then
 N=null_module(real_form(p)) then
 F=N+p in
 if not is_fixed(delta,p) then (N,N,F) else
  if sign(E)=1 then (F,N,N) else (N,F,N) fi fi

set extParamPol(Param p,int type)=ExtParamPol:
 let N=null_module(real_form(p)) in
  if type=1 then (N+p,N,N)
  elif type=-1 then (N,N+p,N)
  else (N,N,N+p) fi

set *(Split s,ExtParam E)=s*extParamPol(E)


set +(ExtParamPol (P_plus_1,P_minus_1,P_ind_1),ExtParamPol (P_plus_2,P_minus_2,P_ind_2))=ExtParamPol:(P_plus_1+P_plus_2,P_minus_1+P_minus_2,P_ind_1+P_ind_2)
set -(ExtParamPol (P_plus_1,P_minus_1,P_ind_1),ExtParamPol (P_plus_2,P_minus_2,P_ind_2))=ExtParamPol:(P_plus_1-P_plus_2,P_minus_1-P_minus_2,P_ind_1-P_ind_2)
set +(ExtParamPol P,[ExtParamPol] Q)=let rv=P in for R in Q do rv+:=R od;rv
set +(ExtParamPol P,(Split S,Param p,int type))=ExtParamPol:P+S*extParamPol(p,type)

set display(ExtParamPol (A,B,C))=void:prints("plus:",A,new_line,"minus:",B,new_line,"induced:",C)
set null_ext_module(RealForm G)=ExtParamPol:(null_module(G),null_module(G),null_module(G))
set find ([(int,int)] complete_indices,(int,int) pair)=int:first(#complete_indices,(int i)bool:complete_indices[i]=pair)

set *(ExtParam E,rat r)=
let  (ic,delta,gamma,lambda,theta,g,l,omega,tau,t)=E then
nu=nu(E) then
{gamma_new=((1+theta)*lambda+(1-theta)*(nu*r))/2 in ?}
gamma_new=((1+theta)*(lambda+rho(ic))+(1-theta)*(nu*r))/2 in
(ic,delta,gamma_new,lambda,theta,g,l,omega,tau,t)

set deform_unreduced (Param p, mat delta, int sign) = ExtParamPol:
( let N=null_module(p) in
{  let ()=prints("Computing deform:", p, " sign=", sign) in}
  if sign=0 then null_ext_module(real_form(p)) else let
  (B,index)=singular_block(p) then
  (I_delta,g,complete_indices,delta_action)=tabulate_indices(B,delta) then
  complete_indices=complete_indices(B,delta) then
  complete_index=find(complete_indices,(index,sign)) then
  nB=complete_index+1 then
  length=length(p) then
{  P_mat=principal_minor(calculate_big_P_signed_polynomials_at_minus_one(B,delta,index),nB) then}
  P_mat=principal_minor(big_KL_P_signed_polynomials_at_minus_one(B,delta),nB) then
  remainder=null(nB-1)#1,
  solution=null(nB),
  !opposite_parity=1-length%2, { opposite to that of |length(p)| }
  !on_p = orientation_nr(p)
  in
    for q_ind : nB
    ~do
        let contrib=remainder[q_ind]*P_mat[q_ind] in {scalar_multiply@([poly],poly)}
        let (ordinary_index_q,)=complete_indices[q_ind] in
        let q=B[ordinary_index_q] in
        remainder -:= contrib
    ;
      if length(q)%2=opposite_parity
      then solution +:=contrib
      fi
    od
        ;null_ext_module(real_form(p))+
        for f@i in solution
    do  let (ordinary_index_q,epsilon_q)=complete_indices[i] then q=B[ordinary_index_q] then
        onr=(-1)^rat_as_int((on_p-orientation_nr(q))/2) then
        term=(1-s)*onr*f*B[ordinary_index_q] in
         if epsilon_q=1 then (term,N,N)
{         elif epsilon_q=-1 then (s*term,N,N)}
         elif epsilon_q=-1 then (N,term,N)
         else (N,N,term) fi
    od
fi
)

set deform(Param p,mat delta, int type)=ExtParamPol:deform_unreduced(p,delta,type)

set deform_old (Param p, mat delta, int type) = ExtParamPol:
(
  let ()=if ed_verbose then prints("Computing deform(p,delta,type): p=", p, " type=", type) fi in
  let G=real_form(p) in
  if type=-2 then null_ext_module(G) else let
  N=null_module(G) then
  (B,index_p)=block(p) then
  complete_indices=complete_indices(B,delta) then
  sign_p=type then
  index_p=find(complete_indices,(index_p,sign_p)) then
  l_p=length(p) then
{  P=big_KL_P_polynomials(B,delta) then}
  P_signed=big_KL_P_signed_polynomials(B,delta) then
  Q=big_KL_Q_polynomials(B,delta) in
 { (P_signed,Q)=calculate_big_matrices(B,delta,index_p) in}
{  let ()=prints("calculatad P ",#P ," Q ",#Q) in
  let ()=prints("index_p=", index_p) in }
  let outer_sum = null_ext_module(G)
  {for loops: I=1,...,index_p  (i,epsilon_I)=complete_indices[I]
              J=I...index_p  (j,epsilon_J)=complete_indices[J]}
  + for I:index_p
    do
      if ed_verbose then prints("I=",I) fi;
      let (i,epsilon_I)=complete_indices[I] then
      ()=if ed_verbose then prints("i=",i, "  epsilon_I=", epsilon_I) fi then

      p_i=B[i] then
      l_i=length(p_i), P_signed_I=P_signed[I]
      , onr=(-1)^rat_as_int((orientation_nr(p)-orientation_nr(p_i))/2)
      , inner_sum=0 in
      if ed_verbose then prints("onr=", onr)  fi;
      for J:index_p-I from I
      do
        if ed_verbose then prints("J=",J) fi;
        let (j,sign_j)=complete_indices[J] then
        l_j=length(B[j]) in
        if is_odd(l_p-l_j)
        then
          let P_IJ= poly: P_signed_I[J]
          , Q_J_index_p= poly: Q[J][index_p]
	  then term= eval(P_IJ,-1) * eval(Q_J_index_p,-1)
          in
          if ed_verbose then prints("   inner term: ", term) fi;
	 inner_sum+:=term
        ; if ed_verbose then prints(" inner_sum is now:", inner_sum) fi
        fi
      od
    ; let contrib = ExtParamPol:
        let term=onr*inner_sum*B[i] in
         if epsilon_I=1 then (term,N,N)
         elif epsilon_I=-1 then (N,term,N)
         else (N,N,term) fi in
    contrib
    od
    in (1-s)*outer_sum
fi
)

set deform (ExtParam E, mat delta) = ExtParamPol:deform(parameter(E), delta, sign(E))

{given extended parameter (p,type) multiply nu(p) by rat r
 uses finalize_extended
}
set change_nu(Param p, rat factor, int type)=ExtParamPol:
let G=real_form(p) then
delta=G.distinguished_involution then
N=null_module(G) then
rv=null_ext_module(G) in
if type=0 then rv:= (N,N,ParamPol:p*factor)
else
let P=finalize_extended(p*factor,delta) in
 for c@q in P do
 let (a,b)=%c in
 if type=1 then  rv+:=(a*q,b*q,N)  else rv+:=(b*q,a*q,N) fi  od fi;rv

{replace ExtParamPol (P_plus,P_minus,P_ind) with [(s_i,c_i,type_i)]}
set %(ExtParamPol P)=[(Split,Param,int)]:
let (P_plus,P_minus,P_ind)=P then
rv=[] in
for c@p in P_plus do rv#:=(c,p,1) od;
for c@p in P_minus do rv#:=(c,p,-1) od;
for c@p in P_ind do rv#:=(c,p,0) od;rv

set recursive_deform (Param p, mat delta, int type_p) = ExtParamPol:
{  assert(is_fixed(delta,p), "Parameter is not fixed");} let
  G=real_form(p) then
  empty=null_ext_module(G) then
  N=null_module(G) in
  if ed_verbose { choose verbose or non-verbose version of the function } then
  rec_fun full_def (Split sc,Param p, int type) ExtParamPol:
    begin
      prints("executing rec_fun with p=",p, " type=", type);
      assert(is_standard(p),"non standard parameter encountered in deformation");
      let acc=empty then
{      ()=prints("acc defined", "  sc=", sc, " p=", p, " type=", type) then}
      at_nu0=ExtParamPol: sc*change_nu(p,0,type) in
{     let ()=prints("at_nu0 (A):", at_nu0) in}
      for factor in reducibility_points(p) ~do
      acc+:= deform(p*factor,delta, type) od;
      for (k,q,type) in %acc do at_nu0+:=full_def(sc*k,q,type) od
    ; {prints("at_nu0 is now: ");display(at_nu0);} at_nu0
    end
   else
  rec_fun full_def (Split sc,Param p, int type) ExtParamPol:
    begin
      assert(is_standard(p),"non standard parameter encountered in deformation");
      let acc=empty, at_nu0=ExtParamPol: sc*change_nu(p,0,type) in
      for factor in reducibility_points(p) ~do
      acc+:=deform(p*factor,delta, type) od;
      for (k,q,type_q) in %acc do {prints("full_def:",q);}at_nu0+:=full_def(sc*k,q,type_q) od;at_nu0
    end
  fi  (Split:1,p,type_p)

set full_deform = recursive_deform@(Param,mat,int)

set print_extended_character_formula(Param p,[Param] B,mat delta)=void:
let (I_delta,g,complete_indices,delta_action)=tabulate_indices(B,delta) then
index=find(complete_indices,(find(B,p),1)) then
P=big_KL_P_signed_polynomials(B,delta) in
for i:#complete_indices do
 let f=eval(P[i][index],s) in
  if f!=0 then prints(complete_indices[i], ": ", prettyPrint(f)) fi od

set print_extended_character_formula(Param p,mat delta)=void:print_extended_character_formula(p,singular_block_of(p),delta)

set print_extended_composition_series(Param p,[Param] B,mat delta)=void:
let (I_delta,g,complete_indices,delta_action)=tabulate_indices(B,delta) then
index=find(complete_indices,(find(B,p),1)) then
Q=big_KL_Q_polynomials(B,delta) in
for i:#complete_indices do
 let f=Q[i][index] in
  if #f>0 then prints(complete_indices[i], ": ", stringPoly(f,"q")) fi od

set print_extended_composition_series(Param p,mat delta)=void:print_extended_composition_series(p,singular_block_of(p),delta)

set print_extended_indices([Param] B,mat delta)=void:
let (I_delta,g,complete_indices,delta_action)=tabulate_indices(B,delta) in
prints("|B|=",#B, new_line,"delta-fixed parameters:=",I_delta,new_line, "complete indices=", complete_indices,new_line,"delta_action=",delta_action)


set character_formula (Param p,mat delta) = ExtParamPol:
( let G=p.real_form then
{  ()=prints("computing twisted character formula") then}
  delta=distinguished_involution(G) then
  (B,index)=singular_block(p) then
  (I_delta,g,complete_indices,delta_action)=tabulate_indices(B,delta) then
  Index=
   if is_fixed(delta,p) then find(complete_indices,(index,1)) else find(complete_indices,(index,0)) fi then
  ori_nr_p = orientation_nr(p) then
  rv=null_ext_module(G) then
  N=null_module(G) then
{  ()=prints("computing big_KL_P_signed_polynomials") then}
  P=big_KL_P_signed_polynomials(B,delta) in
{  P=^eval(big_KL_P_signed_polynomials(B,delta),1) in}
  for (j,type)@i in complete_indices do
{   let c=P[i][Index] in }
<<<<<<< HEAD
   let c=eval(P[i][Index],s) in 
=======
   let c=eval(P[i][Index],s) in
>>>>>>> 5a188a0c
{   c=eval(f,s) in}
   rv +:=
    if type=1 then (c*B[j],N,N)
    elif type=-1 then (N,c*B[j],N)
    else (N,N,c*B[j]) fi od ;rv
  )

set c_form_irreducible_big (Param p,mat delta, int type,ExtParamPol cf) =
( let ori_nr_p = orientation_nr(p), P = null_ext_module(real_form(p)) then
  (plus,minus,induced)=cf then
{  ()=prints("character formula:");display(plus,minus,induced) then}
  ()=for coeff@q in plus do {prints(new_line,coeff,"*",q, new_line,"#done=", #done);}P+:=coeff*orientation_nr_term(ori_nr_p,q)*recursive_deform(q,delta,1) od then
  ()={prints("deforming minus:");}for coeff@q in minus do {prints(new_line,coeff,"*",q, new_line,"#done=",#done);}P+:={s*}coeff*orientation_nr_term(ori_nr_p,q)*recursive_deform(q,delta,-1) od then
  ()=for coeff@q in induced do {prints(new_line,coeff,"*",q,new_line, " #done=",#done);}P+:=coeff*orientation_nr_term(ori_nr_p,q)*recursive_deform(q,delta,0) od  in
   {multiply induced terms by (1+s) and replace with plus/minus pair}
   let (P_plus,P_minus,P_ind)=P in
   for c@q in P_ind do (P_plus+:=c*q, P_minus+:=c*q) od ;(P_plus,P_minus,null_module(real_form(p)))
)

set c_form_irreducible_big (Param p,mat delta, int type) =c_form_irreducible_big(p,delta,type,character_formula(p,delta))

set c_form_irreducible_big_long (Param p,mat delta, int type) =
(ExtParamPol,[((Split,Param),(ParamPol,ParamPol,ParamPol))],[((Split,Param),(ParamPol,ParamPol,ParamPol))],[((Split,Param),(ParamPol,ParamPol,ParamPol))],ExtParamPol):
( let ori_nr_p = orientation_nr(p), P = null_ext_module(real_form(p)) then
  (plus,minus,induced)=character_formula(p,delta) then
  (plus_terms,minus_terms,induced_terms)=([],[],[]) in let
()=  (for coeff@q in plus do
     let new_term=coeff*orientation_nr_term(ori_nr_p,q)*recursive_deform(q,delta,1) in
     (P+:=new_term,plus_terms#:=((coeff,q),new_term)) od,
  for coeff@q in minus do
     let new_term={s*}coeff*orientation_nr_term(ori_nr_p,q)*recursive_deform(q,delta,-1) in
     (P+:=new_term,minus_terms#:=((coeff,q),new_term)) od,
  for coeff@q in induced do
     let new_term=coeff*orientation_nr_term(ori_nr_p,q)*recursive_deform(q,delta,0) in
     (P+:=new_term,minus_terms#:=((coeff,q),new_term)) od) in
  let    (P_plus,P_minus,P_ind)=P in
  for c@q in P_ind do (P_plus+:=c*q, P_minus+:=c*q) od; ((plus,minus,induced),plus_terms,minus_terms,induced_terms,ExtParamPol:(P_plus,P_minus,null_module(real_form(p))))
)

set print_c_form_irreducible_big_long(ExtParamPol cf, [((Split,Param),ExtParamPol)] plus,[((Split,Param),ExtParamPol)] minus,[((Split,Param),ExtParamPol)] induced,ExtParamPol answer)=void:
let ()=prints(new_line,new_line,"Form on irreducible in terms of standards:");
display(cf) then
()=prints(new_line,"plus parts of formula for c-form:") in
for ((w,a),b) in plus do prints(new_line,"Standard Module: ", w,"*",a, new_line, "fully deformed:");display(b) od;
prints(new_line,"minus parts of formula for c-form:");
for ((w,a),b) in minus do prints(new_line,"Standard Module: ", w,"*",a, new_line, "fully deformed:");display(b) od;
prints(new_line,"induced parts of formula for c-form:");
for ((w,a),b) in induced do prints(new_line, "Standard Module: ", w,"*",a, new_line, "fully deformed:");display(b) od;
prints(new_line, "Answer:");display(answer);
let (plus,minus,ind)=answer in prints("modified answer:", plus+s*minus);()

set print_c_form_irreducible_big_long (Param p,mat delta, int type) =void:
print_c_form_irreducible_big_long(c_form_irreducible_big_long(p,delta,type))



{  "big" versions }


set hermitian_form_irreducible_big(Param p) = ParamPol:
let delta=real_form(p).distinguished_involution in
let (plus,minus,)=c_form_irreducible_big(p,delta,1) in  convert_cform_hermitian(plus+s*minus)

set is_unitary_big (Param p) = bool: is_unitary(hermitian_form_irreducible_big(p))

set print_is_unitary_big(Param p)=void:
let P=hermitian_form_irreducible_big(p) in
if is_unitary(P) then prints("Unitary") else
let (real,nonreal,mixed)=purity(P) in
prints("Non-Unitary",new_line, real, " real terms", new_line, nonreal," nonreal terms", new_line, mixed, " mixed terms") fi

{ compute Hermitian form on p, and report if it is unitary }
set is_weakly_unitary_big (Param p) = bool:
is_weakly_unitary(hermitian_form_irreducible_big(p))

set reduce(ExtParamPol (plus,minus,ind))=plus+s*minus<|MERGE_RESOLUTION|>--- conflicted
+++ resolved
@@ -242,11 +242,7 @@
 {  P=^eval(big_KL_P_signed_polynomials(B,delta),1) in}
   for (j,type)@i in complete_indices do
 {   let c=P[i][Index] in }
-<<<<<<< HEAD
-   let c=eval(P[i][Index],s) in 
-=======
    let c=eval(P[i][Index],s) in
->>>>>>> 5a188a0c
 {   c=eval(f,s) in}
    rv +:=
     if type=1 then (c*B[j],N,N)
