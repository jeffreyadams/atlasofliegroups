--- conflicted
+++ resolved
@@ -2,105 +2,53 @@
 <polynomial.at
 <bigMatrices.at
 <hermitian.at
-<<<<<<< HEAD
-
-set is_int(Split z)=bool: =s_part(z)
-
-ed_verbose:=false
-
-set_type [ ExtParamPol = (ParamPol P_plus, ParamPol P_minus, ParamPol P_ind,mat delta),
-           ZExtParamPol = (ParamPol P_plus, ParamPol P_minus, ParamPol P_ind,mat delta),
-	   ZParamPol = ParamPol]
-
-{
- ZExtParamPol <--> ParamPol  <--> virtual parameter for the extended group G-delta, with integer coefficients
- Recall also: ParamPol <-> Hermitian forms for G
- ExtParamPol  <--> Hermitian forms for G-delta, virtual characters of doubly extended group
- there is no ParamPol version of an ExtParamPol (if not a ZExtParamPol)
-
- ZExtParamPol <--> ParamPol
- both sides represent integer sum of parameters for G-delta
- ParamPol: assume it is delta-fixed: \sum (a_i+b_is)*p_i + \sum (c_j+sd_j)*(q_j+ delta(q_j))
- -> ExtParamPol: (\sum a_ip_i, \sum_i b_i p_i, \sum(c_j+d_j)q_j
- In the other direction
- ExtParamPol (P,Q,R,delta) = (\sum a_i p_i, \sum b_ip_i, \sum c_j q_j) ->
- ParamPol:  (a_i+b_is)p_i + \sum_j c_j q_j
- Caution: ZExtParamPol (0,0,p) <--> ParamPol p+delta(p)
- so:       ZExtParamPol (0,0,p+delta(p)) <--> ParamPol 2(p+delta(p)) probably not what is intended
-
- Equality of ExtParamPols: (P,Q,R) = (P',Q',R') if P=P', Q=Q' and
- (0,0,(a+bs)p + (c+ds)delta(p)) = (0,0,(a+b+c+d)p)
- i.e.: (1+delta)R|s=1 = (1+delta)R'|s=1
- i.e. s_to_1(one_plus_delta(R,delta))=s_to_1(one_plus_delta(R',delta))
-}
-
-set is_ZParamPol(ParamPol P)=bool:
-all(for (c,) in %P do is_int(c) od)
-
-set is_ZExtParamPol(ExtParamPol (P,Q,R,))=bool:
-is_ZParamPol(P) and is_ZParamPol(Q) and is_ZParamPol(R)
-
-set one_plus_delta(ParamPol P, mat delta)=ParamPol:
-null_module(P.real_form) + for (c,p) in %P do c*(p + twist(p,delta)) od
-
-set =(ZExtParamPol (P,Q,R,delta),ZExtParamPol (S,T,U,epsilon))=bool:
-delta=epsilon and P=S and Q=T and s_to_1(one_plus_delta(R,delta))=s_to_1(one_plus_delta(U,delta))
-
-
-=======
 <ext_deform.at { for |ed_verbose| }
 
 { implement ParamPol for extended parameters }
 
 set_type [ ExtParamPol = (ParamPol P_plus, ParamPol P_minus, ParamPol P_ind) ]
->>>>>>> 59695c70
 { (P_plus,P_minus,P_ind)=(\sum_i s_ip_i, \sum_j t_jq_j, \sum_k u_kr_k) <->
   \sum_i s_iE(p_i,+) + \sum_j t_j E(q_j,-) + \sum_k u_k E(r_k,ind)
 }
 
-set *(Split s,ExtParamPol(P_plus,P_minus,P_ind,delta))= ExtParamPol:
-  (s*P_plus,s*P_minus,s*P_ind,delta)
+set *(Split s,ExtParamPol(P_plus,P_minus,P_ind))= ExtParamPol:
+  (s*P_plus,s*P_minus,s*P_ind)
 
 set extParamPol (ExtParam E) = ExtParamPol:
   let p=parameter(E) then N=null_module(real_form(p)) then F=N+p in
-  if not is_fixed(E.ic.distinguished_involution,p) then (N,N,F,E.delta)
-  elif sign(E)=1 then (F,N,N,E.delta)
-  else (N,F,N,E.delta)
+  if not is_fixed(E.ic.distinguished_involution,p) then (N,N,F)
+  elif sign(E)=1 then (F,N,N)
+  else (N,F,N)
   fi
 
 { presumably type is in range {-1,0,1} here }
-set extParamPol (Param p,int type,mat delta) = ExtParamPol:
+set extParamPol (Param p,int type) = ExtParamPol:
   let N=null_module(real_form(p)) in
-  if type=1 then (N+p,N,N,delta)
-  elif type=minus_1 then (N,N+p,N,delta)
-  else (N,N,N+p,delta)
+  if type=1 then (N+p,N,N)
+  elif type=minus_1 then (N,N+p,N)
+  else (N,N,N+p)
   fi
 
 set * (Split s,ExtParam E) = ExtParamPol: s*extParamPol(E)
 
-set + (ExtParamPol(P_plus_1,P_minus_1,P_ind_1,delta)
-      ,ExtParamPol (P_plus_2,P_minus_2,P_ind_2,epsilon)
+set + (ExtParamPol(P_plus_1,P_minus_1,P_ind_1)
+      ,ExtParamPol (P_plus_2,P_minus_2,P_ind_2)
       ) = ExtParamPol:
-      assert(delta=epsilon,"deltas don't match");
-  (P_plus_1+P_plus_2,P_minus_1+P_minus_2,P_ind_1+P_ind_2,delta)
-
-set -(ExtParamPol(P_plus_1,P_minus_1,P_ind_1,delta)
-     ,ExtParamPol (P_plus_2,P_minus_2,P_ind_2,epsilon)
+  (P_plus_1+P_plus_2,P_minus_1+P_minus_2,P_ind_1+P_ind_2)
+
+set -(ExtParamPol(P_plus_1,P_minus_1,P_ind_1)
+     ,ExtParamPol (P_plus_2,P_minus_2,P_ind_2)
      ) = ExtParamPol:
-     assert(delta=epsilon,"deltas don't match");
-  (P_plus_1-P_plus_2,P_minus_1-P_minus_2,P_ind_1-P_ind_2,delta)
+  (P_plus_1-P_plus_2,P_minus_1-P_minus_2,P_ind_1-P_ind_2)
 
 set + (ExtParamPol P,[ExtParamPol] Q) = ExtParamPol:
   let rv=P in for R in Q do rv+:=R od;rv
 set + (ExtParamPol P,(Split S,Param p,int type)) = ExtParamPol:
-  P+S*extParamPol(p,type,P.delta)
-
-set swap(ExtParamPol (P,Q,R,delta))=ExtParamPol: (Q,P,R,delta)
-set s_to_1(ExtParamPol (P,Q,R,delta))=ExtParamPol: (P.s_to_1,Q.s_to_1,R.s_to_1,delta)
-
-set display (ExtParamPol(A,B,C,)) = void:
+  P+S*extParamPol(p,type)
+
+set display (ExtParamPol(A,B,C)) = void:
   prints("plus:",A,new_line,"minus:",B,new_line,"induced:",C)
-set null_ext_module (RealForm G) = ExtParamPol: let N=null_module(G) in (N,N,N,G.distinguished_involution)
+set null_ext_module (RealForm G) = ExtParamPol: let N=null_module(G) in (N,N,N)
 
 set find ([(int,int)] complete_indices,(int,int)pair) =int:
   first(#complete_indices,(int i)bool:complete_indices[i]=pair)
@@ -142,15 +90,15 @@
       then onr=minus_1^half(on_p-orientation_nr(B[ordinary_index_q]))
       then term=(1-s)*onr*f*B[ordinary_index_q]
       in
-      if epsilon_q=1 then (term,N,N,delta)
-      elif epsilon_q=minus_1 then (N,term,N,delta)
-      else (N,N,term,delta)
+      if epsilon_q=1 then (term,N,N)
+      elif epsilon_q=minus_1 then (N,term,N)
+      else (N,N,term)
       fi
     od
 )
 
 set deform = deform_unreduced@(Param,mat,int)
-{
+
 set deform_old (Param p, mat delta, int type) = ExtParamPol:
 (
   if ed_verbose
@@ -207,105 +155,13 @@
      in (1-s)*outer_sum
   fi
 )
+
+set deform (ExtParam E, mat delta) = ExtParamPol:
+   deform(parameter(E), delta, sign(E))
+
+{given extended parameter (p,type) multiply nu(p) by rat r
+ uses finalize_extended
 }
-
-set deform (ExtParam E) = ExtParamPol:
-   deform(parameter(E), E.delta, sign(E))
-
-{P =sum a_i p_i, keep each delta-fixed p_i, and one of the two pairs interchanged by delta}
-set twisted_orbit_reps(ParamPol P,mat delta)=ParamPol:
-{assert(is_fixed(delta,P),"P is not delta-fixed");}
-let monomials=[Param]:[] in
-for c@p in P do
- let f=find(monomials,twist(p,delta)) in
-  if f=-1 then prints("p=",p);monomials##:=[p, twist(p,delta)] fi
-od;
-let rv=
-null_module(P.real_form) + for p in monomials do P[p]*p od 
-in prints("RV=",rv, is_fixed(delta,rv)); rv
-
-set fixed_terms(ParamPol P,mat delta)=ParamPol:
-let rv=null_module(P.real_form) in 
- for c@p in P do if is_fixed(delta,p) then rv+:=c*p fi od;
-rv
-
-set non_fixed_terms(ParamPol P, mat delta)=ParamPol:P-fixed_terms(P,delta)
-
-
-
-{ParamPol <-> ZExtParamPol (see above), conversion in both directions}
-{ZExtParamPol: (P,Q,R) have no s-terms: represents an ordinary ParamPol,
-convert to ordinary ParamPol}
-set convert_to_param_pol(ZExtParamPol EP)=ParamPol:
-assert(is_ZExtParamPol(EP),"not a ZExtParamPol");
-let (P,Q,R,delta)=EP in P + s*Q + one_plus_delta(R,delta)
-
-{convert ParamPol P_in (with s-terms) to ZExtParamPol (P,Q,R) (no s-terms)}
-{assumption: P_in is delta-fixed, i.e. if delta(p)\ne p then
- coefficient(p) = coefficient(delta(p))
- P_in= (a+bs)*p + (a+bs)*delta(p) -> (0,0,(a+b)*p) = (0,0,(a+b)*delta(p))
- suppose P_in=(a+bs)q + (a+bs)delta(q), this <-> ind((a+b)q)=ind((a+b)delta(q))
- on the other hand this corresponds to the ExtParamPol (P,Q,(a+b)q) or (P,Q,(a+b)delta(q))
-}
-
-set convert_to_Z_ext_param_pol(ParamPol P,mat delta)=ExtParamPol:
-let ()=prints("CONVERTING: ", P, new_line, twist(delta,P)) in
-{assert(is_fixed(delta,P), "ParamPol is not delta-fixed");}
-let Q=twisted_orbit_reps(P,delta) in 
-let plus=null_module(P.real_form) then
-minus=null_module(P.real_form) then
-ind=null_module(P.real_form) then
-()=for c@p in Q do
- if is_fixed(delta,p) then
-  plus+:=int_part(c)*p;
-  minus+:=s_part(c)*p
- else
-  ind +:=(int_part(c)+s_part(c))*p
- fi
-od in
-assert(is_ZExtParamPol((plus,minus,ind,delta)), "not a ZExtParamPol");
-(plus,minus,ind,delta) 
-
-{E=(P,Q,R)
-  corresponding to xi (not delta)
-  P,Q,R can have Z[s] coefficients
-  converting to ParamPol means: the *twisted* character, i.e. the value of the character off the identity component
-  take P-Q:
-    that is, a term (p,q,0) has twisted character p-q
-}
-{set convert_to_param_pol(ExtParamPol E)=ParamPol:
-let (P,Q,R,delta)=E in P-Q}
-
-set finalize_extended_s(Param p, mat delta)=ParamPol:
-if is_fixed(delta,p) then
- finalize_extended(p,delta) + non_fixed_terms(finalize(p),delta)
-else
- (1+s)*fixed_terms(finalize(p),delta) + non_fixed_terms(finalize(p),delta)
-fi
-
-{this function probably should only by applied to a ParamPol with integer coefficients}
-set finalize_extended_s(ZParamPol P,mat delta)=ParamPol:
-assert(is_ZParamPol(P),"Not a ZParamPol");
-let rv=null_module(P.real_form) in
- for c@p in P do rv+:=c*finalize_extended_s(p,delta) od;
-rv
-
-set finalize_extended_t(Param p, mat xi)=ExtParamPol:
-convert_to_Z_ext_param_pol(finalize_extended_s(p,xi),xi)
-
-set finalize_extended_t(ParamPol P, mat xi)=ExtParamPol:
-let rv=null_ext_module(P.real_form) in
- for c@p in P do rv+:=c*finalize_extended_t(p,xi) od;
-rv
-
-set finalize_extended_t(ExtParamPol E)=ExtParamPol:
-let (P,Q,R,xi)=E in
-finalize_extended_t(P,xi) +
-swap(finalize_extended_t(Q,xi)) +
-finalize_extended_t(R,xi)
-
-
-
 set change_nu (Param p, rat factor, int type) = ExtParamPol:
   let G=real_form(p)
   then delta=G.distinguished_involution
@@ -317,17 +173,17 @@
  {although p is not delta-fixed, it may be when nu is varied, this
   is always the case if factor=0
   then replace (N,N,q) with (q,q,N)}
-  in if is_fixed(delta,q) then rv:=(q,q,N,delta) else rv:=(N,N,q,delta) fi
+  in if is_fixed(delta,q) then rv:=(q,q,N) else rv:=(N,N,q) fi
   else
      let P=finalize_extended(p*factor,delta)
   in for c@q in P
      do let (a,b)=%c in
-        if type=1 then  rv+:=(a*q,b*q,N,delta)  else rv+:=(b*q,a*q,N,delta) fi
+        if type=1 then  rv+:=(a*q,b*q,N)  else rv+:=(b*q,a*q,N) fi
      od
   fi; rv
 
 {replace ExtParamPol (P_plus,P_minus,P_ind) with [(s_i,c_i,type_i)]}
-set % (ExtParamPol(P_plus,P_minus,P_ind,)) = [(Split,Param,int)]:
+set % (ExtParamPol(P_plus,P_minus,P_ind)) = [(Split,Param,int)]:
 ( for c@p in P_plus do (c,p,1) od
 ##for c@p in P_minus do (c,p,minus_1) od
 ##for c@p in P_ind do (c,p,0) od
@@ -391,171 +247,19 @@
 
 set full_deform = recursive_deform@(Param,mat,int)
 
-set extended_character_formula_reg_old (Param p,mat delta) = ParamPol:
-assert(is_regular(p.root_datum,p.infinitesimal_character),"infinitesimal character is not regular");
-let G=p.real_form then
-rv=null_module(G) then
-B=block_of(p) then
-(I_delta,g,complete_indices,delta_action)=tabulate_indices(B,delta) then
-P=big_KL_P_signed_polynomials(B,delta) then
-index=find(complete_indices,(find(B,p),1)) in
-for (j,type)@i in complete_indices do
- let c=eval(P[i][index],s) in
- rv +:=
- if type=1 then c*B[j]
-   elif type=-1 then c*s*B[j] 
-   elif type=0 then c*B[j] 
-   else error("c\ne 0,\pm 1")
- fi
-od;
-rv
-
-
-set extended_character_formula_old (Param p,mat delta) = ParamPol:
-if is_regular(p.root_datum,p.infinitesimal_character) then extended_character_formula_reg_old(p,delta)
-else
- let preg=make_regular_param(p) then
- gamma=p.infinitesimal_character then
- ecfreg=extended_character_formula_reg_old(preg,delta) then
- {need to apply T_param term by term because putting in a ParamPol
-  finalizes each term which is not OK}
- rv=null_module(p.real_form) in
-   for c@p in ecfreg do rv+:=c*finalize_extended(T_param(p,gamma),delta) od;
- rv
- fi
-
-set print_extended_character_formula_old (Param p,[Param] B,mat delta) = void:
-   let (I_delta,g,complete_indices,delta_action)=tabulate_indices(B,delta)
-   , P=big_KL_P_signed_polynomials(B,delta) then
-{   , P=big_KL_P_polynomials(B,delta) then}
-
-   index=find(complete_indices,(find(B,p),1)) then
-   ()=prints("p=", p, new_line,"size of block: ", #B, new_line, "index of p in B: ", find(B,p)) then
-   ()=prints("number of complete indices: ", #complete_indices) then
-   ()=prints("index of parameter in complete indices: ", index) then
-   ()=prints("complete index: ", complete_indices[index]) then
-   ()=prints("(i,c): i=number of parameter; c=\pm 1,0 (extension; 0 <-> non-fixed not shown)",new_line,"m: entry in matrix",new_line) then
-   data=[["(i,c)","m","c*m","c*m*p"]] in
-   for i:#complete_indices
-   do let f=eval(P[i][index],s) then
-   (j,c)=complete_indices[i] in
-   let c_term=
-   if c=1 then 1
-    elif c=-1 then s
-    elif c=0 then {(1+s)}1
-    else error("c\ne 0,\pm 1")
-   fi
-   in
-{let        ()=prints("i: ", i, "f: ", f, " c_term:", c_term, " ", B[j]) in}
-
-   if {c*}f!=0  then data#:= ["(" + j.to_string+ "," + c.to_string + ")" ,prettyPrint(f), prettyPrint(f*c_term),  prettyPrint(f*c_term) + "*"  + B[j].to_string]  fi
-   od;
-   tabulate(data)
-
-set print_extended_character_formula_old (Param p,mat delta) = void:
-   print_extended_character_formula_old(p,singular_block_of(p),delta)
-
-set print_extended_character_formula_old (Param p,mat delta) = void:print_extended_character_formula_old(p,singular_block_of(p),delta)
-
-{--- new version of extended character formula--}
-{this should be modified to work with the partial extended block instead of the entire block:
- replace P=big_KL_P_signed_polynomials(B,delta) with
-         P=big_KL_P_signed_polynomials(p,delta)}
-set extended_character_formula_reg (Param p,mat delta) =ExtParamPol:
-{assert(is_regular(p.root_datum,p.infinitesimal_character),"infinitesimal character is not regular");}
-let G=p.real_form then
-(plus,minus,ind,)=null_ext_module(p.real_form) then
-B=block_of(p) then
-(I_delta,g,complete_indices,delta_action)=tabulate_indices(B,delta) then
-P=big_KL_P_signed_polynomials(B,delta) then
-index=find(complete_indices,(find(B,p),1)) in
-for (j,type)@i in complete_indices do
- let c=eval(P[i][index],s) in
- if !=c then
-  if type=1 then plus+:=int_part(c)*B[j]; minus+:=s_part(c)*B[j]
-    elif type=-1 then minus+:= int_part(c)*B[j];plus+:=s_part(c)*B[j]
-    elif type=0 then  prints("ind=", ind,"c=",c," j=",j); ind+:=(int_part(c)+s_part(c))*B[j]
-    else error("c\ne 0,\pm 1")
-  fi
- fi
-od;
-(plus,minus,ind,delta)
-
-set extended_character_formula (Param p,mat delta) = ExtParamPol:
-extended_character_formula_reg(p,delta)
-
-set extended_character_formula_new (Param p,mat delta) = ExtParamPol:
-if is_regular(p.root_datum,p.infinitesimal_character) then extended_character_formula_reg(p,delta)
-else
- let preg=make_regular_param(p) then
- gamma=p.infinitesimal_character then
- ecfreg=extended_character_formula_reg(preg,delta) then
- (plus,minus,ind,)=ecfreg then
- ()=prints("MINUS=", minus) then
- {need to apply T_param term by term because putting in a ParamPol
-  finalizes each term which is not OK}
- rv=null_ext_module(p.real_form) in
-   for c@p in plus do
-     let ()=prints(new_line,"PLUS,p=",p,c*finalize_extended_t(T_param(p,gamma),delta)) in 
-      rv+:=c*finalize_extended_t(T_param(p,gamma),delta) od;
-   for c@p in minus do
-     let ()=prints(new_line,"MINUS,p=",p,new_line,
-     "c*swap: ", c*swap(finalize_extended_t(T_param(p,gamma),delta))) in
-     let ()=prints("OK") in
-     let ()=prints("going to finalize_extended: ", p, " ", gamma) in
-     let z=finalize_extended_t(T_param(p,gamma),delta) then
-    ()=prints("DONE finalizing") then
-     ()=prints("z=",z) in 
-{      rv+:=swap(c*swap(finalize_extended_t(T_param(p,gamma),delta))) od;}
-      rv+:=swap(z) od;
-   for c@p in ind do
-     let ()=prints("doing ind") in
-     let ()=prints(new_line,"IND,p=",p,c*finalize_extended_t(T_param(p,gamma),delta)) in 
-      rv+:=c*finalize_extended_t(T_param(p,gamma),delta) od;
- rv
- fi
-
-set test_ecf(Param p, mat delta)=bool:
-let ecf=extended_character_formula_new(p,delta) then
-cf=character_formula(p) in
-prints("ecf=", ecf, new_line, "cf=", cf, new_line);
-convert_to_param_pol(ecf).s_to_1=cf
-
 set print_extended_character_formula (Param p,[Param] B,mat delta) = void:
    let (I_delta,g,complete_indices,delta_action)=tabulate_indices(B,delta)
-   , P=big_KL_P_signed_polynomials(B,delta) then
-{   , P=big_KL_P_polynomials(B,delta) then}
-
-   index=find(complete_indices,(find(B,p),1)) then
-   ()=prints("p=", p, new_line,"size of block: ", #B, new_line, "index of p in B: ", find(B,p)) then
-
-   ()=prints("number of complete indices: ", #complete_indices) then
-   ()=prints("index of parameter in complete indices: ", index) then
-   ()=prints("complete index: ", complete_indices[index]) then
-   ()=prints("(i,c): i=number of parameter; c=\pm 1,0 (extension; 0 <-> non-fixed not shown)",new_line,"m: entry in matrix",new_line) then
-   data=[["(i,c)","m","c*m","c*m*p"]] in
+   , P=big_KL_P_signed_polynomials(B,delta)
+   then index=find(complete_indices,(find(B,p),1))
+   in
    for i:#complete_indices
-   do let f=eval(P[i][index],s) then
-   (j,c)=complete_indices[i] in
-   let c_term=
-   if c=1 then 1
-    elif c=-1 then s
-    elif c=0 then {(1+s)}1
-    else error("c\ne 0,\pm 1")
-   fi
-   in
-{let        ()=prints("i: ", i, "f: ", f, " c_term:", c_term, " ", B[j]) in}
-
-   if {c*}f!=0  then data#:= ["(" + j.to_string+ "," + c.to_string + ")" ,prettyPrint(f), prettyPrint(f*c_term),  prettyPrint(f*c_term) + "*"  + B[j].to_string]  fi 
-   od;
-   tabulate(data)
+   do let f=eval(P[i][index],s) in
+      if f!=0 then prints(complete_indices[i], ": ", prettyPrint(f)) fi
+   od
 
 set print_extended_character_formula (Param p,mat delta) = void:
    print_extended_character_formula(p,singular_block_of(p),delta)
 
-set print_extended_character_formula (Param p,mat delta) = void:print_extended_character_formula(p,singular_block_of(p),delta)
-
-{--end new versions of extended character formula --}
 set print_extended_composition_series (Param p,[Param] B,mat delta) = void:
    let (I_delta,g,complete_indices,delta_action)=tabulate_indices(B,delta)
    then index=find(complete_indices,(find(B,p),1))
@@ -575,13 +279,33 @@
          , "complete indices=", complete_indices,new_line
          ,"delta_action=",delta_action)
 
+set character_formula (Param p,mat delta,int type) = ExtParamPol:
+(  let G=p.real_form, (B,index)=singular_block(p)
+   then delta=distinguished_involution(G)
+   then (I_delta,g,complete_indices,delta_action)=tabulate_indices(B,delta)
+   then Index= find(complete_indices,(index,type))
+   , ori_nr_p = orientation_nr(p)
+   , result=null_ext_module(G)
+   , N=null_module(G)
+   , P=big_KL_P_signed_polynomials(B,delta)
+in for (j,type)@i in complete_indices
+   do let c=eval(P[i][Index],s) in
+      result +:=
+	 if type=1 then (c*B[j],N,N)
+	 elif type=minus_1 then (N,c*B[j],N)
+	 else (N,N,c*B[j])
+	 fi
+   od
+;  result
+)
+
 {.c-form of std module for the extended group is just full_def.}
 set c_form_std_big = full_deform@(Param,mat,int)
 
-set c_form_irreducible_big (Param p, int type,ExtParamPol cf) =
+set c_form_irreducible_big (Param p,mat delta, int type,ExtParamPol cf) =
       ExtParamPol:
 (  let ori_nr_p = orientation_nr(p), P = null_ext_module(real_form(p))
-   , (plus,minus,induced,delta)=cf
+   , (plus,minus,induced)=cf
 in for coeff@q in plus
    do {prints(new_line,coeff,"*",q, new_line,"#done=", #done);}
       P+:=coeff*orientation_nr_term(ori_nr_p,q)*recursive_deform(q,delta,1)
@@ -597,28 +321,25 @@
       P +:= coeff*orientation_nr_term(ori_nr_p,q)*recursive_deform(q,delta,0)
    od
 ;  {multiply induced terms by (1+s) and replace with plus/minus pair}
-   let (P_plus,P_minus,P_ind,)=P
+   let (P_plus,P_minus,P_ind)=P
 in for c@q in P_ind do (P_plus+:=c*q, P_minus+:=c*q) od
-;  (P_plus,P_minus,null_module(real_form(p)),delta)
-)
-
-
-
-{
-set c_form_irreducible_big (Param p,mat delta) = ExtParamPol:
-   c_form_irreducible_big(p,delta,type,character_formula(p,delta))
-
-set c_form_irreducible_big_as_sum_of_standards (Param p,mat delta) =
+;  (P_plus,P_minus,null_module(real_form(p)))
+)
+
+set c_form_irreducible_big (Param p,mat delta, int type) = ExtParamPol:
+   c_form_irreducible_big(p,delta,type,character_formula(p,delta,type))
+
+set c_form_irreducible_big_as_sum_of_standards (Param p,mat delta, int type) =
       ExtParamPol:
    let ori_nr_p = orientation_nr(p)
-   , (plus,minus,induced)=character_formula(p,delta)
+   , (plus,minus,induced)=character_formula(p,delta,type)
    , (Plus,Minus,Induced)=null_ext_module(real_form(p))
 in for c@q in plus    do   Plus +:=orientation_nr_term(ori_nr_p,q)*c*q od;
    for c@q in minus   do   Minus+:=orientation_nr_term(ori_nr_p,q)*c*q od;
    for c@q in induced do Induced+:=orientation_nr_term(ori_nr_p,q)*c*q od;
    (Plus,Minus,Induced)
 
-set c_form_irreducible_big_long (Param p,mat delta) =
+set c_form_irreducible_big_long (Param p,mat delta, int type) =
       (ExtParamPol
       ,[(Split,Param),ExtParamPol]
       ,[(Split,Param),ExtParamPol]
@@ -626,7 +347,7 @@
       ,ExtParamPol
       ):
 (   let ori_nr_p = orientation_nr(p), P = null_ext_module(real_form(p))
-    , (plus,minus,induced)=character_formula(p,delta)
+    , (plus,minus,induced)=character_formula(p,delta,type)
     , (plus_terms,minus_terms,induced_terms)=([],[],[])
 in for coeff@q in plus
    do let new_term =
@@ -709,33 +430,3 @@
 { compute Hermitian form on p, and report if it is unitary }
 set is_weakly_unitary_big (Param p) = bool:
   is_weakly_unitary(hermitian_form_irreducible_big(p))
-<<<<<<< HEAD
-
-set reduce (ExtParamPol(plus,minus,ind)) = ParamPol: plus+s*minus
-
-}
-
-{given extended formul in terms of Z[s], set s=1,
- and also replace each nonfixed term q with q + delta(q)}
-set extended_s_to_1(ParamPol P,mat delta)=ParamPol:
-let rv=null_module(P.real_form) in 
- for c@p in P do 
-  if is_fixed(delta,p) 
-   then rv+:=c*p 
-  else 
-   rv+:=c*(p + twist(delta,p))
-  fi
- od;
-rv.s_to_1
-
-{given extended formula in terms of Z[t], set t=1,
- and also replace each nonfixed term q with q + delta(q)}
-set extended_t_to_1(ExtParamPol E)=
-let (P,Q,R,xi)=E then
-rv=null_module(P.real_form) in
- for c@p in P do rv+:=c*p od;
- for c@p in Q do rv+:=-c*p od;
- for c@p in R do rv+:=-c*(p+twist(xi,p)) od;
-rv
-=======
->>>>>>> 59695c70
