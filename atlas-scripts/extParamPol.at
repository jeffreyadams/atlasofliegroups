<bigMatrices.at
<thetastable.at
<hermitian.at

{implement ParamPol for extended parameters}
ed_verbose:=false
{(P_plus,P_minus,P_ind)=(\sum_i s_ip_i, \sum_j t_jq_j, \sum_k u_kr_k) <->
\sum_i s_iE(p_i,+) + \sum_j t_j E(q_j,-) + \sum_k u_k E(r_k,ind)
}
:ExtParamPol=(ParamPol,ParamPol,ParamPol)

set *(Split s,ExtParamPol (P_plus,P_minus,P_ind))= ExtParamPol: (s*P_plus,s*P_minus,s*P_ind)
set extParamPol(ExtParam E)=ExtParamPol:
 let p=parameter(E) then
 delta=real_form(p).distinguished_involution then
 N=null_module(real_form(p)) then
 F=N+p in
 if not is_fixed(delta,p) then (N,N,F) else
  if sign(E)=1 then (F,N,N) else (N,F,N) fi fi

set extParamPol(Param p,int type)=ExtParamPol:
 let N=null_module(real_form(p)) in
  if type=1 then (N+p,N,N)
  elif type=-1 then (N,N+p,N)
  else (N,N,N+p) fi

set *(Split s,ExtParam E)=s*extParamPol(E)


set +(ExtParamPol (P_plus_1,P_minus_1,P_ind_1),ExtParamPol (P_plus_2,P_minus_2,P_ind_2))=ExtParamPol:(P_plus_1+P_plus_2,P_minus_1+P_minus_2,P_ind_1+P_ind_2)
set -(ExtParamPol (P_plus_1,P_minus_1,P_ind_1),ExtParamPol (P_plus_2,P_minus_2,P_ind_2))=ExtParamPol:(P_plus_1-P_plus_2,P_minus_1-P_minus_2,P_ind_1-P_ind_2)
set +(ExtParamPol P,[ExtParamPol] Q)=let rv=P in for R in Q do rv+:=R od;rv
set +(ExtParamPol P,(Split S,Param p,int type))=ExtParamPol:P+S*extParamPol(p,type)

set display(ExtParamPol (A,B,C))=void:prints("plus:",A,new_line,"minus:",B,new_line,"induced:",C)
set null_ext_module(RealForm G)=ExtParamPol:(null_module(G),null_module(G),null_module(G))
set find ([(int,int)] complete_indices,(int,int) pair)=int:first(#complete_indices,(int i)bool:complete_indices[i]=pair)

set *(ExtParam E,rat r)=
let  (ic,delta,gamma,lambda,theta,g,l,omega,tau,t)=E then
nu=nu(E) then
{gamma_new=((1+theta)*lambda+(1-theta)*(nu*r))/2 in ?}
gamma_new=((1+theta)*(lambda+rho(ic))+(1-theta)*(nu*r))/2 in
(ic,delta,gamma_new,lambda,theta,g,l,omega,tau,t)

set deform_unreduced (Param p, mat delta, int sign) = ExtParamPol:
( let N=null_module(p) in
{  let ()=prints("Computing deform:", p, " sign=", sign) in}
  if sign=0 then null_ext_module(real_form(p)) else let
  (B,index)=singular_block(p) then
  (I_delta,g,complete_indices,delta_action)=tabulate_indices(B,delta) then
  complete_indices=complete_indices(B,delta) then
  complete_index=find(complete_indices,(index,sign)) then
  nB=complete_index+1 then
  length=length(p) then
  P_mat=principal_minor(calculate_big_P_signed_polynomials_at_minus_one(B,delta,index),nB) then
  remainder=null(nB-1)#1,
  solution=null(nB),
  !opposite_parity=1-length%2, { opposite to that of |length(p)| }
  !on_p = orientation_nr(p)
  in
    for q_ind : nB
    ~do
        let contrib=remainder[q_ind]*P_mat[q_ind] in {scalar_multiply@([poly],poly)}
        let (ordinary_index_q,)=complete_indices[q_ind] in
        let q=B[ordinary_index_q] in
      remainder -:= contrib
    ;
      if length(q)%2=opposite_parity
      then solution +:=contrib
      fi
    od
        ;null_ext_module(real_form(p))+
        for f@i in solution
    do  let (ordinary_index_q,epsilon_q)=complete_indices[i] then q=B[ordinary_index_q] then
        onr=(-1)^rat_as_int((on_p-orientation_nr(q))/2) then
        term=(1-s)*onr*f*B[ordinary_index_q] in
         if epsilon_q=1 then (term,N,N)
         elif epsilon_q=-1 then (s*term,N,N)
         else (N,N,term) fi
    od
fi
)

set deform(Param p,mat delta, int type)=ExtParamPol:let (plus,minus,induced)=
deform_unreduced(p,delta,type) in (plus+s*minus,null_module(real_form(p)),induced)

set deform_old (Param p, mat delta, int type) = ExtParamPol:
(
  let ()=if ed_verbose then prints("Computing deform(p,delta,type): p=", p, " type=", type) fi in
  let G=real_form(p) in
  if type=-2 then null_ext_module(G) else let
  N=null_module(G) then
  (B,index_p)=block(p) then
  complete_indices=complete_indices(B,delta) then
  sign_p=type then
  index_p=find(complete_indices,(index_p,sign_p)) then
  l_p=length(p) then
{  P=big_KL_P_polynomials(B,delta) then}
  P_signed=big_KL_P_signed_polynomials(B,delta) then
  Q=big_KL_Q_polynomials(B,delta) in
 { (P_signed,Q)=calculate_big_matrices(B,delta,index_p) in}
{  let ()=prints("calculatad P ",#P ," Q ",#Q) in
  let ()=prints("index_p=", index_p) in }
  let outer_sum = null_ext_module(G)
  {for loops: I=1,...,index_p  (i,epsilon_I)=complete_indices[I]
              J=I...index_p  (j,epsilon_J)=complete_indices[J]}
  + for I:index_p
    do
      if ed_verbose then prints("I=",I) fi;
      let (i,epsilon_I)=complete_indices[I] then
      ()=if ed_verbose then prints("i=",i, "  epsilon_I=", epsilon_I) fi then

      p_i=B[i] then
      l_i=length(p_i), P_signed_I=P_signed[I]
      , onr=(-1)^rat_as_int((orientation_nr(p)-orientation_nr(p_i))/2)
      , inner_sum=0 in
      if ed_verbose then prints("onr=", onr)  fi;
      for J:index_p-I from I
      do
        if ed_verbose then prints("J=",J) fi;
        let (j,sign_j)=complete_indices[J] then
        l_j=length(B[j]) in
        if is_odd(l_p-l_j)
        then
          let P_IJ= poly: P_signed_I[J]
          , Q_J_index_p= poly: Q[J][index_p]
	  then term= eval(P_IJ,-1) * eval(Q_J_index_p,-1)
          in
          if ed_verbose then prints("   inner term: ", term) fi;
	 inner_sum+:=term
        ; if ed_verbose then prints(" inner_sum is now:", inner_sum) fi
        fi
      od
    ; let contrib = ExtParamPol:
        let term=onr*inner_sum*B[i] in
         if epsilon_I=1 then (term,N,N)
         elif epsilon_I=-1 then (N,term,N)
         else (N,N,term) fi in
    contrib
    od
    in (1-s)*outer_sum
fi
)

set deform (ExtParam E, mat delta) = ExtParamPol:deform(parameter(E), delta, sign(E))

{given extended parameter (p,type) multiply nu(p) by rat r
 uses finalize_extended
}
set change_nu(Param p, rat factor, int type)=ExtParamPol:
let G=real_form(p) then
delta=G.distinguished_involution then
N=null_module(G) then
rv=null_ext_module(G) in
if type=0 then rv:= (N,N,ParamPol:p*factor)
else
let P=finalize_extended(p*factor,delta) in
 for c@q in P do
 let (a,b)=%c in
 if type=1 then  rv+:=(a*q,b*q,N)  else rv+:=(b*q,a*q,N) fi  od fi;rv

{replace ExtParamPol (P_plus,P_minus,P_ind) with [(s_i,c_i,type_i)]}
set %(ExtParamPol P)=[(Split,Param,int)]:
let (P_plus,P_minus,P_ind)=P then
rv=[] in
for c@p in P_plus do rv#:=(c,p,1) od;
for c@p in P_minus do rv#:=(c,p,-1) od;
for c@p in P_ind do rv#:=(c,p,0) od;rv

set recursive_deform (Param p, mat delta, int type_p) = ExtParamPol:
{  assert(is_fixed(delta,p), "Parameter is not fixed");} let
  G=real_form(p) then
  empty=null_ext_module(G) then
  N=null_module(G) in
  if ed_verbose { choose verbose or non-verbose version of the function } then
  rec_fun full_def (Split sc,Param p, int type) ExtParamPol:
    begin
      prints("executing rec_fun with p=",p, " type=", type);
      assert(is_standard(p),"non standard parameter encountered in deformation");
      let acc=empty then
{      ()=prints("acc defined", "  sc=", sc, " p=", p, " type=", type) then}
      at_nu0=ExtParamPol: sc*change_nu(p,0,type) in
{     let ()=prints("at_nu0 (A):", at_nu0) in}
      for factor in reducibility_points(p) ~do
      acc+:= deform(p*factor,delta, type) od;
<<<<<<< HEAD
      for (k,q,type) in %acc do at_nu0+:=full_def(sc*k,q,type) od;{prints("at_nu0 is now: ");display(at_nu0);}at_nu0
=======
      for (k,q,type) in %acc do at_nu0+:=full_def(sc*k,q,type) od
    ; {prints("at_nu0 is now: ");display(at_nu0);} at_nu0
>>>>>>> 47a5da1a
    end
   else
  rec_fun full_def (Split sc,Param p, int type) ExtParamPol:
    begin
      assert(is_standard(p),"non standard parameter encountered in deformation");
      let acc=empty, at_nu0=ExtParamPol: sc*change_nu(p,0,type) in
      for factor in reducibility_points(p) ~do
      acc+:=deform(p*factor,delta, type) od;
      for (k,q,type_q) in %acc do {prints("full_def:",q);}at_nu0+:=full_def(sc*k,q,type_q) od;at_nu0
    end
  fi  (Split:1,p,type_p)

set full_deform = recursive_deform@(Param,mat,int)

set print_extended_character_formula(Param p,[Param] B,mat delta)=void:
let (I_delta,g,complete_indices,delta_action)=tabulate_indices(B,delta) then
index=find(complete_indices,(find(B,p),1)) then
P=big_KL_P_signed_polynomials(B,delta) in
for i:#complete_indices do
 let f=P[i][index] in
  if #f>0 then prints(complete_indices[i], ": ", stringPoly(f,"q")) fi od

set print_extended_character_formula(Param p,mat delta)=void:print_extended_character_formula(p,block_of(p),delta)


set print_extended_composition_series(Param p,[Param] B,mat delta)=void:
let index=find(B,p) then
(I_delta,g,complete_indices,delta_action)=tabulate_indices(B,delta) then
Q=big_KL_Q_polynomials(B,delta) in
for i:#complete_indices do
 let f=Q[i][index] in
  if #f>0 then prints(complete_indices[i], ": ", stringPoly(f,"q")) fi od

set print_extended_composition_series(Param p,mat delta)=void:print_extended_composition_series(p,block_of(p),delta)

set print_extended_indices([Param] B,mat delta)=void:
let (I_delta,g,complete_indices,delta_action)=tabulate_indices(B,delta) in
prints("|B|=",#B, new_line,"delta-fixed parameters:=",I_delta,new_line, "complete indices=", complete_indices,new_line,"delta_action=",delta_action)


set character_formula (Param p,mat delta) = ExtParamPol:
( let G=p.real_form then
{  ()=prints("computing twisted character formula") then}
  delta=distinguished_involution(G) then
  (B,index)=singular_block(p) then
  (I_delta,g,complete_indices,delta_action)=tabulate_indices(B,delta) then
  Index=
   if is_fixed(delta,p) then find(complete_indices,(index,1)) else find(complete_indices,(index,0)) fi then
  ori_nr_p = orientation_nr(p) then
  rv=null_ext_module(G) then
  N=null_module(G) then
{  ()=prints("computing big_KL_P_signed_polynomials") then}
{  P=big_KL_P_signed_polynomials(B,delta) in}
  P=^eval(big_KL_P_signed_polynomials(B,delta),1) in
  for (j,type)@i in complete_indices do
   let c=P[i][Index] in
{   c=eval(f,1) in}
   rv +:=
    if type=1 then (c*B[j],N,N)
    elif type=-1 then (N,c*B[j],N)
    else (N,N,c*B[j]) fi od ;rv
  )

set c_form_irreducible_big (Param p,mat delta, int type,ExtParamPol cf) =
( let ori_nr_p = orientation_nr(p), P = null_ext_module(real_form(p)) then
  (plus,minus,induced)=cf then
{  ()=prints("character formula:");display(plus,minus,induced) then}
  ()=for coeff@q in plus do {prints(new_line,coeff,"*",q, new_line,"#done=", #done);}P+:=coeff*orientation_nr_term(ori_nr_p,q)*recursive_deform(q,delta,1) od then
  ()={prints("deforming minus:");}for coeff@q in minus do {prints(new_line,coeff,"*",q, new_line,"#done=",#done);}P+:={s*}coeff*orientation_nr_term(ori_nr_p,q)*recursive_deform(q,delta,-1) od then
  ()=for coeff@q in induced do {prints(new_line,coeff,"*",q,new_line, " #done=",#done);}P+:=coeff*orientation_nr_term(ori_nr_p,q)*recursive_deform(q,delta,0) od  in
   {multiply induced terms by (1+s) and replace with plus/minus pair}
   let (P_plus,P_minus,P_ind)=P in
   for c@q in P_ind do (P_plus+:=c*q, P_minus+:=c*q) od ;(P_plus,P_minus,null_module(real_form(p)))
)

set c_form_irreducible_big (Param p,mat delta, int type) =c_form_irreducible_big(p,delta,type,character_formula(p,delta))

set c_form_irreducible_big_long (Param p,mat delta, int type) =
(ExtParamPol,[((Split,Param),(ParamPol,ParamPol,ParamPol))],[((Split,Param),(ParamPol,ParamPol,ParamPol))],[((Split,Param),(ParamPol,ParamPol,ParamPol))],ExtParamPol):
( let ori_nr_p = orientation_nr(p), P = null_ext_module(real_form(p)) then
  (plus,minus,induced)=character_formula(p,delta) then
  (plus_terms,minus_terms,induced_terms)=([],[],[]) in let
()=  (for coeff@q in plus do
     let new_term=coeff*orientation_nr_term(ori_nr_p,q)*recursive_deform(q,delta,1) in
     (P+:=new_term,plus_terms#:=((coeff,q),new_term)) od,
  for coeff@q in minus do
     let new_term={s*}coeff*orientation_nr_term(ori_nr_p,q)*recursive_deform(q,delta,-1) in
     (P+:=new_term,minus_terms#:=((coeff,q),new_term)) od,
  for coeff@q in induced do
     let new_term=coeff*orientation_nr_term(ori_nr_p,q)*recursive_deform(q,delta,0) in
     (P+:=new_term,minus_terms#:=((coeff,q),new_term)) od) in
  let    (P_plus,P_minus,P_ind)=P in
  for c@q in P_ind do (P_plus+:=c*q, P_minus+:=c*q) od; ((plus,minus,induced),plus_terms,minus_terms,induced_terms,ExtParamPol:(P_plus,P_minus,null_module(real_form(p))))
)

set print_c_form_irreducible_big_long(ExtParamPol cf, [((Split,Param),ExtParamPol)] plus,[((Split,Param),ExtParamPol)] minus,[((Split,Param),ExtParamPol)] induced,ExtParamPol answer)=void:
let ()=prints(new_line,new_line,"Character Formula:");
display(cf) then
()=prints(new_line,"plus parts of character formula:") in
for ((w,a),b) in plus do prints(new_line,"Standard Module: ", w,"*",a, new_line, "fully deformed:");display(b) od;
prints(new_line,"minus parts of character formula:");
for ((w,a),b) in minus do prints(new_line,"Standard Module: ", w,"*",a, new_line, "fully deformed:");display(b) od;
prints(new_line,"induced parts of character formula:");
for ((w,a),b) in induced do prints(new_line, "Standard Module: ", w,"*",a, new_line, "fully deformed:");display(b) od;
prints(new_line, "Answer:");display(answer);
let (plus,minus,ind)=answer in prints("modified answer:", plus+s*minus);()

set print_c_form_irreducible_big_long (Param p,mat delta, int type) =void:
print_c_form_irreducible_big_long(c_form_irreducible_big_long(p,delta,type))



{  "big" versions }


set hermitian_form_irreducible_big(Param p) = ParamPol:
let delta=real_form(p).distinguished_involution in
let (plus,minus,)=c_form_irreducible_big(p,delta,1) in  convert_cform_hermitian(plus+s*minus)

set is_unitary_big (Param p) = bool: is_unitary(hermitian_form_irreducible_big(p))

set print_is_unitary_big(Param p)=void:
<<<<<<< HEAD
let P=hermitian_form_irreducible_big(p) in 
if is_unitary(P) then prints("Unitary") else
let (real,nonreal,mixed)=purity(P) in 
prints("Non-Unitary",new_line, real, " real terms", new_line, nonreal," nonreal terms", new_line, mixed, " mixed terms") fi

{ compute Hermitian form on p, and report if it is unitary }
set is_weakly_unitary_big (Param p) = bool: 
=======
let P=hermitian_form_irreducible_big(p) in
if is_unitary(P) then prints("Unitary") else
let (real,nonreal,mixed)=purity(P) in
prints("Non-Unitary",new_line, real, " real terms", new_line, nonreal," nonreal terms", new_line, mixed, " mixed terms") fi

{ compute Hermitian form on p, and report if it is unitary }
set is_weakly_unitary_big (Param p) = bool:
>>>>>>> 47a5da1a
is_weakly_unitary(hermitian_form_irreducible_big(p))<|MERGE_RESOLUTION|>--- conflicted
+++ resolved
@@ -184,12 +184,8 @@
 {     let ()=prints("at_nu0 (A):", at_nu0) in}
       for factor in reducibility_points(p) ~do
       acc+:= deform(p*factor,delta, type) od;
-<<<<<<< HEAD
-      for (k,q,type) in %acc do at_nu0+:=full_def(sc*k,q,type) od;{prints("at_nu0 is now: ");display(at_nu0);}at_nu0
-=======
       for (k,q,type) in %acc do at_nu0+:=full_def(sc*k,q,type) od
     ; {prints("at_nu0 is now: ");display(at_nu0);} at_nu0
->>>>>>> 47a5da1a
     end
    else
   rec_fun full_def (Split sc,Param p, int type) ExtParamPol:
@@ -312,15 +308,6 @@
 set is_unitary_big (Param p) = bool: is_unitary(hermitian_form_irreducible_big(p))
 
 set print_is_unitary_big(Param p)=void:
-<<<<<<< HEAD
-let P=hermitian_form_irreducible_big(p) in 
-if is_unitary(P) then prints("Unitary") else
-let (real,nonreal,mixed)=purity(P) in 
-prints("Non-Unitary",new_line, real, " real terms", new_line, nonreal," nonreal terms", new_line, mixed, " mixed terms") fi
-
-{ compute Hermitian form on p, and report if it is unitary }
-set is_weakly_unitary_big (Param p) = bool: 
-=======
 let P=hermitian_form_irreducible_big(p) in
 if is_unitary(P) then prints("Unitary") else
 let (real,nonreal,mixed)=purity(P) in
@@ -328,5 +315,4 @@
 
 { compute Hermitian form on p, and report if it is unitary }
 set is_weakly_unitary_big (Param p) = bool:
->>>>>>> 47a5da1a
 is_weakly_unitary(hermitian_form_irreducible_big(p))