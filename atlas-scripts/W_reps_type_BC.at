<basic.at
<sort.at
<nilpotent_orbits.at
<<<<<<< HEAD

<nilpotent_orbit_partitions.at { for eponymous function, |is_valid| }
<combinatorics.at
<W_reps.at { for types |W_rep|, |WCell| }
=======
<nilpotent_orbit_partitions.at { for eponymous function, |is_valid| }
<combinatorics.at
<W_reps.at { for types |W_rep|, |WCell| }

>>>>>>> e10e6898
{ types C and B }
{ in ths file we handle three kinds of objects
  Orbit P: partition for nilpotent orbit of type C_n
         (odd parts have even multiplicity)
  [[int] f,[int] g]: symbol as defined by Lusztig
  (Partition p, Partition q):
  pair of partitions, |p|+|q|=n, corresponding to a Weyl group representation
  note that symbol is of type [[int]] (always with two parts)
  Hn_rep is of type ([int],[int]), both [int]s being partitions
  symbol:
  0 \le f_1 < f_2 < ... < f_a
  0 \le g_1 < f_2 < ....< g_b
  equivalence: [f_1,.., f_a] -> [0,f_1+1,..., f_a+1], same on g
  every symbol is equivalent to a unique one with a=b+1 and at most one 0
}

set_type Orbit = Partition
  { all odd(C) or even(B) parts must have even multiplicity }
set_type Symbol = [[int]]  { must have 2 parts: [f,g], other conditions above }
set_type Hn_rep  =(Partition,Partition)
  { hyperoctahedral representation: pair (triv,sign) of partitions; |p|+|q|=n }

{ use equivalence relation on symbols to get one with at most one 0 }
set normalize ([int] v) = [int]:
   let nv=#v, i=0 in while i<nv and v[i]<=i do i+:=1 od;
   for e in v[i:] do e-i od

{ other direction: replace [a1,,,.ak] with [0,1,...,r-1,a1+r,...,ak+r] }
set expand([int] v, int r) = [int]: #r ## for c in v do c+r od

{ normalize symbol: |f|=|g|+1 and at most 1 zero }
set normalize (Symbol S) = Symbol:
  let f=S[0].normalize, g=S[1].normalize then d=#f-(#g+1) in
  case d in [f,g] then [expand(f,-d),g] else [f,expand(g,d)] esac

{ if S=(f,g) is a symbol for C_n then rank(f)=rank(g)=n,
  independently of equivalence classes of f and g rank(f)=sum f_i -n(n-1)/2
}
set symbol_ranks (Symbol S) = (int,int):
   let f=S[0],g=S[1] in (sum(f)-binom(#f,2), sum(g)-binom(#g,2))

{ maps between Orbits, Symbols and Hn_reps: Orbit -> Symbol <--> Hn_rep }

{ Orbit -> Symbol (injective map) }
set symbol (Orbit P) = Symbol:
   if is_even(#P) then P#:=0 { extend for odd length } fi;
   let e = { transform partition into strictly increasing sequence }
           for i:#P do P~[i]+i od
   then split = [bool,int]: for x in e do (x.is_even,x\2) od
in [ ## for (b,n) in split do if b then [n] else [] fi od
   , ## for (b,n) in split do if b then [] else [n] fi od
   ]

set symbol_C (Orbit P) = Symbol:
   assert(is_valid("C",P),"not a type C orbit"); symbol(P)
set symbol_B (Orbit P) = Symbol:
   assert(is_valid("B",P),"not a type B orbit"); symbol(P)

{ Symbol -> Orbit partial map for specific tpyes, but defined uniformly }
set orbit (Symbol S) = Orbit:
   let S=normalize(S)
   then f=S[0],g=S[1]
   then F=for c in f do 2*c od, G=for c in g do 2*c+1 od
   then F_G=merge(F,G)
   then H= F_G - # #F_G { convert to reverse partition }
in ## for c in H ~do if c.> then [c] else [] fi od { reverse, drop zeros }

{ Symbol to Hn_rep (bijection) }
set wrep (Symbol S) = Hn_rep:
( for f_i@i in S[0] do f_i-i ~od.strip_to_partition
, for g_i@i in S[1] do g_i-i ~od.strip_to_partition
)

{ Orbit -> Hn_rep
  Use |core_quotient_2|, but swap quotient to match |P.symbol.wrep|
  The reason is that |symbol@Orbit| uses |P~[i]+i| without |-1|, flipping parity
}
set wrep (Orbit P) = Hn_rep:
   let (d,mu,nu) = core_quotient_2(P) in assert(=d,"Illegal partition"); (nu,mu)

{Hn_rep to Symbol}
set symbol (Hn_rep(p,q)) = Symbol:
   let d=#p-(#q+1) in
   case d then p##:= for : -d do 0 od in () else q##:=for : d do 0 od esac;
   [for i:#p do p~[i]+i od,for j:#q do q~[j]+j od]

{Hn_rep -> Orbit}
set orbit (Hn_rep(nu,mu)) = Orbit: from_core_quotient_2(0,mu,nu)
<<<<<<< HEAD

{ equality of Hn_reps }
set = (Hn_rep(a1,a2),Hn_rep(b1,b2)) = bool: a1=b1 and a2=b2

=======

{ equality of Hn_reps }
set = (Hn_rep(a1,a2),Hn_rep(b1,b2)) = bool: a1=b1 and a2=b2

>>>>>>> e10e6898
{ equality of symbols (not equivalence) }
set symbols_equal(Symbol a,Symbol b) = bool: a[0]=b[0] and a[1]=b[1]

set dimension (Hn_rep(p,q)) = int: { using hook length formula twice: }
   dim_rep(p)*dim_rep(q)* binom(sum(p),sum(q))

set all_reps_BC (int n) = [Hn_rep]:
   let ps = for r: n+1 do partitions(r) od in
   for pr@r in ps { every list |pr| of |ps| will be paired with another one: }
   do for p in pr { traverse partitions of |r| }
      do for q in ps[n-r] { and of |n-r| } do (p,q) od
      od.## { and everything gets concatenated to a single list }
   od.##

{ a (normalized) symbol is special if f_0<=g_0<= f_1...;
  this is the "raison d'etre" of |Symbol|
}
set is_special (Symbol S) = bool:
   let f=S[0], g=S[1] in all(for gi@i in g do f[i]<=gi and gi<=f[i+1] od)

set is_special (Hn_rep(nu,mu)) = bool:
(  let d=#(mu:=mu.strip_to_partition)+1-#(nu:=nu.strip_to_partition)
in case d then return false in () else nu ##:= for :d do 0 od esac
;  all(for mu_i@i in mu do nu[i]+1>=mu_i and mu_i>=nu[i+1] od)
)

set is_special (Orbit P) =bool: is_special(wrep(P))

set special_star (Symbol S)  = string: if is_special(S) then "*" else "" fi
set special_star (Orbit P)   = string: if is_special(P) then "*" else "" fi
set special_star (Hn_rep sigma) = string:
   if is_special(sigma) then "*" else "" fi

set symbols (RootDatum rd) = [Symbol]:
   for P in nilpotent_orbit_partitions(rd) do symbol(P) od
set wreps (RootDatum rd)=[Hn_rep]:
   for P in nilpotent_orbit_partitions(rd) do wrep(P) od


{ given a cell C, get list of tau invariants from it,
  then construct the Levi set of C:
  ( [P_0,...,P_r], [Q_0,...,Q_s] )
  P_i: partition of n
  Q_i: labelled partition of n, i.e. partition of n with one part specified:
       Q_i=([b0,...,bs],c) where c=bj for some j (not necessarily unique)
  P_i=[a0,...,ar] -> Levi factor of type GL(a1)x...xGL(ar), with Weyl group
  S_{a0}x...xS_{ar}  (a1+...ar=n)
  Q_i=([b0,...,bs],c) -> Levi factor GL(a1)x...xSp(2bj)x...xGL(bs)
  with Weyl group S_{b0}x...x W(C_{bj}) x ... S_{bs} (b1+...+bs=n)

  roots are labelled 0,...,n-1
  If tau=[c_0,...,c_k] occurs in C, then this contributes to the Levi set of C:
  c_k<n-1: type A Levi factor
  c_k=n-1: type AC Levi factor

  the Levi factor is obtained by grouping strings of adjacent c_j
  each string of length t not including n gives GL(t+1), S_{t+1} factor in P
  a string of length t including n gives Sp(2t), W(C_t)

  for example in C_8 (roots labelled 0-7)
  tau=[0,2,3,4] -> P=[4,2,1,1] (always add 1's at the end to add up to n)
  tau=[1,2,3,5,6,7] -> Q=([4,3,1],3) -> GL(4)xSp(6)xGL(1)
}


{ given v=[a_0,...,a_n] increasing, returns (j,[a_{j},...,a_n])
  where [a_0,...,a_{j-1}] is the longest string (of length j)
  increasing by 1 at each step
}
set cut_off_string ([int] v) = (int,[int]):
   if =#v then (0,v)
   else let v01=v[0]+1 then i=1+first(#v-1,(int i)bool: v[i+1]>v01+i)
   in if =i then (#v,[]) else (i,v[i:]) fi
   fi

{ given v=[a_0,...,a_n] increasing, returns (k,[a_0,...,a_{n-k}]) where
  [a_{n-k+1},..,a_n] is the longest string (of length k)
  increasing by 1 at each step
  where [a_0,...,a_{j-1}] is the longest string (of length j)
 increasing by 1 at each step
}

set cut_off_last_string ([int] v) = (int,[int]):
   if =#v then (0,v)
   else let v01=v~[0]-1 then k=1+first(#v-1, (int k)bool: v~[k+1]<v01-k)
   in if =k then (#v,[]) else (k,v[:k~]) fi
   fi

{ recursive function: given v=[a1,...,am] (increasing) return
 [c1,...,cr]: length of strings in v
 for example [0,1,4,5,7,9,10,11,12] -> [4,2,2,1]
}
set extract_strings ([int] v) = Partition:
   let j=0 in while >#v do set (j,v):=cut_off_string(v); j od.sort_to_partition

{ type A Levi factor(tau invariant): strings, padded with ones to make rank=n }
set A_Levi_factor (int rank, [int] tau) = Partition:
   let tau=sort(tau) in
   assert(tau~[0]< rank,"last entry of tau is greater than rank-1");
   assert(tau~[0] != rank-1,"Levi factor is of type AC not A");
   let strings = for a in extract_strings(tau) do a+1 od in
   strings##(for i:rank-sum(strings) do 1 od)

set ALf (int rank, [int] tau) = [int]: Partition:
   let C=Cartan_matrix(Lie_type("C",rank)), r=#tau { Levi rank }
   then (type,) =
        Cartan_matrix_type(matrix((r,r),(int i,int j):C[tau[i],tau[j]]))
   then factors = type.simple_factors
in for (t,rk) in factors do assert(t="A"); rk+1 od.sort_to_partition ##
   for :rank-type.rank-#factors do 1 od

{ AC Levi factor(tau invariant): size of the type C factor in the Levi type
  (assumed to be present), and partition giving all factor sizes (as in
  A_Levi_factor, A_i gives i+1 and completed by factors 1), type C included
}
set AC_Levi_factor(int rank, [int] tau) = (int,Partition):
   let tau=sort(tau) in
   assert(tau~[0] = rank-1,"Levi factor is type A not AC");
   let (c,)=cut_off_last_string(tau) then strings=extract_strings(tau) in
   for i:#strings-1 do strings[i]:=strings[i]+1 od;
   (c,strings## ones(rank-sum(strings)))

{ get partition for type A factors, and rank of possible type C factor }
set ACLf (int rank, [int] tau) = (Partition,int):
   let C=Cartan_matrix(Lie_type("C",rank)), r=#tau { Levi rank }
   then (type,) =
        Cartan_matrix_type(matrix((r,r),(int i,int j):C[tau[i],tau[j]]))
   then factors = type.simple_factors
   then C_rank =
      if =r or tau~[0]<rank-1 { final simple root absent? } then 0
      else { now final factor interpreted as type C, even if it is ("A",1) }
        let (,rk) = factors~[0] in factors := factors[:1~]; rk
      fi
   then lambda = for (,rk) in factors do rk+1 od.sort_to_partition
in (lambda ## for :rank-sum(lambda)-C_rank do 1 od, C_rank)

{ maximal (by inclusion) }
set is_max([[int]] taus,[int] tau)=bool:
  none(for x in taus do tau<x od)

{ maximal tau sets only, and without repetition }
set max_only ([[int]] taus) = [[int]]:
  let result = [[int]]: [] in
  for tau in taus
  do
    if is_max(taus,tau) and none(for x in result do x=tau od)
    then result#:=tau
    fi
  od; result

set is_sorted_subset ([int] a) = ([int] b) bool:
   let !nb = #b, i=0 in
   =nb or
(  for x in a
   do case b[i]-x then return false { |b[i]<x|, not a subset }
      in { |x=b[i]| ; move on unless |b| exhausted }
         if (i+:=1)=nb then return true fi
      else () { |x<b[i]|, skip |x| and continue }
      esac
   od
;  false { |b[i]| exceeds all elements of |a|, not a subset }
)

set inclusion_maximals ([[int]] taus) = [[int]]:
   taus := taus.(sort_by(([int]tau)int:#tau));
   while >#taus
   do let tau=taus~[0] then is_sub = is_sorted_subset(tau)
   in taus := ##for i:#taus-1 do if taus[i].is_sub then [] else [taus[i]] fi od
   ;  tau
  ~od

set Levi_signature (int rank,[[int]] tau_invariants) =
      ([Partition],[int,Partition]):
{  if #tau_invariants=0 or #tau_invariants[0]=0 then ([],[]) el(if) }
   if #tau_invariants=0 then ([],[])
   elif #tau_invariants[0]=0 then ([[]],[])
   else tau_invariants := max_only(tau_invariants) { filter out }
   ;  let A_Levis=[Partition]:[], AC_Levis=[int,Partition]:[]
   in for tau in tau_invariants
      do let tau=sort(tau) in
         if tau~[0]=rank-1 { is a type C factor present? }
         then AC_Levis #:= AC_Levi_factor(rank,tau)
         else  A_Levis #:=  A_Levi_factor(rank,tau)
         fi
      od; (A_Levis,AC_Levis)
   fi

set C_Levi_signature (int rank,[[int]] tau_invariants) = [Partition,int]:
   for tau in tau_invariants do ACLf(rank,tau) od

set max_first_entry ([Partition] v) = int:
   if #v=1 and #v[0]=0 then 0 else 0.max(for x in v do x.reverse_sort[0] od) fi
set keep_by_first_entry ([Partition] v,int k)=[Partition]:
   if #v=1 and #v[0]=0 then v
   else ## for w in v do if w.reverse_sort[0]=k then [w] else [] fi od
   fi
set keep_by_first_entry_and_truncate ([Partition] v,int k) = [Partition]:
   let w=keep_by_first_entry(v,k) in
   ## for u in w do if #u>1 then [u.reverse_sort[1:]] else [] fi od

{ set max_first_entry([(int,Partition)] v)=int:
    max(for i:#v do let (,w)=v[i] in w[0] od)
}

set max_tagged_entry ([int,Partition] v)=int: 0.max(for (c,) in v do c od)
set keep_by_first_entry ([int,Partition] v,int k) = [int,Partition]:
   ##for (c,w) in v
     do let r=w.reverse_sort in if r[0]=k then [(c,r)] else [] fi
     od
set keep_by_first_entry_and_truncate ([int,Partition] v,int k) =
      [int,Partition]:
   let w=keep_by_first_entry(v,k) in
   ##for (c,u) in w do if c>0 and #u>1 then [(c,u[1:])] else [] fi od

{ find maxmimal part, maximal label, and filter to only maximal part owners }
set filter_max ([Partition,int] sig) = (int,int,[Partition,int]):
(  assert(>#sig,"empty signature")
;  let max_part=0, max_label=0
in for (lambda,C_rank) in sig
   do if >#lambda and lambda[0]>max_part then max_part:=lambda[0] fi
   ;  if C_rank>max_label then max_label:=C_rank fi
   od
;  if max_part>=max_label
   then
      (max_part,max_label
      , ##for (lambda,r) in sig { |C_rank| is ignored for filtering purposes }
          do if >#lambda and lambda[0]=max_part then [(lambda[1:],r)] else [] fi
          od
      )
   else { avoid producing empty set by grabbing |max_label|, but clear labels }
      (max_label,max_label
      , ##for (lambda,r) in sig
          do if r=max_label then [(lambda,0)] else [] fi
          od
      )
   fi
)

{ Heart of the matter, implements the Noel-Jackson algorithm

  Given a set of tau-invariants, gives a collection of Levi factors;
  find the unique irreducible W-rep containing the sign representation of
  precisely these Levis
  Note: tau_invariants=[[int]]:[] (in the inductive step signals done)
  is different from [[int]]:[[]] (gives the trivial rep, principal orbit
}
set max_Hn_rep (int rank,[[int]] tau_invariants) = Hn_rep:
(  let Levis = C_Levi_signature(rank,tau_invariants)
   , q=Partition:[], p=Partition:[]
in assert(>#Levis,"empty Levi signature")
;  while let (max_part,max_label,new_Levis) = filter_max(Levis) in >max_part
   do q#:=max_part-max_label; p#:=max_label; Levis:=new_Levis
   od
;  prints("Done with p=",p, "q=",q)
;  assert(sum(p)+sum(q)=rank,"Error: |p|+|q| != rank")
; (transpose(q),transpose(p))
)

set max_Hn_rep (Block B,[int] cell) = Hn_rep:
   max_Hn_rep(rank(real_form(B)),tau_invariants_of_cell_raw(B,cell))

set max_Hn_reps (Block B,[[int]] cells) = [Hn_rep]:
   for cell in cells do max_Hn_rep(B,cell) od

set print_Hn_rep_compact (Block B, [int] cell) = void:
   let rep=max_Hn_rep(B,cell), spc=" "*15 in
   prints(cell,spc,Aq_reps(B,cell),spc,rep,special_star(rep),spc,orbit(rep))

set print_Hn_reps_compact (Block B, [[int]] cells) = void:
   prints("cell             Aq's             special_rep        orbit");
   for cell in cells do print_Hn_rep_compact(B,cell) od

set print_Hn_rep (Block B, [int] cell) = void:
(  let taus=tau_invariants_of_cell_raw(B,cell)
   then max_taus=max_only(taus), rep=max_Hn_rep(B.real_form.rank,taus)
in prints("cell: ",cell, "  (",#cell,")")
;  let Aq = Aq_reps(B,cell)
in if =#Aq then prints("Not an Aq cell") else prints("Aq reps: ", Aq) fi
;  prints("tau invs.: ",taus)
;  prints("max taus: ",max_taus)
;  prints("special rep: ", rep, special_star(rep))
;  prints("orbit: ", orbit(rep))
)

set print_Hn_reps (Block B,[[int]] cells) = void:
  for cell@i in cells do prints("Cell ",i); print_Hn_rep(B,cell); prints() od


set wrep (int rank,[[int]] tau_invariants) = Hn_rep:
   let (A_Levis,AC_Levis) = Levi_signature(rank,tau_invariants)
   , p=Partition:[], q=Partition:[]
in (rank,A_Levis,AC_Levis,Partition:[],Partition:[]) { initial values } .
   (rec_fun f
         (int rank, [Partition] A_Levis, [(int,Partition)] AC_Levis
         , Partition p, Partition q)
         (Partition,Partition):
      if #A_Levis=0 and #AC_Levis=0
      then prints("Done with p=",p, "q=",q)
      ;  assert(sum(p)+sum(q)=rank,"Error: |p|+|q| != rank")
      ;  (transpose(q),transpose(p))
      elif #A_Levis=1 and #A_Levis[0]=0 and #AC_Levis=0
      then ([rank],[])
      else print() ;prints("p=",p," q=",q)
      ;  prints("A_Levis: ", A_Levis, " AC_Levis: ", AC_Levis)
   { algorithm:
     x+y=a
       x=b => y=a-b
    add x to p, y to q
    keep only the Levis with first term a
   }
      ;  let a=max_first_entry(A_Levis), b=max_tagged_entry(AC_Levis)
	 then x=b,y=a-b
      in { prints("a= ", a, " b= ", b); }
      {add x to p, y to q, keep only Levis with first term a}
      { prints("x= ", x, " y=", y); }
         if x>0 then p:=p#x fi; if y>0 then q:=q#y fi
      ;  f ( rank
           , keep_by_first_entry_and_truncate(A_Levis,a)
	   , keep_by_first_entry_and_truncate(AC_Levis,a)
           , p,q)
     fi
   )

set wrep (Block B,[int] cell) = Hn_rep:
   wrep(rank(real_form(B)), tau_invariants_of_cell_raw(B,cell))

set wreps (Block B,[[int]] cells) = [Hn_rep]:
   for cell in cells do wrep(B,cell) od

set print_wrep_cpt (Block B, [int] cell) = void:
   let rep=wrep(B,cell), spc=" "*15 in
   prints(cell,spc,Aq_reps(B,cell),spc,rep,special_star(rep),spc,orbit(rep))

set print_wrep(Block B, [int] cell) = void:
(  let rep=wrep(B,cell)
   then taus=tau_invariants_of_cell_raw(B,cell)
   then max_taus=max_only(taus)
in prints("cell: ",cell, "  (",#cell,")")
;  let Aq=Aq_reps(B,cell)
in if #Aq=0 then prints("Not an Aq cell")
   else prints("Aq reps: ", Aq)
   fi
;  prints("tau invs.: ",taus)
;  prints("max taus: ",max_taus)
;  prints("special rep: ", rep, special_star(rep))
;  prints("orbit: ", orbit(rep))
)

set print_wreps_cpt (Block B,[[int]] cells) = void:
   prints("cell             Aq's             special_rep        orbit");
   for cell in cells do print_wrep_cpt(B,cell) od

set print_wreps (Block B,[[int]] cells) = void:
  for cell@i in cells do prints("Cell ",i); print_wrep(B,cell); prints() od<|MERGE_RESOLUTION|>--- conflicted
+++ resolved
@@ -1,17 +1,10 @@
 <basic.at
 <sort.at
 <nilpotent_orbits.at
-<<<<<<< HEAD
-
 <nilpotent_orbit_partitions.at { for eponymous function, |is_valid| }
 <combinatorics.at
 <W_reps.at { for types |W_rep|, |WCell| }
-=======
-<nilpotent_orbit_partitions.at { for eponymous function, |is_valid| }
-<combinatorics.at
-<W_reps.at { for types |W_rep|, |WCell| }
-
->>>>>>> e10e6898
+
 { types C and B }
 { in ths file we handle three kinds of objects
   Orbit P: partition for nilpotent orbit of type C_n
@@ -100,17 +93,10 @@
 
 {Hn_rep -> Orbit}
 set orbit (Hn_rep(nu,mu)) = Orbit: from_core_quotient_2(0,mu,nu)
-<<<<<<< HEAD
 
 { equality of Hn_reps }
 set = (Hn_rep(a1,a2),Hn_rep(b1,b2)) = bool: a1=b1 and a2=b2
 
-=======
-
-{ equality of Hn_reps }
-set = (Hn_rep(a1,a2),Hn_rep(b1,b2)) = bool: a1=b1 and a2=b2
-
->>>>>>> e10e6898
 { equality of symbols (not equivalence) }
 set symbols_equal(Symbol a,Symbol b) = bool: a[0]=b[0] and a[1]=b[1]
 
