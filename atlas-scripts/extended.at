<basic.at
<representations.at { for |trivial_block| }
<synthetic.at       { for |is_conjugate|, also defines type |KGBElt_gen| }
<parameters.at      { for |square@KGBElt| }
<<<<<<< HEAD
<extended_misc.at   { base script extended parameters, defines type |ExtParam| }
=======
<extended_misc.at   { basics: defines type |ExtParam|, |canonical_g| }
>>>>>>> 59695c70
<extended_types.at  { for |ext_type@(int,ExtParam)| }

set assert (bool b, (->string) mess ) = void: if not b then error(mess()) fi

{       references:
  Parameters for Twisted Representations (Adams/Vogan)
  Extended Parameters in Atlas (Adams)
  Computing Twisted KLV Polynomials (Adams)
  More on the 2i12, 2Ci, 1i cases (Adams)
  Examples of extended parameters/braid relations (Adams)
  all found at www.liegroups.org/papers/extended (no public link)
}

{ extended parameter:
  the type abbreviation ExtParam is defined in extended_misc.at

  ExtParam:(ic,delta,gamma,lambda,theta,g,l,omega,tau,t), is:

(InnerClass ic, {inner class}
 mat delta,     {twist}
 ratvec gamma,  {infinitesimal character, in X^*(H)\otimes Q}
 vec lambda,    {in X^*}
 mat theta,     {^theta_x = -theta_y}
 ratvec g,      {infinitesimal co-character, in X_*(H)\otimes Q}
 vec l,         {in X_*}
 mat omega,     {-^theta = ^theta_y = -theta_x}
 vec tau,       {in X^*}
 vec t          {in X_*}
)

 X^* = X^*(H) = X_*(H^v)
 X_* = X_*(H) = X^*(H^v)
 xi_0: distinguished involution of the inner class
 xi_0^v: distinguished involution of dual inner class
         (=-w_0\xi_0^t on level of root data)
 e(v)=exp(2i\pi v) (in \h=Lie(H) or \h^v=\h^*)

}

{ Reminders about what acts where
  delta, xi_0, theta, ^omega act on X^*,
                             which contains gamma,lambda,tau,rho,alpha
  ^delta, ^xi_0, omega, ^theta act on X_*,
                             which contains g,l,t,rho_check,alpha_check

  Warning: lambda is in X^*, NOT the same as lambda in (x,lambda,nu) in Fokko,
  (which is in X^*+\rho) rather it is the weight vector Fokko calls lambda-rho

  (g,l,theta) -> xi:
  g = infinitesimal co-character, in X_*\otimes Q, delta-fixed
  precondition: (1-^theta)g=(1-^theta)(l+rho^v)
  l in X_*
    -> torus element e((g-l)/2) in H
  theta: involution of X^*(H), theta=^theta_x, acting on X^*
    -> w such that theta=w*\xi_0
  (g,l,theta)
    -> xi=e((g-l)/2)\sigma_w\xi_0
    -> x=image of xi in KGB space X of G

  (gamma,lambda,omega) -> eta
  entirely dual to construction of xi
  precondition: gamma*(1-omega)=(lambda+rho)*(1-omega)
  also: omega=-^theta
    -> e((gamma-lambda)/2)\in H^v
    -> eta=e((gamma-lambda)/2)\sigma_{ww_0}\xi^v_0
    -> y=image of eta in KGB space X^v of G^v

  t: solution in X_* to (1-^delta)l=(1+^theta)t
    -> h=e(t/2)\in H(w)
    -> h\delta in the extended Cartan, i.e. \xi(h\delta)\xi^{-1}=h\delta
 tau: solution to (1-delta)lambda=(1+^omega)tau
    -> e(tau/2)\in H^v(2)
    -> element of extended Cartan on dual side (don't give this element a name)
}

{ main construction of extended parameters
  E: (ic,delta,gamma,x,g,y) -> (ic,delta,gamma,lambda,theta,g,l,omega,tau,t)
  (ic inner class,
   delta is some distinguished involution of the based root datum,
   gamma is a logarithm of square(y)=square(real_form(y)),
   lambda = gamma-(torus_factor(y)+rho(ic))
   theta = involution(x) (!!!)
   g is a logarithm of square(x)=square(real_form(x)),
   l = g-(torus_factor(x)+rho_check(ic))
   omega = involution(y) = -^theta
   tau: solution of (1-delta)*lambda = (1+omega)*tau
   t:   solution of l*(1-delta)      = t*(1+theta)
}

{ primary definition of E: E(delta,x,gamma,g,lambda)
  lambda\in X^*+\rho
}
set E (mat delta, KGBElt x, ratvec gamma, ratvec g, ratvec lambda) =
  ExtParam:
begin let ic = inner_class(x), theta = involution(x) in
  assert(is_fixed(delta,x),"x is not fixed by delta")
; assert(is_integer(square(x)-g)
        ,"x is not compatible with infinitesimal cocharacter g")
; assert(is_integer(lambda-rho(ic)),"lambda is not in the correct X^*-coset")
{ let l = ratvec_as_vec( g-torus_factor(x)*(1+theta)/2-rho_check(real_form(x)) )
  but this is simplified because torus_factor(x) is |^theta|-fixed
}
; let l = (g-torus_factor(x)-rho_check(ic))\1 { convert to vec }
{ g-torus_factor(x)*(1+theta)) = l+rho^v =>
  g*(1-theta) = (l+rho^v)*(1-theta), as required above
}
  , omega = -^theta
  , lambda_E = (lambda-rho(ic))\1  {lambda_E in X^*}
  then t   = solve(1-omega,l*(delta-1))
  ,    tau = solve(1-theta,(delta-1)*lambda_E)
  in
  assert(t.any
        ,@: prints("solve(",1-omega,",",l*(delta-1),")")
            ; "t*(1+theta)=l*(delta-1) has no integral solution t"
        )
; assert(tau.any
        ,@: prints("solve(",1-theta,",",(delta-1)*lambda_E,")")
            ; "(1-theta)tau=(delta-1)*lambda has no integral solution tau"
        )
; (ic,delta,gamma,lambda_E,theta,g,l,omega,tau.requisition,t.requisition)
end

{ version for the nonintegral case, using KGBElt_gen for y, see synthetic.at }

set E (mat delta, ratvec gamma, KGBElt x, ratvec g, KGBElt_gen y) =
  ExtParam:
begin let ic = inner_class(x), theta = involution(x) in
  assert(dual(ic)=inner_class(y),"inner classes are not dual")
; assert(is_fixed(delta,x),"x is not fixed by delta")
; assert(is_fixed(^delta,y),"y is not fixed by ^delta")
; assert(=(square(y)-gamma)%1 { difference should be in X^* }
        ,"y is not compatible with infinitesimal character gamma")
; assert(=(square(x)-g)%1
        ,"x is not compatible with infinitesimal cocharacter g")
; let l = (g-torus_factor(x)-rho_check(ic))\1 { convert to vec }
  , omega=involution(y) { NOTE ^theta=-omega }
  , lambda = (gamma-torus_factor(y)-rho(ic))\1
  then t   = solve(1-omega,l*(delta-1))
  ,    tau = solve(1-theta,(delta-1)*lambda)
  in
  assert(t.any  ,"(1-^delta)l=(1-omega)t has no integral solution")
; assert(tau.any,"(1-delta)lambda=(1-theta)tau has no integral solution")
; (ic,delta,gamma,lambda,theta,g,l,omega,tau.requisition,t.requisition)
end

{ in case of an integral parameter, we can deduce gamma, lambda from it }
set E (mat delta, Param p, ratvec g) = ExtParam:
  E(delta,x(p), infinitesimal_character(p), g, lambda(p))
set E (mat delta, KType t, ratvec g) = ExtParam:
  E(delta, x(t), theta_plus_1_lambda(t)/2, g, lambda(t))

set E (mat delta, Param p) = ExtParam: E(delta,p,canonical_g(p))
set E (mat delta, KType t) = ExtParam: E(delta,t,canonical_g(t))

{ allow defaulting |delta| across a session, by doing |set E=E(delta)|
  for instance as |set E=E(ic.distinguished_involution)|
}
set E (mat delta) = (Param->ExtParam): (Param p): E(delta,p)

set torus_factor (ExtParam E) = ratvec: E.g - E.l - E.rho_check
set dual_torus_factor (ExtParam E) = ratvec: E.gamma-E.lambda_rho-E.rho
set nu (ExtParam E) = ratvec: nu(E.gamma,E.x)
set length(ExtParam E) = int: length(parameter(E))

{ sign(E,F)=\pm 1 (or 0): nonzero tells whether the parameters for G are
  equivalent up to sign, and gives that sign.
  If E,F lie over the same ordinary parameter then sign(E,F)=\pm 1.
  The formula is the last line of Proposition 6.10 (Proposition 16 in the
  final version) of "Parameters for twisted representations".
  The i term of this formula is not symmetric in G and G^\vee, hence
  we also have dual_sign(E,F)
}

set sign (
    ExtParam(ic1,delta1,gamma1,lambda1,theta1,g1,l1,omega1,tau1,t1):E1,
    ExtParam(ic2,delta2,gamma2,lambda2,theta2,g2,l2,omega2,tau2,t2):E2
  ) = int:
  if  ic1!=ic2 or delta1!=delta2 or gamma1!=gamma2 or g1!=g2 or theta1!=theta2
      or omega1!=omega2 { redundant if parameters individually valid }
      or x(E1)!=x(E2)
  then 0
{ elif not KGB_equal(y(E1),y(E2)) then 0 }
{ to avoid trouble with construction of y, use is_conjugate from synthetic.at
  to test conjugacy of e((gamma-lambda)/2) \ch\sigma_w \ch\xi_0 directly
}
  elif not is_conjugate((gamma1-lambda1)/2,(gamma2-lambda2)/2,-theta1) then 0
  else let exp =
    ( let i_exp = -l2*(1-delta1)*tau2 + l1*(1-delta1)*tau1
      in rat_as_int( i_exp/2 ) { convert to exponent of -1, testing parity }
    )
    + { this part is exponent of -1 } (l2-l1)*tau1 + t2*(lambda2-lambda1)
    in minus_1^exp
  fi

set sign_verbose (
  ExtParam(ic1,delta1,gamma1,lambda1,theta1,g1,l1,omega1,tau1,t1):E1,
  ExtParam(ic2,delta2,gamma2,lambda2,theta2,g2,l2,omega2,tau2,t2):E2
 ) = int:
  let sign=0 in
  if   ic1!=ic2 then prints("inner classes are not equal")
  elif delta1!=delta2 then prints("involutions delta are not equal")
  elif gamma1!=gamma2 then prints("infinitesimal characters are not equal")
  elif g1!=g2 then prints("infinitesimal cocharacters are not equal")
  elif theta1!=theta2 then prints("involutions theta_1,theta_2 are not equal")
  elif x(E1)!=x(E2) then prints("KGB elements x_1,x_2 are not equal")
  elif not is_conjugate((gamma1-lambda1)/2,(gamma2-lambda2)/2,-theta1)
  then prints("gamma_i-lambda_i not conjugate")
  else let exp =
    ( let i_exp = -l2*(1-delta1)*tau2 + l1*(1-delta1)*tau1
      in rat_as_int( i_exp/2 ) { convert to exponent of -1, testing parity }
    )
    + { this part is exponent of -1 } (l2-l1)*tau1 + t2*(lambda2-lambda1)
    in sign:= minus_1^exp
  fi; sign

{ dual_sign(E,F) see sign(E,F); dual_sign(E,F) tells whether the extended
  parameters for G^\vee defined by E,F are equivalent or not
}
set dual_sign (
  ExtParam(ic1,delta1,gamma1,lambda1,theta1,g1,l1,omega1,tau1,t1):E1,
  ExtParam(ic2,delta2,gamma2,lambda2,theta2,g2,l2,omega2,tau2,t2):E2
 ) = int:
  if ic1!=ic2 or delta1!=delta2 or gamma1!=gamma2 or g1!=g2 or theta1!=theta2
     or omega1!=omega2 {redundant} or x(E1)!=x(E2)
     or not is_conjugate((gamma1-lambda1)/2,(gamma2-lambda2)/2,-theta1)
  then 0
  else let exp =
    ( let i_exp = -t2*(1-delta1)*lambda2 + t1*(1-delta1)*lambda1
      in rat_as_int( i_exp/2 ) { convert to exponent of -1, testing parity }
    )
    + { this part is exponent of -1 } t1*(lambda2-lambda1) + (l2-l1)*tau2
    in minus_1^exp
  fi

{ for use in Cayley transforms:
  define sign(E,(F1,F2))=sign(E,F1)+sign(E,F2)=\pm 1 (assuming sign(F1,F2)=0)
  This is mainly used when (F1,F2) is a double-valued Cayley
}
set sign (ExtParam E,(ExtParam F1,ExtParam F2)) = int:
  sign(E,F1)+sign(E,F2)
set sign ((ExtParam E1,ExtParam E2),ExtParam F) = int:
  sign(E1,F)+sign(E2,F)

{ default(F)=\pm F, should be the extended parameter constructed internally }
set default (ExtParam F) = ExtParam:
  E(F.delta, F.parameter) { project to |Param|, then reconstruct |ExtParam| }

set      sign (ExtParam E) =int:      sign(E,default(E))
set dual_sign (ExtParam E) =int: dual_sign(E,default(E))
set = (ExtParam E, ExtParam F) = bool: sign(E,F)=1
set is_default (ExtParam E)=bool:E=default(E)

set z (ExtParam E) = rat: { implicit $\exp_{-1}$ }
  E.l * (E.delta-1) * E.tau / 2 + E.t * E.lambda_rho

set z_quot (ExtParam E, ExtParam F) = int:
  let d=E.z-F.z in assert(=d%1, "z_quot imaginary"); minus_1^(d\1)

{ print information about an extended block }
set ext_print_block (mat delta, [Param] B) = void:
begin
  let G=real_form(B[0]), gamma=infinitesimal_character(B[0])
  then id=integrality_datum(G,gamma)
  in
  if not is_integral(G,gamma)
  then prints("Infinitesimal character ", gamma, " is not integral.")
  ; prints("integral root system: ", integrality_datum(G,gamma))
  ; prints("integral-simple roots in the set of positive roots: "
          ,for alpha in simple_roots(id) do root_index(G,alpha) od)
  fi
; for p@i in B
  do
    if is_fixed(delta,p)
    then let types="" in
      for s:ss_rank(id) do types+:=" "+ext_type(delta,s,p) od
    ; prints(i, " ", types, ": ", p)
    fi
  od
end

set ext_print_block (mat delta,Param p) = void:
  ext_print_block(delta,block_of(p))
set ext_print_block (Param p) = void: { default to the inner class's delta }
  ext_print_block(distinguished_involution(real_form(p)),block_of(p))

{ synonyms for dyslexics }
set print_ext_block = (mat,[Param]->void): ext_print_block@(mat,[Param])
set print_ext_block = (mat,Param->void):   ext_print_block@(mat,Param)
set print_ext_block = (Param->void):        ext_print_block@Param

set ext_block_of (mat delta, Param p, ratvec g) = [ExtParam]:
  for p in fixed_block_of(delta,p) do E(delta,p,g) od
set ext_block_of (mat delta, Param p) = [ExtParam]:
  ext_block_of(delta,p,canonical_g(p))
set ext_block_of (Param p) = [ExtParam]:
  ext_block_of(distinguished_involution(real_form(p)),p)

set ext_block (mat delta, Param p, ratvec g) = ([ExtParam],int):
  let (b,index)=fixed_block(delta,p) in (for p in b do E(delta,p,g) od, index)
set ext_block (mat delta, Param p) = ([ExtParam],int):
  ext_block(delta,p,canonical_g(p))
set ext_block (Param p) = ([ExtParam],int):
  ext_block(distinguished_involution(real_form(p)),p)


{locate parameter E exactly, report index or -1}
set find ([ExtParam] list,ExtParam E) = int:
  last(#list,(int i)bool:sign(E,list[i])=1)
{ locate extended parameter up to sign, report its sign and index (or (0,-1)) }
set sign_find ([ExtParam] list,ExtParam E) = (int,int):
  let i=last(#list,(int i)bool: !=sign(E,list[i])) in
  if <i then (0,-1) else (sign(E,list[i]),i) fi


set find (ExtParam E,[ExtParam] list) = int: find(list,E)
set sign_find (ExtParam E,[ExtParam] list) = (int,int): sign_find(list,E)

{ for convenience
  usage: set (delta,B,g) = ext_basic(G)
  then you can run, for example test_hecke(0,1,delta,B,g)
}
set ext_basic (RealForm G) = (mat,[Param],ratvec):
  (distinguished_involution(G),trivial_block(G), rho_check(G))

{ delta distinguished; alpha,beta simple;
  p(alpha), p(beta) their images in folded root system
  p(alpha)=(1+delta)alpha or alpha restricted to H^delta
  <p(alpha),p(beta)^v> = 2<(1+delta)alpha,beta^v>/<(1+delta)beta,beta^v>
}

{ compute <alpha,beta^\vee> in the quotient root system }
set folded_bracket (RootDatum rd, mat delta, int i, int j) = int:
  let alpha=root(rd,i), beta=root(rd,j), betav_delta1 = coroot(rd,j)*(1+delta)
  in rat_as_int(betav_delta1*alpha*2/(betav_delta1*beta) )

set folded_m (RootDatum rd, mat delta, int i, int j) = int:
  folded_bracket(rd,delta,i,j)*folded_bracket(rd,delta,j,i)

set folded_order (RootDatum rd, mat delta, int i, int j) = int:
begin
  let m=folded_m(rd,delta,i,j) in
  assert(m>=0 and m<=4,"fundamental error in mathematics (folder_order)")
; [2,3,4,6,1][m] { case m=4: delta(root_i)=root_j }
end

set order(RootDatum rd,int i, int j)=int:folded_order(rd,id_mat(rd.rank),i,j)<|MERGE_RESOLUTION|>--- conflicted
+++ resolved
@@ -2,11 +2,7 @@
 <representations.at { for |trivial_block| }
 <synthetic.at       { for |is_conjugate|, also defines type |KGBElt_gen| }
 <parameters.at      { for |square@KGBElt| }
-<<<<<<< HEAD
-<extended_misc.at   { base script extended parameters, defines type |ExtParam| }
-=======
 <extended_misc.at   { basics: defines type |ExtParam|, |canonical_g| }
->>>>>>> 59695c70
 <extended_types.at  { for |ext_type@(int,ExtParam)| }
 
 set assert (bool b, (->string) mess ) = void: if not b then error(mess()) fi
