<basic.at
<representations.at { for |trivial_block| }
<synthetic.at       { for |is_conjugate|, also defines type |KGBElt_gen| }
<parameters.at      { for |square@KGBElt| }
<extended_misc.at   { basics: defines type |ExtParam|, |canonical_g| }
<extended_types.at  { for |ext_type@(int,ExtParam)| }

{       references:
  Parameters for Twisted Representations (Adams/Vogan)
  Extended Parameters in Atlas (Adams)
  Computing Twisted KLV Polynomials (Adams)
  More on the 2i12, 2Ci, 1i cases (Adams)
  Examples of extended parameters/braid relations (Adams)
  all found at www.liegroups.org/papers/extended (no public link)
}

{ extended parameter:
  the type abbreviation ExtParam is defined in extended_misc.at

  ExtParam:(ic,delta,gamma,lambda,theta,g,l,omega,tau,t), is:

(InnerClass ic, {inner class}
 mat delta,     {twist}
 ratvec gamma,  {infinitesimal character, in X^*(H)\otimes Q}
 vec lambda,    {in X^*}
 mat theta,     {^theta_x = -theta_y}
 ratvec g,      {infinitesimal co-character, in X_*(H)\otimes Q}
 vec l,         {in X_*}
 mat omega,     {-^theta = ^theta_y = -theta_x}
 vec tau,       {in X^*}
 vec t          {in X_*}
)

 X^* = X^*(H) = X_*(H^v)
 X_* = X_*(H) = X^*(H^v)
 xi_0: distinguished involution of the inner class
 xi_0^v: distinguished involution of dual inner class
         (=-w_0\xi_0^t on level of root data)
 e(v)=exp(2i\pi v) (in \h=Lie(H) or \h^v=\h^*)

}

{ Reminders about what acts where
  delta, xi_0, theta, ^omega act on X^*,
                             which contains gamma,lambda,tau,rho,alpha
  ^delta, ^xi_0, omega, ^theta act on X_*,
                             which contains g,l,t,rho_check,alpha_check

  Warning: lambda is in X^*, NOT the same as lambda in (x,lambda,nu) in Fokko,
  (which is in X^*+\rho) rather it is the weight vector Fokko calls lambda-rho

  (g,l,theta) -> xi:
  g = infinitesimal co-character, in X_*\otimes Q, delta-fixed
  precondition: (1-^theta)g=(1-^theta)(l+rho^v)
  l in X_*
    -> torus element e((g-l)/2) in H
  theta: involution of X^*(H), theta=^theta_x, acting on X^*
    -> w such that theta=w*\xi_0
  (g,l,theta)
    -> xi=e((g-l)/2)\sigma_w\xi_0
    -> x=image of xi in KGB space X of G

  (gamma,lambda,omega) -> eta
  entirely dual to construction of xi
  precondition: gamma*(1-omega)=(lambda+rho)*(1-omega)
  also: omega=-^theta
    -> e((gamma-lambda)/2)\in H^v
    -> eta=e((gamma-lambda)/2)\sigma_{ww_0}\xi^v_0
    -> y=image of eta in KGB space X^v of G^v

  t: solution in X_* to (1-^delta)l=(1+^theta)t
    -> h=e(t/2)\in H(w)
    -> h\delta in the extended Cartan, i.e. \xi(h\delta)\xi^{-1}=h\delta
 tau: solution to (1-delta)lambda=(1+^omega)tau
    -> e(tau/2)\in H^v(2)
    -> element of extended Cartan on dual side (don't give this element a name)
}

{ main construction of extended parameters
  E: (ic,delta,gamma,x,g,y) -> (ic,delta,gamma,lambda,theta,g,l,omega,tau,t)
  (ic inner class,
   delta is some distinguished involution of the based root datum,
   gamma is a logarithm of square(y)=square(real_form(y)),
   lambda = gamma-(torus_factor(y)+rho(ic))
   theta = involution(x) (!!!)
   g is a logarithm of square(x)=square(real_form(x)),
   l = g-(torus_factor(x)+rho_check(ic))
   omega = involution(y) = -^theta
   tau: solution of (1-delta)*lambda = (1+omega)*tau
   t:   solution of l*(1-delta)      = t*(1+theta)
}

{ primary definition of E: E(delta,x,gamma,g,lambda)
  lambda\in X^*+\rho
}
set E (mat delta, KGBElt x, ratvec gamma, ratvec g, ratvec lambda) =
  ExtParam:
begin let ic = inner_class(x), theta = involution(x) in
  assert(@:is_fixed(delta,x),"x is not fixed by delta")
; assert(@:is_integer(square(x)-g)
        ,"x is not compatible with infinitesimal cocharacter g")
; assert(@:is_integer(lambda-rho(ic)),"lambda is not in the correct X^*-coset")
{ let l = ratvec_as_vec( g-torus_factor(x)*(1+theta)/2-rho_check(real_form(x)) )
  but this is simplified because torus_factor(x) is |^theta|-fixed
}
; let l = (g-torus_factor(x)-rho_check(ic))\1 { convert to vec }
{ g-torus_factor(x)*(1+theta)) = l+rho^v =>
  g*(1-theta) = (l+rho^v)*(1-theta), as required above
}
  , omega = -^theta
  , lambda_E = (lambda-rho(ic))\1  {lambda_E in X^*}
  then t   = solve(1-omega,l*(delta-1))
  ,    tau = solve(1-theta,(delta-1)*lambda_E)
  in
  assert(@:(succeeds(t)
<<<<<<< HEAD
	   ,{prints("solve(",1-omega,",",l*(delta-1),")")
            ;} "t*(1+theta)=l*(delta-1) has no integral solution t"
	   )
        )
; assert(@:(succeeds(tau)
	   ,{prints("solve(",1-theta,",",(delta-1)*lambda_E,")")
            ;} "(1-theta)tau=(delta-1)*lambda has no integral solution tau"
=======
	   ,("solve(",1-omega,",",l*(delta-1),")",new_line
            ,"t*(1+theta)=l*(delta-1) has no integral solution t"
	    ).to_string
	   )
        )
; assert(@:(succeeds(tau)
	   ,("solve(",1-theta,",",(delta-1)*lambda_E,")",new_line
	    ,"(1-theta)tau=(delta-1)*lambda has no integral solution tau"
	    ).to_string
>>>>>>> 44ed3992
	   )
        )
; (ic,delta,gamma,lambda_E,theta,g,l,omega,tau.requisition,t.requisition)
end

{ version for the nonintegral case, using KGBElt_gen for y, see synthetic.at }

set E (mat delta, ratvec gamma, KGBElt x, ratvec g, KGBElt_gen y) =
  ExtParam:
begin let ic = inner_class(x), theta = involution(x) in
  assert(@:dual(ic)=inner_class(y),"inner classes are not dual")
; assert(@:is_fixed(delta,x),"x is not fixed by delta")
; assert(@:is_fixed(^delta,y),"y is not fixed by ^delta")
; assert(@:((square(y)-gamma)%1).= { difference should be in X^* }
        ,"y is not compatible with infinitesimal character gamma")
; assert(@:((square(x)-g)%1).=
        ,"x is not compatible with infinitesimal cocharacter g")
; let l = (g-torus_factor(x)-rho_check(ic))\1 { convert to vec }
  , omega=involution(y) { NOTE ^theta=-omega }
  , lambda = (gamma-torus_factor(y)-rho(ic))\1
  then t   = solve(1-omega,l*(delta-1))
  ,    tau = solve(1-theta,(delta-1)*lambda)
  in
  assert(@:succeeds(t)  ,"(1-^delta)l=(1-omega)t has no integral solution")
; assert(@:succeeds(tau),"(1-delta)lambda=(1-theta)tau has no integral solution")
; (ic,delta,gamma,lambda,theta,g,l,omega,tau.requisition,t.requisition)
end

{ in case of an integral parameter, we can deduce gamma, lambda from it }
set E (mat delta, Param p, ratvec g) = ExtParam:
  E(delta,x(p), infinitesimal_character(p), g, lambda(p))
set E (mat delta, KType t, ratvec g) = ExtParam:
  E(delta, x(t), theta_plus_1_lambda(t)/2, g, lambda(t))

set E (mat delta, Param p) = ExtParam: E(delta,p,canonical_g(p))
set E (mat delta, KType t) = ExtParam: E(delta,t,canonical_g(t))

{ allow defaulting |delta| across a session, by doing |set E=E(delta)|
  for instance as |set E=E(ic.distinguished_involution)|
}
set E (mat delta) = (Param->ExtParam): (Param p): E(delta,p)

set torus_factor (ExtParam E) = ratvec: E.g - E.l - E.rho_check
set dual_torus_factor (ExtParam E) = ratvec: E.gamma-E.lambda_rho-E.rho
set nu (ExtParam E) = ratvec: nu(E.gamma,E.x)
set length(ExtParam E) = int: length(parameter(E))

{ sign(E,F)=\pm 1 (or 0): nonzero tells whether the parameters for G are
  equivalent up to sign, and gives that sign.
  If E,F lie over the same ordinary parameter then sign(E,F)=\pm 1.
  The formula is the last line of Proposition 6.10 (Proposition 16 in the
  final version) of "Parameters for twisted representations".
  The i term of this formula is not symmetric in G and G^\vee, hence
  we also have dual_sign(E,F)
}

set sign (
    ExtParam(ic1,delta1,gamma1,lambda1,theta1,g1,l1,omega1,tau1,t1):E1,
    ExtParam(ic2,delta2,gamma2,lambda2,theta2,g2,l2,omega2,tau2,t2):E2
  ) = int:
  if  ic1!=ic2 or delta1!=delta2 or gamma1!=gamma2 or g1!=g2 or theta1!=theta2
      or omega1!=omega2 { redundant if parameters individually valid }
      or x(E1)!=x(E2)
  then 0
{ elif not KGB_equal(y(E1),y(E2)) then 0 }
{ to avoid trouble with construction of y, use is_conjugate from synthetic.at
  to test conjugacy of e((gamma-lambda)/2) \ch\sigma_w \ch\xi_0 directly
}
  elif not is_conjugate((gamma1-lambda1)/2,(gamma2-lambda2)/2,-theta1) then 0
  else let exp =
    ( let i_exp = -l2*(1-delta1)*tau2 + l1*(1-delta1)*tau1
      in rat_as_int( i_exp/2 ) { convert to exponent of -1, testing parity }
    )
    + { this part is exponent of -1 } (l2-l1)*tau1 + t2*(lambda2-lambda1)
    in minus_1^exp
  fi

set sign_verbose (
  ExtParam(ic1,delta1,gamma1,lambda1,theta1,g1,l1,omega1,tau1,t1):E1,
  ExtParam(ic2,delta2,gamma2,lambda2,theta2,g2,l2,omega2,tau2,t2):E2
 ) = int:
  let sign=0 in
  if   ic1!=ic2 then prints("inner classes are not equal")
  elif delta1!=delta2 then prints("involutions delta are not equal")
  elif gamma1!=gamma2 then prints("infinitesimal characters are not equal")
  elif g1!=g2 then prints("infinitesimal cocharacters are not equal")
  elif theta1!=theta2 then prints("involutions theta_1,theta_2 are not equal")
  elif x(E1)!=x(E2) then prints("KGB elements x_1,x_2 are not equal")
  elif not is_conjugate((gamma1-lambda1)/2,(gamma2-lambda2)/2,-theta1)
  then prints("gamma_i-lambda_i not conjugate")
  else let exp =
    ( let i_exp = -l2*(1-delta1)*tau2 + l1*(1-delta1)*tau1
      in rat_as_int( i_exp/2 ) { convert to exponent of -1, testing parity }
    )
    + { this part is exponent of -1 } (l2-l1)*tau1 + t2*(lambda2-lambda1)
    in sign:= minus_1^exp
  fi; sign

{ dual_sign(E,F) see sign(E,F); dual_sign(E,F) tells whether the extended
  parameters for G^\vee defined by E,F are equivalent or not
}
set dual_sign (
  ExtParam(ic1,delta1,gamma1,lambda1,theta1,g1,l1,omega1,tau1,t1):E1,
  ExtParam(ic2,delta2,gamma2,lambda2,theta2,g2,l2,omega2,tau2,t2):E2
 ) = int:
  if ic1!=ic2 or delta1!=delta2 or gamma1!=gamma2 or g1!=g2 or theta1!=theta2
     or omega1!=omega2 {redundant} or x(E1)!=x(E2)
     or not is_conjugate((gamma1-lambda1)/2,(gamma2-lambda2)/2,-theta1)
  then 0
  else let exp =
    ( let i_exp = -t2*(1-delta1)*lambda2 + t1*(1-delta1)*lambda1
      in rat_as_int( i_exp/2 ) { convert to exponent of -1, testing parity }
    )
    + { this part is exponent of -1 } t1*(lambda2-lambda1) + (l2-l1)*tau2
    in minus_1^exp
  fi

{ for use in Cayley transforms:
  define sign(E,(F1,F2))=sign(E,F1)+sign(E,F2)=\pm 1 (assuming sign(F1,F2)=0)
  This is mainly used when (F1,F2) is a double-valued Cayley
}
set sign (ExtParam E,(ExtParam F1,ExtParam F2)) = int:
  sign(E,F1)+sign(E,F2)
set sign ((ExtParam E1,ExtParam E2),ExtParam F) = int:
  sign(E1,F)+sign(E2,F)

{ default(F)=\pm F, should be the extended parameter constructed internally }
set default (ExtParam F) = ExtParam:
  E(F.delta, F.parameter) { project to |Param|, then reconstruct |ExtParam| }

set      sign (ExtParam E) =int:      sign(E,default(E))
set dual_sign (ExtParam E) =int: dual_sign(E,default(E))
set = (ExtParam E, ExtParam F) = bool: sign(E,F)=1
set is_default (ExtParam E)=bool:E=default(E)

set z (ExtParam E) = rat: { implicit $\exp_{-1}$ }
  E.l * (E.delta-1) * E.tau / 2 + E.t * E.lambda_rho

set z_quot (ExtParam E, ExtParam F) = int:
  let d=E.z-F.z in assert(@:d%1=0, "z_quot imaginary"); minus_1^(d\1)

{ print information about an extended block }
set ext_print_block (mat delta, [Param] B) = void:
begin
  let G=real_form(B[0]), gamma=infinitesimal_character(B[0])
  then id=integrality_datum(G,gamma)
  in
  if not is_integral(G,gamma)
  then prints("Infinitesimal character ", gamma, " is not integral.")
  ; prints("integral root system: ", integrality_datum(G,gamma))
  ; prints("integral-simple roots in the set of positive roots: "
          ,for alpha in simple_roots(id) do root_index(G,alpha) od)
  fi
; for p@i in B
  do
    if is_fixed(delta,p)
    then let types="" in
      for s:ss_rank(id) do types+:=" "+ext_type(delta,s,p) od
    ; prints(i, " ", types, ": ", p)
    fi
  od
end

set ext_print_block (mat delta,Param p) = void:
  ext_print_block(delta,block_of(p))
set ext_print_block (Param p) = void: { default to the inner class's delta }
  ext_print_block(distinguished_involution(real_form(p)),block_of(p))

{ synonyms for dyslexics }
set print_ext_block = (mat,[Param]->void): ext_print_block@(mat,[Param])
set print_ext_block = (mat,Param->void):   ext_print_block@(mat,Param)
set print_ext_block = (Param->void):        ext_print_block@Param

set ext_block_of (mat delta, Param p, ratvec g) = [ExtParam]:
  for p in fixed_block_of(delta,p) do E(delta,p,g) od
set ext_block_of (mat delta, Param p) = [ExtParam]:
  ext_block_of(delta,p,canonical_g(p))
set ext_block_of (Param p) = [ExtParam]:
  ext_block_of(distinguished_involution(real_form(p)),p)

set ext_block (mat delta, Param p, ratvec g) = ([ExtParam],int):
  let (b,index)=fixed_block(delta,p) in (for p in b do E(delta,p,g) od, index)
set ext_block (mat delta, Param p) = ([ExtParam],int):
  ext_block(delta,p,canonical_g(p))
set ext_block (Param p) = ([ExtParam],int):
  ext_block(distinguished_involution(real_form(p)),p)


{locate parameter E exactly, report index or -1}
set find ([ExtParam] list,ExtParam E) = int:
  last(#list,(int i)bool:sign(E,list[i])=1)
{ locate extended parameter up to sign, report its sign and index (or (0,-1)) }
set sign_find ([ExtParam] list,ExtParam E) = (int,int):
  let i=last(#list,(int i)bool: !=sign(E,list[i])) in
  if <i then (0,-1) else (sign(E,list[i]),i) fi


{ for convenience
  usage: set (delta,B,g) = ext_basic(G)
  then you can run, for example test_hecke(0,1,delta,B,g)
}
set ext_basic (RealForm G) = (mat,[Param],ratvec):
  (distinguished_involution(G),trivial_block(G), rho_check(G))

{ delta distinguished; alpha,beta simple;
  p(alpha), p(beta) their images in folded root system
  p(alpha)=(1+delta)alpha or alpha restricted to H^delta
  <p(alpha),p(beta)^v> = 2<(1+delta)alpha,beta^v>/<(1+delta)beta,beta^v>
}

{ compute <alpha,beta^\vee> in the quotient root system }
set folded_bracket (RootDatum rd, mat delta, int i, int j) = int:
  let alpha=root(rd,i), beta=root(rd,j), betav_delta1 = coroot(rd,j)*(1+delta)
  in rat_as_int(betav_delta1*alpha*2/(betav_delta1*beta) )

set folded_m (RootDatum rd, mat delta, int i, int j) = int:
  folded_bracket(rd,delta,i,j)*folded_bracket(rd,delta,j,i)

set folded_order (RootDatum rd, mat delta, int i, int j) = int:
begin
  let m=folded_m(rd,delta,i,j) in
  assert(@:0<=m and m<=4,"fundamental error in mathematics (folder_order)")
; [2,3,4,6,1][m] { case m=4: delta(root_i)=root_j }
end

set order(RootDatum rd,int i, int j)=int:folded_order(rd,id_mat(rd.rank),i,j)<|MERGE_RESOLUTION|>--- conflicted
+++ resolved
@@ -113,15 +113,6 @@
   ,    tau = solve(1-theta,(delta-1)*lambda_E)
   in
   assert(@:(succeeds(t)
-<<<<<<< HEAD
-	   ,{prints("solve(",1-omega,",",l*(delta-1),")")
-            ;} "t*(1+theta)=l*(delta-1) has no integral solution t"
-	   )
-        )
-; assert(@:(succeeds(tau)
-	   ,{prints("solve(",1-theta,",",(delta-1)*lambda_E,")")
-            ;} "(1-theta)tau=(delta-1)*lambda has no integral solution tau"
-=======
 	   ,("solve(",1-omega,",",l*(delta-1),")",new_line
             ,"t*(1+theta)=l*(delta-1) has no integral solution t"
 	    ).to_string
@@ -131,7 +122,6 @@
 	   ,("solve(",1-theta,",",(delta-1)*lambda_E,")",new_line
 	    ,"(1-theta)tau=(delta-1)*lambda has no integral solution tau"
 	    ).to_string
->>>>>>> 44ed3992
 	   )
         )
 ; (ic,delta,gamma,lambda_E,theta,g,l,omega,tau.requisition,t.requisition)
