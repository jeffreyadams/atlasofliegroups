--- conflicted
+++ resolved
@@ -58,9 +58,6 @@
 set main_diagonal_square_block(mat M, int size, int offset) = mat:
   M[ offset:offset+size, offset:offset+size ]
 set top_left_square_block(mat M,int size) = mat: M[ :size, :size]
-<<<<<<< HEAD
 
 set cokernel(mat M)=^kernel(^M)
-set rank(mat A)=let (B,,pivots,)=A.echelon in #pivots
-=======
->>>>>>> 075b129c
+set rank(mat A)=let (B,,pivots,)=A.echelon in #pivots