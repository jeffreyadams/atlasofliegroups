--- conflicted
+++ resolved
@@ -2,13 +2,12 @@
 <sort.at
 <hash.at
 
-{
-  The next function is not needed for generating orbits for the reflection
+{ The next function is not needed for generating orbits for the reflection
   representations of the Weyl group on weights and coweights, for which the
   built-in |Weyl_orbit| can be used to find the orbit, and |from_dominant| to
   recover for each orbit element a representative Weyl group element. Therefore
-  the name of the function, which reflects the orginal main used to generate the
-  orbit of a dominant weight, is no longer very appropriate.
+  the name of the function, which is that of the script function originally used
+  to generate the orbit of a dominant weight, is no longer very appropriate.
 
   An optimised orbit generation procedure, which assumes that generators can
   detect and eliminate (by returning |none()|) backwards or stationary steps
@@ -150,20 +149,6 @@
 set W_orbit_with_witness ((vec,RootDatum) (v{coweight},):args) = [WeylElt,vec]:
    for w in Weyl_orbit_ws(args) do (w,v*w) od
 
-<<<<<<< HEAD
-{ enumerate parabolic subgroup of W, with their action defined by |gens_rep| }
-set W_parabolic_with_action (RootDatum rd, [int] gens, int dim, [mat] gens_rep) =
-      [WeylElt,mat]:
-(  let result=[(id_W(rd),id_mat(dim))]
-   , actors = for i in gens do simple_actor(rd,i) od
-in
-   for s@i in gens
-   do result := { expand previous |result| to a new version }
-      for (,word,M) in generate_action_from_dom
-	 (actors[:i+1],fundamental_weight(rd,s).numer,dim,gens_rep)
-      do for (y,act) in result
-         do (W_elt(rd,for i in word do gens[i] od)*y,M*act)
-=======
 set W_parabolic_iterator (RootDatum rd, [int] gens) = Iterator<WeylElt>:
    let !ssr = rd.semisimple_rank, !r=rd.rank, ng = #gens
    then !subquotient_stack = [[WeylElt]]:
@@ -209,7 +194,6 @@
       in for (,word,act) in
              generate_action_from_dom(actors, v, dim, gens_rep[:k+1])
          do (product(rd,for i in word do W_refl(rd,gens[i]) od),act)
->>>>>>> afeb69a7
 	 od
       od
    then state = null(ng), m = vec: map(#@T[T])(subquotient_stack)
@@ -305,7 +289,6 @@
 set generate (RootDatum rd,[WeylElt] S,ratvec v) = [ratvec,WeylElt]:
    for (x,word) in generate(for s in S do (ratvec x) ratvec: s*x od, v)
    do (x,product(rd,for s in word do S[s] od))
-<<<<<<< HEAD
    od
 
 { find a |WeylElt| in the generated group <S> whose action sends |v| to |w|
@@ -386,7 +369,4 @@
 
 { default S to full set of simple roots }
 set bounded_generate (RootDatum rd,vec v,int bound) = [vec,WeylElt]:
-   bounded_generate(rd,all_simples(rd),v,bound)
-=======
-   od
->>>>>>> afeb69a7
+   bounded_generate(rd,all_simples(rd),v,bound)