<basic.at  { for assert, #@int,... }
<sort.at
<hash.at

{ The next function is not needed for generating orbits for the reflection
  representations of the Weyl group on weights and coweights, for which the
  built-in |Weyl_orbit| can be used to find the orbit, and |from_dominant| to
  recover for each orbit element a representative Weyl group element. Therefore
  the name of the function, which is that of the script function originally used
  to generate the orbit of a dominant weight, is no longer very appropriate.

<<<<<<< HEAD
{
  The next function is not needed for generating orbits for the reflection
  representations of the Weyl group on weights and coweights, for which the
  built-in |Weyl_orbit| can be used to find the orbit, and |from_dominant| to
  recover for each orbit element a representative Weyl group element. Therefore
  the name of the function, which reflects the orginal main used to generate the
  orbit of a dominant weight, is no longer very appropriate.

  An optimised orbit generation procedure, which assumes that generators can
  detect and eliminate (by returning |no_vec|) backwards or stationary steps
  (for instance in generating the orbit of a dominant weight, moving "forward"
  would mean subtracting posroots) and that the poset structure on the orbit is
  graded (as is true for the weak order on $W$ or on $W/P$ for a parabolic
  subgroup $P$). This allows the orbit to be partitioned into levels, with
  equality testing only within current level.
=======
  An optimised orbit generation procedure, which assumes that generators can
  detect and eliminate (by returning |none()|) backwards or stationary steps
  (in the main application we generate the orbit of a dominant weight, whence
  the function name, and "forward" will then mean subtracting posroots) and that
  the poset structure on the orbit is graded (as is true for the weak order on
  $W$ or on $W/P$ for a parabolic subgroup $P$). This allows the orbit to be
  partitioned into levels, with equality testing only within current level.
>>>>>>> 0c7e3bd9

  Arguments are a row |S| of generating maps and a starting dominant weight |v|;
  it returns a list of pairs of a weight |b| and a representative word in the
  generators, which when applied right-to-left transforms |v| into |b|.

  The algorithm is to generate an array of such pairs, with a counter |done|
  saying how many have been considered for successors, and a marker |stop|
  saying where the newest level (where duplicates must be avoided) starts.
}
set generate_from_dom ([(vec->Maybe<vec>)] S,vec start) = [vec,[int]]:
(  let stack = [[vec,[int]]]: { each level |rlex_leq|-sorted by its |vec| }
               [ [], [(start,[])] ] { start with two levels }
   , absent([vec,[int]] level, vec target) = bool:
      binary_search_in(level,fst,rlex_leq@(vec,vec))(target).fails
in while
      let new_level =
         for (a,word) in stack~[0]
	    for f@i in S
	    do case f(a)
	       | some(b):
	         if absent(stack~[1],b) and absent(stack~[0],b) do (b,i#word) fi
	       | else [] { skip when no new vector is returned }
	       esac
	    od
	 od.##
   in {while}#new_level>0
   do stack #:=
      { sort |new_level| by weight components (lexicogr.), removing duplicates }
      sort_u_by ((vec v,[int].)vec: v,rlex_leq@(vec,vec)) (new_level)
   od
;  ##stack { concatenate generated levels, without merging the (sorted) lists }
)

{ Same as above, but also compose |gens_rep| matrices for applied generators;
  for callers that need this, this avoids repeated matrix multiplications that
  would occur when multiplying out the matrices for all the returned words.
  This is typically used for representations of W other than the standard
  reflection representation (for which |matrix@WeylElt| can find the action).
}
set generate_action_from_dom \
   ( [(vec->Maybe<vec>)] S
   , vec start
   , int dim
   , [mat] gens_rep
   ) = [vec,[int],mat]:
(  let stack = [[vec,[int],mat]]: { each level |lex_leq|-sorted by its |vec| }
               [ [], [(start,[],id_mat(dim))] ]  { start with two levels }
   , absent([vec,[int],mat] level, vec target) = bool:
      binary_search_in(level, (vec v,[int].,mat.):v, rlex_leq@(vec,vec))
                      (target).fails
in while
      let new_level =
         for (a,word,act) in stack~[0]
	    for f@i in S
	    do case f(a)
	       | some(b):
	         if absent(stack~[1],b) and absent(stack~[0],b)
		 do (b,i#word,gens_rep[i]*act)
		 fi
	       | else [] { skip when no new vector is returned }
	       esac
	    od
	 od.##
   in {while} #new_level>0
   do stack #:=
      { sort |new_level| by weight components (lexicogr.), removing duplicates }
      sort_u_by ((vec v,[int].,mat.)vec: v,rlex_leq@(vec,vec)) (new_level)
   od
;  ##stack { concatenate generated levels, without merging the (sorted) lists }
)

{ "lowering only" standard simple reflection actions on weights }
set simple_actor (RootDatum rd, int i) = (vec -> Maybe<vec>):
   let s=W_refl(rd,i), av=coroot(rd,i) in
   (vec x) Maybe<vec>: if av*x>0 then some(s*x) else none() fi

{ For Weyl group action on X^*, wrap previous form in pre/post processing }
set generate_from_dom (RootDatum rd,[int] S,vec v) = [vec,WeylElt]:
   for (x,word) in generate_from_dom(for s in S do simple_actor(rd,s) od,v)
   do (x,product(rd,for i in word do W_refl(rd,S[i]) od)) od


{ get orbit of |v| under parabolic subgroup of Weyl group with generators |S|,
  and witnessing (minimal) Weyl group elements |w|: |x=w*v| for |x| in orbit }
set generate_from (RootDatum rd,[int] S,vec v) = [vec,WeylElt]:
   let (chamber,dom_wt) = from_dominant(rd,S,v)
   then orbit =
      generate_from_dom(for s in S do simple_actor(rd,s) od,dom_wt)
   ,  to_dom= WeylElt: inverse(chamber)
in for (x,word) in orbit
   do (x,product(rd,for i in word do W_refl(rd,S[i]) od)*to_dom)
   od

{ like |generate_from_dominant|, but also returning action matrices }
set generate_action_from_dom \
   ( RootDatum rd
   , [int] S { simple reflections to consider }
   , vec v { initial weight, assumed dominant }
   , int dim { size of each action matrix }
   , [mat] gens_rep { action matrices for considered simple reflections }
   ) = [vec,WeylElt,mat]:
   let orbit= generate_action_from_dom
       (for s in S do simple_actor(rd,s) od,v, dim,for s in S do gens_rep[s] od)
in for (x,word,act) in orbit do (x,W_elt(rd,for s in word do S[s] od),act) od

{ when no |WeylElt| elements are needed in the end, we can simplify a bit }
set W_orbit_of_dom ((RootDatum,[int], vec) triple) = [vec]:
   for (x,) in generate_from_dom(triple) do x od
set W_orbit ((RootDatum,[int], vec) triple) = [vec]:
   for (x,) in generate_from(triple) do x od

{ minimal coset representatives for stabilizer in $W_S$ of dominant weight |v| }
set stabiliser_quotient_of_dom ((RootDatum,[int],vec) triple) = [WeylElt]:
   for (,w) in generate_from_dom(triple) do w od
set stabiliser_quotient ((RootDatum,[int],vec) triple) = [WeylElt]:
   for (,w) in generate_from(triple) do w od

{ minimal coset representatives for stabilizer in $W_S$ of (any weight) |v| }
<<<<<<< HEAD
set stabiliser_quotient((RootDatum,[int],vec) triple) = [WeylElt]:
   for (,w) in W_orbit_with_witness(triple) do w od

{ for reflection representation with |S| all simple roots, use built-in instead }
set W_orbit = (RootDatum,vec->mat): Weyl_orbit@(RootDatum,vec)
set W_orbit_of_dominant = { same }  Weyl_orbit@(RootDatum,vec)
set stabiliser_quotient_of_dominant (RootDatum rd,vec v) = [WeylElt]:
   for vv in Weyl_orbit(rd,v) do chamber(rd,vv) od
set stabiliser_quotient (RootDatum rd,vec v) = [WeylElt]:
   let (w,dom)=from_dominant(rd,v) then w1=/w in
   for vv in Weyl_orbit(rd,dom) do chamber(rd,vv)*w1 od
set W_orbit_with_witness (RootDatum rd,vec v) = [vec,WeylElt]:
   let (w,dom)=from_dominant(rd,v) then w1=/w in
   for vv in Weyl_orbit(rd,dom) do (vv,chamber(rd,vv)*w1) od

{ enumerate parabolic subgroup of W }
set W_parabolic (RootDatum rd, [int] gens) = [WeylElt]:
(  let result=[id_W(rd)] { $P_0$; set successively to $P_k$ (for |gens[:k]|) }
in for s@i in gens
   do let coset_reps = [WeylElt]: { representatives for $P_{i+1}/P_i$ }
     stabiliser_quotient_of_dominant
        (rd, gens[:i+1], fundamental_weight(rd,s).numer)
   in result := for x in coset_reps do for y in result do x*y od od.##
   od
;  result
)
=======
{ for reflection representation with |S| all simple roots, use built-in instead }
set W_orbit = (RootDatum,vec->mat): Weyl_orbit@(RootDatum,vec)
set W_orbit_of_dominant = { same }  Weyl_orbit@(RootDatum,vec)
>>>>>>> 0c7e3bd9

set W_orbit = (vec {coweight},RootDatum->mat): Weyl_orbit@(vec,RootDatum)

set stabiliser_quotient {W/P} = (RootDatum,vec->[WeylElt]):
   Weyl_orbit_ws@(RootDatum,vec)
set stabiliser_quotient {P\W} = (vec,RootDatum->[WeylElt]):
   Weyl_orbit_ws@(vec,RootDatum)
set W_orbit_with_witness ((RootDatum,vec) (,v{weight}):args) = [vec,WeylElt]:
   for w in Weyl_orbit_ws(args) do (w*v,w) od
set W_orbit_with_witness ((vec,RootDatum) (v{coweight},):args) = [WeylElt,vec]:
   for w in Weyl_orbit_ws(args) do (w,v*w) od

set W_parabolic_iterator (RootDatum rd, [int] gens) = Iterator<WeylElt>:
   let !ssr = rd.semisimple_rank, !r=rd.rank, ng = #gens
   then !subquotient_stack = [[WeylElt]]:
      for k : ng
      do let para = gens[:k+1] { generators of current parabolic subgroup }
         then A = mat: { linear forms to vanish, or for |k| be positive, on |v| }
	 (r ^ for i in para do coroot(rd,i) od) { to fix coroot evaluations }
	  ^ cokernel(r # for i in para do root(rd,i) od) { to stay in root span }
	 then v = vec: required_solution(A,identity_row(r,k)/1).numer
      in stabiliser_quotient_of_dom(rd, para, v)
      od
   then state = null(ng), m = vec: map(#@T[T])(subquotient_stack)
in ( @Maybe<WeylElt>:
       if state~[0]=m~[0] { we've run out of last index } then none()
       else product(rd,for n@i in state do subquotient_stack[i][n] ~od).some
       fi
   , @void:
       for i:ng-1 do if (state[i]+:=1)<m[i] then return() else state[i]:=0 fi od
     ; state~[0] +:= 1 { for most significant index, do not wrap around }
   )

set W_parabolic_iterator_with_action \
   (RootDatum rd, [int] gens, int dim, [mat] gens_rep) = Iterator<(WeylElt,mat)>:
   let !ssr = rd.semisimple_rank, !r=rd.rank, ng = #gens
   then !subquotient_stack = [[WeylElt,mat]]:
      for k : ng
      do let para = gens[:k+1] { generators of current parabolic subgroup }
	 then actors = for gen in para do simple_actor(rd,gen) od
         then A = mat: { linear forms to vanish, or for |k| be positive, on |v| }
	 (r ^ for i in para do coroot(rd,i) od) { to fix coroot evaluations }
	  ^ cokernel(r # for i in para do root(rd,i) od) { to stay in root span }
	 then v = vec: required_solution(A,identity_row(r,k)/1).numer
      in for (,word,act) in
             generate_action_from_dom(actors, v, dim, gens_rep[:k+1])
         do (product(rd,for i in word do W_refl(rd,gens[i]) od),act)
	 od
      od
   then state = null(ng), m = vec: map(#@T[T])(subquotient_stack)
in ( @Maybe<(WeylElt,mat)>:
       if state~[0]=m~[0] { we've run out of last index } then none()
       else
          (product(rd ,for n@i in state do subquotient_stack[i][n].fst ~od)
	  ,product(dim,for n@i in state do subquotient_stack[i][n].snd ~od)
	  ).some
       fi
   , @void:
       for i:ng-1 do if (state[i]+:=1)<m[i] then return() else state[i]:=0 fi od
     ; state~[0] +:= 1 { for most significant index, do not wrap around }
   )

set W_iterator (RootDatum rd) = Iterator<WeylElt>:
   W_parabolic_iterator(rd,all_simples(rd))
{ all elements of Weyl group of RootDatum, in parabolic	quotient lex order }
set W (RootDatum rd) = [WeylElt]: rd.W_iterator.to_list

set W_orbit (RootDatum rd, ratvec rv {weight}) = [ratvec]:
   let (v,d) = %rv in for x in W_orbit(rd,v) do x/d od
set W_orbit (ratvec rv {coweight},RootDatum rd) = [ratvec]:
   let (v,d) = %rv in for x in W_orbit(v,rd) do x/d od

set stabiliser_quotient {W/P} (RootDatum rd,ratvec rv) = [WeylElt]:
   Weyl_orbit_ws(rd,numer(rv))
set stabiliser_quotient {P\W} (RootDatum rd,ratvec rv) = [WeylElt]:
   Weyl_orbit_ws(numer(rv),rd)

<<<<<<< HEAD
{ variants of the above for |ratvec| instead of |vec|; reduce to |vec| case }
set W_orbit (RootDatum rd, ratvec rv) = [ratvec]:
   let (v,d) = %rv in for x in W_orbit(rd,v) do x/d od
set W_orbit_of_dominant  = { same } W_orbit@(RootDatum,ratvec)

{ here we just adapt definition of |W_orbit_with_witness@(RootDatum,vec)| }
set W_orbit_with_witness (RootDatum rd,ratvec rv) = [ratvec,WeylElt]:
   let (v,d) = %rv then (w,dom)=from_dominant(rd,v) then w1=/w in
   for vv in Weyl_orbit(rd,dom) do (vv/d,chamber(rd,vv)*w1) od

{ for the remaiing function, use the non built-in machinery above instead }
set W_orbit_of_dominant (RootDatum rd,[int] S, ratvec rv) = [ratvec]:
   let (v,d) = %rv in for x in W_orbit_of_dominant(rd,S,v) do x/d od
set W_orbit_with_witness (RootDatum rd,[int] S,ratvec rv) = [ratvec,WeylElt]:
   let (v,d) = %rv in for (x,w) in W_orbit_with_witness(rd,S,v) do (x/d,w) od
=======
set W_orbit_with_witness (RootDatum rd,ratvec rv) = [ratvec,WeylElt]:
   for w in Weyl_orbit_ws(rd,numer(rv)) do (w*rv,w) od
set W_orbit_with_witness (ratvec rv,RootDatum rd) = [WeylElt,ratvec]:
   for w in Weyl_orbit_ws(numer(rv),rd) do (w,rv*w) od

{ variants of the above for |ratvec| instead of |vec|; reduce to |vec| case }
{ default S to full set of simple roots }
set generate_from_dom (RootDatum rd, [int] S, ratvec rv) = [ratvec,WeylElt]:
  let (n,d) = %rv in for (v,w) in generate_from_dom(rd,S,n) do (v/d,w) od
set generate_from (RootDatum rd, [int] S, ratvec rv) = [ratvec,WeylElt]:
  let (n,d) = %rv in for (v,w) in generate_from(rd,S,n) do (v/d,w) od
set W_orbit_of_dom (RootDatum rd, [int] S, ratvec rv) = [ratvec]:
  let (n,d) = %rv in for (v,) in generate_from(rd,S,n) do v/d od
set W_orbit (RootDatum rd, [int] S, ratvec rv) = [ratvec]:
  let (n,d) = %rv in for (v,) in generate_from(rd,S,n) do v/d od
set stabiliser_quotient_of_dom (RootDatum rd, [int] S, ratvec rv) = [WeylElt]:
  stabiliser_quotient_of_dom(rd,S,numer(rv))
set stabiliser_quotient (RootDatum rd, [int] S, ratvec rv) = [WeylElt]:
  stabiliser_quotient(rd,S,numer(rv))
>>>>>>> 0c7e3bd9

{
  General orbit generation of |v| for the monoid generated by |S|.

  Presumably |S| are involutions coming from some Weyl group action, but not
  necessarily simple reflections. However even them being involutions is not
  assumed here, nor anything about how these generators relate to dominance; not
  even that the generated directed acyclic graph is graded.

  No |RootDatum| is passed to this function, although the maps |f_i| that are
  passed may themselves have access to a |RootDatum| to do their thing.

  Example of use: finding the $W^{\delta}$-orbit of a root, in which the
  generators would be the actions of certain $\delta$-stable elements of $W$.


  Here we use, instead of |generate_from_dom|, a simplified but less
  efficient method, using linear search over the full orbit generated so far.
}
set generate ([(ratvec->ratvec)] S,ratvec v) = [ratvec,[int]]:
(  let bag=make_ratvec_hash()
   then it = bag.iterator(), words=[[int]]:[[]], i=0
in bag.match(v)
;  while
      case it.get()
      | none: dont
      | some(a): do
        let w = words[i] next i+:=1 in
	for f@j in S
	do if bag.could_add(f(a)) then words #:= j#w fi
	od
      ; it.incr()
      esac
   od
;  zip(bag.list(),words)
)

{
  The following function calls the previous one with the actions of Weyl
  group elements given as second argument. The words in these indices of these
  generators are converted upon returing into Weyl group elements.
}

set generate (RootDatum rd,[WeylElt] S,ratvec v) = [ratvec,WeylElt]:
   for (x,word) in generate(for s in S do (ratvec x) ratvec: s*x od, v)
   do (x,product(rd,for s in word do S[s] od))
   od

{ find a |WeylElt| in the generated group <S> whose action sends |v| to |w|
  returns either (true,w) or (false,id)
}
set conjugate_to (RootDatum rd, [WeylElt] S, ratvec a,ratvec b) =
     (bool,WeylElt):
(  for (x,w) in generate(rd,S,a)
   do if x=b then return (true,w) fi
   od
;  return (false,id_W(rd))
)

{ find WeylElt |w| satisfying |w*v=u| }
set conjugate_to (RootDatum rd, ratvec u, ratvec v) = (bool,WeylElt):
  let (wu,u_dom)=from_dominant(rd,u), (wv,v_dom)=from_dominant(rd,v) in
  (u_dom=v_dom, wu*/wv)



{ same as unbounded case, but limit generating word length to |length_bound| }
set bounded_generate_action_from_dom \
   ( [(vec->Maybe<vec>)] S
   , vec start
   , int dim
   , [mat] gens_rep
   , int length_bound
   ) = [vec,[int],mat]:
(  let stack = [[vec,[int],mat]]: { each level |lex_leq|-sorted by its |vec| }
               [ [], [(start,[],id_mat(dim))] ]
   , absent([vec,[int],mat] level, vec target) = bool:
      let size=#level
      then k = binary_search_first
         ((int i)bool: let(v,,)=level[i] in lex_leq(target,v), 0,size	)
      in k=size or (let (v,,)=level[k] in target!=v)
   , length=0
in while
      if length>=length_bound then break {cannot use |and| here} fi
      ;  length+:=1 { now |length| equals length of elements generated }
      ;  let new_level =
         for (a,word,act) in stack~[0]
	 do for f@i in S
	    do case f(a)
	       | some(b):
	         if absent(stack~[1],b) and absent(stack~[0],b)
		 do (b,i#word,gens_rep[i]*act)
		 fi
	       | else [] { skip when no new vector is returned }
	       esac
	    od.##
	 od.##
   in {while} #new_level>0
   do stack #:=
      { sort |new_level| by weight components (lexicogr.), removing duplicates }
      sort_u (((vec v,[int].,mat.),(vec w,[int].,mat.))bool: lex_leq(v,w))
      (new_level)
   od
;  ##stack { concatenate generated levels, without merging the (sorted) lists }
)
{     orbit generation routines which terminate early based on length bound  }

set bounded_generate_from_dom \
   ([(vec->Maybe<vec>)] S,vec v, int length_bound) = [vec,[int]]:
   let actions = [mat]: for in S do null(0,0) od
in for (x,word,)
   in bounded_generate_action_from_dom(S,v,0,actions,length_bound)
   do (x,word) od

{ get orbit of |v| under parabolic subgroup of Weyl group with generators |S|,
  and witnessing (minimal) Weyl group elements |w|: |x=w*v| for |x| in orbit }
set bounded_generate (RootDatum rd,[int] S,vec v,int bound) =
      [vec,WeylElt]:
   let (chamber,dom_wt)=from_dominant(rd,v) { dominant for |S| would suffice }
   then orbit = bounded_generate_from_dom
      (for s in S do simple_actor(rd,s) od,dom_wt,bound)
   ,  to_dom= inverse(chamber)
in for (x,word) in orbit do (x,W_elt(rd,for i in word do S[i] od)*to_dom) od

{ default S to full set of simple roots }
set bounded_generate (RootDatum rd,vec v,int bound) = [vec,WeylElt]:
   bounded_generate(rd,all_simples(rd),v,bound)<|MERGE_RESOLUTION|>--- conflicted
+++ resolved
@@ -9,23 +9,6 @@
   the name of the function, which is that of the script function originally used
   to generate the orbit of a dominant weight, is no longer very appropriate.
 
-<<<<<<< HEAD
-{
-  The next function is not needed for generating orbits for the reflection
-  representations of the Weyl group on weights and coweights, for which the
-  built-in |Weyl_orbit| can be used to find the orbit, and |from_dominant| to
-  recover for each orbit element a representative Weyl group element. Therefore
-  the name of the function, which reflects the orginal main used to generate the
-  orbit of a dominant weight, is no longer very appropriate.
-
-  An optimised orbit generation procedure, which assumes that generators can
-  detect and eliminate (by returning |no_vec|) backwards or stationary steps
-  (for instance in generating the orbit of a dominant weight, moving "forward"
-  would mean subtracting posroots) and that the poset structure on the orbit is
-  graded (as is true for the weak order on $W$ or on $W/P$ for a parabolic
-  subgroup $P$). This allows the orbit to be partitioned into levels, with
-  equality testing only within current level.
-=======
   An optimised orbit generation procedure, which assumes that generators can
   detect and eliminate (by returning |none()|) backwards or stationary steps
   (in the main application we generate the orbit of a dominant weight, whence
@@ -33,7 +16,6 @@
   the poset structure on the orbit is graded (as is true for the weak order on
   $W$ or on $W/P$ for a parabolic subgroup $P$). This allows the orbit to be
   partitioned into levels, with equality testing only within current level.
->>>>>>> 0c7e3bd9
 
   Arguments are a row |S| of generating maps and a starting dominant weight |v|;
   it returns a list of pairs of a weight |b| and a representative word in the
@@ -152,38 +134,9 @@
    for (,w) in generate_from(triple) do w od
 
 { minimal coset representatives for stabilizer in $W_S$ of (any weight) |v| }
-<<<<<<< HEAD
-set stabiliser_quotient((RootDatum,[int],vec) triple) = [WeylElt]:
-   for (,w) in W_orbit_with_witness(triple) do w od
-
 { for reflection representation with |S| all simple roots, use built-in instead }
 set W_orbit = (RootDatum,vec->mat): Weyl_orbit@(RootDatum,vec)
 set W_orbit_of_dominant = { same }  Weyl_orbit@(RootDatum,vec)
-set stabiliser_quotient_of_dominant (RootDatum rd,vec v) = [WeylElt]:
-   for vv in Weyl_orbit(rd,v) do chamber(rd,vv) od
-set stabiliser_quotient (RootDatum rd,vec v) = [WeylElt]:
-   let (w,dom)=from_dominant(rd,v) then w1=/w in
-   for vv in Weyl_orbit(rd,dom) do chamber(rd,vv)*w1 od
-set W_orbit_with_witness (RootDatum rd,vec v) = [vec,WeylElt]:
-   let (w,dom)=from_dominant(rd,v) then w1=/w in
-   for vv in Weyl_orbit(rd,dom) do (vv,chamber(rd,vv)*w1) od
-
-{ enumerate parabolic subgroup of W }
-set W_parabolic (RootDatum rd, [int] gens) = [WeylElt]:
-(  let result=[id_W(rd)] { $P_0$; set successively to $P_k$ (for |gens[:k]|) }
-in for s@i in gens
-   do let coset_reps = [WeylElt]: { representatives for $P_{i+1}/P_i$ }
-     stabiliser_quotient_of_dominant
-        (rd, gens[:i+1], fundamental_weight(rd,s).numer)
-   in result := for x in coset_reps do for y in result do x*y od od.##
-   od
-;  result
-)
-=======
-{ for reflection representation with |S| all simple roots, use built-in instead }
-set W_orbit = (RootDatum,vec->mat): Weyl_orbit@(RootDatum,vec)
-set W_orbit_of_dominant = { same }  Weyl_orbit@(RootDatum,vec)
->>>>>>> 0c7e3bd9
 
 set W_orbit = (vec {coweight},RootDatum->mat): Weyl_orbit@(vec,RootDatum)
 
@@ -261,23 +214,6 @@
 set stabiliser_quotient {P\W} (RootDatum rd,ratvec rv) = [WeylElt]:
    Weyl_orbit_ws(numer(rv),rd)
 
-<<<<<<< HEAD
-{ variants of the above for |ratvec| instead of |vec|; reduce to |vec| case }
-set W_orbit (RootDatum rd, ratvec rv) = [ratvec]:
-   let (v,d) = %rv in for x in W_orbit(rd,v) do x/d od
-set W_orbit_of_dominant  = { same } W_orbit@(RootDatum,ratvec)
-
-{ here we just adapt definition of |W_orbit_with_witness@(RootDatum,vec)| }
-set W_orbit_with_witness (RootDatum rd,ratvec rv) = [ratvec,WeylElt]:
-   let (v,d) = %rv then (w,dom)=from_dominant(rd,v) then w1=/w in
-   for vv in Weyl_orbit(rd,dom) do (vv/d,chamber(rd,vv)*w1) od
-
-{ for the remaiing function, use the non built-in machinery above instead }
-set W_orbit_of_dominant (RootDatum rd,[int] S, ratvec rv) = [ratvec]:
-   let (v,d) = %rv in for x in W_orbit_of_dominant(rd,S,v) do x/d od
-set W_orbit_with_witness (RootDatum rd,[int] S,ratvec rv) = [ratvec,WeylElt]:
-   let (v,d) = %rv in for (x,w) in W_orbit_with_witness(rd,S,v) do (x/d,w) od
-=======
 set W_orbit_with_witness (RootDatum rd,ratvec rv) = [ratvec,WeylElt]:
    for w in Weyl_orbit_ws(rd,numer(rv)) do (w*rv,w) od
 set W_orbit_with_witness (ratvec rv,RootDatum rd) = [WeylElt,ratvec]:
@@ -297,7 +233,6 @@
   stabiliser_quotient_of_dom(rd,S,numer(rv))
 set stabiliser_quotient (RootDatum rd, [int] S, ratvec rv) = [WeylElt]:
   stabiliser_quotient(rd,S,numer(rv))
->>>>>>> 0c7e3bd9
 
 {
   General orbit generation of |v| for the monoid generated by |S|.
