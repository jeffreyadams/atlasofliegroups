<basic.at  { for assert, #@int,... }
<sort.at
<hash.at { used in general |generate| method }

{ The next function is not needed for generating orbits for the reflection
  representations of the Weyl group on weights and coweights, for which the
  built-in |Weyl_orbit| can be used to find the orbit, and |from_dominant| to
  recover for each orbit element a representative Weyl group element. Therefore
  the name of the function, which is that of the script function originally used
  to generate the orbit of a dominant weight, is no longer very appropriate.

  An optimised orbit generation procedure, which assumes that generators can
  detect and eliminate (by returning |none()|) backwards or stationary steps
  (in the main application we generate the orbit of a dominant weight, whence
  the function name, and "forward" will then mean subtracting posroots) and that
  the poset structure on the orbit is graded (as is true for the weak order on
  $W$ or on $W/P$ for a parabolic subgroup $P$). This allows the orbit to be
  partitioned into levels, with equality testing only within current level.

  Arguments are a row |S| of generating maps and a starting dominant weight |v|;
  it returns a list of pairs of a weight |b| and a representative word in the
  generators, which when applied right-to-left transforms |v| into |b|.

  The algorithm is to generate an array of such pairs, with a counter |done|
  saying how many have been considered for successors, and a marker |stop|
  saying where the newest level (where duplicates must be avoided) starts.
}
set generate_from_dom ([(vec->Maybe<vec>)] S,vec start) = [vec,[int]]:
(  let stack = [[vec,[int]]]: { each level |rlex_leq|-sorted by its |vec| }
               [ [], [(start,[])] ] { start with two levels }
   , absent([vec,[int]] level, vec target) = bool:
      binary_search_in(level,fst,rlex_leq@(vec,vec))(target).fails
in while
      let new_level =
         for (a,word) in stack~[0]
	    for f@i in S
	    do case f(a)
	       | some(b):
	         if absent(stack~[1],b) and absent(stack~[0],b) do (b,i#word) fi
	       | else [] { skip when no new vector is returned }
	       esac
	    od
	 od.##
   in {while}#new_level>0
   do stack #:=
      { sort |new_level| by weight components (lexicogr.), removing duplicates }
      sort_u_by ((vec v,[int].)vec: v,rlex_leq@(vec,vec)) (new_level)
   od
;  ##stack { concatenate generated levels, without merging the (sorted) lists }
)

{ Same as above, but also compose |gens_rep| matrices for applied generators;
  for callers that need this, this avoids repeated matrix multiplications that
  would occur when multiplying out the matrices for all the returned words.
  This is typically used for representations of W other than the standard
  reflection representation (for which |matrix@WeylElt| can find the action).
}
set generate_action_from_dom \
   ( [(vec->Maybe<vec>)] S
   , vec start
   , int dim
   , [mat] gens_rep
   ) = [vec,[int],mat]:
(  let stack = [[vec,[int],mat]]: { each level |lex_leq|-sorted by its |vec| }
               [ [], [(start,[],id_mat(dim))] ]  { start with two levels }
   , absent([vec,[int],mat] level, vec target) = bool:
      binary_search_in(level, (vec v,[int].,mat.):v, rlex_leq@(vec,vec))
                      (target).fails
in while
      let new_level =
         for (a,word,act) in stack~[0]
	    for f@i in S
	    do case f(a)
	       | some(b):
	         if absent(stack~[1],b) and absent(stack~[0],b)
		 do (b,i#word,gens_rep[i]*act)
		 fi
	       | else [] { skip when no new vector is returned }
	       esac
	    od
	 od.##
   in {while} #new_level>0
   do stack #:=
      { sort |new_level| by weight components (lexicogr.), removing duplicates }
      sort_u_by ((vec v,[int].,mat.)vec: v,rlex_leq@(vec,vec)) (new_level)
   od
;  ##stack { concatenate generated levels, without merging the (sorted) lists }
)

{ "lowering only" standard simple reflection actions on weights }
set simple_actor (RootDatum rd, int i) = (vec -> Maybe<vec>):
   let s=W_refl(rd,i), av=coroot(rd,i) in
   (vec x) Maybe<vec>: if av*x>0 then some(s*x) else none() fi

{ For refernce we recall how this was applied to the relflection action. Now
  that the built-in function can handle this musch faster, we don;t use them.

  { For Weyl group action on X^*, wrap previous form in pre/post processing }
  set generate_from_dom (RootDatum rd,[int] S,vec v) = [vec,WeylElt]:
     for (x,word) in generate_from_dom(for s in S do simple_actor(rd,s) od,v)
     do (x,product(rd,for i in word do W_refl(rd,S[i]) od)) od
  { get orbit of |v| under parabolic subgroup of Weyl group with generators |S|,
    and witnessing (minimal) Weyl group elements |w|: |x=w*v| for |x| in orbit }
  set generate_from (RootDatum rd,[int] S,vec v) = [vec,WeylElt]:
     let (chamber,dom_wt) = from_dominant(rd,S,v)
     then orbit =
	generate_from_dom(for s in S do simple_actor(rd,s) od,dom_wt)
     ,  to_dom= WeylElt: inverse(chamber)
  in for (x,word) in orbit
     do (x,product(rd,for i in word do W_refl(rd,S[i]) od)*to_dom)
     od
  { when no |WeylElt| elements are needed in the end, we can simplify a bit }
  set W_orbit_of_dom ((RootDatum,[int], vec) triple) = [vec]:
     for (x,) in generate_from_dom(triple) do x od
  set W_orbit ((RootDatum,[int], vec) triple) = [vec]:
     for (x,) in generate_from(triple) do x od
  { minimal coset reprs for stabilizer in $W_S$ of dominant weight |v| }
  set stabiliser_quotient_of_dom ((RootDatum,[int],vec) triple) = [WeylElt]:
     for (,w) in generate_from_dom(triple) do w od
  set stabiliser_quotient ((RootDatum,[int],vec) triple) = [WeylElt]:
     for (,w) in generate_from(triple) do w od
}

<<<<<<< HEAD
{ get orbit of |v| under parabolic subgroup of Weyl group with generators |S|,
  and witnessing (minimal) Weyl group elements |w|: |x=w*v| for |x| in orbit }
set generate_from (RootDatum rd,[int] S,vec v) = [vec,WeylElt]:
   let (chamber,dom_wt) = from_dominant(rd,S,v)
   then orbit =
      generate_from_dom(for s in S do simple_actor(rd,s) od,dom_wt)
   ,  to_dom= WeylElt: inverse(chamber)
in for (x,word) in orbit
   do (x,product(rd,for i in word do W_refl(rd,S[i]) od)*to_dom)
   od

{ like |generate_from_dominant|, but also returning action matrices }
set generate_action_from_dom \
   ( RootDatum rd
   , [int] S { simple reflections to consider }
   , vec v { initial weight, assumed dominant }
   , int dim { size of each action matrix }
   , [mat] gens_rep { action matrices for considered simple reflections }
   ) = [vec,WeylElt,mat]:
   let orbit= generate_action_from_dom
       (for s in S do simple_actor(rd,s) od,v, dim,for s in S do gens_rep[s] od)
in for (x,word,act) in orbit do (x,W_elt(rd,for s in word do S[s] od),act) od

{ when no |WeylElt| elements are needed in the end, we can simplify a bit }
set W_orbit_of_dom ((RootDatum,[int], vec) triple) = [vec]:
   for (x,) in generate_from_dom(triple) do x od
set W_orbit ((RootDatum,[int], vec) triple) = [vec]:
   for (x,) in generate_from(triple) do x od

{ minimal coset representatives for stabilizer in $W_S$ of dominant weight |v| }
set stabiliser_quotient_of_dom ((RootDatum,[int],vec) triple) = [WeylElt]:
   for (,w) in generate_from_dom(triple) do w od
set stabiliser_quotient ((RootDatum,[int],vec) triple) = [WeylElt]:
   for (,w) in generate_from(triple) do w od

{ minimal coset representatives for stabilizer in $W_S$ of (any weight) |v| }
{ for reflection representation with |S| all simple roots, use built-in instead }
set W_orbit = (RootDatum,vec->mat): Weyl_orbit@(RootDatum,vec)
set W_orbit_of_dominant = { same }  Weyl_orbit@(RootDatum,vec)

=======
set W_orbit = (RootDatum,vec{weight}->mat):    Weyl_orbit@(RootDatum,vec)
>>>>>>> fdddd9c4
set W_orbit = (vec {coweight},RootDatum->mat): Weyl_orbit@(vec,RootDatum)
set W_orbit = (RootDatum,[int],vec{weight}->mat):
   Weyl_orbit@(RootDatum,[int],vec)
set W_orbit = (vec{coweight},RootDatum,[int]->mat):
   Weyl_orbit@(vec,RootDatum,[int])

{ minimal coset representatives for stabilizer in $W_S$ of (any weight) |v| }
{ for reflection representation with |S| all simple roots, using built-ins }
set stabiliser_quotient {W/P} = (RootDatum,vec{weight}->[WeylElt]):
   Weyl_orbit_ws@(RootDatum,vec)
set stabiliser_quotient {P\W} = (vec{coweight},RootDatum->[WeylElt]):
   Weyl_orbit_ws@(vec,RootDatum)
set stabiliser_quotient = (RootDatum,[int],vec{weight}->[WeylElt]):
   Weyl_orbit_ws@(RootDatum,[int],vec)
set stabiliser_quotient = (vec{coweight},RootDatum,[int]->[WeylElt]):
   Weyl_orbit_ws@(vec,RootDatum,[int])

set W_orbit_with_witness ((RootDatum,vec) (,v{weight}):args) = [vec,WeylElt]:
   for w in Weyl_orbit_ws(args) do (w*v,w) od
set W_orbit_with_witness ((vec,RootDatum) (v{coweight},):args) = [WeylElt,vec]:
   for w in Weyl_orbit_ws(args) do (w,v*w) od
set W_orbit_with_witness ((RootDatum,[int],vec)(,,v{weight}):args) =
      [vec,WeylElt]:
   for w in Weyl_orbit_ws(args) do (w*v,w) od
set W_orbit_with_witness ((vec,RootDatum,[int])(v{coweight},,):args) =
      [vec,WeylElt]:
   for w in Weyl_orbit_ws(args) do (v*w,w) od

{ When it is just required to visit all elements of an orbit, one can avoid
  storing the full orbit in memory by using iterators. This will still use
  built-in functions for generating parabolic quotients, but these are smaller.
}

{ Iterator for running through the Weyl subgroup with simple generators |gens| }
set W_parabolic_iterator (RootDatum rd, [int] gens) = Iterator<WeylElt>:
   let !ssr = rd.semisimple_rank, !r=rd.rank, ng = #gens
   then !subquotient_stack = [[WeylElt]]:
      for k : ng
      do let para = gens[:k+1] { generators of current parabolic subgroup }
         then A = mat: { linear forms to vanish, or for |k| be positive, on |v| }
	 (r ^ for i in para do coroot(rd,i) od) { to fix coroot evaluations }
	  ^ cokernel(r # for i in para do root(rd,i) od) { to stay in root span }
	 then v = vec: required_solution(A,identity_row(r,k)/1).numer
      in stabiliser_quotient(rd, para, v)
      od
   then state = null(ng), m = vec: map(#@T[T])(subquotient_stack)
in ( @Maybe<WeylElt>:
       if state~[0]=m~[0] { we've run out of last index } then none()
       else product(rd,for n@i in state do subquotient_stack[i][n] ~od).some
       fi
   , @void:
       for i:ng-1 do if (state[i]+:=1)<m[i] then return() else state[i]:=0 fi od
     ; state~[0] +:= 1 { for most significant index, do not wrap around }
   )

{ given action of generators, get action of each generated element on the fly }
set W_parabolic_iterator_with_action \
   (RootDatum rd, [int] gens, int dim, [mat] gens_rep) = Iterator<(WeylElt,mat)>:
   let !ssr = rd.semisimple_rank, !r=rd.rank, ng = #gens
   then !subquotient_stack = [[WeylElt,mat]]:
      for k : ng
      do let para = gens[:k+1] { generators of current parabolic subgroup }
	 then actors = for gen in para do simple_actor(rd,gen) od
         then A = mat: { linear forms to vanish, or for |k| be positive, on |v| }
	 (r ^ for i in para do coroot(rd,i) od) { to fix coroot evaluations }
	  ^ cokernel(r # for i in para do root(rd,i) od) { to stay in root span }
	 then v = vec: required_solution(A,identity_row(r,k)/1).numer
      in for (,word,act) in
             generate_action_from_dom(actors, v, dim, gens_rep[:k+1])
         do (product(rd,for i in word do W_refl(rd,gens[i]) od),act)
	 od
      od
   then state = null(ng), m = vec: map(#@T[T])(subquotient_stack)
in ( @Maybe<(WeylElt,mat)>:
       if state~[0]=m~[0] { we've run out of last index } then none()
       else
          (product(rd ,for n@i in state do subquotient_stack[i][n].fst ~od)
	  ,product(dim,for n@i in state do subquotient_stack[i][n].snd ~od)
	  ).some
       fi
   , @void:
       for i:ng-1 do if (state[i]+:=1)<m[i] then return() else state[i]:=0 fi od
     ; state~[0] +:= 1 { for most significant index, do not wrap around }
   )

set W_iterator (RootDatum rd) = Iterator<WeylElt>:
   W_parabolic_iterator(rd,all_simples(rd))

{ if we don't mind storing the full Weyl group, us built-in which is faster }
set W (RootDatum rd) = [WeylElt]: Weyl_orbit_ws(rd,rd.two_rho)

set W_orbit (RootDatum rd, ratvec rv {weight}) = [ratvec]:
   let (v,d) = %rv in for x in W_orbit(rd,v) do x/d od
set W_orbit (ratvec rv {coweight},RootDatum rd) = [ratvec]:
   let (v,d) = %rv in for x in W_orbit(v,rd) do x/d od

set stabiliser_quotient {W/P} (RootDatum rd,ratvec rv) = [WeylElt]:
   Weyl_orbit_ws(rd,numer(rv))
set stabiliser_quotient {P\W} (ratvec rv,RootDatum rd) = [WeylElt]:
   Weyl_orbit_ws(numer(rv),rd)

set W_orbit_with_witness (RootDatum rd,ratvec rv) = [ratvec,WeylElt]:
   for w in Weyl_orbit_ws(rd,numer(rv)) do (w*rv,w) od
set W_orbit_with_witness (ratvec rv,RootDatum rd) = [WeylElt,ratvec]:
   for w in Weyl_orbit_ws(numer(rv),rd) do (w,rv*w) od

{ variants of the above for subgroups }
set W_orbit (RootDatum rd, [int] S, ratvec rv{weight}) = [ratvec]:
  let (n,d) = %rv in for v in W_orbit(rd,S,n) do v/d od
set W_orbit (ratvec rv{coweight},RootDatum rd, [int] S) = [ratvec]:
  let (n,d) = %rv in for v in W_orbit(n,rd,S) do v/d od
set stabiliser_quotient (RootDatum rd, [int] S, ratvec rv{weight}) = [WeylElt]:
  stabiliser_quotient(rd,S,numer(rv))
set stabiliser_quotient (ratvec rv{coweight},RootDatum rd, [int] S) = [WeylElt]:
  stabiliser_quotient(numer(rv),rd,S)
set W_orbit_with_witness (RootDatum rd, [int] S, ratvec rv{weight}) =
     [ratvec,WeylElt]:
  let (n,d) = %rv in for (v,w) in W_orbit_with_witness(rd,S,n) do (v/d,w) od
set W_orbit_with_witness (ratvec rv{coweight},RootDatum rd, [int] S) =
     [ratvec,WeylElt]:
  let (n,d) = %rv in for (v,w) in W_orbit_with_witness(n,rd,S) do (v/d,w) od

{
  General orbit generation of |v| for the monoid generated by |S|.

  Presumably |S| are involutions coming from some Weyl group action, but not
  necessarily simple reflections. However even them being involutions is not
  assumed here, nor anything about how these generators relate to dominance; not
  even that the generated directed acyclic graph is graded.

  No |RootDatum| is passed to this function, although the maps |f_i| that are
  passed may themselves have access to a |RootDatum| to do their thing.

  Example of use: finding the $W^{\delta}$-orbit of a root, in which the
  generators would be the actions of certain $\delta$-stable elements of $W$.


  Here we use, instead of |W_orbit_with_witness|, a simplified but less
  efficient method, using hash table search over the full orbit generated so far.
}
set generate ([(ratvec->ratvec)] S,ratvec v) = [ratvec,[int]]:
(  let bag=make_ratvec_hash()
   then it = bag.iterator(), words=[[int]]:[[]], i=0
in bag.match(v)
;  while
      case it.get()
      | none: dont
      | some(a): do
        let w = words[i] next i+:=1 in
	for f@j in S
	do if bag.could_add(f(a)) then words #:= j#w fi
	od
      ; it.incr()
      esac
   od
;  zip(bag.list(),words)
)

{
  The following function calls the previous one with the actions of Weyl
  group elements given as second argument. The words in these indices of these
  generators are converted upon returing into Weyl group elements.
}

set generate (RootDatum rd,[WeylElt] S,ratvec v) = [ratvec,WeylElt]:
   for (x,word) in generate(for s in S do (ratvec x) ratvec: s*x od, v)
   do (x,product(rd,for s in word do S[s] od))
   od

{ find a |WeylElt| in the generated group <S> whose action sends |v| to |w|
  returns either (true,w) or (false,id)
}
set conjugate_to (RootDatum rd, [WeylElt] S, ratvec a,ratvec b) =
     (bool,WeylElt):
(  for (x,w) in generate(rd,S,a)
   do if x=b then return (true,w) fi
   od
;  return (false,id_W(rd))
)

{ find WeylElt |w| satisfying |w*v=u| }
set conjugate_to (RootDatum rd, ratvec u, ratvec v) = (bool,WeylElt):
  let (wu,u_dom)=from_dominant(rd,u), (wv,v_dom)=from_dominant(rd,v) in
  (u_dom=v_dom, wu*/wv)



{ same as unbounded case, but limit generating word length to |length_bound| }
set bounded_generate_action_from_dom \
   ( [(vec->Maybe<vec>)] S
   , vec start
   , int dim
   , [mat] gens_rep
   , int length_bound
   ) = [vec,[int],mat]:
(  let stack = [[vec,[int],mat]]: { each level |lex_leq|-sorted by its |vec| }
               [ [], [(start,[],id_mat(dim))] ]
   , absent([vec,[int],mat] level, vec target) = bool:
      let size=#level
      then k = binary_search_first
         ((int i)bool: let(v,,)=level[i] in lex_leq(target,v), 0,size	)
      in k=size or (let (v,,)=level[k] in target!=v)
   , length=0
in while
      if length>=length_bound then break {cannot use |and| here} fi
      ;  length+:=1 { now |length| equals length of elements generated }
      ;  let new_level =
         for (a,word,act) in stack~[0]
	 do for f@i in S
	    do case f(a)
	       | some(b):
	         if absent(stack~[1],b) and absent(stack~[0],b)
		 do (b,i#word,gens_rep[i]*act)
		 fi
	       | else [] { skip when no new vector is returned }
	       esac
	    od.##
	 od.##
   in {while} #new_level>0
   do stack #:=
      { sort |new_level| by weight components (lexicogr.), removing duplicates }
      sort_u (((vec v,[int].,mat.),(vec w,[int].,mat.))bool: lex_leq(v,w))
      (new_level)
   od
;  ##stack { concatenate generated levels, without merging the (sorted) lists }
)
{     orbit generation routines which terminate early based on length bound  }

set bounded_generate_from_dom \
   ([(vec->Maybe<vec>)] S,vec v, int length_bound) = [vec,[int]]:
   let actions = [mat]: for in S do null(0,0) od
in for (x,word,)
   in bounded_generate_action_from_dom(S,v,0,actions,length_bound)
   do (x,word) od

{ get orbit of |v| under parabolic subgroup of Weyl group with generators |S|,
  and witnessing (minimal) Weyl group elements |w|: |x=w*v| for |x| in orbit }
set bounded_generate (RootDatum rd,[int] S,vec v,int bound) =
      [vec,WeylElt]:
   let (chamber,dom_wt)=from_dominant(rd,v) { dominant for |S| would suffice }
   then orbit = bounded_generate_from_dom
      (for s in S do simple_actor(rd,s) od,dom_wt,bound)
   ,  to_dom= inverse(chamber)
in for (x,word) in orbit do (x,W_elt(rd,for i in word do S[i] od)*to_dom) od

{ default S to full set of simple roots }
set bounded_generate (RootDatum rd,vec v,int bound) = [vec,WeylElt]:
   bounded_generate(rd,all_simples(rd),v,bound)<|MERGE_RESOLUTION|>--- conflicted
+++ resolved
@@ -121,50 +121,7 @@
      for (,w) in generate_from(triple) do w od
 }
 
-<<<<<<< HEAD
-{ get orbit of |v| under parabolic subgroup of Weyl group with generators |S|,
-  and witnessing (minimal) Weyl group elements |w|: |x=w*v| for |x| in orbit }
-set generate_from (RootDatum rd,[int] S,vec v) = [vec,WeylElt]:
-   let (chamber,dom_wt) = from_dominant(rd,S,v)
-   then orbit =
-      generate_from_dom(for s in S do simple_actor(rd,s) od,dom_wt)
-   ,  to_dom= WeylElt: inverse(chamber)
-in for (x,word) in orbit
-   do (x,product(rd,for i in word do W_refl(rd,S[i]) od)*to_dom)
-   od
-
-{ like |generate_from_dominant|, but also returning action matrices }
-set generate_action_from_dom \
-   ( RootDatum rd
-   , [int] S { simple reflections to consider }
-   , vec v { initial weight, assumed dominant }
-   , int dim { size of each action matrix }
-   , [mat] gens_rep { action matrices for considered simple reflections }
-   ) = [vec,WeylElt,mat]:
-   let orbit= generate_action_from_dom
-       (for s in S do simple_actor(rd,s) od,v, dim,for s in S do gens_rep[s] od)
-in for (x,word,act) in orbit do (x,W_elt(rd,for s in word do S[s] od),act) od
-
-{ when no |WeylElt| elements are needed in the end, we can simplify a bit }
-set W_orbit_of_dom ((RootDatum,[int], vec) triple) = [vec]:
-   for (x,) in generate_from_dom(triple) do x od
-set W_orbit ((RootDatum,[int], vec) triple) = [vec]:
-   for (x,) in generate_from(triple) do x od
-
-{ minimal coset representatives for stabilizer in $W_S$ of dominant weight |v| }
-set stabiliser_quotient_of_dom ((RootDatum,[int],vec) triple) = [WeylElt]:
-   for (,w) in generate_from_dom(triple) do w od
-set stabiliser_quotient ((RootDatum,[int],vec) triple) = [WeylElt]:
-   for (,w) in generate_from(triple) do w od
-
-{ minimal coset representatives for stabilizer in $W_S$ of (any weight) |v| }
-{ for reflection representation with |S| all simple roots, use built-in instead }
-set W_orbit = (RootDatum,vec->mat): Weyl_orbit@(RootDatum,vec)
-set W_orbit_of_dominant = { same }  Weyl_orbit@(RootDatum,vec)
-
-=======
 set W_orbit = (RootDatum,vec{weight}->mat):    Weyl_orbit@(RootDatum,vec)
->>>>>>> fdddd9c4
 set W_orbit = (vec {coweight},RootDatum->mat): Weyl_orbit@(vec,RootDatum)
 set W_orbit = (RootDatum,[int],vec{weight}->mat):
    Weyl_orbit@(RootDatum,[int],vec)
