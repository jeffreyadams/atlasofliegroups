--- conflicted
+++ resolved
@@ -103,13 +103,7 @@
 
 { apply both defaults simultaneously; this one is used from hermitian.at }
 set convert_cform_hermitian (KTypePol P)= KTypePol:
-<<<<<<< HEAD
-  if =#P then P
-  else convert_cform_hermitian(P,P.real_form.distinguished_involution,first_K_type(P))
-  fi
-=======
    if =#P then P { since we cannot select a term from a null polynomial }
    else convert_cform_hermitian
            (P,P.real_form.distinguished_involution,first_K_type(P))
-   fi
->>>>>>> 0c7e3bd9
+   fi