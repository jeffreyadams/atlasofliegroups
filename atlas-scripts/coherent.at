<kl.at
<translate.at { for translation functor T@(Param(Pol),ratvec) }
<kl.at { for |composition_series| }


{ ------------ Cayleys as sums of one or two terms ---------- }

{ Cayley transform as a sum of one or two terms }
set Cayley_sum (int k,Param p) = ParamPol:
  let c1=Cayley(k,p) then c2=cross(k,c1) in
  if c1=c2 then c1 else c1+c2 fi

{ -----------coherent continuation in basis of standards----------- }

{ DANGEROUS BEND
  all versions of coherent continuation action are right actions
     (u*w).p = w*(u*p)
  therefore the reflection arguments are written to the right
     coherent_std_reg(p,w*u)=coherent_std_reg(coherent_std_reg(p,w),u)
  this ultimately comes down to the inverse on pages 460-461
  of Vogan's big green book
}

{ coherent continuation action of simple root on Param in basis of standards }

{only defined for regular infinitesimal character}
{s is the number of a simple root in the *integrality* root datum}

set coherent_std (Param p,int s) = ParamPol:
{  assert(is_regular(p),"infinitesimal character is not regular");}
<<<<<<< HEAD
{  let type=status(s,p.x) in}
{NO: only correct in integral case
 use status@(vec,KGBElt) to be correct in general}
=======
{ we need the |integrality_datum| on the fly since |status(s,p.x)| would wrongly
  interpret |s| as index into full root system. Here use |status@(vec,KGBElt)| }
>>>>>>> 59695c70
  let type=status(p.integrality_datum.simple_roots[s],p.x) in
  if   type=1 { compact imaginary }     then -p
  elif type=3 { non-compact imaginary } then Cayley_sum(s,p)-cross(s,p)
  else        { complex or real }            cross(s,p)
  fi

{ coherent continuation action of simple root on ParamPol in basis of standards
  regular case
}
set coherent_std (ParamPol P,int s) = ParamPol:
<<<<<<< HEAD
  let sum=0*P in
  for coeff@p in P do sum +:= coeff*coherent_std(p,s) od; sum

=======
  sum(P.real_form,for coeff@p in P do coeff*coherent_std(p,s) od)
>>>>>>> 59695c70

{ coherent continuation action of Weyl group on Param in basis of standards
  see the dangerous bend above; this applies [a1,a2,...,an] in
  the order ( . * a1 * a2 * ... * an )
  this applies to all other invocations of coherent_*
}
<<<<<<< HEAD
set coherent_std(Param p,[int] w) = ParamPol:
  let P=virtual(p) in for s in w do P:=coherent_std(P,s) od; P
set coherent_std (Param p,WeylElt w)=ParamPol:coherent_std(p,w.word)
set coherent_std (ParamPol P,[int] w) = ParamPol:
  for s in w do P:=coherent_std(P,s) od; P

=======
set coherent_std (Param p,[int] w) = ParamPol:
  let P=p.as_pol in for s in w do P:=coherent_std(P,s) od; P

set coherent_std (Param p,WeylElt w)=ParamPol:coherent_std(p,w.word)

{ coherent continuation action of Weyl group on ParamPol, basis of standards }
set coherent_std (ParamPol P,[int] w) = ParamPol:
  for s in w do P:=coherent_std(P,s) od; P


>>>>>>> 59695c70
{arguments in other order gives the same action:}
set coherent_std (WeylElt v,Param p)=ParamPol:coherent_std(p,v.word)
set coherent_std (WeylElt v,ParamPol P)=ParamPol:coherent_std(P,v.word)

{ ------------coherent continuation in basis of irreducibles------------ }

{only for regular infinitesimal character, w in the integral Weyl group,
go to infinitesimal character w*gamma}

{irreducible p -> character_formul(p) -> apply coherent_std -> composition_serie}
{set coherent_irreducible.at for a different approach using the Wgraph
 and mu function}

{ coherent continuation of simple root on Param in basis of irreducibles }
set coherent_irr (Param p,int s) =
  composition_series(coherent_std(character_formula(p),s))

{ coherent continuation of Weyl group element on Param, basis of irreducibles }
set coherent_irr (Param p,[int] w)=
  composition_series(coherent_std(character_formula(p),w))
<<<<<<< HEAD
set coherent_irr (Param p,WeylElt w)=ParamPol:coherent_irr(p,w.word)
=======
set coherent_irr (Param p,WeylElt w)=ParamPol: coherent_irr(p,w.word)
>>>>>>> 59695c70

{ coherent continuation of simple root on ParamPol, basis of irreducibles }
set coherent_irr (ParamPol P,int s) = ParamPol:
  composition_series(coherent_std(character_formula(P),s))

{ coherent continuation of Weyl group element on ParamPol in
  basis of irreducibles }
set coherent_irr (ParamPol P,[int] w) = ParamPol:
  composition_series(coherent_std(character_formula(P),w))
set coherent_irr (ParamPol P,WeylElt w) = ParamPol: coherent_irr(P,w.word)

{ ---------------------------coherent families------------------------------ }

set coherent_family_irr (ParamPol P, ratvec gamma_target)=ParamPol:
  if is_dominant(root_datum(P),gamma_target) then T_irr(P,gamma_target)
  else let (w,gamma_target_dominant)=from_dominant(root_datum(P),gamma_target) in
<<<<<<< HEAD
    { coherent_irr(u,T_irr(P,gamma_target_dominant)) }
    T_irr(coherent_irr(P,w.word),gamma_target_dominant)  {this translation is within the dominant chamber}
 fi

{set T_irr(ParamPol P,ratvec gamma_target)=ParamPol:coherent_family_irr(P,gamma_target)}
=======
    T_irr(coherent_irr(P,w.word),gamma_target_dominant)
    {this translation is within the dominant chamber}
 fi

{set T_irr(ParamPol P,ratvec gamma_target) = ParamPol:
    coherent_family_irr(P,gamma_target)}
>>>>>>> 59695c70

{ everything commented out from this point on

  set_type [ term = (Param,string), module = (ParamPol,string) ]

  { ------------phi_alpha: translation of stds/irrs away from one  wall-------- }

  set phi(term(p,type), int s, ratvec v) = module:
    let (gamma,rd)=(infinitesimal_character(p),root_datum(p))
    then a=simple_coroots(rd)[s]
    in assert(is_integer(v-gamma),"translation is not integral");
      assert(is_regular(rd,v),
	     "translation is not to regular infinitesimal character");
      assert(a*gamma=0 and a*v !=0,
	     "this is not translation away from a single root wall");
      assert(#singular_roots(rd,gamma)=1,
	     "this is not translation away from a single root wall");
     (as_pol(translate_to(p,v)),type) + coherent(s,(translate_to(p,v),type))

  { -----------phi_alpha: translation of ParamPol away from one  wall---------- }

  set phi(module(P, type),int s,ratvec v) = module:
    let Q=(null_module(P),type) in
    for (w,q) in %P do Q +:= w*phi((q,type),s,v) od; Q

  { set psi(ParamPol P,int s)= ParamPol:
    let Q=null_module(P) in for (w,q) in %P do Q +:= (w,psi(q,s)) od; Q
  }

  { phi_alpha*psi_alpha: translation of stds/irrs to and from from one  wall }

  set phi_psi(term(p,type),int s) = module:
    phi(psi((p,type),s),s,infinitesimal_character(p))

  set phi_psi(module(P,type),int s) = module:
    phi(psi((P,type),s),s,infinitesimal_character(P))

  { -----------skew symmetrized coherent continuation ----------- }

  { sum over W_S of (-1)^{w} (w.P) }
  set skew_symmetrize_coherent([int] S,module(P,type)) = module:
    let N=(null_module(real_form(P)),type)
    , WS=W_orbit_W_elements(root_datum(P),S,ratvectovec(2*rho(root_datum(P))))
    in for w in WS do N:=N+(-1)^#w*coherent(w,(P,type)) od; N

  { same as previous, assuming W_S=W }
  set skew_symmetrize_coherent(module(P,type)) = module:
    let S=[int]: for i:rank(root_datum(P)) do i od
    in skew_symmetrize_coherent(S,(P,type))

  { same as previous, applied to standard or irreducible }
  set skew_symmetrize_coherent([int] S,term(p,type)) = module:
    skew_symmetrize_coherent(S,(as_pol(p),type))
  set skew_symmetrize_coherent(term(p,type)) = module:
    skew_symmetrize_coherent(as_pol(p),type)

}<|MERGE_RESOLUTION|>--- conflicted
+++ resolved
@@ -1,4 +1,6 @@
-<kl.at
+{		computing coherent continuations		}
+
+<basic.at
 <translate.at { for translation functor T@(Param(Pol),ratvec) }
 <kl.at { for |composition_series| }
 
@@ -28,14 +30,8 @@
 
 set coherent_std (Param p,int s) = ParamPol:
 {  assert(is_regular(p),"infinitesimal character is not regular");}
-<<<<<<< HEAD
-{  let type=status(s,p.x) in}
-{NO: only correct in integral case
- use status@(vec,KGBElt) to be correct in general}
-=======
 { we need the |integrality_datum| on the fly since |status(s,p.x)| would wrongly
   interpret |s| as index into full root system. Here use |status@(vec,KGBElt)| }
->>>>>>> 59695c70
   let type=status(p.integrality_datum.simple_roots[s],p.x) in
   if   type=1 { compact imaginary }     then -p
   elif type=3 { non-compact imaginary } then Cayley_sum(s,p)-cross(s,p)
@@ -46,27 +42,13 @@
   regular case
 }
 set coherent_std (ParamPol P,int s) = ParamPol:
-<<<<<<< HEAD
-  let sum=0*P in
-  for coeff@p in P do sum +:= coeff*coherent_std(p,s) od; sum
-
-=======
   sum(P.real_form,for coeff@p in P do coeff*coherent_std(p,s) od)
->>>>>>> 59695c70
 
 { coherent continuation action of Weyl group on Param in basis of standards
   see the dangerous bend above; this applies [a1,a2,...,an] in
   the order ( . * a1 * a2 * ... * an )
   this applies to all other invocations of coherent_*
 }
-<<<<<<< HEAD
-set coherent_std(Param p,[int] w) = ParamPol:
-  let P=virtual(p) in for s in w do P:=coherent_std(P,s) od; P
-set coherent_std (Param p,WeylElt w)=ParamPol:coherent_std(p,w.word)
-set coherent_std (ParamPol P,[int] w) = ParamPol:
-  for s in w do P:=coherent_std(P,s) od; P
-
-=======
 set coherent_std (Param p,[int] w) = ParamPol:
   let P=p.as_pol in for s in w do P:=coherent_std(P,s) od; P
 
@@ -77,19 +59,11 @@
   for s in w do P:=coherent_std(P,s) od; P
 
 
->>>>>>> 59695c70
 {arguments in other order gives the same action:}
 set coherent_std (WeylElt v,Param p)=ParamPol:coherent_std(p,v.word)
 set coherent_std (WeylElt v,ParamPol P)=ParamPol:coherent_std(P,v.word)
 
 { ------------coherent continuation in basis of irreducibles------------ }
-
-{only for regular infinitesimal character, w in the integral Weyl group,
-go to infinitesimal character w*gamma}
-
-{irreducible p -> character_formul(p) -> apply coherent_std -> composition_serie}
-{set coherent_irreducible.at for a different approach using the Wgraph
- and mu function}
 
 { coherent continuation of simple root on Param in basis of irreducibles }
 set coherent_irr (Param p,int s) =
@@ -98,11 +72,7 @@
 { coherent continuation of Weyl group element on Param, basis of irreducibles }
 set coherent_irr (Param p,[int] w)=
   composition_series(coherent_std(character_formula(p),w))
-<<<<<<< HEAD
-set coherent_irr (Param p,WeylElt w)=ParamPol:coherent_irr(p,w.word)
-=======
 set coherent_irr (Param p,WeylElt w)=ParamPol: coherent_irr(p,w.word)
->>>>>>> 59695c70
 
 { coherent continuation of simple root on ParamPol, basis of irreducibles }
 set coherent_irr (ParamPol P,int s) = ParamPol:
@@ -119,20 +89,12 @@
 set coherent_family_irr (ParamPol P, ratvec gamma_target)=ParamPol:
   if is_dominant(root_datum(P),gamma_target) then T_irr(P,gamma_target)
   else let (w,gamma_target_dominant)=from_dominant(root_datum(P),gamma_target) in
-<<<<<<< HEAD
-    { coherent_irr(u,T_irr(P,gamma_target_dominant)) }
-    T_irr(coherent_irr(P,w.word),gamma_target_dominant)  {this translation is within the dominant chamber}
- fi
-
-{set T_irr(ParamPol P,ratvec gamma_target)=ParamPol:coherent_family_irr(P,gamma_target)}
-=======
     T_irr(coherent_irr(P,w.word),gamma_target_dominant)
     {this translation is within the dominant chamber}
  fi
 
 {set T_irr(ParamPol P,ratvec gamma_target) = ParamPol:
     coherent_family_irr(P,gamma_target)}
->>>>>>> 59695c70
 
 { everything commented out from this point on
 
