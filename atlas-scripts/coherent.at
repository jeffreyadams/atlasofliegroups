--- conflicted
+++ resolved
@@ -98,12 +98,8 @@
 
 { everything commented out from this point on
 
-<<<<<<< HEAD
-  set_type [ term = (Param,string), module = (ParamPol,string) ]
-=======
 set_type term = (Param,string)
 set_type module = (ParamPol,string)
->>>>>>> f32949a4
 
   { ------------phi_alpha: translation of stds/irrs away from one  wall-------- }
 
