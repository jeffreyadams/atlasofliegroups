--- conflicted
+++ resolved
@@ -1,455 +1,5 @@
-<basic.at
-<convert_c_form.at
-
-{.write c-invariant form on standard module as a KTypePol }
-set c_form_std = (Param->KTypePol): { never involves |twisted_full_deform| }
-  full_deform@Param { built-in }
-
-set twisted_c_form_std = (Param->KTypePol): { c-form on extended group }
-  twisted_full_deform@Param { built-in }
-
-{    c_form on irreducible representations   }
-
-{ untwisted |c_form_irreducible|, for efficiency; only used in equal rank case }
-{.c-invariant form on irreducible module of p as KTypePol }
-set c_form_irreducible (Param p) = KTypePol:
-   let ori_nr_p = orientation_nr(p)
-   then oriented_KL_sum = ParamPol: null_module(p) +
-      for c@q in KL_sum_at_s(p) do (c*orientation_nr_term(ori_nr_p,q),q) od
-in map(c_form_std@Param, oriented_KL_sum )
-
-{    twisted_c_form_irreducible   }
-
-{ utility: compute fixed and unfixed contributions to c-form on irreducible(p)
-  no deformation is done, but orientation numbers are included;
-  fixed contributions are already halved; for unfixed ones this needs to wait
-}
-set twisted_c_form_irreducible_contributions (Param p) =
-    (ParamPol,ParamPol): { (fixed part, 2*unfixed part) }
-  let G=p.real_form, ori_nr_p = orientation_nr(p)
-  then formula = (1+s)*KL_sum_at_s(p) + (1-s)*twisted_KL_sum_at_s(p)
-  in { two value-producing loops can be a lot more efficient than one: }
-  ( G.null_module +
-      for c@q in formula
-      do if twist(q)=q then [(half(c)*orientation_nr_term(ori_nr_p,q),q)]
-         else []
-	 fi
-      od.##
-   , G.null_module +
-      for c@q in formula
-      do if twist(q)=q then []
-         else [(c*orientation_nr_term(ori_nr_p,q),q)]
-	 fi
-      od.##
-  )
-
-{ The following function implements algorithm from Vogan in email 9/22/16:
-  * for each delta-fixed term q add c_form_std(q) (fully twisted-deformed)
-  * for each pair {q,delta(q)} add q*0 (deformation to nu=0 of q).
-  For second kind it it convenient to add q*0 and delta(q)*0
-  separately and at the end divide the sum of such contributions by 2.
-}
-{.twisted c-invariant form on an irreducible in terms of standardrepKs.}
-<<<<<<< HEAD
-set twisted_c_form_irreducible_unnormalized (Param p) = ParamPol:
-=======
-set twisted_c_form_irreducible_unnormalized (Param p) = KTypePol:
->>>>>>> 59695c70
-( let (fixed,unfixed)=twisted_c_form_irreducible_contributions(p)
-{ |1+s| divides |unfixed|, no need for |scale_extended|; take half at |nu=0| }
-  in map(twisted_c_form_std@Param,fixed)+half(unfixed.K_type_pol)
-)
-
-<<<<<<< HEAD
-set twisted_c_form_irreducible (Param p) = ParamPol:
-let unnormalized=twisted_c_form_irreducible_unnormalized(p) then
-(c,)=first_term(unnormalized) in
-if c=1 then unnormalized elif
-c=s then s*unnormalized else
-error("leading coefficient is not 1 or s") fi  
-=======
-{ normalization here means making the leading term 1 (rather than |s|) }
-set twisted_c_form_irreducible (Param p) = KTypePol:
-   let unnormalized=twisted_c_form_irreducible_unnormalized(p)
-   then (c,)=first_term(unnormalized)
-in if c=1 then unnormalized
-   elif c=s then s*unnormalized
-   else error("leading coefficient is not 1 or s")
-   fi
->>>>>>> 59695c70
-
-{.whether J(p) admits an invariant Hermitian form.}
-set is_hermitian (Param p) = bool: equivalent(twist(p),p)
-
-set check_hermitian (Param p, bool irreducible) = void:
-  if not p.is_hermitian
-  then error(if irreducible then "Irreducible" else "Standard" fi
-            ," module does not admit any invariant Hermitian form")
-  fi
-
-{.Hermitian form on a irreducible module, normalization from its initial term.}
-set hermitian_form_irreducible (Param p) = KTypePol:
-  if is_equal_rank(real_form(p))
-  then c_form_irreducible(p) { not twisted, in equal rank case this is faster }
-  else check_hermitian(p,true); twisted_c_form_irreducible(p)
-  fi.convert_cform_hermitian
-
-{ compute Hermitian form on p, and report if it is unitary }
-set is_unitary (Param p) = bool:
-  p.is_hermitian and hermitian_form_irreducible(p).is_pure
-
-{ end of core unitarity functionality, remaining variations for user comfort }
-
-{ same as |c_form_irreducible|, but also return a second component that
-  exposes the linear combination of contributions from standard representations
-  that produced the result (parameter, coefficient, c_form on ths standard)
-
-  formulas: write
-    J(y)  =sum_x               (-1)^{ell(x)-ell(y)}P(x,y)(q=1)I(x)
-  then
-    J(y)_c=sum_x (-1)^{on(x,y)}(-1)^{ell(x)-ell(y)}P(x,y)(q=s)I(x)_c
-  where
-    P(x,y) is a cumulated KL polynomial
-    (-1)^{ell(x)-ell(y)}P(x,y) is given by signed_KL_col(y)[i] with
-    indices[i]=x on(x,y)=orientation number given by orientation_nr_term()
-    I(x)_c given as combination of standards x' with nu(x')=0 by c_form_std(x)
-  algorithm: compute the sum for J(y)_c, using signed_KL_col and c_form_std
-}
-{.c-form on an irreducible, with extra output.}
-set c_form_irreducible_long (Param p) =
-      (ParamPol,[(Param,Split,KTypePol)],KTypePol):
-   let ori_nr_p = orientation_nr(p), formula=KL_sum_at_s(p)
-   then standards = { list of contributions }
-      for c@q in formula
-      do let form_on_standard = c_form_std(q)
-         ,   factor           = c*orientation_nr_term(ori_nr_p,q)
-      in (q,factor,form_on_standard)
-      od
-in ( formula, standards
-   , null_K_module(p.real_form)+for(,c,f) in standards do c*f od
-   )
-
-{ starting formula in the c-form calculation: J(p)_c=\sum w(q)I(q)_c }
-set twisted_c_form_irreducible_as_sum_of_standards (Param p) = ParamPol:
-  +twisted_c_form_irreducible_contributions(p) { add twisted and untwisted }
-
-{.c_form_irrecible with extra information.}
-set twisted_c_form_irreducible_long (Param p) =
-    (ParamPol,[(Param,Split,KTypePol)],[Param,Split,KType],KTypePol):
-( assert(twist(p)=p,"parameter is not fixed by inner class involution");
-  let (fixed,unfixed) = twisted_c_form_irreducible_contributions(p)
-  then G=p.real_form
-  , fixed_contribs = [(Param,Split,KTypePol)]:
-      for c@q in fixed do (q,c,c*twisted_full_deform(q)) od
-  , unfixed_contribs = [(Param,Split,KType)]:
-      for c@q in unfixed
-      do { now |1+s| devides |c|, which justifies not using |scale_extended|: }
-         (q,c,K_type(q))
-      od
-  then fixed_terms = KTypePol: sum(G,for (,,c) in fixed_contribs do c od)
-  ,  unfixed_terms = KTypePol:
-        G.null_K_module+for (,c,q0) in unfixed_contribs do (c,q0) od
-in ( fixed+unfixed
-   , fixed_contribs
-   , unfixed_contribs
-   , fixed_terms + half(unfixed_terms) )
-   )
-
-set twist_orbits (ParamPol P) = ParamPol:
-( assert(map(twist@Param,P)=P) { polynomial is assumed to be twist-stable }
-; P.real_form.null_module +
-  while !=P
-  do let (c,q):term = P.first_term then tq=twist(q)
-  in term
-  next if q=tq then P-:=term else let m_c = -c in P+:=[(m_c,q),(m_c,tq)] fi
-  od
-)
-
-{ print versions }
-
-set print_twisted_c_form_irreducible_long (Param p) = void:
-(  let (formula,terms0,terms1,answer) = twisted_c_form_irreducible_long(p)
-in prints(new_line,new_line
-         ,"(twisted) c-form on irreducible in terms of standards:",new_line
-        ,formula.pol_format,new_line)
-;  for (p,coeff,P) in terms0
-   do prints("coeff*form on standard: ", new_line
-            ,coeff.split_format,"*",p,":",new_line
-	    ,"fully deformed",new_line, (coeff*P).pol_format, new_line)
-   od
-; (let done = { to suppress one of every delta-orbit, we collect seen terms }
-    null_module(p) in
-   for (p,coeff,p0) in terms1
-   do
-     if done[p]=0
-     then done+:=twist(p) { record to suppress printing |twist(p)| later }
-     ; prints("coeff*form on standard: ", new_line
-            ,coeff.split_format,"*",p,":",new_line
-	    ,"deformed to 0 ", p0, new_line)
-     fi
-   od
-  )
-; prints("c-form on irreducible module p=",p,":",new_line
-        ,answer.pol_format, "purity=", purity(answer))
-)
-
-{ analyse }
-
-{ print only terms with "mixed" coefficient (a+bs), i.e., both a,b\ne 0 }
-set mixed (Split w)= bool: not w.is_pure
-set mixed_terms (ParamPol P) = ParamPol:
-  0*P + ## for w@p in P do if w.mixed then [(w,p)] else [] fi od
-set analyse (ParamPol P) = void:
-  prints("Mixed terms:",P.mixed_terms.pol_format)
-
-{  Hermitian forms  }
-
-{.Hermitian dual.}
-set hermitian_dual (Param p) = Param: normal(twist(p))
-
-{.Hermitian form on a standard module, canonical normalization.}
-set hermitian_form_std (Param p) = KTypePol:
-  if is_equal_rank(real_form(p))
-  then c_form_std(p)
-  else check_hermitian(p,false); twisted_c_form_std(p)
-  fi. convert_cform_hermitian
-
-{.Hermitian form on a irreducible module, normalization from p0.}
-set hermitian_form_irreducible (Param p,KType t0) = KTypePol:
-  let c_invariant_form =
-    if is_equal_rank(real_form(p)) { then avoid twisted version, for speed }
-    then c_form_irreducible(p)
-    else check_hermitian(p,true); twisted_c_form_irreducible(p)
-    fi
-  in convert_cform_hermitian(c_invariant_form,t0)
-
-{. Hermitian form on an irreducible, with extra information.}
-set hermitian_form_irreducible_long (Param p) =
-    (ParamPol,[(Param,Split,KTypePol)],[(Param,Split,KType)],KTypePol):
-  { here we just use |twisted_c_form_irreducible| in all cases }
-  check_hermitian(p,true);
-  let (formula,terms0,terms1,cform) = twisted_c_form_irreducible_long(p)
-  in (formula,terms0,terms1, convert_cform_hermitian(cform))
-
-set hermitian_form_irreducible_long (Param p, KType t0) =
-    (ParamPol,[(Param,Split,KTypePol)],[(Param,Split,KType)],KTypePol):
-  check_hermitian(p,true);
-  let (formula,terms0,terms1,cform) = twisted_c_form_irreducible_long(p)
-  in (formula,terms0,terms1, convert_cform_hermitian(cform,t0))
-
-{.nice output of hermitian_form_irreducible.}
-set print_hermitian_form_irreducible (Param p) = void:
-  hermitian_form_irreducible(p).pol_format.prints
-
-{.nice output of Hermitian forms on list of parameters.}
-set print_hermitian_form_irreducible ([Param] P) = void:
-  for p in P
-  do prints(new_line,"Hermitian form on irreducible: ",p)
-  ; print_hermitian_form_irreducible(p)
-  od
-
-set print_hermitian_form_irreducible (Param p,KType p0) = void:
-  hermitian_form_irreducible(p,p0).pol_format.prints
-
-set print_hermitian_form_irreducible ([Param] P,KType p0) = void:
-  for p in P
-  do prints(new_line,"Hermitian form on irreducible: ",p)
-  ; print_hermitian_form_irreducible(p,p0)
-  od
-
-set print_hermitian_form_irreducible_long (Param p) = void:
-(  let (formula,terms0,terms1,answer) = hermitian_form_irreducible_long(p)
-in prints(new_line,new_line
-         ,"(twisted) c-form on irreducible in terms of standards:",new_line
-         ,formula.pol_format,new_line)
-;  for (p,coeff,P) in terms0
-   do prints("coeff*form on standard: ", new_line
-            ,coeff.split_format,"*",p,":",new_line
-	    ,"fully deformed",new_line, (coeff*P).pol_format, new_line)
-   od
-; (let done = { to suppress one of every delta-orbit, we collect seen terms }
-    null_module(p) in
-   for (p,coeff,p0) in terms1
-   do
-     if done[p]=0
-     then done+:=twist(p) { record to suppress printing |twist(p)| later }
-     ; prints("coeff*form on standard: ", new_line
-            ,coeff.split_format,"*",p,":",new_line
-	    ,"deformed to 0 ", p0, new_line)
-     fi
-   od
-  )
-; prints("Hermitian form on irreducible module p=",p,":",new_line
-        ,answer.pol_format, "purity=", purity(answer))
-)
-
-{.print Hermitian form on irreducible, plus extra information.}
-set print_hermitian_form_irreducible_long (Param p,KType p0) = void:
-(  let (formula,terms0,terms1,answer) = hermitian_form_irreducible_long(p,p0)
-in prints(new_line,new_line
-         ,"(twisted) c-form on irreducible in terms of standards:",new_line
-         ,formula.pol_format,new_line)
-;  for (p,coeff,P) in terms0
-   do prints("coeff*form on standard: ", new_line
-            ,coeff.split_format,"*",p,":",new_line
-	    ,"fully deformed",new_line, (coeff*P).pol_format, new_line)
-   od
-; (let done = { to suppress one of every delta-orbit, we collect seen terms }
-    null_module(p) in
-   for (p,coeff,p0) in terms1
-   do
-     if done[p]=0
-     then done+:=twist(p) { record to suppress printing |twist(p)| later }
-     ; prints("coeff*form on standard: ", new_line
-            ,coeff.split_format,"*",p,":",new_line
-	    ,"deformed to 0 ", p0, new_line)
-     fi
-   od
-  )
-; prints("Hermitian form on irreducible module p=",p,":",new_line
-        ,answer.pol_format, "purity=", purity(answer))
-)
-
-{ cut the red tape and tell about the hermitian form analysis directly }
-set analyse_hermitian_form_irreducible (Param p) = void:
-  if not p.is_hermitian
-  then prints("Parameter ",p," is not delta-fixed; no hermitian form exists")
-  else prints("Parameter ",p," is delta-fixed",new_line,
-    "twisted c_form on irreducble in terms of standard representations:")
-  ; let (fixed,unfixed) = twisted_c_form_irreducible_contributions(p)
-    , c_form=p.real_form.null_K_module
-    in
-    if !=fixed then prints("Twist-fixed contributions:") fi
-  ; c_form+:=
-    for c@q in fixed
-    do let contribution = c*twisted_full_deform(q) in
-      prints(c,"* form on I(",q,"), fully deformed:",contribution,new_line)
-    ; contribution
-    od
-  ; if !=unfixed then prints(new_line,"Non twist-fixed terms:") fi
-  ; c_form+:=
-    for c@q in twist_orbits(unfixed)
-    do let contribution = half(c*K_type(q)+c*K_type(twist(q))) in
-      prints(c,"*(I(",q,")",new_line
-          ,"        +I(",twist(q),")), at nu=0:",contribution,new_line)
-    ; contribution
-    od
-  ; prints(new_line,"Complete c-invariant form:",c_form,new_line)
-  ; prints("Hermitian form:",c_form.convert_cform_hermitian,new_line)
-  fi
-
-{   unitarity and weak unitarity tests }
-
-{ compute |p.hermitian_form_irreducible.is_pure|; try to get |false| rapidly }
-set hermitian_form_is_pure (Param p) = bool:
-( let G=p.real_form
-  then (fixed,unfixed) = (ParamPol,ParamPol):
-      twisted_c_form_irreducible_contributions(p)
-  , result = KTypePol: G.null_K_module
-  , tp0 = first_K_type(K_type(p)) { reference for |mu| }
-  then limit = 1 + (fixed+unfixed).last_param.height
-  then lowest (ParamPol P) = if =P then limit else P.first_param.height fi
-  , cur_fix = ParamPol: G.null_module, cur_unfix = ParamPol: G.null_module
-  in unfixed:=twist_orbits(unfixed) { choose one of each delta-exchanged pair }
-; while
-    let fh=fixed.lowest, uh=unfixed.lowest then height = min(fh,uh)+1 in
-    height<=limit { equivalently |!=fixed or !=unfixed| }
-  do
-    if fh<height
-    then set (cur_fix,fixed) := height_split(fixed,height)
-    else cur_fix:=G.null_module
-    fi
-  ; if uh<height
-    then set (cur_unfix,unfixed):=height_split(unfixed,height)
-    else cur_unfix:=G.null_module
-    fi
-  ; result +:= map(twisted_full_deform@Param,cur_fix)
-    	      +K_type_pol(cur_unfix)
-  ; let (cur_result,later_result)=height_split(result,height) in
-    if not convert_cform_hermitian(cur_result,tp0).is_pure_1
-    then return false
-    fi
-  ; result:=later_result { we are done with terms below |height|, forget them }
-  od
-; convert_cform_hermitian(result,tp0).is_pure_1
-)
-
-set print_is_unitary (Param p) = void:
-  if p.is_hermitian
-  then let hf=hermitian_form_irreducible(p) in
-    if hf.is_pure
-    then prints("Unitary")
-    else let (real,nonreal,mixed)=purity(hf) in
-      prints("Non-Unitary",new_line
-	    , real, " real terms", new_line
-	    , nonreal," nonreal terms", new_line
-	    , mixed, " mixed terms")
-    fi
-  else prints("Irreducible module does not admit any invariant Hermitian form")
-  fi
-
-{ no mixed terms }
-set is_weakly_unitary (KTypePol P) = bool: let (,,mixed)=purity(P) in =mixed
-
-{ compute Hermitian form on p, and report if it is weakly unitary }
-set is_weakly_unitary (Param p) = bool:
-  let G=real_form(p) in
-  if is_equal_rank(G)
-  then is_weakly_unitary(c_form_irreducible(p))
-  else is_weakly_unitary(twisted_c_form_irreducible(p))
-  fi
-
-{ for "big" versions: see extParamPol.at }
-
-set test_line (Param p) = void:
-( let (x,lambda_minus_rho,gamma) = %p
-  , points=reducibility_points(p)
-  ,   ipoints=integrality_points(root_datum(p),2*nu(p))
-  in prints("testing line through ", p)
-; prints("reducibility points: ",points)
-; prints("integrality points (for 2*nu): ",ipoints)
-; if #points=0
-  then prints("entire line is irreducible and unitary"
-             ,if K_type(p).is_final then "" else " (nu=0 is not final)" fi)
-  else points:=(0/1)#points { tack on initial zero }
-  ; if not points[#points-1]=1/1 then points:=points#(1/1) fi
-  ; for i:#points-1 from 1
-    do
-      let t=(points[i]+points[i-1])/2
-      then q=param(x,lambda_minus_rho,gamma*t)         { mid point interval }
-      ,    r=param(x,lambda_minus_rho,gamma*points[i]) { end point interval }
-      in prints(nu(p)*t,": ", is_unitary(first_param(finalize(q))))
-      ;  prints(nu(p)*points[i],": ", is_unitary(first_param(finalize(r))))
-    od
-  fi
-)
-
-set weak_test (Param p) = bool:
-  let formula=twisted_c_form_irreducible(p)
-  then bad=null_K_module(real_form(p)) +
-    for w@p in formula do if is_pure(w) then [] else [w*p] fi od.##
-  in
-  if #bad=0 then prints("number of terms: ", #formula); true
-  else prints("number of terms: ", #formula,new_line,"bad terms:", bad ); false
-  fi
-
-set strong_test (Param p)=bool:
-  let formula=hermitian_form_irreducible(p)
-  then bad=null_K_module(real_form(p)) +
-    for w@p in formula do if is_pure(w) then [] else [w*p] fi od.##
-<<<<<<< HEAD
-  in
-  if #bad=0 then prints("number of terms: ", #formula);true
-  else prints("number of terms: ", #formula,new_line,"bad terms:", bad );false
-  fi
-
-set branch_c_form_irreducible(Param p, int N) = ParamPol:
-  branch(c_form_irreducible(p),N)
-=======
-  then OK = =bad { return whether bad terms are absent }
-  in prints("number of terms: ", #formula);
-  if not OK then prints("bad terms:", bad) fi; OK
-
-set branch_c_form_irreducible(Param p, int N) = KTypePol:
-  branch(c_form_irreducible(p),N)
->>>>>>> 59695c70
+The following paths are ignored by one of your .gitignore files:
+atlas-scripts
+hint: Use -f if you really want to add them.
+hint: Turn this message off by running
+hint: "git config advice.addIgnoredFile false"