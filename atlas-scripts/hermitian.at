--- conflicted
+++ resolved
@@ -26,13 +26,9 @@
 set c_form_std (Param p) = ParamPol:
 ( if hermitian_debug then prints("computing c-form on standard module: ",p) fi
 ; let G=real_form(p) in
-<<<<<<< HEAD
-  if is_equal_rank(G) then full_deform(p) else full_deform(p,distinguished_involution(G)) fi
-=======
   if is_equal_rank(G) then full_deform(p) { in this case built-in is faster }
   else full_deform(p,distinguished_involution(G)) { otherwise use extended }
   fi
->>>>>>> 8fe8c81b
 )
 
 { c_form_irreducible_long(y) returns a ParamPol of standardrepks
