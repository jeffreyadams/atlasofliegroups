<basic.at
<representations.at { for spherical_principal_series }
<kl.at
<ext_deform.at

{ a variable used in this file; set to true for more output from functions }
set hermitian_debug = false

{ set nu=0 in a [Param] or in all terms of a ParamPol }
set make_nu0 ([Param] P)  = [Param]:  for p in P do p*0 od
set make_nu0 (ParamPol P) = ParamPol: 0*P + for w@p in P do (w,p*0) od

{ orientation_number_term(orientation_nr(p),q) =
  s^{[\ell_0(p)-\ell_0(q)]/2} which should be defined and gives 1 or s
}
set orientation_nr_term = (int,Param->Split):
  let err()=
    error("computing orientation number for odd difference of lengths")
  then act=[(->Split)]: [@Split:1,err,@:s,err]
  in (int ori_nr_p,Param q) Split: act[(ori_nr_p-orientation_nr(q))%4]()

{ c_form_std:
  write c-invariant form on standard module in terms of standardrepks,
  as a ParamPol
  Note: this is correct in all cases, including unequal rank
}
set c_form_std (Param p) = ParamPol:
( if hermitian_debug then prints("computing c-form on standard module: ",p) fi
; let G=real_form(p) in full_deform(p)
)

<<<<<<< HEAD
{in the unequal rank case full_deform(p,delta) is an important construction,
but it is not c_form_std, which is always just full_deform(p). I'm (jda) saving 
this command with another name for now.
}

=======
{ in the unequal rank case full_deform(p,delta) is an important construction,
  but it is not c_form_std, which is always just full_deform(p). I'm (jda)
  saving this command with another name for now.
}
>>>>>>> f5f1c846
set c_form_std_hold (Param p) = ParamPol:
( if hermitian_debug then prints("computing c-form on standard module: ",p) fi
; let G=real_form(p) in
  if is_equal_rank(G) then full_deform(p) { in this case built-in is faster }
  else full_deform(p,distinguished_involution(G)) { otherwise use extended }
  fi
)

{ c_form_irreducible_long(y) returns a ParamPol of standardrepks
  giving the c-invariant form on irreducible(y)
  formula used: when
    J(y)  =sum_x               (-1)^{ell(x)-ell(y)}P(x,y)(q=1)I(x)
  then
    J(y)_c=sum_x (-1)^{on(x,y)}(-1)^{ell(x)-ell(y)}P(x,y)(q=s)I(x)_c
  where
    P(x,y) is a cumulated KL polynomial
    (-1)^{ell(x)-ell(y)}P(x,y) is given by signed_KL_col(y)[i] with
    indices[i]=x on(x,y)=orientation number given by orientation_nr_term()
    I(x)_c given as combination of standards x' with nu(x')=0 by c_form_std(x)
  algorithm: compute the sum for J(y)_c, using signed_KL_col and c_form_std
}
set c_form_irreducible_long (Param p) = (ParamPol,[(Param,Split,ParamPol)]):
( let P = null_module(real_form(p)), standards = [(Param,Split,ParamPol)]: []
  , ori_nr_p = orientation_nr(p)
  in
  for ev@q in KL_sum_at_s(p)
  do
    let form_on_standard = c_form_std(q)
    ,   factor           = ev*orientation_nr_term(ori_nr_p,q)
    in P +:= factor*form_on_standard; standards #:= (q,factor,form_on_standard)
  od
; (P,standards)
)

set c_form_irreducible (Param p)= ParamPol:
( let ori_nr_p = orientation_nr(p), P = null_module(real_form(p)) in
  for ev@q in KL_sum_at_s(p)
  do P +:= ev*orientation_nr_term(ori_nr_p,q)*full_deform(q) od
; P
)

set print_c_form_irreducible_long (Param p) = void:
( let (f,b) = c_form_irreducible_long(p) in
  for (q,coeff,Q) in b
  do prints("")
  ; prints("standard module: ",q)
  ; prints("coefficient: ",split_format(coeff))
  ; prints("form on standard: ")
  ; pol_format(Q)
  od
; prints(""); prints("c-form on irreducible module:")
; prints(p, " at ",infinitesimal_character(p)); pol_format(f)
)

{ analyse }

{ print only terms with "mixed" coefficient (a+bs), i.e., both a,b\ne 0 }
set mixed (Split w)= bool: let (a,b)=%w in a*b!=0
set analyse (ParamPol P) = void:
( prints("Mixed terms:")
; for w@p in P
  do
    if mixed(w)
    then prints("(",split_format(w),")*",p,", ",infinitesimal_character(p))
    fi
  od
)


{ ---------------------------------------- }

{ commands for converting from c-form to hermitian-form}
{ compute (lambda+rho) restricted to torus T }

{ lambda\in X^*+rho =>
    one can define a parameter with this lambda, as p=param(x,lambda-rho,0)
  then infinitesimal_character(p)=(1+theta)lambda/2
  which is lambda restricted to T-tilde
  apply this with lambda-rho=0, returns (1+theta)rho/2     (on T-tilde)
  apply this with lambda-rho,   return  (1+theta)lambda/2  (on T-tilde)
  then the sum is (1+theta)(lambda+rho)/2 on T
}
set lambda_plus_rho_res_T(KGBElt x,ratvec lambda) = ratvec:
  (1+involution(x))*(lambda+rho(real_form(x)))/2

{ mu(p) is the value of the lowest K-type of p, evaluated at x(p) }
{ formula: < (1+theta_x)(lambda+rho)/2 , torus_factor(x)+rho^\vee > }
set mu(Param p) = rat:
  lambda_plus_rho_res_T(x(p),lambda(p))*
  (torus_factor(x(p))+rho_check(real_form(p)))

set convert_cform_hermitian (ParamPol P)= ParamPol:
  if #P=0 then P { since we cannot select a term for a null polynomial }
  else
    let a_mu = mu(first_param(P))
    in null_module(real_form(P)) +
      for w@p in P do (s^(rat_as_int(mu(p)-a_mu))*w,p) od
  fi

{ ParamPol giving the hermitian form on irreducible p }
set hermitian_form_irreducible(Param p) = ParamPol:
( if hermitian_debug
  then prints("Computing Hermitian form on irreducible: ",p)
  fi
; convert_cform_hermitian(c_form_irreducible(p))
)

{ nice output of hermitian_form_irreducible }
set print_hermitian_form_irreducible(Param p) = void:
  pol_format(hermitian_form_irreducible(p))

{ nice output of Hermitian forms on list of parameters }
set print_hermitian_form_irreducible([Param] P) = void:
  for p in P
  do prints("");prints("Hermitian form on irreducible: ",p)
  ; print_hermitian_form_irreducible(p)
  od

{ check the following property: let
  J(p)=\sum a_i I_i(nu)  (character formula)
  J(P)=\sum w_jI_j (formula for c-form or hermitian-form)
  Then test whether
   \sum a_i I_i[nu=0]=\sum_j w_j[s=1]I_j
}
{ set test_form (ParamPol P,Param p)=
  if evaluate_at_1(P) = make_nu0(character_formula(p)) then
    prints("Passed") else prints("Failed")
  fi
}

{ assuming P is the ParamPol of the Hermitian
  form on an irreducible, is_unitary(P) tests
  if it is unitary: <=> every Split w=a+bs has a=0, or all have b=0
}
set is_unitary(ParamPol P)= bool:
( let OK=true, no_coef_1=true, no_coef_s=true, list= for c in P do c od
  then i=#list
  in
  while OK and (i-:=1)>=0
  do let (x,y)= %list[i]
     in if x=0 then { must have y!=0 } no_coef_s:=false; OK:= no_coef_1
        else no_coef_1:=false; OK:= no_coef_s and y=0
        fi
  od
; OK
)
{ body could be:
  let cs = for c@q in P do c od
  in =for c in cs do +c od  or  =for c in cs do ^c od { all re or all im }
}

{ compute Hermitian form on p, and report if it is unitary }

set is_unitary (Param p) = bool: is_unitary(hermitian_form_irreducible(p))
{
set test_spherical_unitary(RealForm G,[ratvec] nus)= void:
  for nu in nus do
    prints(nu,", ", is_unitary(spherical_principal_series(G,nu)))
  od
}
set test_line (Param p) = void:
( let (x,lambda_minus_rho,gamma) = %p
  then points=reducibility_points(p)
  ,   ipoints=integrality_points(root_datum(p),2*nu(p))
  in prints("testing line through ", p)
; prints("reducibility points: ",points)
; prints("integrality points (for 2*nu): ",ipoints)
; if #points=0
  then prints("entire line is irreducible and unitary"
       	     ,if is_final(p*0) then "" else " (nu=0 is not final)" fi)
  else points:=(0/1)#points { tack on initial zero }
  ; if not points[#points-1]=1/1 then points:=points#(1/1) fi
  ; for i:#points-1 from 1
    do
      let t=(points[i]+points[i-1])/2
      then q=param(x,lambda_minus_rho,gamma*t)         { mid point interval }
      ,    r=param(x,lambda_minus_rho,gamma*points[i]) { end point interval }
      in prints(nu(p)*t,": ", is_unitary(q))
      ;  prints(nu(p)*points[i],": ", is_unitary(r))
    od
  fi
)<|MERGE_RESOLUTION|>--- conflicted
+++ resolved
@@ -29,18 +29,10 @@
 ; let G=real_form(p) in full_deform(p)
 )
 
-<<<<<<< HEAD
-{in the unequal rank case full_deform(p,delta) is an important construction,
-but it is not c_form_std, which is always just full_deform(p). I'm (jda) saving 
-this command with another name for now.
-}
-
-=======
 { in the unequal rank case full_deform(p,delta) is an important construction,
   but it is not c_form_std, which is always just full_deform(p). I'm (jda)
   saving this command with another name for now.
 }
->>>>>>> f5f1c846
 set c_form_std_hold (Param p) = ParamPol:
 ( if hermitian_debug then prints("computing c-form on standard module: ",p) fi
 ; let G=real_form(p) in
