--- conflicted
+++ resolved
@@ -8,13 +8,6 @@
 <writeFiles {for write commands}
 set deformLookupCounter = make_counter()
 set deformCalcCounter = make_counter()
-
-set sleep(int n)=void:
-prints("sleeping: ", n);
-let start=elapsed_ms() then
-sum=0 in
-for i:n*100000 do sum:=sum+1 od;
-prints(elapsed_ms()-start)
 
 set to_ht (KTypePol P,int N) = KTypePol:
   let (below,)=height_split(P,N) in below
@@ -426,132 +419,9 @@
   then () = unitaryTime+:=elapsed_ms() - start_time
   in answer
 
-<<<<<<< HEAD
-
-{------------------------ timeout versions----------------------}
-
-set c_form_irreducible (Param p,int max_time) =(KTypePol,int):
-let ()=prints("in c_form_irreducible with p=", p, "max_time=", max_time)  then
-P=KL_sum_at_s(p), count=0 then
-()=prints("computed KL_sum_t_s") then
-ori_nr_p = orientation_nr(p) then
-()=prints("computed orientation number") then
-nP=#P then
-start_time=elapsed_ms() then
-timedout=-1 then  {-1: calculation succeeded; >=1: calculation timed out (never returns 0)}
-rv=null_K_module(p.real_form) then
-()=for c@q in P do
-{  let stall=sleep(100) in}
-  let ()=prints("term q=",q) in
-  let t=elapsed_ms()-start_time in
-  let ()=prints("t=",t)  in 
-  if t>max_time then
-      let ()=prints("TIMED OUT (c_form_irreducible), time=",t) in
-      rv:=K_type_pol(0*p); timedout:=t;break
-  else
-      rv+:=c*orientation_nr_term(ori_nr_p,q)*c_form_std(q)
-  fi
-od in
-(rv,timedout)
-
-set hermitian_form_irreducible (Param p,int max_time) = (KTypePol,int):
-  if is_equal_rank(real_form(p))
-   then let (cfi,timedout)= c_form_irreducible(p,max_time) { not twisted, in equal rank case this is faster }
-    in if timedout=-1 then
-     (cfi.convert_cform_hermitian,timedout)
-    else
-      prints("TIMED OUT (hermitian_form_irreducible), time=", timedout);(K_type_pol(p*0),timedout)
-    fi
-  else
-   check_hermitian(p,true); (twisted_c_form_irreducible(p).convert_cform_hermitian,-1)
-  fi
-
-set c_form_irreducible_long (Param p, int max_time) =
-      (ParamPol,[(Param,Split,KTypePol)],KTypePol):
-   let ori_nr_p = orientation_nr(p), formula=KL_sum_at_s(p) then
-   start_time=elapsed_ms() then
-   timedout=-1 then
-   standards = { list of contributions }
-      for c@q in formula 
-      do
-       let t=elapsed_ms()-start_time in
-       if t>max_time then
-            timedout:=t;prints("--------------------------------------------------------");break fi;
-       let form_on_standard = c_form_std(q)
-         ,   factor= c*orientation_nr_term(ori_nr_p,q)
-      in (q,factor,form_on_standard)
-      od
-in 
-if timedout>0 then
- (1*p,[],K_type_pol(p)) else
-( formula, standards
-   , null_K_module(p.real_form)+for(,c,f) in standards do c*f od
-   )
-fi
-
-
-
-{smallest easy theta-stable Q from which p is weakly good range cohomologically
-induced, and the inducing parameter}
-set wkgood_Q(Param p) = (KGPElt, Param):
-    let G = p.real_form, x = p.x, gamma = p.infinitesimal_character
-    then theta = x.involution, suppS = support(x), SCR = G.simple_coroots
-    then wkgoodQ = KGPElt:(suppS, x)
-    then wkgoodL = wkgoodQ.Levi
-    then xL = inverse_embed_KGB(x,wkgoodL)
-    then wkgoodpL = parameter(xL, p.lambda_minus_rho+wkgoodL.rho, p.nu)
-    in (wkgoodQ,wkgoodpL)
-
-{smallest theta-stable Q from which p is good range cohomologically induced, and the inducing parameter}
-set good_Q(Param p) = (KGPElt, Param):
-    let G = p.real_form, x = p.x, gamma = p.infinitesimal_character
-    then theta = x.involution, suppS = support(x), SCR = G.simple_coroots
-    then goodS = ((for j in complement(G.semisimple_rank,suppS)
-		     do if (gamma*SCR[j]).=
-		        then [j]
-		       	else []
-		       	fi
-		     od.##)##suppS).sort_u
-    then goodQ = KGPElt:(goodS, x)
-    then goodL = goodQ.Levi
-    then xL = inverse_embed_KGB(x,goodL)
-    then goodpL = parameter(xL, p.lambda_minus_rho+goodL.rho, p.nu)
-    in (goodQ,goodpL)
-
-set good_L(Param p) = RealForm:
-    let G = p.real_form, x = p.x, gamma = p.infinitesimal_character
-    then theta = x.involution, suppS = support(x), SCR = G.simple_coroots
-    then goodS = ((for j in complement(G.semisimple_rank,suppS)
-		     do if (gamma*SCR[j]).=
-		        then [j]
-		       	else []
-		       	fi
-		     od.##)##suppS).sort_u
-    in (goodS,x).Levi
-
-
-
-
-
-{ compute Hermitian form on p, and report if it is unitary }
-set is_unitary (Param p,int max_time) = (bool,int):
-if not p.is_hermitian
-   then (false,-1)  {2nd false: did not timeout}
-else
-   let (hf,timedout)=hermitian_form_irreducible(p,max_time) in
-   let ()=prints("timdeout value in is_unitary: ", timedout) in
-   if timedout=-1
-       then (hf.is_pure,-1)    {succeeded}
-   else
-       prints("TIMED OUT (is_unitary), time=",timedout);
-       (false,timedout)  {failed}
-   fi
-fi
-=======
 { compute Hermitian form on p, and report if it is unitary }
 set is_unitary (Param p) = bool:
   p.is_hermitian and hermitian_form_irreducible(p).is_pure
->>>>>>> 8a4d736a
 
 { compute Hermitian form on p, and report
 certificate; unitary means empty certificate }
@@ -970,7 +840,6 @@
   , ( -> int) count
   , ( -> ) clear
   , (Param->bool) entry
-  , ((Param,int)->(bool,int)) entry_timeout
   , (Param->bool) do_you_know {asks if the answer is tabulated}
   , (Param->) append
   , ((Param,bool)->) attest {attest to unitarity of Param}
@@ -1005,40 +874,6 @@
 		       			 "unitarity_bool_hash is damaged")
 		  fi
 	in bool_data[m]
-     end
-     , ((Param,int) -> (bool,int)): {entry_timeout} (Param p, int max_time) (bool,int):
-     begin
-	if #simple_factors(p.real_form) = 1
-	then p:=herm_center(p)
-	fi;
-	let M = param_hash.size()
-	then m = param_hash.lookup(p) {just lookup, don't add if not present}
-        then timedout=-1
-	then () = if m = -1   {not in table, try is_unitary}
-	     	  then prints("m=-1");unitary_test_counter.use();
-                     let (is_unitary_result,timedout_result)=is_unitary(p,max_time) in
-                     timedout:=timedout_result;
-                     prints("timed_out_result: ", timedout_result);
-                     if timedout_result=-1
-                         then
-                              param_hash.match(p); {add it}
-                              prints("added parameter to unitary hash");
-                              bool_data#:=is_unitary_result;
-                              prints("bool_data size: ", #bool_data);
-                              prints("param_hash size: ", param_hash.size());
-                              assert(#bool_data = param_hash.size(),"unitarity_bool_hash is damaged")
-                         fi
-		  fi
-        in
-          prints("timedout in make_unitarity_bool_hash: ", timedout);
-          if timedout>0
-             then (false,timedout)
-          else
-             prints("PROBLEM HERE=---------------------------------------------------------------");prints("timedout: ", timedout, "  m=",m);
-             prints("conclusion: param_hash size: ", param_hash.size(), new_line,"bool_data size: ", #bool_data);
-             assert(#bool_data = param_hash.size(),"unitarity_bool_hash is damaged (second test)");
-             (bool_data~[0],-1)
-          fi
      end
    , (Param -> bool): {do_you_know} (Param p) bool:
      if #simple_factors(p.real_form) = 1
@@ -1076,39 +911,33 @@
   )
 )
 
-set unitarity_hash = make_unitarity_bool_hash()
-
-
-<<<<<<< HEAD
-set is_unitary_hash(Param p,int max_time) = ([bool],int):
-    let ()=prints("In is_unitary_hash, max_time=", max_time) in 
-    if not is_hermitian(p) then return ([],-1) fi;
-    let ()=prints("is hermitian") in
-    let (,pL) = wkgood_Q(p), G=p.real_form
-    then derpLs = derived_factor_params2(pL)
-    in if pL=p 
-        then let ()=prints("pL=p") in let (answer,timedout)=unitarity_hash.entry_timeout(p,max_time) in
-        let ()=prints("timedout=", timedout) in
-        if
-           timedout=-1 then ([answer],-1)
-        else
-           prints("TIMED OUT: ", timedout);
-           ([],timedout)
-        fi
-    else
-       let ()=prints("is_unitary_hash, other case") in     let answer = all([(->bool)] : for derpL in derpLs do @bool: unitarity_hash.entry(derpL) od)
-    in if
-       answer then ([answer],-1)
-    else
-       let goodL = good_L(p) in 
-            ([is_pure(sum(G, for c@qL in hermitian_form_irreducible(pL)
-			      do c*theta_induce_standard(param(qL),
-			           goodL)
-			      od))],-1)
-       fi
-    fi
-
-=======
+{smallest theta-stable Q from which p is good range cohomologically induced, and the inducing parameter}
+set good_Q(Param p) = (KGPElt, Param):
+    let G = p.real_form, x = p.x, gamma = p.infinitesimal_character
+    then theta = x.involution, suppS = support(x), SCR = G.simple_coroots
+    then goodS = ((for j in complement(G.semisimple_rank,suppS)
+		     do if (gamma*SCR[j]).=
+		        then [j]
+		       	else []
+		       	fi
+		     od.##)##suppS).sort_u
+    then goodQ = KGPElt:(goodS, x)
+    then goodL = goodQ.Levi
+    then xL = inverse_embed_KGB(x,goodL)
+    then goodpL = parameter(xL, p.lambda_minus_rho+goodL.rho, p.nu)
+    in (goodQ,goodpL)
+
+set good_L(Param p) = RealForm:
+    let G = p.real_form, x = p.x, gamma = p.infinitesimal_character
+    then theta = x.involution, suppS = support(x), SCR = G.simple_coroots
+    then goodS = ((for j in complement(G.semisimple_rank,suppS)
+		     do if (gamma*SCR[j]).=
+		        then [j]
+		       	else []
+		       	fi
+		     od.##)##suppS).sort_u
+    in (goodS,x).Levi
+
 {smallest easy theta-stable Q from which p is weakly good range cohomologically
 induced, and the inducing parameter}
 set wkgood_Q(Param p) = (KGPElt, Param):
@@ -1119,8 +948,8 @@
     then xL = inverse_embed_KGB(x,wkgoodL)
     then wkgoodpL = parameter(xL, p.lambda_minus_rho+wkgoodL.rho, p.nu)
     in (wkgoodQ,wkgoodpL)
->>>>>>> 8a4d736a
-
+
+set unitarity_hash = make_unitarity_bool_hash()
 
 set is_unitary_hash(Param p) = bool:
     if not is_hermitian(p) then return false fi;
@@ -1145,5 +974,4 @@
     unitarity_hash.do_you_know(p)
 
 set attest_is_unitary(Param p, bool answer) = void:
-    unitarity_hash.attest(p,answer)
-
+    unitarity_hash.attest(p,answer)