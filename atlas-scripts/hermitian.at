--- conflicted
+++ resolved
@@ -135,18 +135,9 @@
       let c1=Ptw[q] then c=half((c0+c1)+(c0-c1).times_s)
       then contrib=c*orient_c*full_deform(q,delta)
       in
-<<<<<<< HEAD
-{     prints(new_line,"q=",q, "c0=",c0,"c1=",c1,"c= ",c," contrib=", contrib); }
-{        (fixed_terms+:=contrib, terms#:=(q,c0,contrib))}
         (fixed_terms+:=contrib, terms#:=(q,c*orient_c,contrib))
     else
       let contrib=c0*orient_c*one_plus_s*(q*0) in
-{        (unfixed_terms+:=contrib, terms#:=(q,c0,contrib))}
-=======
-        (fixed_terms+:=contrib, terms#:=(q,c*orient_c,contrib))
-    else
-      let contrib=c0*orient_c*one_plus_s*(q*0) in
->>>>>>> 2833df75
         (unfixed_terms+:=contrib, terms#:=(q,c0*orient_c,contrib))
     fi
   od
