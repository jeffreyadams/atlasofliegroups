<basic.at
<ext_deform.at { for full_deform@(Parma,mat), only used in |c_form_std_hold| }
<thetastable.at {for dim_u_cap_p}

{         c_form on standard representations, correct in all cases   }

{ c_form_std:
  write c-invariant form on standard module in terms of standardrepks,
  as a ParamPol
}
set c_form_std (Param p) = ParamPol:
<<<<<<< HEAD
let G=real_form(p) in if (is_equal_rank(G)) then full_deform(p) {built-in is faster in equal rank case}
else full_deform(p,G.distinguished_involution) fi

set c_form_std(Param p, mat delta)=full_deform(p,delta)

{    c_form on irreducible representations   }

{ this is the correct formula for the c-form on G in all cases
if G is not equal rank we also need the c-form on the extended group
in order to compute the Hermitian form on G, or equivalently
c_form_irreducible_twisted (formerly known as c_form_irreducible_delta)
=======
  let G=real_form(p) in
  if (is_equal_rank(G))
  then full_deform(p) {built-in is faster in equal rank case}
  else full_deform(p,G.distinguished_involution)
  fi

set c_form_std(Param p, mat delta)=full_deform(p,delta)

{    c_form on irreducible representations   }

{ this is the correct formula for the c-form on G in all cases
  if G is not equal rank we also need the c-form on the extended group
  in order to compute the Hermitian form on G, or equivalently
  c_form_irreducible_twisted (formerly known as c_form_irreducible_delta)
>>>>>>> 47a5da1a
}
set c_form_irreducible (Param p) = ParamPol:
( let ori_nr_p = orientation_nr(p), P = null_module(real_form(p)) in
  for ev@q in KL_sum_at_s(p)
  do P +:= ev*orientation_nr_term(ori_nr_p,q)*full_deform(q) od
; P
)

{ c_form_irreducible_long(y) returns a ParamPol of standardrepks
  giving the c-invariant form on irreducible(y)
  formula used: when
    J(y)  =sum_x               (-1)^{ell(x)-ell(y)}P(x,y)(q=1)I(x)
  then
    J(y)_c=sum_x (-1)^{on(x,y)}(-1)^{ell(x)-ell(y)}P(x,y)(q=s)I(x)_c
  where
    P(x,y) is a cumulated KL polynomial
    (-1)^{ell(x)-ell(y)}P(x,y) is given by signed_KL_col(y)[i] with
    indices[i]=x on(x,y)=orientation number given by orientation_nr_term()
    I(x)_c given as combination of standards x' with nu(x')=0 by c_form_std(x)
  algorithm: compute the sum for J(y)_c, using signed_KL_col and c_form_std
}
set c_form_irreducible_long (Param p) = (ParamPol,[(Param,Split,ParamPol)]):
( let P = null_module(real_form(p)), ori_nr_p = orientation_nr(p)
  then standards =
    for ev@q in KL_sum_at_s(p)
    do
      let form_on_standard = c_form_std(q)
      ,   factor           = ev*orientation_nr_term(ori_nr_p,q)
      in P +:= factor*form_on_standard
    ; (q,factor,form_on_standard)
    od
  in (P,standards)
)

{    c_form_irreducible_twisted and its variants   }

{ The following function implements algorithm from Vogan in email 9/22/16:
  with change: start with twisted polynomial, not ordinary
  * for each term delta-fixed term q add full_deform(q,delta),
  * for each pair {q,delta(q)} add q*0.
  For second kind it it convenient to add q*0 and delta(q)*0 separately
  and at the end divide the sum of such contributions by 2.
  It is not clear at the moment what the mathematical meaning of the expression
  is, so I'm calling it |c_form_irreducible_delta| for now. It is what is
  needed to compute the Hermitian form on an irreducible (multiply each term
  in this sum by 1 or s; which of the two is to be determined later)
}

<<<<<<< HEAD
{basic version of c_form_irreducible_twisted, for any delta}
=======
{ basic version of c_form_irreducible_twisted, for any delta }
>>>>>>> 47a5da1a
set c_form_irreducible_twisted(Param p,mat delta) = ParamPol:
( let G=p.real_form then
  ori_nr_p = orientation_nr(p) then
  fixed_terms = null_module(G), unfixed_terms = null_module(G) then
  Ptw=twisted_KL_sum_at_s(p) then
  P=KL_sum_at_s(p) in
  for ev@q in P
  do
    if is_fixed(delta,q) then
     let new_ev=divide_by((P[q]+Ptw[q])+s*(P[q]-Ptw[q]),2)  then
         c=new_ev*orientation_nr_term(ori_nr_p,q) in fixed_terms +:= c*full_deform(q,delta)
    else
         let c=ev*orientation_nr_term(ori_nr_p,q) in unfixed_terms +:= c*one_plus_s*(q*0)
    fi
  od
; fixed_terms + divide_by(2,unfixed_terms)
)

{if delta isn't given assume it is the default}
set c_form_irreducible_twisted (Param p) = ParamPol:c_form_irreducible_twisted(p,real_form(p).distinguished_involution)

{included for backward compatibility:}
set c_form_irreducible_delta (Param p) = ParamPol:c_form_irreducible_twisted(p)

{more information about c_form_irreducible_delta}
set c_form_irreducible_twisted_long (Param p,mat delta) =(ParamPol,[(string,Split,Param,ParamPol)],ParamPol):
( let G=p.real_form then
  ori_nr_p = orientation_nr(p) then
  fixed_terms = null_module(G), unfixed_terms = null_module(G) then
  terms=[] then
  Ptw=twisted_KL_sum_at_s(p) then
  P=KL_sum_at_s(p) then
  character_formula=P.s_to_1 in
  for ev@q in P 
  do
    (if is_fixed(delta,q) then
     let new_ev=divide_by((P[q]+Ptw[q])+s*(P[q]-Ptw[q]),2)  in
      let contrib=new_ev*orientation_nr_term(ori_nr_p,q)*full_deform(q,delta) in
	 (fixed_terms+:=contrib,
         terms#:=("fixed",ev,q,contrib))
    else
         let contrib=ev*orientation_nr_term(ori_nr_p,q)*one_plus_s*(q*0) in
	 (unfixed_terms+:=contrib,
         terms#:=("unfixed",ev,q,contrib))
    fi)
   od
; (character_formula,terms,fixed_terms + divide_by(2,unfixed_terms))
)

{if delta isn't given assume it is the default}
set c_form_irreducible_twisted_long (Param p) =(ParamPol,[(string,Split,Param,ParamPol)],ParamPol):
c_form_irreducible_twisted_long(p,real_form(p).distinguished_involution)

{for backwards compability:}
set c_form_irreducible_delta_long (Param p) =(ParamPol,[(string,Split,Param,ParamPol)],ParamPol):
c_form_irreducible_twisted_long(p)

{print versions}
set print_c_form_irreducible_twisted_long (Param p) =void:
let (character_formula,terms,answer)=c_form_irreducible_twisted_long(p) then
()=prints(new_line,"Character Formula:",character_formula,new_line) then
()=for (type,coeff,p,P) in terms do prints("coeff*standard module:", coeff,"*",p,":",new_line,"fully deformed (", type, "):", P, new_line) od then
()=prints("final result:", answer) in ()

set print_c_form_irreducible_twisted_long (Param p) = void:
( let (,b,f) = c_form_irreducible_twisted_long(p) in
  for (q,coeff,,Q) in b
  do prints("")
  ; prints("standard module: ",q)
  ; prints("coefficient: ",split_format(coeff))
  ; prints("form on standard: ")
  ; pol_format(Q)
  od
; prints(""); prints("c-form on irreducible module:")
; prints(p, " at ",infinitesimal_character(p)); pol_format(f)
)
{ analyse }

{ print only terms with "mixed" coefficient (a+bs), i.e., both a,b\ne 0 }
set mixed (Split w)= bool: let (a,b)=%w in a*b!=0
set analyse (ParamPol P) = void:
( prints("Mixed terms:")
; for w@p in P
  do
    if mixed(w)
    then prints("(",split_format(w),")*",p,", ",infinitesimal_character(p))
    fi
  od
)


{ ---------------------------------------- }

{ commands for converting from c-form to hermitian-form}
{ Compute (lambda+rho) restricted to torus T }

{ lambda\in X^*+rho =>
    one can define a parameter with this lambda, as p=param(x,lambda-rho,0)
  then infinitesimal_character(p)=(1+theta)lambda/2
  which is lambda restricted to T-tilde
  apply this with lambda-rho=0, returns (1+theta)rho/2     (on T-tilde)
  apply this with lambda-rho,   return  (1+theta)lambda/2  (on T-tilde)
  then the sum is (1+theta)(lambda+rho)/2 on T
}
set lambda_plus_rho_res_T(KGBElt x,ratvec lambda) = ratvec:
  (1+involution(x))*(lambda+rho(real_form(x)))/2

{ mu(p) is the value of the lowest K-type of p, evaluated at x(p) }
{ formula: < (1+theta_x)(lambda+rho)/2 , torus_factor(x)+rho^\vee > }
set mu(Param p) = rat:
  lambda_plus_rho_res_T(x(p),lambda(p))*
  (torus_factor(x(p))+rho_check(real_form(p)))

set convert_cform_hermitian (ParamPol P)= ParamPol:
  if #P=0 then P { since we cannot select a term for a null polynomial }
  else
    let a_mu = mu(first_param(P))
    in null_module(real_form(P)) +
      for w@p in P do (s^(rat_as_int(mu(p)-a_mu))*w,p) od
  fi

{  converting to Hermitian forms in unequal rank case  }

{assumption: theta_x commutes with delta
=> positive real roots are delta-invariant
also no C- roots (this holds if x=x(p) from (finalized) parameter with nu=0)
need number of pairs {alpha,delta(alpha)} for which alpha is positive real
and <alpha,delta(alpha^vee)>=0
this computes the sign of delta acting on Lambda^top(positive real roots)
each orthgonal pair {alpha,delta(alpha)} contributes -1
if <alpha,delta(alpha)>=-1 this contribute 1 by computation in SL(3,R)
 -1 from pair is cancelled by -1 from action on [X_alpha,X_delta(alpha)=X_{alpha+beta}
if delta(alpha)=alpha contributes 1 by reduction to simple case,
note every real-simple root is simple
}
set number_real_orthogonal_pairs(KGBElt x, mat delta)=
let rd=root_datum(x) then
theta=involution(x) in
assert(delta*theta=theta*delta,"Cartan involution does not commute with delta");
assert(no_Cminus_roots(x), "Not defined unless all complex roots are type C+");
let real_roots=real_posroots(rd,theta) then
pairs=[] in
for alpha in real_roots do
 let pairing=delta*alpha*coroot(rd,alpha) in
<<<<<<< HEAD
   assert(pairing=0 or pairing=-1 or pairing=2,"invalid pairing of root and coroot");
=======
   assert(pairing=0 or pairing=-1 or pairing=2
         ,"invalid pairing of root and coroot");
>>>>>>> 47a5da1a
   if pairing=0 then pairs#:=alpha fi
  od;rat_as_int(#pairs/2)

{implementing formula from Vogan in email 10/25/16, subject line mu(p)}
set mu(Param p,mat delta)=rat:
assert(nu(p)=null(rank(root_datum(p))),"nu(p) !=0");
let (ic,delta,gamma,lambda,theta,g,l,omega,tau,t)=E(delta,p) then
mu_unextended=mu(p) then
tau_term=(tau*(^delta-1)*l)/4 then
dim_term=dim_u_cap_p(x(p)) then
scalar_term=number_real_orthogonal_pairs(x(p),delta)  in
<<<<<<< HEAD
prints("mu_unextended=", mu_unextended,new_line,"tau_term=",tau_term,new_line,"dim_term=", dim_term,new_line,"scalar_term=",scalar_term);
=======
prints("mu_unextended=", mu_unextended,new_line,"tau_term=",tau_term,new_line
      ,"dim_term=", dim_term,new_line,"scalar_term=",scalar_term);
>>>>>>> 47a5da1a
 mu_unextended+tau_term+scalar_term

{remaining terms copied over from corresponding versions in hermitian.at}
set convert_cform_hermitian (ParamPol P,mat delta)= ParamPol:
  if #P=0 then P { since we cannot select a term for a null polynomial }
  else
    let a_mu = mu(first_param(P),delta)
    in null_module(real_form(P)) +
      for w@p in P do (s^(rat_as_int(mu(p,delta)-a_mu))*w,p) od
  fi


{   Hermitian forms on irreducibles     }

{ ParamPol giving the hermitian form on irreducible p in all cases}
set hermitian_form_irreducible(Param p) = ParamPol:
<<<<<<< HEAD
if is_equal_rank(real_form(p)) then 
=======
if is_equal_rank(real_form(p)) then
>>>>>>> 47a5da1a
   convert_cform_hermitian(c_form_irreducible(p))
else
   convert_cform_hermitian(c_form_irreducible_twisted(p)) fi

{ nice output of hermitian_form_irreducible }
set print_hermitian_form_irreducible(Param p,mat delta) = void:
  pol_format(hermitian_form_irreducible(p))

{ nice output of Hermitian forms on list of parameters }
set print_hermitian_form_irreducible([Param] P,mat delta) = void:
  for p in P
  do prints("");prints("Hermitian form on irreducible: ",p)
  ; print_hermitian_form_irreducible(p,delta)
  od

{ nice output of hermitian_form_irreducible }
set print_hermitian_form_irreducible(Param p) = void:
  pol_format(hermitian_form_irreducible(p))

{ nice output of Hermitian forms on list of parameters }
set print_hermitian_form_irreducible([Param] P) = void:
  for p in P
  do prints("");prints("Hermitian form on irreducible: ",p)
  ; print_hermitian_form_irreducible(p)
  od

{   unitarity and weak unitarity tests }

{ assuming P is the ParamPol of the Hermitian
  form on an irreducible, is_unitary(P) tests
  if it is unitary: <=> every Split coefficient is real, or every Split coefficient is nonreal
}
set is_unitary(ParamPol P)= bool:is_pure(P)  {see basic.at}

{ compute Hermitian form on p, and report if it is unitary }
set is_unitary (Param p) = bool: is_unitary(hermitian_form_irreducible(p))

set print_is_unitary(Param p)=void:
<<<<<<< HEAD
let P=hermitian_form_irreducible(p) in 
if is_unitary(P) then prints("Unitary") else
let (real,nonreal,mixed)=purity(P) in 
=======
let P=hermitian_form_irreducible(p) in
if is_unitary(P) then prints("Unitary") else
let (real,nonreal,mixed)=purity(P) in
>>>>>>> 47a5da1a
prints("Non-Unitary",new_line, real, " real terms", new_line, nonreal," nonreal terms", new_line, mixed, " mixed terms") fi

{no mixed terms}
set is_weakly_unitary(ParamPol P)= bool:
let (,,mixed)=purity(P) in mixed=0

<<<<<<< HEAD
{ compute Hermitian form on p, and report if it is weakly unitary, 
i.e. no mixed terms
}
set is_weakly_unitary (Param p) = bool: 
let G=real_form(p) in 
=======
{ compute Hermitian form on p, and report if it is weakly unitary,
i.e. no mixed terms
}
set is_weakly_unitary (Param p) = bool:
let G=real_form(p) in
>>>>>>> 47a5da1a
if is_equal_rank(G) then is_weakly_unitary(c_form_irreducible(p)) else is_weakly_unitary(c_form_irreducible_delta(p)) fi

{  "big" versions: see extParamPol.at }

set test_line (Param p) = void:
( let (x,lambda_minus_rho,gamma) = %p
  then points=reducibility_points(p)
  ,   ipoints=integrality_points(root_datum(p),2*nu(p))
  in prints("testing line through ", p)
; prints("reducibility points: ",points)
; prints("integrality points (for 2*nu): ",ipoints)
; if #points=0
  then prints("entire line is irreducible and unitary"
       	     ,if is_final(p*0) then "" else " (nu=0 is not final)" fi)
  else points:=(0/1)#points { tack on initial zero }
  ; if not points[#points-1]=1/1 then points:=points#(1/1) fi
  ; for i:#points-1 from 1
    do
      let t=(points[i]+points[i-1])/2
      then q=param(x,lambda_minus_rho,gamma*t)         { mid point interval }
      ,    r=param(x,lambda_minus_rho,gamma*points[i]) { end point interval }
      in prints(nu(p)*t,": ", is_unitary(q))
      ;  prints(nu(p)*points[i],": ", is_unitary(r))
    od
  fi
)


set weak_test(Param p)=bool:
let formula=c_form_irreducible_delta(p) then
bad=null_module(real_form(p)) in
for w@p in formula do
 if not is_pure(w) then bad+:=w*p fi od;
if #bad=0 then prints("number of terms: ", #formula);true else
prints("number of terms: ", #formula,new_line,"bad terms:", bad );false fi

set strong_test(Param p,mat delta)=bool:
let formula=hermitian_form_irreducible(p) then
bad=null_module(real_form(p)) in
for w@p in formula do
 if not is_pure(w) then bad+:=w*p fi od;
if #bad=0 then prints("number of terms: ", #formula);true else
prints("number of terms: ", #formula,new_line,"bad terms:", bad );false fi
<|MERGE_RESOLUTION|>--- conflicted
+++ resolved
@@ -9,19 +9,6 @@
   as a ParamPol
 }
 set c_form_std (Param p) = ParamPol:
-<<<<<<< HEAD
-let G=real_form(p) in if (is_equal_rank(G)) then full_deform(p) {built-in is faster in equal rank case}
-else full_deform(p,G.distinguished_involution) fi
-
-set c_form_std(Param p, mat delta)=full_deform(p,delta)
-
-{    c_form on irreducible representations   }
-
-{ this is the correct formula for the c-form on G in all cases
-if G is not equal rank we also need the c-form on the extended group
-in order to compute the Hermitian form on G, or equivalently
-c_form_irreducible_twisted (formerly known as c_form_irreducible_delta)
-=======
   let G=real_form(p) in
   if (is_equal_rank(G))
   then full_deform(p) {built-in is faster in equal rank case}
@@ -36,7 +23,6 @@
   if G is not equal rank we also need the c-form on the extended group
   in order to compute the Hermitian form on G, or equivalently
   c_form_irreducible_twisted (formerly known as c_form_irreducible_delta)
->>>>>>> 47a5da1a
 }
 set c_form_irreducible (Param p) = ParamPol:
 ( let ori_nr_p = orientation_nr(p), P = null_module(real_form(p)) in
@@ -85,11 +71,7 @@
   in this sum by 1 or s; which of the two is to be determined later)
 }
 
-<<<<<<< HEAD
-{basic version of c_form_irreducible_twisted, for any delta}
-=======
 { basic version of c_form_irreducible_twisted, for any delta }
->>>>>>> 47a5da1a
 set c_form_irreducible_twisted(Param p,mat delta) = ParamPol:
 ( let G=p.real_form then
   ori_nr_p = orientation_nr(p) then
@@ -123,7 +105,7 @@
   Ptw=twisted_KL_sum_at_s(p) then
   P=KL_sum_at_s(p) then
   character_formula=P.s_to_1 in
-  for ev@q in P 
+  for ev@q in P
   do
     (if is_fixed(delta,q) then
      let new_ev=divide_by((P[q]+Ptw[q])+s*(P[q]-Ptw[q]),2)  in
@@ -135,7 +117,7 @@
 	 (unfixed_terms+:=contrib,
          terms#:=("unfixed",ev,q,contrib))
     fi)
-   od
+  od
 ; (character_formula,terms,fixed_terms + divide_by(2,unfixed_terms))
 )
 
@@ -166,6 +148,7 @@
 ; prints(""); prints("c-form on irreducible module:")
 ; prints(p, " at ",infinitesimal_character(p)); pol_format(f)
 )
+
 { analyse }
 
 { print only terms with "mixed" coefficient (a+bs), i.e., both a,b\ne 0 }
@@ -234,12 +217,8 @@
 pairs=[] in
 for alpha in real_roots do
  let pairing=delta*alpha*coroot(rd,alpha) in
-<<<<<<< HEAD
-   assert(pairing=0 or pairing=-1 or pairing=2,"invalid pairing of root and coroot");
-=======
    assert(pairing=0 or pairing=-1 or pairing=2
          ,"invalid pairing of root and coroot");
->>>>>>> 47a5da1a
    if pairing=0 then pairs#:=alpha fi
   od;rat_as_int(#pairs/2)
 
@@ -251,12 +230,8 @@
 tau_term=(tau*(^delta-1)*l)/4 then
 dim_term=dim_u_cap_p(x(p)) then
 scalar_term=number_real_orthogonal_pairs(x(p),delta)  in
-<<<<<<< HEAD
-prints("mu_unextended=", mu_unextended,new_line,"tau_term=",tau_term,new_line,"dim_term=", dim_term,new_line,"scalar_term=",scalar_term);
-=======
 prints("mu_unextended=", mu_unextended,new_line,"tau_term=",tau_term,new_line
       ,"dim_term=", dim_term,new_line,"scalar_term=",scalar_term);
->>>>>>> 47a5da1a
  mu_unextended+tau_term+scalar_term
 
 {remaining terms copied over from corresponding versions in hermitian.at}
@@ -273,11 +248,7 @@
 
 { ParamPol giving the hermitian form on irreducible p in all cases}
 set hermitian_form_irreducible(Param p) = ParamPol:
-<<<<<<< HEAD
-if is_equal_rank(real_form(p)) then 
-=======
 if is_equal_rank(real_form(p)) then
->>>>>>> 47a5da1a
    convert_cform_hermitian(c_form_irreducible(p))
 else
    convert_cform_hermitian(c_form_irreducible_twisted(p)) fi
@@ -316,34 +287,20 @@
 set is_unitary (Param p) = bool: is_unitary(hermitian_form_irreducible(p))
 
 set print_is_unitary(Param p)=void:
-<<<<<<< HEAD
-let P=hermitian_form_irreducible(p) in 
-if is_unitary(P) then prints("Unitary") else
-let (real,nonreal,mixed)=purity(P) in 
-=======
 let P=hermitian_form_irreducible(p) in
 if is_unitary(P) then prints("Unitary") else
 let (real,nonreal,mixed)=purity(P) in
->>>>>>> 47a5da1a
 prints("Non-Unitary",new_line, real, " real terms", new_line, nonreal," nonreal terms", new_line, mixed, " mixed terms") fi
 
 {no mixed terms}
 set is_weakly_unitary(ParamPol P)= bool:
 let (,,mixed)=purity(P) in mixed=0
 
-<<<<<<< HEAD
-{ compute Hermitian form on p, and report if it is weakly unitary, 
-i.e. no mixed terms
-}
-set is_weakly_unitary (Param p) = bool: 
-let G=real_form(p) in 
-=======
 { compute Hermitian form on p, and report if it is weakly unitary,
 i.e. no mixed terms
 }
 set is_weakly_unitary (Param p) = bool:
 let G=real_form(p) in
->>>>>>> 47a5da1a
 if is_equal_rank(G) then is_weakly_unitary(c_form_irreducible(p)) else is_weakly_unitary(c_form_irreducible_delta(p)) fi
 
 {  "big" versions: see extParamPol.at }
