--- conflicted
+++ resolved
@@ -74,21 +74,12 @@
 ; P
 )
 
-<<<<<<< HEAD
-{need to temporarily multiply ParamPol by 2, then divide by 2 at the end}
-
-=======
->>>>>>> 7b8e5eab
 {implements algorithm from Vogan in email 9/22/16
  for each term delta-fixed term q add full_deform(q)
  for each pair {q,delta(q)} add q*0
  convenient to get 2*answer then divide by 2: [2*full(deform(q)) or (q*0 +delta(q)*0)]*(1/2)
  it is not clear at the moment what the mathematical meaning of the expression is,
-<<<<<<< HEAD
- so I'm calling it c_form_irreducible_delta for now. It is what is needed to compute the 
-=======
  so I'm calling it c_form_irreducible_delta for now. It is what is needed to compute the
->>>>>>> 7b8e5eab
  Hermitian form on an irreducible (multiply each term in this sum by 1 or s)
 }
 set c_form_irreducible_delta(Param p)= ParamPol:
@@ -96,13 +87,8 @@
   for ev@q in KL_sum_at_s(p)
   do let new_term=if is_fixed(delta,q) then 2*full_deform(q,delta) else (1+s)*(q*0) fi in
   P +:= ev*orientation_nr_term(ori_nr_p,q)*new_term od
-<<<<<<< HEAD
-; (1/2)*P
-) 
-=======
 ; divide_by(2,P)
 )
->>>>>>> 7b8e5eab
 
 set print_c_form_irreducible_long (Param p) = void:
 ( let (f,b) = c_form_irreducible_long(p) in
