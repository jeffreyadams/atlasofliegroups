<basic.at
<affine.at
<conjugate.at
<group_operations.at { for |*@(RootDatum,RootDatum)| }

set is_distinguished(RootDatum rd,mat delta)=bool:
all(for alpha in rd.simple_roots do find(rd.simple_roots,delta*alpha) !=-1 od)

set_type TwistedRootDatum= (RootDatum rd, mat delta)

set *(TwistedRootDatum (rd1,delta1),TwistedRootDatum (rd2,delta2))=TwistedRootDatum:(rd1*rd2,block_matrix(delta1,delta2))
{order of twist: not just the order of delta
reason: given (rd,delta) we consider (factor,delta)
where factor is delta-invariant
}
set order_twist(TwistedRootDatum (rd,delta))=int:
assert(is_distinguished(rd,delta),"automorphism is not distinguished");
max(for alpha in rd.simple_roots do first(for i:order(delta) from 1 do delta^i*alpha=alpha od)+1 od)

{rd is semsimple and delta is distinguished
 returns roots and coroots matrices for the folded diagram
}
<<<<<<< HEAD
set folded(TwistedRootDatum (rd,delta))=(RootDatum,mat):
{ don't understand what next line is doing. }
{ assert(rd.is_semisimple or delta=id_mat(#delta),"root datum is not
semisimple and delta !=1"); }
assert(is_distinguished(rd,delta),"delta is not distinguished");
let T=SubTorus:eigen_lattice(^delta,1) then   {T=(H^\delta)^0; columns are a basis of X_*(T)}
=======
set pre_folded(TwistedRootDatum (rd,delta)) = (mat,mat):
(  assert(rd.is_semisimple or delta=id_mat(#delta),
	  "root datum is not semisimple and delta !=1");
   assert(is_distinguished(rd,delta),"delta is not distinguished");
   let T = mat: eigen_lattice(^delta,1) { inclusion of sublattice of $X_*$ }
   then   {T=(H^\delta)^0; columns are a basis of X_*(T)}
>>>>>>> 0c7e3bd9
{T is nxr where n=rd.rank and r=dimension(T)}
{ T: matrix of map X_*(T)->X_*(H) \simeq Z^r -> Z^n: this is T.inject
 ^T: matrix of map X^*(H)->X^*(T) \simeq Z^n->Z^r:   this is T.project=T.restrict
}
     T_dim = n_columns(T)
   , roots_nonreduced = sort_u_rlex((^T)*rd.posroots) { restricted roots }
   then roots = mat: T_dim #
   ( let locate = binary_search_in (roots_nonreduced,rlex_leq@(vec,vec)) in
     for alpha in roots_nonreduced
        if not locate(alpha*2).succeeds	do alpha fi
     od
   )
   then coroots = null(T_dim,0)
in for alpha in roots
   do let pullback = mat: columns_with((vec beta): beta*T = alpha, rd.roots)
      then v = sum(rd.rank # for beta in pullback do coroot(rd,beta) od)
      then w=v*2/(v*pullback[0]) {element of X_*(H) which lives in X_*(T)}
      then corestrict_w=solve(T,w).requisition
           {coordinates of w in the given basis of X_*(T)}
   in coroots#:=ratvec_as_vec(corestrict_w)
   od
;  (roots,coroots)
)

{rd is semsimple and delta is distinguished
returns (RootDatum folded, mat T) where T is a matrix relating H and H^delta
}
set folded(TwistedRootDatum(rd,delta):args) = (RootDatum,mat):
   ( root_datum_from_positive(pre_folded(args),rd.prefers_coroots)
   , eigen_lattice(^delta,1)
   )

{ make it easy to construct in simple case: search for a diagram automorphism
  of order |n|
  if you need to specify delta more precisely use folder(RootDatum,mat) above
}
set folded (RootDatum rd,int n) = (RootDatum,mat):
    let (get,incr) = diagram_automorphism_iterator(rd)
in  while true { exit by error or return }
    do case get()
       | none: error("No automorphism of order ",n," found")
       | some(auto): if order(auto)=n then return(rd,auto) else incr() fi
       esac
    od; die { to keep the type  checker happy }


{ all simple factors of rd mapping to given simple factor of folded root datum }
set inverse_image_simple_factor \
  (TwistedRootDatum (rd,delta),RootDatum folded_factor, mat T) = RootDatum:
let pred =
   for alpha@i in rd.posroots
   if find(folded_factor.posroots,alpha*T)>=0
   do i
   fi od.is_member_fast
then roots = columns_with(pred,rd.posroots)
, coroots=columns_with(pred,rd.poscoroots)
in root_datum_from_positive((roots,coroots),rd.prefers_coroots)

set affine_root_of_factor(TwistedRootDatum trd, RootDatum folded_factor,mat T)=
let inv=inverse_image_simple_factor(trd,folded_factor,T) then
order_upstairs=order_twist(inv,trd.delta) then
order=rat_as_int(order_upstairs/number_simple_factors(inv))
in
assert(order<=3,"order >3");
if order=1 then folded_factor.highest_root
elif order=2 then folded_factor.highest_short_root
else folded_factor.highest_short_root
fi

set affine_datum(TwistedRootDatum trd)=
let (frd,T)=trd.folded then
affine_roots=for factor in frd.simple_factors do affine_root_of_factor(trd,factor,T) od then
affine_coroots=for alpha in affine_roots do coroot(frd,alpha) od in
(affine_coroots,frd,affine_roots)

{construct automorphism delta of (rd,rd,...,rd) (r copies)
(x_1,...,x_r) -> (tau(x_r),x_1,...,x_{r-1})
delta^r=tau (automorphism of first factor)
return ((rd,rd,...,rd),delta)
}

set cyclic_twist(RootDatum rd,mat tau,int r) = TwistedRootDatum:
  let n=rd.rank
  then rd_r=root_datum(for :r do rd.simple_roots od.block_matrix
                      ,for :r do rd.simple_coroots od.block_matrix
		      ,rd.prefers_coroots)
  then cycle=permutation_matrix((r-1)#(#(r-1))) { [r-1,0,1,2,3,...,r-2] }
  then basic_twist = Kronecker_product(cycle,id_mat(n))
  then diag = block_matrix(id_mat(n*(r-1)),tau)
  in (rd_r,diag*basic_twist)

set cyclic_twist(RootDatum rd,int r)=TwistedRootDatum:
cyclic_twist(rd,id_mat(rd.rank),r)

{various constructions of AffineDatum}

set affine_datum(LieType lt)=AffineDatum:
affine_datum(simply_connected(lt))

set affine_datum_long(LieType lt)=AffineDatum:affine_datum(simply_connected(lt))

set affine_datum_short(LieType lt)=AffineDatum:
let rd=simply_connected(lt) in
affine_datum(rd,highest_short_root(rd))

set dual(AffineDatum (alpha_ch,rd,alpha))=AffineDatum:(alpha,rd,alpha_ch)<|MERGE_RESOLUTION|>--- conflicted
+++ resolved
@@ -20,21 +20,10 @@
 {rd is semsimple and delta is distinguished
  returns roots and coroots matrices for the folded diagram
 }
-<<<<<<< HEAD
-set folded(TwistedRootDatum (rd,delta))=(RootDatum,mat):
-{ don't understand what next line is doing. }
-{ assert(rd.is_semisimple or delta=id_mat(#delta),"root datum is not
-semisimple and delta !=1"); }
-assert(is_distinguished(rd,delta),"delta is not distinguished");
-let T=SubTorus:eigen_lattice(^delta,1) then   {T=(H^\delta)^0; columns are a basis of X_*(T)}
-=======
 set pre_folded(TwistedRootDatum (rd,delta)) = (mat,mat):
-(  assert(rd.is_semisimple or delta=id_mat(#delta),
-	  "root datum is not semisimple and delta !=1");
-   assert(is_distinguished(rd,delta),"delta is not distinguished");
+(  assert(is_distinguished(rd,delta),"delta is not distinguished");
    let T = mat: eigen_lattice(^delta,1) { inclusion of sublattice of $X_*$ }
    then   {T=(H^\delta)^0; columns are a basis of X_*(T)}
->>>>>>> 0c7e3bd9
 {T is nxr where n=rd.rank and r=dimension(T)}
 { T: matrix of map X_*(T)->X_*(H) \simeq Z^r -> Z^n: this is T.inject
  ^T: matrix of map X^*(H)->X^*(T) \simeq Z^n->Z^r:   this is T.project=T.restrict
