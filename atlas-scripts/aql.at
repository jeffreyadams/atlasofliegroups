--- conflicted
+++ resolved
@@ -240,15 +240,6 @@
 set is_unitary_reduced_with_form (Param p)=(ParamPol,bool):
    let G=real_form(p) in let ic=infinitesimal_character(p) in
    let rd=root_datum(G) in
-<<<<<<< HEAD
-   if is_dominant(rd,ic-rho(G))then
-   if aql_verbose=true then
-   prints("This is strongly regular.") fi ; (null_module(G),is_good_Aq(p))
-   else if not is_hermitian(p) then
-   if aql_verbose=true then prints("This is not Hermitian.") fi;
-   (null_module(G),false) else
-     let (,p_L)=reduce_good_range(p) in
-=======
    if is_dominant(rd,ic-rho(G))
    then if aql_verbose then prints("This is strongly regular.") fi
    ; (null_module(G),is_good_Aq(p))
@@ -256,7 +247,6 @@
    then if aql_verbose=true then prints("This is not Hermitian.") fi
    ; (null_module(G),false)
    else let (,p_L)=reduce_good_range(p) in
->>>>>>> 59332657
      if aql_verbose
      then prints("Checking unitarity of ",p_L," of ",
                  real_form(p_L)," This is in the  ",goodness(p_L,G)," range")
@@ -264,7 +254,7 @@
      let hfl=hermitian_form_irreducible(p_L) in
      if aql_verbose then prints(hfl," p_L unitary: ",is_pure(hfl)) fi;
      let result=theta_induce_parampol(hfl,G) in (result,is_pure(result))
-      fi fi
+   fi
 
 {. As previous function, but only returns true/false. .}
 set is_unitary_reduced (Param p)=bool:
