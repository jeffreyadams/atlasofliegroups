<basic.at
<springer_tables.at
<classical_character_tables.at

<springer_table_A.at
<springer_table_BC.at
<springer_table_D.at
<springer_table_F.at
<springer_table_G.at
<springer_table_E6.at
<springer_table_E7.at
<springer_table_E8.at
<springer_table_torus.at

set springer_table_simple(RootDatum rd,string letter,int n) = SpringerTable:
   case ascii(letter)-ascii("A")
   in springer_table_A(rd)
   ,  springer_table_B(rd)
   ,  springer_table_C(rd)
   ,  springer_table_D(rd)
   ,  case n-6
      in springer_table_E6(rd), springer_table_E7(rd), springer_table_E8(rd)
      else error("wrong rank for type E")
      esac
   ,  assert(n=4,"wrong rank for type F"); springer_table_F(rd)
   ,  assert(n=2,"wrong rank for type G"); springer_table_G(rd)
   else error("invalid type letter")
   esac
<<<<<<< HEAD

set combine (RootDatum rd,[SpringerTable] factors) = SpringerTable:
   let ct = combine(rd,for factor in factors do factor.character_table od)
   , sizes = [int]: for factor in factors do factor.n_orbits od
   then words = sizes.all_words { words designating factor nilpotent orbits }
   , index = (vec->int): { combine list of factor irrep numbers to one }
       for factor in factors do factor.ct.n_irreps od.mixed_radix_nr
   , product([ComplexNilpotent] factor_orbit) = ComplexNilpotent:
       complex_nilpotent(rd,sum(rd.rank # for O in factor_orbit do O.H od))
   , to_factor(int i,ComplexNilpotent O) = ComplexNilpotent:
        complex_nilpotent(factors[i].root_datum,O.H) { reinterpret |O.H| }
   , to_dual_factor(int i,ComplexNilpotent O) = ComplexNilpotent:
        complex_nilpotent(dual(factors[i].root_datum),O.H) { reinterpret |O.H| }
in ( ct
   , for w in words do for l@i in w do factors[i].orbits[l] od.product od
   , (ComplexNilpotent O) ComplexNilpotent:
     let H = sum
        ( rd.rank
        # for factor@i in factors do factor.dual_map(to_factor(i,O)).H od
	)
     in complex_nilpotent(dual(rd),H)
   , (ComplexNilpotent O_dual) ComplexNilpotent:
     let H = sum
        ( rd.rank
        # for factor@i in factors
	  do factor.dual_map_i(to_dual_factor(i,O_dual)).H
	  od
	)
     in complex_nilpotent(rd,H)
   , (ComplexNilpotent O) int:
     for factor@i in factors do factor.springer(to_factor(i,O)) od.index
   )

=======

set combine (RootDatum rd,[SpringerTable] factors) = SpringerTable:
   let ct = combine(rd,for factor in factors do factor.character_table od)
   , sizes = [int]: for factor in factors do factor.n_orbits od
   then words = sizes.all_words { words designating factor nilpotent orbits }
   , index = (vec->int): { combine list of factor irrep numbers to one }
       for factor in factors do factor.ct.n_irreps od.mixed_radix_nr
   , product([ComplexNilpotent] factor_orbit) = ComplexNilpotent:
       complex_nilpotent(rd,sum(rd.rank # for O in factor_orbit do O.H od))
   , to_factor(int i,ComplexNilpotent O) = ComplexNilpotent:
        complex_nilpotent(factors[i].root_datum,O.H) { reinterpret |O.H| }
   , to_dual_factor(int i,ComplexNilpotent O) = ComplexNilpotent:
        complex_nilpotent(dual(factors[i].root_datum),O.H) { reinterpret |O.H| }
in ( ct
   , for w in words do for l@i in w do factors[i].orbits[l] od.product od
   , (ComplexNilpotent O) ComplexNilpotent:
     let H = sum
        ( rd.rank
        # for factor@i in factors do factor.dual_map(to_factor(i,O)).H od
	)
     in complex_nilpotent(dual(rd),H)
   , (ComplexNilpotent O_dual) ComplexNilpotent:
     let H = sum
        ( rd.rank
        # for factor@i in factors
	  do factor.dual_map_i(to_dual_factor(i,O_dual)).H
	  od
	)
     in complex_nilpotent(rd,H)
   , (ComplexNilpotent O) int:
     for factor@i in factors do factor.springer(to_factor(i,O)) od.index
   )

>>>>>>> 16f05fc7
set Springer_table(RootDatum rd) = SpringerTable:
   let (Lie_type,map) = Cartan_matrix_type(rd.Cartan_matrix)
   then simples = simple_factors(Lie_type)
   then root_data = [RootDatum]: { subdata with a single simple factor + torus }
      let offset=0 in
      for (,rank) in simples
      do sub_datum(rd,for i:rank do map[offset+i] od)  next offset+:=rank
      od
   then simple_tables = [SpringerTable]: { tables for each of |root_data| }
      for rdi@i in root_data
      do let (letter,n)=simples[i] in springer_table_simple(rdi,letter,n)
      od
<<<<<<< HEAD
in combine(rd,simple_tables)

{springer_table@RootDatum and Springer_table@RootDatum are defined to be
the *same*}
set springer_table(RootDatum rd) = SpringerTable:Springer_table(rd)

{ this is broken, but should parse; renamed to old: should not be used}
set springer_table_old(RootDatum rd) = SpringerTable:
   let (Lie_type,map) = Cartan_matrix_type(rd.Cartan_matrix)
   then simples = simple_factors(Lie_type)
   then  simple_tables = [SpringerTable]:
      let offset=0 in
      for (letter,rank) in simples
      do let simple_rd = sub_datum(rd,for i:rank do map[offset+i] od)
      next offset+:=rank
      in springer_table_simple(derived(simple_rd),letter,rank)
      od
in if rd.is_abelian then springer_table_torus(rd)
   else let st = simple_tables[0] in
      for i:#simples-1 from 1 do st:=tensor(st,simple_tables[i]) od
   ;  st
   fi



set test_d(SpringerTable st)=for a in st.orbits do prints(a.diagram, " ", st.dual_map(a).diagram) od
set test_di(SpringerTable st)=for a in st.root_datum.dual_orbits do prints(a.diagram, " ", st.dual_map_i(a).diagram) od
set test_dual_map(SpringerTable st)=for a in st.orbits do prints(a.diagram, " ", st.dual_map(a).diagram) od
set test_dual_map_i(SpringerTable st)=for a in st.root_datum.dual_orbits do prints(a.diagram, " ", st.dual_map_i(a).diagram) od
set test_d(RootDatum G)=test_d(G.springer_table)
set test_springer(SpringerTable st)=for a in st.orbits do prints(a.diagram, " ", st.springer(a)) od
set test_all(SpringerTable st)=
prints(new_line,"G=", st.root_datum.nice_format);
prints("dual map: ");test_dual_map(st);
prints("dual map inverse: ");test_dual_map_i(st);
prints("Springer correspondence: ");test_springer(st)
set test_all(RootDatum G)=test_all(G.springer_table)
=======
in combine(rd,simple_tables)
>>>>>>> 16f05fc7
<|MERGE_RESOLUTION|>--- conflicted
+++ resolved
@@ -26,7 +26,6 @@
    ,  assert(n=2,"wrong rank for type G"); springer_table_G(rd)
    else error("invalid type letter")
    esac
-<<<<<<< HEAD
 
 set combine (RootDatum rd,[SpringerTable] factors) = SpringerTable:
    let ct = combine(rd,for factor in factors do factor.character_table od)
@@ -60,41 +59,6 @@
      for factor@i in factors do factor.springer(to_factor(i,O)) od.index
    )
 
-=======
-
-set combine (RootDatum rd,[SpringerTable] factors) = SpringerTable:
-   let ct = combine(rd,for factor in factors do factor.character_table od)
-   , sizes = [int]: for factor in factors do factor.n_orbits od
-   then words = sizes.all_words { words designating factor nilpotent orbits }
-   , index = (vec->int): { combine list of factor irrep numbers to one }
-       for factor in factors do factor.ct.n_irreps od.mixed_radix_nr
-   , product([ComplexNilpotent] factor_orbit) = ComplexNilpotent:
-       complex_nilpotent(rd,sum(rd.rank # for O in factor_orbit do O.H od))
-   , to_factor(int i,ComplexNilpotent O) = ComplexNilpotent:
-        complex_nilpotent(factors[i].root_datum,O.H) { reinterpret |O.H| }
-   , to_dual_factor(int i,ComplexNilpotent O) = ComplexNilpotent:
-        complex_nilpotent(dual(factors[i].root_datum),O.H) { reinterpret |O.H| }
-in ( ct
-   , for w in words do for l@i in w do factors[i].orbits[l] od.product od
-   , (ComplexNilpotent O) ComplexNilpotent:
-     let H = sum
-        ( rd.rank
-        # for factor@i in factors do factor.dual_map(to_factor(i,O)).H od
-	)
-     in complex_nilpotent(dual(rd),H)
-   , (ComplexNilpotent O_dual) ComplexNilpotent:
-     let H = sum
-        ( rd.rank
-        # for factor@i in factors
-	  do factor.dual_map_i(to_dual_factor(i,O_dual)).H
-	  od
-	)
-     in complex_nilpotent(rd,H)
-   , (ComplexNilpotent O) int:
-     for factor@i in factors do factor.springer(to_factor(i,O)) od.index
-   )
-
->>>>>>> 16f05fc7
 set Springer_table(RootDatum rd) = SpringerTable:
    let (Lie_type,map) = Cartan_matrix_type(rd.Cartan_matrix)
    then simples = simple_factors(Lie_type)
@@ -107,44 +71,4 @@
       for rdi@i in root_data
       do let (letter,n)=simples[i] in springer_table_simple(rdi,letter,n)
       od
-<<<<<<< HEAD
-in combine(rd,simple_tables)
-
-{springer_table@RootDatum and Springer_table@RootDatum are defined to be
-the *same*}
-set springer_table(RootDatum rd) = SpringerTable:Springer_table(rd)
-
-{ this is broken, but should parse; renamed to old: should not be used}
-set springer_table_old(RootDatum rd) = SpringerTable:
-   let (Lie_type,map) = Cartan_matrix_type(rd.Cartan_matrix)
-   then simples = simple_factors(Lie_type)
-   then  simple_tables = [SpringerTable]:
-      let offset=0 in
-      for (letter,rank) in simples
-      do let simple_rd = sub_datum(rd,for i:rank do map[offset+i] od)
-      next offset+:=rank
-      in springer_table_simple(derived(simple_rd),letter,rank)
-      od
-in if rd.is_abelian then springer_table_torus(rd)
-   else let st = simple_tables[0] in
-      for i:#simples-1 from 1 do st:=tensor(st,simple_tables[i]) od
-   ;  st
-   fi
-
-
-
-set test_d(SpringerTable st)=for a in st.orbits do prints(a.diagram, " ", st.dual_map(a).diagram) od
-set test_di(SpringerTable st)=for a in st.root_datum.dual_orbits do prints(a.diagram, " ", st.dual_map_i(a).diagram) od
-set test_dual_map(SpringerTable st)=for a in st.orbits do prints(a.diagram, " ", st.dual_map(a).diagram) od
-set test_dual_map_i(SpringerTable st)=for a in st.root_datum.dual_orbits do prints(a.diagram, " ", st.dual_map_i(a).diagram) od
-set test_d(RootDatum G)=test_d(G.springer_table)
-set test_springer(SpringerTable st)=for a in st.orbits do prints(a.diagram, " ", st.springer(a)) od
-set test_all(SpringerTable st)=
-prints(new_line,"G=", st.root_datum.nice_format);
-prints("dual map: ");test_dual_map(st);
-prints("dual map inverse: ");test_dual_map_i(st);
-prints("Springer correspondence: ");test_springer(st)
-set test_all(RootDatum G)=test_all(G.springer_table)
-=======
-in combine(rd,simple_tables)
->>>>>>> 16f05fc7
+in combine(rd,simple_tables)