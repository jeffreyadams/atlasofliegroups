<basic.at
<Levi_subgroups.at
<elliptic.at { for |elliptics_for_standard_Levi@(RootDatum,[int])| }
<cyclotomic.at {for |product_of_cyclotomic|}
<Weylgroup.at { for |is_relatively_elliptic| }
<tabulate.at { for |tabulate| }

{ The purpose of this file is working with Weyl group characters.

  A large initial part is dedicated to deciding conjugacy in the Weyl group, and
  finding an explicit witness of conjugacy from a class representative.
}


{ A first major task is to list the $W$ conjugacy classes.

  Every Weyl group element $w$ has an associated Levi subgroup (not necessarily
  standard), whose roots are those whose reflections fix all weights fixed by
  $w$ (its eigenspace for $1$ in the reflection representation). The function
  |Levi_info@WeylElt| defined in Levi_subgroups.at computes the |Levi_info| for
  this Levi subgroup. Then $w$ is in the Weyl group of this Levi subgroup, and
  by construction it is a relatively elliptic element there.

  The Weyl subgroup of any Levi subgroup is conjugate in $W$ to that of a
  standard Levi subgroup, so for the purpose of finding the conjugacy classes of
  $W$ it suffices to consider only standard Levi subgroups. These have been
  classified (under conjugacy by $W$) in Levi_subgroups.at. The function
  |standard_Levi_conjugacy_representatives| defined there lists standard Levi
  conjugacy class representatives, and the function |classify_standard_Levis|
  provides for a root datum more complete information in the form of a
  |Std_Levi_table|, which also lists Levi conjugacy orbits for easy looking up.
}

{ A subsidiary task is to enumerate elliptic conjugacy classes for each standard
  Levi subsystem. The function |elliptics_for_standard_Levi@(RootDatum,[int])|
  defined in elliptic.at accomplishes this, partly by explicit listing.
}


{. list of conjugacy class representatives of W(rd) .}
set conjugacy_class_reps (RootDatum rd) = [WeylElt]:
  for subset in standard_Levi_conjugacy_representatives(rd)
  do elliptics_for_standard_Levi(rd,subset)
  od.##

set Levi_of (WeylElt w) = [int]: { posroot indices for simples of |w| system }
   let (rd,):Levi_info=w.Levi_info
   then Ld=Levi_datum(Levi_info), rho2_L = two_rho(Levi_info)
in for alpha_v in columns_with(is_simple_for(rho2_L),Ld.poscoroots)
   do coroot_index(rd,alpha_v) od

{ some standard Levi conjugate to that of |w|, conjugator from it, $w'$ in it }
set conjugate_from_standard_Levi (WeylElt w) =
       (WeylElt,[int],WeylElt): { conjugator from, standard Levi, conjugate w }
   let (chamber,unsorted_standard_Levi)
      = from_standard_Levi(w.root_datum,Levi_of(w))
   in (chamber,unsorted_standard_Levi.sort,/chamber*w*chamber)

{ like |conjugate_from_standard_Levi|, using standard Levi chosen from |table| }
set conjugate_from_classified_standard_Levi (RootDatum rd,Std_Levi_table table) =
      (WeylElt->WeylElt,[int],WeylElt): { conjugator from, elected Levi, c(w) }
   let lookup = Levi_lookup(rd,table) in
(WeylElt w) (WeylElt,[int],WeylElt): { conjugator from, Levi_repr, w_repr) }
   let (conj,Levi_repr) = lookup(Levi_of(w)) in (conj,Levi_repr,/conj*w*conj)

{----------------------------------------------------------------------------}
{ compute minimal length representatives of an elliptic conjugacy class }

{ This algorithm (due to He) gives *some* minimal length representatives of |w|
  but it gives *all* such if |w| is elliptic. In that case one can conjugate |w|
  to a minimal length representative doing one simple, weakly length decreasing
  conjugation at a time (also: given one minimal length representative, all
  other minimal length representatives can be obtained by conjugating without
  increasing the length)

  NOTE: in A2 the two simple generators are conjugate, but (obviously) not by
        either one of them, so any conjugation path increases length in this
	case the algorithm does give a minimal length representative but not
	all of them; since these simple generators are not elliptic, this does
	not contradict what is said here.
  So:
  given a list of Weyl group elements, all conjugate and of the same length,
  compute all their conjugates by simple generators that are not longer, keeping
  a list |shorter| of all that are strictly shorter while extending the list by
  any new elements of the same length. If |shorter| is non empty, replace the
  list by |shorter| and repeat, else if any new elements were added repeat, and
  if neither is the case terminate returning the list.

  The function below implements this, while also returning conjugations witnesses
}
set apply_He (WeylElt w) = [WeylElt,WeylElt]: { $(w', g)$ with $g*w*/g = w'$ }
(  let !rd = w.root_datum
   then stack = [[],[(w,id_W(rd))]], lw=length(w)
   , absent([WeylElt,WeylElt] pairs, WeylElt w) = bool:
        for (x,) in pairs do if x=w then return false fi od; true
in while { loop with embedded |do| instances near end }
      let shorter=false
      then new_level = [WeylElt,WeylElt]:
	 for s in W_gens(rd)
	 do for (w,witness) in stack~[0]
	    do let sws=s*w*s in
	       case length(sws)-lw
	       then { less }
		  stack:=[[],[(sws,s*witness)]]; shorter:=true; break 1
	       in { equal }
		 if absent(stack~[1]##stack~[0],sws) then [(sws,s*witness)]
		 else []
		 fi
	       else { greater } []
	       esac
	    od.##
	 od.##
      in
      if shorter then do lw:=lw-2 { and |stack| was reset }
      else >#new_level
      do let filtered = new_level[:1] in { we still need to remove duplicates }
         for (w,):p in new_level[1:]
	 do if absent(filtered,w) then filtered#:=p fi
	 od
      ;  stack#:=filtered
      fi
   od { while }
;  ##stack
)

{ split result of |apply_He| into parallel lists (conjugates,witnesses) }
set minimal_representatives_with_witnesses (WeylElt w) = ([WeylElt],[WeylElt]):
   let list = apply_He(w) in
   (for (w,) in list do w od, for (,witness) in list do witness od)

{ one selected minimal length class representative, witness conjugating to it }
set minimal_representative_with_witness (WeylElt w) = (WeylElt,WeylElt):
   apply_He(w)[0]

{ often one does not need a witness, so the following can be used instead }
set minimal_representatives (WeylElt w) = [WeylElt]:
   for (rep,) in apply_He(w) do rep od
set minimal_representative (WeylElt w) = WeylElt:
   let (rep,) = apply_He(w)[0] in rep


{ Conjugacy test, using reduction to elliptic

  We use the fact that x,y are conjugate iff L_x=x.Levi_datum is
  conjugate to L_y=y.Levi_datum, and, after conjugating L_y to L_x,
  x_ell is L_x conjugate to y_ell, where x_ell, y_ell are the elliptic
  classes in L_x, L_y corresponding to x,y
  Note that there is a choice of how to conjugate L_y to L_x, however the
  result is independent of that choice, essentially because the only elliptic
  class in type A is the Coxeter element, and the elliptic classes in a
  simple group are fixed by all outer automorphisms.
}

{ We may want to reduce |w| to an elliptic element of a sub-datum, which can be
  done using |elliptic_reduction|; the sub-datum can be recoverd from it. }
set elliptic_reduction (WeylElt w) = WeylElt: convert_to(Levi_datum(w),w)

{ to test for conugacy class membership, we use reduction to the elliptic case
  and a provided membership test for elliptic classes.
}
set is_conjugate_to ( WeylElt x
		    , (WeylElt->(WeylElt->bool)) elliptic_conjugacy_test
<<<<<<< HEAD
    		    ) = (WeylElt->bool):
=======
		    ) = (WeylElt->bool):
>>>>>>> 7d3fe989
(  let rd=x.root_datum, ord_x = order(x), chi=char_poly(x)
   then rho2 = dominant(rd,two_rho(Levi_info(x)))
   , (w_x,sLevi) = from_standard_Levi(rd,Levi_of(x))
   then x_ell = elliptic_reduction(x := /w_x * x * w_x)
      next { check that assigment successfully moved |s| to our standard Levi }
      assert(Levi_of(x)=sLevi.sort,"failed to move x to standard Levi")
   then orbit = [int,WeylElt]: rho_stabiliser_orbit(rd,sLevi)
   , elliptic_test = elliptic_conjugacy_test(x_ell) { class membership in sLevi }
in
   (WeylElt y) bool: { the actual test |is_conjugate_to(x)| }
   y.root_datum=rd and order(y)=ord_x and char_poly(y)=chi and
   dominant(rd,two_rho(Levi_info(y)))=rho2 and
   ( let (w0,rho2_y) = from_dominant(rd,two_rho(Levi_info(y)))
     in rho2_y=rho2 and
        ( let L = int: right_act(Levi_of(y),w0)
	  then pos = first(#orbit,(int i)bool: let (rts,)=orbit[i] in rts=L)
          then (,w) =
	      assert(pos.>=,"conjugate with dominant rho not found in orbit");
	      orbit[pos]
	  then conjugator = w0 * w  { Levi_of(y) <-L <- sLevi=orbit.Levi_repr }
        in elliptic_test(convert_to(x_ell.root_datum,/conjugator*y*conjugator))
	)
   )
)

{ conjugacy test, using a |Std_Levi_table table| and an elliptic case test }

set_type [ WeylElt_or_none = (WeylElt conjugator | void not_conjugate) ]

set conjugacy_witness \
  ( WeylElt x
  , Std_Levi_table table
  , (WeylElt->(WeylElt->WeylElt_or_none)) elliptic_conjugacy_test
  ) = (WeylElt-> WeylElt_or_none):
   let rd=x.root_datum, ord_x = order(x), chi=char_poly(x)
   then classify = (WeylElt->WeylElt,[int],WeylElt):
                   conjugate_from_classified_standard_Levi(rd,table)
   then (w_x,Levi,x_L) = classify(x)
   then x_ell = elliptic_reduction(x_L)
   then elliptic_test = elliptic_conjugacy_test(x_ell)
in { end of preparations for |x|, now define the function of |y| }
   (WeylElt y) WeylElt_or_none:
   { start with easy necessary conditions on |y|: }
   if y.root_datum=rd and order(y)=ord_x and char_poly(y)=chi
   then
      let (w_y,Levi_y,y_ell) = classify(y) in
      if Levi_y!=Levi then not_conjugate()
      else
         case elliptic_test(convert_to(x_ell.root_datum,y_ell))
	 | conjugator(w_Levi): conjugator(w_x * convert_to(rd,w_Levi) * /w_y)
	 | not_conjugate(): not_conjugate()
	 esac
      fi
   else not_conjugate()
   fi

set is_conjugate_to ( WeylElt x
		    , Std_Levi_table table
		    , (WeylElt->(WeylElt->bool)) elliptic_conjugacy_test
<<<<<<< HEAD
    		    ) = (WeylElt->bool):
=======
		    ) = (WeylElt->bool):
>>>>>>> 7d3fe989
   let rd=x.root_datum, ord_x = order(x), chi=char_poly(x)
   then classify = (WeylElt->WeylElt,[int],WeylElt):
                   conjugate_from_classified_standard_Levi(rd,table)
   then (,Levi,x_L) = classify(x)
   then x_ell = elliptic_reduction(x_L)
   then rd_L = sub_datum(rd,Levi)
   then elliptic_test = elliptic_conjugacy_test(convert_to(rd_L,x_L))
in { end of preparations for |x|, now define the function of |y| }
   (WeylElt y) bool:
   { start with easy necessary conditions on |y|: }
   y.root_datum=rd and order(y)=ord_x and char_poly(y)=chi and
   (let (,Levi_y,y_ell) = classify(y)
    in Levi_y=Levi and elliptic_test(convert_to(x_ell.root_datum,y_ell))
   )

{------------------------------------------------------------------- }

set present([WeylElt] list,WeylElt w) = bool: any(#list,(int i)bool: list[i]=w)

{ Given elliptic |x|, produce test for conjugacy of elliptic |y| to it.
  uses |minimal_representatives| function that invokes He's algorithm
}
set is_conjugate_to_He (WeylElt x) = (WeylElt->bool):
   assert(is_relatively_elliptic(x),"Class is not (relatively) elliptic");
   let reps = minimal_representatives(x) in
   (WeylElt y)bool: present(reps,minimal_representative(y))

set conjugacy_witness_He (WeylElt x) =
      (WeylElt->WeylElt_or_none):
   assert(is_relatively_elliptic(x),"Class is not (relatively) elliptic");
   let reps = [WeylElt,WeylElt]: apply_He(x) in
   (WeylElt y) WeylElt_or_none:
      let (min,w_y) = minimal_representative_with_witness(y) { min=w_y*y*/w_y }
      then i = last(#reps,(int i)bool: let (w,)=reps[i] in w=min)
   in if i.< then not_conjugate()
      else let (,w_x)=reps[i] { min = w_x*x*/w_x }
           in conjugator(/w_x * w_y) { from y to x: x= /w_x*w_y*y*/w_y*w_x }
      fi

{ uncurried version of the previous function (only |x| needs to be elliptic) }
set is_conjugate_He (WeylElt x,WeylElt y) = bool:
   assert(is_relatively_elliptic(x),"Class is not (relatively) elliptic");
   is_relatively_elliptic(y) and
   present(minimal_representatives(x),minimal_representative(y))

{ class membership for |x|: call |is_conjugate_to@(WeylElt,(WeylElt->bool))| }
set is_conjugate_to(WeylElt x) = (WeylElt->bool):
   is_conjugate_to(x,is_conjugate_to_He@(WeylElt))

{ use |is_conjugate_elliptic_He| to make a general |is_conjugate_to| function }
set is_conjugate_to_He(Std_Levi_table table) = (WeylElt x) (WeylElt->bool):
   is_conjugate_to(x,table,is_conjugate_to_He@(WeylElt))

{ similarly use |is_conjugate_elliptic_with_witness_He| }
set conjugacy_witness(Std_Levi_table table) =
   (WeylElt x) (WeylElt->WeylElt_or_none):
      conjugacy_witness(x,table,conjugacy_witness_He@(WeylElt))

{ the following inefficient function is unused, but motivates the one after it }

{ $W$-orbit of (non standard) Levi subsystem, represented by simple systems }
set Levi_orbit (RootDatum rd, [int] Levi { posroot indices } ) = [[int]]:
   let root_perm = [[int]]: { root permutations for all simple reflections }
     for i:rd.semisimple_rank
     do for alpha in rd.posroots do root_index(rd,W_gen(rd,i)*alpha) od
     od { this is negative on the main diagonal, but those entries are unused }
   then act_on([int] roots) = (int->bool,[int]):
      let test = is_member_sorted(roots) in
      (int i) (bool,[int]):
      if test(i)
      then (false,roots) { Levi's own simple reflection normalises system }
      else (true, let map = root_perm[i] in for j in roots do map[j] od.sort)
      fi
   , orbit = [Levi], current=0
in while current<#orbit
   do let L=orbit[current] next current+:=1 then apply = act_on(L)
   in for s:rd.semisimple_rank
      do let (moved,M)=apply(s) in
         if moved and none(#orbit,(int i):orbit[i]=M) then orbit #:= M fi
      od
   od; orbit


{ Computing just the size of this Levi orbit can be done a bit more efficiently
  than generating it, though it requires a some preliminary computation. The
  idea is to use the stabiliser subgroup $M$ in $W$ of $\rho_L$; though it does
  not contain $N_L$, the intersection $M\cap N_L$ has known index in $N_L$,
  namely the size of $W_L$ (every coset by $W_L$ meets the intersection
  uniquely). So we generate the (hopefully small) orbit under $M$ of images of
  the Levi system, then by dividing the size of $M$ by that of the orbit find
  the size of the intersection, which multiplied by that of $W_L$ gives the size
  of $N_L$, and dividing the size of $W$ by that gives our Levi orbit size.

  The orbit generation here is taylored to the specific situation, whence we do
  it using local code (the |begin|-|end| block below) rather than writing or
  using a more general orbit generation. The special circumstance is that we
  know that all elements of the acting subgroup fix $\rho_L$, so the only way
  they can map all simple generators of $L$ to roots of $L$ is by permuting them
  among each other. We can then ignore the distinction between a root and its
  opposite (working only with positive root indices) and not worry about
  choosing the simple generators for the positive part of each Levi system
  (which is why we had to single out the "do nothing" case above): the Levi
  system implied by a set of indices is the one additively generated by those
  roots and their opposites, and this results in the same system only if the
  indices are the same up to permutation. So again we can use an equality test
  for orbit membership, provided we sort our lists of indices to be increasing.
}

set Levi_normalizer_index ((RootDatum,(int->bool))(rd,select):Levi_info) = int:
   let rho2_L = two_rho(Levi_info)
   then Levi = [int]: { indices in |rd| for simple system of Levi }
         list(rd.nr_of_posroots,(int i): select(i) and coroot(rd,i)*rho2_L=2)
   , rho_L_stabiliser = Levi_datum(rd,(int i)bool: =coroot(rd,i)*rho2_L)
   then stab_orbit_size = int:
      begin
      let root_perm = [[int]]: { absroot perm.s by stabiliser simple refl.s }
         let ab (int i) = int: if i.< then -1-i else i fi { to positive index }
         in for beta in rho_L_stabiliser.simple_roots
            do for alpha in rd.posroots
               do root_index(rd,reflect(rd,beta,alpha)).ab
               od
            od
      then act(int i,[int] roots) = [int]:
         let map = root_perm[i] in for j in roots do map[j] od.sort
      , stack = [[int]]: [[],[combination_encode(Levi)]]
      , decode = combination_decode(#Levi) { decode numbers to |#Levi|-subsets }
      , present([int] sorted,int code) = bool:
           let l=#sorted
	   then i = binary_search_first((int i)bool: sorted[i]>=code, 0,l)
	   in i<l and sorted[i]=code
      in while { loop with |do| near end }
            let new_level = [int]:
	       for code in stack~[0]
	       do let L = [int]: decode(code)
	       in for k:#root_perm
                  do let M=combination_encode(act(k,L))
		  in if present(stack~[1],M) or present(stack~[0],M)
		     then [] else [M]
		     fi
                  od.##
               od.##
	 in >#new_level { whether any new elements were found for new level }
	 do stack #:= new_level.sort_u
	 od
      ; { stab_orbit_size = } for level in stack do #level od.sum
      end
   in rho_L_stabiliser.order_W \ stab_orbit_size { index of $W_L$ in $N_L$ }

set Levi_orbit_size ((RootDatum,(int->bool))(rd,):Levi_info) = int:
  rd.order_W \ (Levi_info.Levi_normalizer_index * Levi_info.Levi_datum.order_W)

{ Now onward to the task of getting the size of the conjugacy class of |w|
  for |Levi_datum(w)|, where ignoring the central torus it is elliptic. This
  root datum can have multiple simple factors, and we can decompose |w| as
  commuting product of elements of the Weyl groups of the simple factors, and
  its conjugacy class will be the Cartesian product of the conjugacy classes of
  the factors (the same goes for the centraliser). The following function
  determines this decomposition, where each |WeylElt| in the result is
  associated to a different root datum, which is simple up to a central torus.
}

set elliptic_simple_decomposition (WeylElt w) = [WeylElt,(string,int)]:
   let rd_L = Levi_datum(w)
   then (type,map)=Cartan_matrix_type(rd_L.Cartan_matrix)
   then codes = type.simple_factors, w_L=W_elt(rd_L,w.matrix) { convert }
   , offset=0 { rank within |type| already seen in loop below }
   , !r = rd_L.rank { full rank, needed when gathering roots/coroots }
in for (,rank):code in codes { traverse the simple factors }
   do let sub_map = map[offset:offset+rank] { index mapping for this factor }
      then factor_word =
	 ## for s in w_L.word
	    do let i=find(sub_map,s) in if i.>= then [i] else [] fi
	    od
      , simple_datum = root_datum
	( r # for i in sub_map do rd_L.simple_roots[i]   od
	, r # for i in sub_map do rd_L.simple_coroots[i] od
	, w.root_datum.prefers_coroots
	)
   in ( W_elt(simple_datum,factor_word), code )
   next offset +:= rank
   od

set centralizer_order = (WeylElt->int):
  let elliptic_simple_order(WeylElt w,(string type, int rank)) = int:
     { here |w| is elliptic, with simple associated datum of given type,rank }
     case char_index(type,"ABCD")
     in rank+1 { type $A_n$ has unique elliptic, an $n+1$ cycle permutation }
     , order_of_centralizer_elliptic_BCD(w)
     , order_of_centralizer_elliptic_BCD(w)
     , order_of_centralizer_elliptic_BCD(w)
     else exceptional_elliptic_centr_order(type,rank,char_poly(w))
     esac
  in { centralizer_order = }
  (WeylElt w) int:
    for (w_i,type_rank) in elliptic_simple_decomposition(w)
    do elliptic_simple_order(w_i,type_rank)
    od . product * Levi_normalizer_index(w.Levi_info)

{. number of elements of a conjugacy class .}
set size_of_conjugacy_class (WeylElt w) = int:
  w.root_datum.order_W \ w.centralizer_order
set sizes_of_conjugacy_classes (RootDatum rd) = [int]:
  for w in conjugacy_class_reps(rd) do w.size_of_conjugacy_class od

{ A final production is a type for storing data relevant to W-characters,
  notably information about conjugacy classes. This will be a (mildly) "stateful
  value" in that some data, notably for the symmetric powers of the reflection
  representation, are computed and stored on demand only. In order to achieve
  this access is often via function components that can access the hidden state.
}
set_type
[ WeylClassTable =
  ( int n_classes
  , int order_W
  , [WeylElt] class_representatives
  , (WeylElt->int) class_of
  , [int] class_sizes
  , (int,int->int) class_power
  , [int] trivial
  , [int] sign
  , [int] reflection
  , ([int]->int) dimension
  , ([int]->int) norm2
  , ([int],[int]->int) inner
  , ([int],[int]->[int]) direct_sum
  , ([int],int->[int]) Cartesian_power
  , ([int],[int]->[int]) tensor
  , ([int],int->[int]) tensor_power
  , (int->[int]) sym_power_refl
  )
]

{ From the above functions, the generic table constructor will only use
  |conjugacy_class_reps|, |size_of_conjugacy_class|, and |is_conjugate| to get
  its information (and choices) concerning conjugacy. Since these general
  purpose functions may be much slower than type specific ones, our main
  constructor takes additional arguments in their place, and then the generic
  constructor will provide mentioned functions in thir place.
}
set W_class_table ( RootDatum rd
		  , [WeylElt] !reps
		  , (int->int) class_size { size of class, by class numer }
		  , (WeylElt->int) class_nr_of
		  , (int,int->int) power_map
		  ) = WeylClassTable:
   let !sizes = [int]: for i:#reps do class_size(i) od
   , !ncc = #reps { number of conjugacy classes }
   , !nW = rd.order_W
   , !rank = rd.rank, !npr=rd.nr_of_posroots
   , !e = class_nr_of(id_W(rd))
   then inner ([int] x, [int] y) = int:
     assert(#x=ncc and #y=ncc,"Wrong sizes");
     let s = for size@i in sizes do size*x[i]*y[i] od.sum then (q,r)=s \% nW in
     if =r then q else error("Non integer inner product ",s/nW) fi
   , sum ([int] x, [int] y) = [int]: for xi@i in x do xi+y[i] od
   , product ([int] x, [int] y) = [int]: for xi@i in x do xi*y[i] od
   , refl_characteristic = [vec]: for w in reps do char_poly(w) od
   , power_table = [vec]:
        for i:ncc do for k:reps[i].order do power_map(i,k) od od
   , reflection_sympowers = [[int]]: { characters of Sym^k(reflection_rep) }
        for :ncc do 1 od { initial symmetric 0-power, only one computed here }
	# for :npr do [int]:[] od { reserve empty table rows }
   , k=0 { last symmetric power computed}
in
( {n_classes} ncc
, {order_W} nW
, {class_representatives} reps
, {class_of} class_nr_of
, {class_sizes} sizes
, {class_power} (int i,int n) int: let v=power_table[i] in v[n % #v]
, {trivial}     for :ncc do 1 od
, {sign}        for w in reps do minus_1^w.length od
, {reflection}  for w in reps do w.matrix.trace od
, {dimension}   ([int] val) int: val[e]
, {norm2} ([int] x) int: inner(x,x)
, {inner} inner
, {direct_sum}
  (([int],[int])(x,y):pair) [int]:
  assert(#x=ncc and #y=ncc,"Wrong sizes"); sum(pair)
, {Cartesian_power}
  ([int] x,int n) [int]: assert(#x=ncc,"Wrong size"); for v in x do n*v od
, {tensor}
  (([int],[int])(x,y):pair) [int]:
  assert(#x=ncc and #y=ncc,"Wrong sizes");  product(pair)
, {tensor_power}
   ([int] x, int n) [int]: assert(#x=ncc,"Wrong size"); for xi in x do xi^n od
, {sym_power_refl}
  (int n) [int]: assert(n<=npr,"No symmetric powers recorded beyond "+npr);
     while k<n { extend until |reflection_sympowers[n]| has been set }
     do k+:=1; reflection_sympowers[k] :=
        for j:ncc
	do let s=0, !chi=refl_characteristic[j] in
	   for i:min(rank,k) from 1
	   do s-:=chi~[i]*reflection_sympowers[k-i][j]
	   od
	;  s
	od
     od
  ;  reflection_sympowers[n]
)

set W_class_table ( RootDatum rd
		  , [WeylElt] reps
		  , (WeylElt->int) class_size
		  , (WeylElt->(WeylElt->bool)) is_conjugate_to
		  ) = WeylClassTable:
   let memberships = [(WeylElt->bool)]: for r in reps do is_conjugate_to(r) od
   then class_of(WeylElt w) = int: first(#reps,(int i)bool: memberships[i](w))
in W_class_table( rd, reps
		, (int i) int: class_size(reps[i])
		, class_of
		, (int i, int k) int: let pred=is_conjugate_to(reps[i]^k) in
		    for r@j in reps do if pred(r) then return j fi od; minus_1
		)

set W_class_table (RootDatum rd) = WeylClassTable:
   W_class_table( rd, conjugacy_class_reps(rd)
		, size_of_conjugacy_class@WeylElt
		, is_conjugate_to_He(classify_standard_Levis(rd))
		)

set root_datum (WeylClassTable tab) = RootDatum:
    tab.class_representatives[0].root_datum { at least one class exists }

{ adapt an existing table to an externally imposed order of the classes }
set reorder (WeylClassTable tab, [WeylElt] reps) = WeylClassTable:
   let !n = tab.n_classes, rd = tab.root_datum
   then !class_map = [int]:
        assert(#reps=n,"There should be "+n+" class representatives")
      ; for w in reps do tab.class_of(w) od
in if class_map = #n then tab { no reordering needed }
   else
      let !inv_map = inverse(class_map)
      , sizes = let old_sizes=tab.class_sizes in
		for i:n do old_sizes[class_map[i]] od
      then export([int]chi) = [int]: for i:n do chi[class_map[i]] od
      , inner([int] x,[int] y) = int:
	 assert(#x=n and #y=n,"Wrong sizes");
	 let s = for size@i in sizes do size*x[i]*y[i] od.sum
	 then (q,r)=s \% tab.order_W
      in if =r then q else error("Non integer inner product ",s/tab.order_W) fi
   in
     ( {n_classes} n
     , {order_W} tab.order_W
     , {class_representatives} reps
     , {class_of} (WeylElt w) int: inv_map[tab.class_of(w)]
     , {class_sizes} sizes
     , {class_power} (int i,int k) int: inv_map[tab.class_power(class_map[i],k)]
     , {trivial}    tab.trivial { no reordering necessary here }
     , {sign}       tab.sign.export
     , {reflection} tab.reflection.export
     , {dimension}  let e=inv_map[tab.class_of(id_W(rd))] in ([int] v) int: v[e]
     , {norm2} ([int] x) int: inner(x,x)
     , {inner} inner
     , {direct_sum} tab.direct_sum { no change for reordering }
     , {Cartesian_power} tab.Cartesian_power { no change for reordering }
     , {tensor} tab.tensor { no change for reordering }
     , {tensor_power}  tab.tensor_power { no change for reordering }
     , {sym_power_refl} (int k)[int]: tab.sym_power_refl(k).export
     )
   fi

set class_representative (WeylClassTable tab) = (int i) WeylElt:
   tab.class_representatives[i]

set print_classes(WeylClassTable tab) = void:
   let data = ["nr","count","order","length","Levi type","representative"] #
     for w@i in tab.class_representatives
     do [ i.to_string
        , tab.class_sizes[i].to_string
        , w.order.to_string
        , w.length.to_string
        , w.Levi_datum.Lie_type.semisimple.str
	, w.to_string
        ]
     od
   in tabulate(data,"rrrrll",2," ")

{. index i for which w is conjugate to classes[i], in given WeylClassTable .}
set conjugacy_class_number (WeylClassTable ct,WeylElt w) = int: ct.class_of(w)

{. value of character at w\in W .}
set character_value (WeylClassTable ct, WeylElt w,[int] char) = int:
  char[ct.class_of(w)]

{ Adams's operation (not Jeff's): evaluate character at class of $w^n$ }
set Adams (WeylClassTable tab) = ([int]char, int n) [int]:
   for i:tab.n_classes do char[tab.class_power(i,n)] od

{ symmetric power of a character }
set sym_power (WeylClassTable tab) = ([int]char, int n) [int]:
{ with $h_k$ symmetric, $p_k$ Adams, use $kh_k=\sum_{i=0}{k-1} h_ip_{k-i}$ }
   let { define two local tables of characters, to be expanded in loop }
     p = { "power sum polynomials", results of Adams operations } [[int]]: [ ]
         { since there is no $p_0$, the $k$-the Adams operation gives the entry
           |p[k-1|, but never mind since we will always reverse-index |p| }
   , h = { "complete homogeneous polynomials", symmetric powers } [tab.trivial]
   , Adams = tab.Adams { shorthand }
in for k:n from 1
   do p #:= Adams(char,k) { expand }
   ;  let sum=p~[0]
   in for i:k-1 from 1 do sum:=tab.direct_sum(sum,tab.tensor(h[i],p~[i])) od
   ; h #:= for s in sum do s\k od { expand table by |sum\k| }
   od; h[n] { last symmetric power is the one we want }

{ exterior power of a character }
set ext_power (WeylClassTable tab) = ([int]char, int n) [int]:
{ with $e_k$ ext, $p_k$, use $ke_k=\sum_{i=0}{k-1}(-1)^{k-i-1} e_ip_{k-i}$ }
   let { define two local tables of characters, to be expanded in loop }
    sp = { "signed power sum polynomials", $(-1)^{i-1}p_i$ } [[int]]: [ ]
         { since there is no $p_0$, the $k$-the Adams operation gives the entry
           |p[k-1|, but never mind since we will always reverse-index |p| }
   , e = { "elementary symmetric polynomials", exterior powers } [tab.trivial]
   , Adams = tab.Adams { shorthand }
in for k:n from 1
   do sp #:= tab.Cartesian_power(Adams(char,k),minus_1^(k-1)) { expand }
   ;  let sum=sp~[0]
   in for i:k-1 from 1 do sum:=tab.direct_sum(sum,tab.tensor(e[i],sp~[i])) od
   ; e #:= for s in sum do s\k od { expand table by |sum\k| }
   od; e[n] { last symmetric power is the one we want }

forget WeylElt_or_none

{ Convenience functions }


{ test: sum of sizes of conjugacy class = |W| }
set test_size_of_conjugacy_classes (RootDatum rd,[WeylElt] c) = (int,int):
  (order_W(rd),sum(for w in c do  size_of_conjugacy_class(w)  od))

set test_size_of_conjugacy_classes (RootDatum rd) = bool:
  =test_size_of_conjugacy_classes(rd,conjugacy_class_reps(rd))

{. print order, length, Levi.}
set print_conjugacy_classes ([WeylElt] C) = void:
  let data=["order","length","Levi"] { column headers }
  # for w in C
    do [ w.order.to_string
       , w.length.to_string
       , w.Levi_datum.Lie_type.semisimple.str
       ]
    od
  in tabulate(data,"rrl",2," ")

{. print order, length, Levi.}
set print_conjugacy_classes_med ([WeylElt] C) = void:
  let data=["order","length","Levi","Cyclotomic"] { column headers }
  # for w in C
    do [ w.order.to_string
       , w.length.to_string
       , w.Levi_datum.Lie_type.semisimple.str
       , product_of_cyclotomic(rat_poly:("q",char_poly(w),())).to_string
       ]
    od
  in tabulate(data,"rrrl",2," ")

set print_conjugacy_classes_long ([WeylElt] C) = void:
  let data=["order","length","Levi","size","word"] { column headers }
  # for w in C
    do [ w.order.to_string
       , w.length.to_string
       , w.Levi_datum.Lie_type.semisimple.str
       , w.size_of_conjugacy_class.to_string
       , w.word.to_string
       ]
    od
  in tabulate(data,"rrlll",2," ")

set print_conjugacy_classes (RootDatum rd) = void:
  rd.conjugacy_class_reps.print_conjugacy_classes

set print_conjugacy_classes_long (RootDatum rd) = void:
  rd.conjugacy_class_reps.(sort_by(order@WeylElt)).print_conjugacy_classes_long

{. print elliptic classes only .}
set print_elliptic_conjugacy_classes (RootDatum rd) = void:
  elliptic_conjugacy_class_reps(rd).
  (sort_by(order@WeylElt)).
  print_conjugacy_classes

set print_elliptic_conjugacy_classes_long (RootDatum rd) = void:
  rd.elliptic_conjugacy_class_reps.
  (sort_by(order@WeylElt)).
  print_conjugacy_classes_long<|MERGE_RESOLUTION|>--- conflicted
+++ resolved
@@ -160,11 +160,7 @@
 }
 set is_conjugate_to ( WeylElt x
 		    , (WeylElt->(WeylElt->bool)) elliptic_conjugacy_test
-<<<<<<< HEAD
-    		    ) = (WeylElt->bool):
-=======
 		    ) = (WeylElt->bool):
->>>>>>> 7d3fe989
 (  let rd=x.root_datum, ord_x = order(x), chi=char_poly(x)
    then rho2 = dominant(rd,two_rho(Levi_info(x)))
    , (w_x,sLevi) = from_standard_Levi(rd,Levi_of(x))
@@ -224,11 +220,7 @@
 set is_conjugate_to ( WeylElt x
 		    , Std_Levi_table table
 		    , (WeylElt->(WeylElt->bool)) elliptic_conjugacy_test
-<<<<<<< HEAD
-    		    ) = (WeylElt->bool):
-=======
 		    ) = (WeylElt->bool):
->>>>>>> 7d3fe989
    let rd=x.root_datum, ord_x = order(x), chi=char_poly(x)
    then classify = (WeylElt->WeylElt,[int],WeylElt):
                    conjugate_from_classified_standard_Levi(rd,table)
