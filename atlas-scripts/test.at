<basic.at
<std_decs.at
<groups.at

G:=GL(6,R)

set L=[0,1,2,3,6,7,12,19,20,24]

set go () = for i in L do param(KGB(G,i),null(6),rho(G)).twisted_full_deform od

set fund_barys (RootDatum rd, int dim) = [ratvec]:
   let n=rd.semisimple_rank, d1=dim+1, lb = simple_coroot_labels(rd)
   then vert = [ratvec]:
<<<<<<< HEAD
      (null(n)/1) # for i:rd.rank do fundamental_weight(rd,i)/lb[i] od
   then fund_barys = [ratvec]:
      for S in choices_from(vert.#.#,d1)
      do sum(n,for i in S do vert[i] od)/d1
      od
in for v in fund_barys for numer in FPP_numers(rd,v) do numer/v.denom od od
=======
      (null(rd.rank)/1) # for i:n do fundamental_weight(rd,i)/lb[i] od
in for S in choices_from(vert.#.#,d1)
   do sum(rd.rank,for i in S do vert[i] od)/d1
   od

set FPP_barys(RootDatum rd, int dim) = [ratvec]:
   for v in fund_barys(rd,dim)
   do let d=v.denom in for numer in FPP_numers(rd,v) do numer/d od
   od.##
>>>>>>> 6fb3eac9

{ in the next function |P| is for a pure torus sharing its $X^*$ with |rd| }
{ one can get that torus as |torus(rd.rank,0,0)| as defined in torus.at }
set Demazure (RootDatum rd, int i, KTypePol P) = KTypePol:
(  let alpha=root(rd,i), alpha_v=coroot(rd,i), result = null_K_module(P)
in P +:= { calls +@(KTypePol,[(Split,KType)]) }
     for c@t in P
     do (-c,let (x,lambda)=%t in K_type(x,reflect(rd,i,lambda)-alpha)) od
;  while !=P
   do let (x,lambda) = %first_K_type(P), acc=null_K_module(P)
   then level = alpha_v*lambda
   in if level.< then lambda+:=alpha*(minus_1-level) fi
   ;  assert(!=P[K_type(x,lambda)], @:to_string("absent term for ",(x,lambda)))
   ;  while !=P[K_type(x,lambda+alpha)] do lambda+:=alpha od { back up }
   ;  level := alpha_v*lambda { recompute |level| }
   ;  let top = K_type(x,lambda), bot=K_type(x,lambda+alpha*(minus_1-level))
      then c=P[top]
   in while assert(=P[top]+P[bot],"failing anti-symmetry"); P[top]:=P[bot]:=0
      ; acc[top]+:=c
      ; if =level
        then dont { i.e., quit the loop }
        else acc[bot:=K_type(x,bot.lambda_rho+alpha)]+:=c { mirror contribute }
        ; level>=2 { condition to continue }
        do level-:=2; c+:=P[top:=K_type(x,lambda-:=alpha)]
	fi
      od
   ;  result +:= acc
   od
; result
)<|MERGE_RESOLUTION|>--- conflicted
+++ resolved
@@ -11,14 +11,6 @@
 set fund_barys (RootDatum rd, int dim) = [ratvec]:
    let n=rd.semisimple_rank, d1=dim+1, lb = simple_coroot_labels(rd)
    then vert = [ratvec]:
-<<<<<<< HEAD
-      (null(n)/1) # for i:rd.rank do fundamental_weight(rd,i)/lb[i] od
-   then fund_barys = [ratvec]:
-      for S in choices_from(vert.#.#,d1)
-      do sum(n,for i in S do vert[i] od)/d1
-      od
-in for v in fund_barys for numer in FPP_numers(rd,v) do numer/v.denom od od
-=======
       (null(rd.rank)/1) # for i:n do fundamental_weight(rd,i)/lb[i] od
 in for S in choices_from(vert.#.#,d1)
    do sum(rd.rank,for i in S do vert[i] od)/d1
@@ -28,7 +20,6 @@
    for v in fund_barys(rd,dim)
    do let d=v.denom in for numer in FPP_numers(rd,v) do numer/d od
    od.##
->>>>>>> 6fb3eac9
 
 { in the next function |P| is for a pure torus sharing its $X^*$ with |rd| }
 { one can get that torus as |torus(rd.rank,0,0)| as defined in torus.at }
