<basic.at
<ratmat.at

{ General linear algebra over $\Z$. In so far as saturation of lattices is
  done, this actually relates to vector spaces over $\Q$, but all computations
  are done with integers only, distinguishing this script from Gaussian-elim.at
}

{ Compute what appears to be called the Hermite form of an integral matrix.

  |M| is an $n\times k$ matrix, so columns of |M| span a $\Z$-submodule
  $ W=image(M)$ of $\Z^n$; get canonical generators for this submodule
}
set image_lattice (mat A) = mat:
   let (M,,pivots,)=echelon(A) then c=#M
in for i@j in pivots
   do let col=M[j] then pivot=col[i]
   in for l: c-1-j from j+1 do M[l]-:=col*(M[i,l]\pivot) od
   od; M

{ whether |image_lattice(M)| is a saturated lattice (direct factor of $\Z^n$) }
set is_saturated (mat M) = bool:
   let (M,,pivots,)=echelon(M)
in set (M,):=ech_up(M,pivots); product(M.main_diagonal)=1

{ A function that avoids using |adapted_basis|, |diagonalize|, or other
  functions that may suffer severe coefficient growth; to be used in situations
  where only the (saturated) image subspace as a whole, and possibly a choice
  of a complementary subspace, are needed, not a special basis for the image

  Find dimension |c| of image, and a $\Z$-inverible matrix whose first |c|
  columns span saturation of the image; remaining ones span a chosen complement
}
set adapted_direct_sum (mat M) = (int,mat):
   let (M,,pivot,)=echelon(M) then (r,c)=shape(M), !M0=M
   then R=id_mat(r) { record row operations, held in inversed form }
in { now do coordinate change to make |M| upper triangular }
   for j:c { loop over columns of M while it is being modified in the loop }
   do let col=M[j], piv_j=pivot[j]+1 { only consider few rows now: |j:piv_j| }
   in if j<piv_j { avoid doing any work when our range is a single rows }
      then
         let (d,C)=Bezout(col[j:piv_j]), tM=^M
         then tM_C=tM[j:piv_j] * C, R_C = R[j:piv_j] * ^C.inverse
         { updated rows are now spliced into place in |M| and |R|: }
      in M := c^ for i:r do if i<j or i>pivot[j] then tM[i] else tM_C[i-j] fi od
      ;  R := r# for i:r do if i<j or i>pivot[j] then  R[i] else  R_C[i-j] fi od
      ; assert(M[j,j]=d)
      fi
   od; assert(R*M=M0); (c,R)

set image_subspace (mat M) = mat: { generators for $\Q$-span of image of |M| }
   let (c,R)=adapted_direct_sum(M) in R[:c]

set image_complement_basis (mat M) = mat:
   let (c,R)=adapted_direct_sum(M) in R[c:]

set saturation = image_subspace@mat { intersection of $\Z^n$ with $\Q$-span }

{ a basis representing the quotient by sublattice spanned by columns of |M|;
  tests that this sublattice is a direct factor, and throws an error if not }
set free_quotient_lattice_basis (mat M) = mat:
( let (E,,,)=echelon(M) in { pre-compute echelon }
  assert(E.is_saturated,"sublattice is not a direct factor")
; image_complement_basis(E)
)

{ a basis representing the quotient by saturation of sublattice, so no test }
set saturation_quotient_basis = image_complement_basis@mat


{ |M| is an $n\times k$ matrix; its columns span a submodule $W$ of $\Z^n$.
  Compute $n\times n$ matrix of projection onto the saturation (or $\Q$-span)
  of $W$, parallel to its complement from |adapted_direct_sum(M)|.
}
set projector_to_image (mat M) = mat:
  let (c,R)=adapted_direct_sum(M) in R[ : , :c] * R.inverse[ :c, : ]

{alternate form: an mxc matrix, giving projection to Im(M) in the basis image_subspace(M)}
set image_projector(mat M)= mat:
  let (c,R)=adapted_direct_sum(M) in R.inverse[:c , : ]

{complementary projector, to chosen complement to |image_subspace(M)| }
set projector_mod_image (mat M) = mat:
  let (c,R)=adapted_direct_sum(M) in R[ : ,c: ] * R.inverse[c: , : ]

{alternate form: an mx(m-c) matrix, giving projection to the complement of Im(M),
 in the basis image_complement_basis(M)}
set mod_image_projector(mat M)= mat:
  let (c,R)=adapted_direct_sum(M) in R.inverse[c: , : ]

{ |M| is an $n\times k$ matrix; its columns span a submodule $W$ of $\Z^n$.
  A complement to |image_subspace(M)| is chosen by |adapted_direct_sum(M)|, and
  |decompose(M,w)=(u,v)| with |u| in |image_subspace(M)| and |v| in complement.
}
set decompose (mat M, vec v)= (vec,vec):
   let (c,R)=adapted_direct_sum(M) then R1=R.inverse
in (R[:,:c] * (R.inverse[:c,:] * v), R[:,c:] * (R.inverse[c:,:] * v) )

set decompose (mat M, ratvec w) = (ratvec,ratvec):
   let (v,d)=%w then (v1,v2)=decompose(M,v) in (v1/d,v2/d)


{ assuming M injective and Im(M) is A-stable, return unique B with A*M=M*B,
  which is action of A restricted to that sublattice $\Z^m$, embedded via M
}
set restrict_action (mat A, mat M) = mat: { shapes A: n by n, M: n by m }
   case solve(M,A*M) | some(B): B
   | else error("Image lattice M is not fixed by A")
   esac

{ assuming M full row rank and ker(M) is A-stable, find unique B with M*A=B*M }
set corestrict_action (mat M,mat A) = mat:  { shapes M: m by n, A: n by n }
   case solve(^M,^(M*A)) | some(tB): ^tB
   | else error("Kernel of M is not fixed by A")
   esac

{ |M| is an $n\times k$ matrix; its columns span a subspace $W$ of $\Q^n$.
  Assuming this subspace is |A|-stable, |A| induces an operator in $\Q^n/W$;
  return its matrix w.r.t the complement chosen by |adapted_direct_sum(M)|.
}
set quotient_matrix (mat A,mat M) = mat:
  let (c,R)=adapted_direct_sum(M) in (R.inverse[c: , : ]*A*R[ : ,c: ])

set solve_ratvec (mat A, vec v) = ratvec:
  (A,ratvec:v).solve.(requisition("not in span"))

{ integer vector (lattice) solutions to linear system }


set in_lattice (mat A, ratvec u) = bool: { whether v in image lattice of A }
  let (b,n)=%u in n=1 and can(solve(A,b))

<<<<<<< HEAD
{test if ratvec v is in lattice L + rational subspace V}
set in_lattice_subspace_sum ([vec] L,[vec] V)=(ratvec->bool):
(ratvec v):
if =#V then in_lattice(L,v) else
 let ck=cokernel(V) then (new_V,,,) = echelon(ck*L) in
 let v_new=ck*v in
 if not is_integer(v_new) then false
  else
  in_lattice(new_V,ratvec_as_vec(v_new))
 fi
fi

set vec_solve (mat A, ratvec u) = maybe_a_vec: { integer solution to A*x=b }
  let (b,n)=%u in if n>1 then no_vec() else solve(A,b) fi
=======
set vec_solve (mat A, ratvec u) = Maybe<vec>: { integer solution to A*x=b }
  let (b,n)=%u in if n>1 then none() else solve(A,b) fi
>>>>>>> f32949a4

{ express columns of M relative to basis A of a sub-lattice that contains them
  A: nxm matrix, columns are a basis of a Z-module V of rank m
  M: nxr matrix, columns span a submodule of V; returns mxr matrix C,
  column i gives column i of M as a sum of columns of A i.e., A*C=M
}
set in_lattice_basis (mat A,mat M) = mat:
  #A { size m of solutions } # for v in M do required_solution(A,v) od

{---------------- some auxiliary lattice functions -----------------------}

set select_columns([int] columns, mat M)=mat:for i in columns do M[i] od
set select_rows([int] rows, mat M)=mat:^(select_columns(rows,^M))
set first_columns(int n,mat M)=mat:select_columns(#n,M)
set first_rows(int n,mat M)=mat:select_rows(#n,M)



{basis of intersection of two matrices
 returns (X,Y) where the columns of X span the intersection
 Y is the first rows of kernel A##B
}
set intersection_plus(mat A,mat B)=(mat,mat):
assert(n_rows(A)=n_rows(B),"A and B must have same number of rows");
if n_columns(A)=0 or n_columns(B)=0 then (null(n_rows(A),0),null(n_rows(A),0)) else
let A1=image_lattice(A) {size mxn'}, B1=image_lattice(B) {mxr'} then
N=kernel(A1##B1) then   {size (n'+r')x t, t=dimension(kernel)}
M=first_rows(n_columns(A1),N) {first n' rows of N, where n'=#columns of A1, so size n'xt}
{M=^((^N)[0:n_columns(A1)])  }
in (A1*M,M) {(size mxt, size n'xt)} fi

{just return the matrix giving the intersection}
set intersection(mat A,mat B)=mat:
let (X,)=intersection_plus(A,B) in X


{adapted_direct_sum in all its glory
A: (r,n) matrix
 E: echelon form of A is an (r,n) matrix
 E= M##Z where M (r,c) matrix (nonzero columns) and Z=(r,n-c) zero matrix
 echelon(A)=(mat M,mat C,vec s,int eps)  (see atlas-functions.help)
 M: (r,c) matrix, C (n,n) invertible  (s: pivot rows, eps is a sign)
 c=#columns of M
 n-c=dimension(kernel(A))
 Then AC=E=M##Z
 Furthermore M -> (mat N,mat R)
 E: (r,c)  N:(r,c)  R: (r,r) invertible
 (RN)##Z=E##Z=AC
 AC=RN##Z
 Note: image_complement_basis is the last n-c columns of R
}
set adapted_direct_sum_plus (mat A) = (int,mat,mat,mat,mat,mat):
   let (M,C,pivot,)=echelon(A) then (r,c)=shape(M), N=M
   then Z=null(r,n_columns(A)-c)
   then R=id_mat(r) { record row operations, held in inversed form }
in for j:c { loop over columns of N while it is being modified in the loop }
   do let col=N[j] then (d,C)=Bezout(col[j:pivot[j]+1]), tN=^N
   then tN_C=tN[j:pivot[j]+1] * C, R_C = R[j:pivot[j]+1] * ^C.inverse
   in N := c^ for i:r do if i<j or i>pivot[j] then tN[i] else tN_C[i-j] fi od
   ;  R := r# for i:r do if i<j or i>pivot[j] then  R[i] else  R_C[i-j] fi od
   ; assert(N[j,j]=d)
   od; assert(R*N=M);assert(A*C=R*(N##Z));(c,R,N,C,M,Z)

{generators of finite abelian group Z^n/A}
set finite_quotient(mat M)=let (A,v)=filter_units(Smith(M)) in
for col@i in A do (col,v[i]) od

{test if ratvec v is in Z-linear span of columns of ratmat A
 require: columns of A are linearly independent
 let w=unique solution to A*w=v,
 return false if w doesn't exist, or boolean is_integer(w) if it does
}
set in_lattice (ratmat A, ratvec v) = bool:
let (A_int,,d)=A then
(M,C,pivots,)=echelon(A_int) in
assert(#M>=#A_int,"columns of matrix are not linearly independent");
   case solve(A,v) | solution(w): is_integer(w) | else false esac<|MERGE_RESOLUTION|>--- conflicted
+++ resolved
@@ -130,25 +130,17 @@
 set in_lattice (mat A, ratvec u) = bool: { whether v in image lattice of A }
   let (b,n)=%u in n=1 and can(solve(A,b))
 
-<<<<<<< HEAD
 {test if ratvec v is in lattice L + rational subspace V}
-set in_lattice_subspace_sum ([vec] L,[vec] V)=(ratvec->bool):
-(ratvec v):
-if =#V then in_lattice(L,v) else
- let ck=cokernel(V) then (new_V,,,) = echelon(ck*L) in
- let v_new=ck*v in
- if not is_integer(v_new) then false
-  else
-  in_lattice(new_V,ratvec_as_vec(v_new))
- fi
-fi
-
-set vec_solve (mat A, ratvec u) = maybe_a_vec: { integer solution to A*x=b }
-  let (b,n)=%u in if n>1 then no_vec() else solve(A,b) fi
-=======
+set in_lattice_subspace_sum ([vec] L,[vec] V)=(ratvec->bool): (ratvec v):
+   if =#V then in_lattice(L,v)
+   else
+      let ck=cokernel(V) then (new_V,,,) = echelon(ck*L)
+      then v_new=ck*v
+   in is_integer(v_new) and in_lattice(new_V,ratvec_as_vec(v_new))
+   fi
+
 set vec_solve (mat A, ratvec u) = Maybe<vec>: { integer solution to A*x=b }
   let (b,n)=%u in if n>1 then none() else solve(A,b) fi
->>>>>>> f32949a4
 
 { express columns of M relative to basis A of a sub-lattice that contains them
   A: nxm matrix, columns are a basis of a Z-module V of rank m
@@ -222,7 +214,7 @@
  return false if w doesn't exist, or boolean is_integer(w) if it does
 }
 set in_lattice (ratmat A, ratvec v) = bool:
-let (A_int,,d)=A then
-(M,C,pivots,)=echelon(A_int) in
-assert(#M>=#A_int,"columns of matrix are not linearly independent");
-   case solve(A,v) | solution(w): is_integer(w) | else false esac+   let (A_int,,d)=A
+   then (M,C,pivots,)=echelon(A_int)
+in assert(#M>=#A_int,"columns of matrix are not linearly independent");
+   case solve(A,v) | some(w): is_integer(w) | else false esac