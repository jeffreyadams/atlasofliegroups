<basic.at
<W_orbit.at
<Levi_subgroups.at
<<<<<<< HEAD
<misc.at { for is_simple_root }
<sort.at { for inv_standardisation }
<Weylgroup.at { for |cross@(WeylElt,KGBElt)| }
<group_operations.at { for |is_relatively_split| }

=======
>>>>>>> 77cb4fb4

{ See "Parabolic Subgroups and Induction" on the Atlas web site.

  Fix a subset S of the simple roots, defining the complex standard
  parabolic $P_S$ of type S. We define a set KGP(S) (a
  quotient of KGB) such that (roughly) KGP(S) <-> $K\backslash G/P_S$.

  More precisely, for any KGB element $x$, and $\xi$ with $p(\xi)=x$, the set
  KGP(S) is canonically in bijection with $K_{\xi}\backslash G/P_S$; i.e.,
  $K_{\xi}$ conjugacy classes of parabolics of type S.

  S defines an equivalence relation on KGB of reachability through Cayley
  transforms (in either direction) and (complex) cross actions in S; the classes
  of this equivalence are in bijection with $K\backslash G/P_S$, so define the
  quotient to be KGP.

  Data: ([int],KGBElt)=(S,x) where S lists the indices of a subset of the
  simple roots of root_datum(x)

  Equivalence: (S,x)=(S',y) if these correspond to the same K orbit on $G/P_S$,
  which means:
   real_form(x)=real_form(y), S=S'  (i.e. same complex parabolic), and
   x=y in the equivalence defined by S.
  In particular, given (S,x), taking x itself for the strong real form,
  (S,x) goes to the $K_x$-conjugacy class of the standard parabolic $P_S$.

  The data type is KGPElt or Parabolic (synonyms).

  Given (S,x),
  write $[x_1,...,x_n]$ for the S-equivalence class of $x\subset$ KGB.

  The last element $x_n$ is maximal, and is uniquely determined.
  This orbit of K on $G/P_S$ is closed <=> $x_1$ is closed in KGB.

  ComplexParabolic data type:
  (RootDatum rd,[int] S) <->  G-conjugacy class of standard parabolic with
  Levi factor given by subset S of simple roots

More topics addressed in this file:
  parabolics with $\theta$-stable Levi factor;
  $\theta$-stable parabolics;
  real parabolics.
}

set_type
[
  {. Data type for a K_orbit on G/P_S, equivalently a K-conjugacy class of
    parabolics of type S, where S is a list of simple root indices. .}
  KGPElt    = ([int] S, KGBElt x)
,
  {. Data type for a complex standard parabolic subgroup .}
  ComplexParabolic = (RootDatum root_datum,[int] S)
]

{. Data type for a K_orbit on G/P_S (synonym for KGPElt). .}
set_type Parabolic = KGPElt

leq_by_number : (KGBElt x,KGBElt y) bool: #x<=#y

{. choose from a nonempty list of KGB elements one with the smallest index. .}
set min = ([KGBElt]->KGBElt): min_list(leq_by_number)

{. choose from a nonempty list of KGB elements one with the greatest number. .}
set max = ([KGBElt]->KGBElt): max_list(leq_by_number)

{. the root datum of the RealForm G of a KGP element. .}
set root_datum (KGPElt(,x)) = RootDatum: root_datum(x)

{. the RealForm G of a KGP element. .}
set real_form  (KGPElt(,x)) = RealForm:  real_form(x)

{. ascents of |x| by generators in |S|; there may be duplicates. .}
set ascents ([int] S, KGBElt x) = [KGBElt]:
  for s in S
  do case status(s,x)
     in [], [], [] { descents }, { nc } [Cayley(s,x)], { C+ } [cross(s,x)]
     esac
  od.##

{. all descents of |x| by generators in |S|; there may be duplicates. .}
set down_neighbors ([int] S,KGBElt x) = [KGBElt]:
  for s in S
  do case status(s,x)
     in { C- } [cross(s,x)]
     , { ic } []
     , { r } let y=Cayley(s,x) in [y,cross(s,y)]
     , { nc } []
     , { C+ } []
     esac
  od.##

{. decide whether x is maximal in the partial order defined by S. .}
set is_maximal_for ([int] S,KGBElt x) = bool: #ascents(S,x)=0

{. list maximal KGB elements in the partial order defined by S. .}
set maxima_for ([int] S,RealForm G) = [KGBElt]:
  for x in KGB(G) if is_maximal_for(S,x) do x fi od

{. (Unique) maximal element in equivalence class of x. .}
set maximal ([int] S, KGBElt x) = KGBElt:
  while let r=ascents(S,x) in #r>0 do x:=r[0] od; x

{. a minimal KGB element from an equivalence class defined by S
   (unlike |maximal(S,x)|, it is not unique). .}
set x_min (KGPElt(S,x)) = KGBElt:
  while let D=down_neighbors(S,x) in #D>0 do x:=D[0] od; x


{. build KGBElt (with canonical representative) from |S| and |x|. .}
set KGP_elt_for (KGPElt(S,):S_x) = KGPElt: (S,maximal(S_x))
{ alternative implementation:
  |set KGP_elt_for (KGPElt S_x) = KGPElt: S_x.x:=maximal(S_x); S_x|
}

{. (Unique) maximal KGB element representing a KGP element. .}
set representative = (KGPElt->KGBElt): maximal@KGPElt

{. equality of KGP elements: whether they share a K-orbit of parabolics. .}
set = (KGPElt (S,x):S_x,KGPElt (T,y):T_y) = bool:
  real_form(x)=real_form(y) and S=T and maximal(S_x)=maximal(T_y)

{. the equivalence class of a KGB element in partial order defined by S. .}
set equivalence_class_of (KGPElt(S,x):S_x) = [KGBElt]:
  let G=real_form(x), x_max=maximal(S_x)
  then todo=[x_max], seen=0, in_class = for :#x_max do false od # true
  in
  while seen < #todo
  do
    for x in down_neighbors(S,todo[seen]) next seen +:= 1
    do if not in_class[#x] then in_class[#x] := true; todo #:= x fi od
  od; { return |todo.(sort_by(#@KGBElt))|, but maybe more efficiently: }
  for present@i in in_class if present do KGB(G,i) fi od

set is_in_class_of (KGBElt x, KGPElt(S,):P) = bool:
   maximal(S,x) = maximal(P)

{. the set of KGP elements associated to a RealForm and a set of
simple roots S; KGP(G,S) is in bijection with $K\backslash G/P_S$. .}
set KGP (RealForm G,[int] S) = [KGPElt]:
  for x in maxima_for(S,G) do KGPElt:(S,x) od

{. just the index numbers (maximal x) of KGP(G,S). .}
set KGP_numbers (RealForm G,[int] S) =[int]: for (,x) in KGP(G,S) do #x od

{. whether y in $K\backslash G/P_S$ is open (maximal(y) is final in KGB). .}
set is_open (KGPElt y) = bool:
  is_maximal_for(all_simples(y.root_datum),maximal(y))

{. test whether y in $K\backslash G/P_S$ is closed (length(first element)=0). .}
set is_closed (KGPElt P) = bool: length(x_min(P))=0

{. parabolic determined by (the stabilizer in W of) a weight lambda. .}
set KGP_elt (ratvec lambda,KGBElt x) = KGPElt:
  let rd=root_datum(x)
  then (w,lambda_dom)=from_dominant(rd,lambda.numer)
  then P = list(semisimple_rank(rd),(int i)bool: =coroot(rd,i)*lambda_dom)
  in KGPElt:(P,cross(inverse(w),x))

{. the complex parabolic underlying P=(S,x). .}
set complex_parabolic (Parabolic(S,x)) = ComplexParabolic: (root_datum(x),S)


{			Complex Levi subgroups				}

<<<<<<< HEAD
{ like |Levi_datum| in Levi_subgroups.at, provide some aliases for |sub_datum| }
set complex_Levi = sub_datum@(RootDatum,[int]) { defined in basic.at }

{ contrary to |sub_datum@(RootDatum,(int->bool)|, select from simples only: }
set complex_Levi (RootDatum rd,(int->bool) select) = RootDatum:
   complex_Levi(rd,list(rd.semisimple_rank,select))

{ a synonm for |complex_Levi|, and yet another one for |sub_datum| }
set Levi = complex_Levi@ComplexParabolic { that's the first one above! }

set simple_root_indices (RootDatum rd,RootDatum rd_L) = [int]:
  for alpha in rd_L.simple_roots
  do let i=root_index(rd,alpha) in i { return |i|, but check if a simple root: }
     next assert(i<rd.semisimple_rank,"Not a standard Levi")
  od

{ a complex (standard) Levi determines a complex (standard) parabolic }
set complex_parabolic((RootDatum,RootDatum) (rd,):pair)=ComplexParabolic:
  (rd,simple_root_indices(pair))

{all (complex) parabolics of a RootDatum}
set parabolics(RootDatum rd)=[ComplexParabolic]:
for S in generate_all_subsets(#ss_rank(rd)) do (rd,S) od

{. coweight vanishing on all roots of the (standard) Levi, positive on other posroots .}
set Levi_coweight (RootDatum rd,RootDatum rd_L) = vec:
  ( rd.rank
  , for t in complement(rd.semisimple_rank,simple_root_indices(rd,rd_L))
    do fundamental_coweight(rd,t) od
  ).sum.numer
set Levi_coweight (ComplexParabolic P) = vec:Levi_coweight(P.root_datum,P.Levi)

{. weight vanishing on all roots of the (standard) Levi, positive on other posroots .}
set Levi_weight (RootDatum rd,RootDatum rd_L) = vec:
  ( rd.rank
  , for t in complement(rd.semisimple_rank,simple_root_indices(rd,rd_L))
    do fundamental_weight(rd,t) od
  ).sum.numer
set Levi_weight (ComplexParabolic P) = vec:Levi_weight(P.root_datum,P.Levi)

{coset representatives for W/W(L)
 see coset_reps@(RootDatum,RootDatum) below for more general case
}
set coset_reps_Levi (RootDatum rd,RootDatum rd_L) = [WeylElt]:
   stabiliser_quotient(rd, Levi_weight(rd,rd_L))

set bounded_coset_reps_Levi (RootDatum rd,RootDatum rd_L,int bound) =
      [WeylElt]:
   for (,w) in bounded_generate(rd, Levi_weight(rd,rd_L),bound) do w od
=======

set complex_Levi = sub_datum@(RootDatum,[int]) { defined in basic.at }

{all (complex) parabolics of a RootDatum}
set parabolics (RootDatum rd) = [ComplexParabolic]:
   for S in
      for level:rd.semisimple_rank+1 do choices_from(all_simples(rd),level) od.##
   do ComplexParabolic:(rd,S)
   od

set Levi_simple_roots (ComplexParabolic(rd,S)) = mat: { as columns }
   rd.rank # for s in S do root(rd,s) od
set Levi_simple_coroots (ComplexParabolic(rd,S)) = mat: { as rows }
   rd.rank ^ for s in S do coroot(rd,s) od

{ A coweight for which the Levi roots are precisely those on which it vanishes
  We used to take a sum of |fundamental_coweight|s here, which works for
  standard Levis, but this was generalised to work for any Levi subsystem.
  We use |maximize_Levi| to see |S| as part of a maximal (non standard) Levi.
}
set Levi_coweight (ComplexParabolic (rd,S):cp) = vec:
   let A = Levi_simple_roots(rd,maximize_Levi(cp))
   , k = #S { limit of original Levi roots }
in (^A,vector(rd.rank,(int i)int:#(i>=k))/1).required_solution.numer

{ a weight for which the Levi coroots are precisely those that vanish on it }
set Levi_weight (ComplexParabolic (rd,S):cp) = vec:
   let A = Levi_simple_coroots(rd,maximize_Levi(cp))
   , k = #S { limit of original Levi roots }
in (A,vector(rd.rank,(int i)int:#(i>=k))/1).required_solution.numer

{ whether an automorphism |theta| of X^* stabilises the complex parabolic }
set is_stable (mat theta, ComplexParabolic cp) = bool:
   (cp.Levi_coweight * theta * cp.Levi_simple_roots).=
>>>>>>> 77cb4fb4

{. Test if a complex Levi defined by a set of simple roots $S$ is
   $\theta_x$-stable; .}
set has_theta_stable_Levi (Parabolic(,x):real_para) = bool:
  is_stable(involution(x),complex_parabolic(real_para))

{. Make a real Levi factor from P=(S,x); the complex Levi of S must
be theta-stable. .}
set Levi (Parabolic(S,x):P) = RealForm:
  assert(has_theta_stable_Levi(P),"Levi factor is not theta-stable");
  let theta=involution(x:=x_min(P)) { effectively assume |x| is minimal }
  then ic_Levi=inner_class(sub_datum(root_datum(x),S),theta)
  in { synthetic } real_form(ic_Levi,theta,torus_factor(x))

{. Test whether parabolic P=(S,x) is theta-stable: this means that
   the complex Levi factor L is theta-stable, P is closed, and for all
   alpha simple not in S one has alpha is imaginary or C+ wrt maximal(P). .}
set parabolic_is_theta_stable (Parabolic(S,x):P) = bool:
   is_closed(P) and
   is_stable(x.inner_class.distinguished_involution,complex_parabolic(P))

{. Test if parabolic |P=(S,x)| is real: this means that its Levi |L| is
   theta-stable, that |P| is open, and that outside |S| there are no imaginary
   compact simple roots for |maximal(S,x)|.
.}
set parabolic_is_real(Parabolic(S,x):P) = bool:
  is_open(S,x:=maximal(P)) and has_theta_stable_Levi(S,x) and
     for j in complement(semisimple_rank(root_datum(x)),S)
     do is_strict_descent(j,x) { C- or real, not imaginary compact }
     od.all


{------------  unipotent radical of P ------------------}
{ see K.pdf, Section 4
  P=(S,x)
  if x=x_0:=KGB(G,0) then P is the standard parabolic P_S with simple roots S,
  and nilrad(P) is contained in the basic Borel
  in general P=(S,x) -> gP_Sg^{-1} where gxg^{-1}=x_0
  if the G-orbit of P is closed, equivalently if L contains the fundamental
  Cartan, then we can replace x with x=x_min(P) which is on the fundamental
  Cartan and then find w so that w*x=x_0
}

{. Positive coroots in the nilradical u of P (L must be theta-stable). .}
set nilrad (ComplexParabolic(rd,):P) = mat: { columns are poscoroots }
  let mu = Levi_weight(P) in { weight on which only Levi coroots vanish }
  columns_with((vec alpha_v) bool: alpha_v*mu!=0, poscoroots(rd))

{. Positive roots in the nilradical u of P (L must be theta-stable). .}
set nilrad_roots (ComplexParabolic(rd,):P) = mat: { columns are posroots }
  let H = Levi_coweight(P) in
  columns_with((vec alpha) bool: H*alpha!=0, posroots(rd))

set nilrad (Parabolic P) = mat:       nilrad(complex_parabolic(P))
set nilrad_roots (Parabolic P) = mat: nilrad_roots(complex_parabolic(P))

{nilrad roots only depend on the Levi}
set nilrad_roots(RootDatum rd,RootDatum rd_L)=mat:nilrad_roots(complex_parabolic(rd,rd_L))

{. Half sum of positive roots not in the Levi (L must be theta-stable). .}
set rho_u (ComplexParabolic P) = ratvec: { P.root_datum.rho-complex_Levi.rho }
  P.nilrad_roots.sum/2

{. Half sum of positive roots not in the Levi (L must be theta-stable). .}
set rho_u (Parabolic P) = ratvec: rho_u(complex_parabolic(P))

{. Half sum of positive roots in the Levi (L must be theta-stable). .}
set rho_l (ComplexParabolic(rd,):P) = ratvec: { rho(Levi(P)) }
  let H = Levi_coweight(P) in
  columns_with((vec alpha) bool: H*alpha=0, posroots(rd)).sum/2

set rho_l (Parabolic P) = ratvec: rho_l(complex_parabolic(P))

{ ----------------- alternative method to define a parabolic --------------- }
{ it is convenient to be able to define a parabolic in terms of a semisimple
  element either in \h or \h^*
}

{. Simple coroots on which weight lambda (in $\mathfrak h^*$) is zero. .}
set zero_simple_coroots (RootDatum rd, vec lambda) = [int]:
  for alpha_v@j in simple_coroots(rd) if alpha_v*lambda=0 do j fi od

{. Parabolic defined by weight lambda .}
set parabolic_by_wt (ratvec lambda,KGBElt x) = Parabolic:
  let rd=root_datum(x) then (w,lambda_dom)=from_dominant(rd,numer(lambda)) in
  Parabolic:(zero_simple_coroots(rd,lambda_dom), cross(x,w))

{. Parabolic defined by weight lambda; message whether parabolic is real
  or theta-stable. .}
set parabolic_by_wt_verbose ((ratvec,KGBElt) lambda_x) = Parabolic:
  let P = parabolic_by_wt(lambda_x) in
  if parabolic_is_theta_stable(P) then "Parabolic is theta-stable."
  elif parabolic_is_real(P) then "Parabolic is real."
  else "The parabolic is neither real nor theta-stable."
  fi.prints; P

{. Theta-stable parabolic defined by weight lambda. .}
set theta_stable_parabolic_by_wt (ratvec lambda,KGBElt x) = Parabolic:
   let theta=involution(x) in parabolic_by_wt((1+theta)*lambda,x)

{. Real parabolic defined by weight lambda. .}
set real_parabolic_by_wt (ratvec lambda,KGBElt x) = Parabolic:
   let theta=involution(x) in parabolic_by_wt((1-theta)*lambda,x)

{. Levi factor of parabolic defined by weight lambda. .}
set Levi_by_wt ((ratvec,KGBElt) lambda_x) = RealForm:
   Levi(parabolic_by_wt(lambda_x))

{. Levi factor of theta-stable parabolic defined by weight lambda. .}
set theta_stable_Levi_by_wt ((ratvec,KGBElt) lambda_x) = RealForm:
   Levi(theta_stable_parabolic_by_wt(lambda_x))

{. Levi factor of real parabolic defined by weight lambda. .}
set real_Levi_by_wt ((ratvec,KGBElt) lambda_x) = RealForm:
   Levi(real_parabolic_by_wt(lambda_x))

{. Positive coroots in nilradical of P defined by weight lambda
  (if L theta-stable). .}
set nilrad_by_wt ((ratvec,KGBElt) lambda_x) = mat:
   nilrad(parabolic_by_wt(lambda_x))

{. Positive roots in nilradical of P defined by weight lambda
  (if L theta-stable). .}
set nilrad_roots_by_wt ((ratvec,KGBElt) lambda_x) = mat:
  nilrad_roots(parabolic_by_wt(lambda_x))

{. Half sum of positive roots in nilradical of P defined by weight lambda (if L
theta-stable). .}
set rho_u_by_wt ((ratvec,KGBElt)  lambda_x) = ratvec:
   nilrad_roots_by_wt(lambda_x).sum / 2


{. Simple roots which are zero on coweight H (in $\mathfrak h$). .}
set zero_simple_roots (RootDatum rd, vec cowt) = [int]:
  for alpha@j in simple_roots(rd) if =cowt*alpha do j fi od

{. Parabolic defined by coweight H .}
set parabolic_by_cwt (ratvec H,KGBElt x) = Parabolic:
  let rd=root_datum(x) then (H_dom,w)=from_dominant(numer(H),rd) in
  Parabolic:(zero_simple_roots(rd,H_dom), cross(w,x))

{. Parabolic defined by coweight H; message whether parabolic is real
   or theta-stable. .}
set parabolic_by_cwt_verbose ((ratvec,KGBElt) H_x) = Parabolic:
  let P = parabolic_by_cwt(H_x)
  in
  if parabolic_is_theta_stable(P) then "Parabolic is theta-stable."
  elif parabolic_is_real(P) then "Parabolic is real."
  else "The parabolic is neither real nor theta-stable."
  fi.prints; P

{. Levi factor of parabolic defined by coweight H. .}
set Levi_by_cwt ((ratvec,KGBElt) H_x) = RealForm: Levi(parabolic_by_cwt(H_x))

{. Positive coroots in nilradical of P defined by coweight H
  (if L theta-stable). .}
set nilrad_by_cwt ((ratvec,KGBElt) H_x) = mat: nilrad(parabolic_by_cwt(H_x))

{. Positive roots in nilradical of P defined by coweight H
  (if L theta-stable). .}
set nilrad_roots_by_cwt ((ratvec,KGBElt) H_x) = mat:
  nilrad_roots(parabolic_by_cwt(H_x))

{. Half sum of roots in nilradical of P defined by coweight H
  (if L theta-stable). .}
set rho_u_by_cwt ((ratvec,KGBElt) H_x)= ratvec:
  nilrad_roots_by_cwt(H_x).sum /2

{. $\rho(L)$ for Levi of P defined by coweight H (if L theta-stable). .}
set rho_Levi_by_cwt ((ratvec,KGBElt) H_x) = ratvec: rho(Levi_by_cwt(H_x))


{ ----------------------(real) cuspidal parabolics------------------- }

{. Real parabolic defined by x has Levi factor M=centralizer(A),
  $\mathfrak u$=positive roots not in M;
  for M to be stable: x must have no C+ roots. .}
set real_parabolic (KGBElt x) = Parabolic:
  assert(no_Cplus_roots(x),"x has some C+ roots");
  parabolic_by_wt((1-involution(x))*rho(root_datum(x)),x)

{. Levi factor of real parabolic defined by x (must have no C+ roots). .}
set real_Levi (KGBElt x) = RealForm: Levi(real_parabolic(x))

{ ---------------------theta-stable split parabolics---------------- }

{. Theta-stable parabolic defined by x has Levi factor L=centralizer(T),
  $\mathfrak u$=positive roots not in L;
  for this to be stable: no C- roots. .}
set theta_stable_parabolic (KGBElt x) = Parabolic:
  assert(no_Cminus_roots(x),"x has some C- roots");
  parabolic_by_wt((1+involution(x))*rho(root_datum(x)),x)

{. Levi factor of theta-stable parabolic defined by x
  (must have no C- roots). .}
set theta_stable_Levi (KGBElt x) = RealForm: Levi(theta_stable_parabolic(x))

{. Check whether a Levi subgroup L is standard in G
  (simple roots of L are simple for G). .}
set is_standard_Levi (RealForm L,RealForm G)=bool:
   let rd=root_datum(G) in
   all(for alpha in simple_roots(L) do is_simple_root(rd,alpha) od)

{ -------------- auxiliary routines------------------}

{. List of K-conjugacy classes of given ComplexParabolic (as KGP elts). .}
set KGP (RealForm G,ComplexParabolic (,S)) = [KGPElt]:
  for x in maxima_for(S,G) do KGPElt:(S,x) od

{ This is identical to the previous function, since |Parabolic| is |KGBElt| }
{. List K-conjugacy classes of given ComplexParabolic (as Parabolics). .}
set parabolics = (RealForm,ComplexParabolic->[Parabolic]): KGP

{. List K-conjugacy classes of given ComplexParabolic that are theta-stable. .}
set theta_stable_parabolics (RealForm G,ComplexParabolic P) = [Parabolic]:
  filter(parabolic_is_theta_stable@Parabolic)(parabolics(G,P))

{. List all theta-stable parabolics for G. .}
set theta_stable_parabolics (RealForm G) = [Parabolic]:
  for S in power_set(semisimple_rank(G))
  do theta_stable_parabolics(G,ComplexParabolic:(G,S))
  od.## { concatenate all loop bodies }

{. List all theta-stable parabolics of G, of type S. .}
set theta_stable_parabolics_of_type (RealForm G,[int] S) = [Parabolic]:
  theta_stable_parabolics(G,(G.root_datum,S))

{. List all theta-stable parabolics of G with relatively split L. .}
set all_rel_split_theta_stable_parabolics (RealForm G) = [Parabolic]:
  for P in theta_stable_parabolics(G) if is_relatively_split(Levi(P)) do P fi od

set all_real_parabolics (RealForm G) = [Parabolic]:
  for S in power_set(semisimple_rank(G))
    for P in parabolics(G,(G,S))
       if parabolic_is_real(P) do P fi
    od
  od

set parabolics_with_theta_stable_Levi = (RealForm,[int]->[Parabolic]):
  theta_stable_parabolics_of_type

<<<<<<< HEAD
set minimal_real_parabolic(RealForm G)=Parabolic:real_parabolic(G.x_open)
set minimal_real_Levi(RealForm G)=RealForm:G.minimal_real_parabolic.Levi

set maximal_parabolics(RootDatum rd)=[ComplexParabolic]:
for i:rd.ss_rank do (rd,delete(#rd.ss_rank,i)) od

{Find equivalence classes of non-imaginary simple roots w.r.t. max. x, for
alpha \cong alpha' if (1-theta)(alpha)=(1-theta(alpha')}
set classes_for_real_parabolics (RealForm G)=[[int]]:
   let theta=trivial(G).x.involution, sr=simple_roots(G) then list=[int]:
   ##for alpha@i in sr do if not is_imaginary(theta)(alpha) then [i] else []  fi od
   then result=[[int]]:[] in
   for i in list do if is_real(theta)(sr[i]) then result#:=[i] else
    let temp=[int]:
    ##for j in list do if j >= i and (1-theta)*sr[i]=(1-theta)*sr[j]
     and all(for v in result do all(for n in v do j!=n od) od) then [j] else [] fi od in
    result#:=temp fi od;
    ##for v in result do if #v>0 then [v] else [] fi od

{Find equivalence classes of non-imaginary simple roots w.r.t. max. x, for
alpha \cong alpha' if (1-theta)(alpha)=(1-theta(alpha')}
set classes_for_theta_parabolics (RealForm G)=[[int]]:
   let theta=distinguished_involution(G), sr=simple_roots(G) then list=[int]:
   ##for alpha@i in sr do if not is_real(theta)(alpha) then [i] else []  fi od
   then result=[[int]]:[] in
   for i in list do if is_imaginary(theta)(sr[i]) then result#:=[i] else
    let temp=[int]:
    ##for j in list do if j >= i and (1+theta)*sr[i]=(1+theta)*sr[j]
     and all(for v in result do all(for n in v do j!=n od) od) then [j] else [] fi od in
    result#:=temp fi od;
    ##for v in result do if #v>0 then [v] else [] fi od


{maximal parabolics among all real parabolics of G=G(R)
not the same as real forms of maximal parabolics of G(C)
}
set maximal_real_parabolics(RealForm G)=[KGPElt]:
   let x=trivial(G).x in let theta=x.involution then sr=simple_roots(G) in
   let S=[int]: ##for i:#sr do if is_imaginary(theta)(sr[i]) then [i] else [] fi od
   in let list=classes_for_real_parabolics(G) then n=#list in
   for i:n do let RS=S in for v in delete(list,i) do RS:=RS##v od; (RS,x) od

{theta_stable parabolics, maximal among all such
unlike the real_parabolic case, these have different x-values}
set maximal_theta_parabolics(RealForm G)=[KGPElt]:
   let theta= distinguished_involution(inner_class(G))
   then sr=simple_roots(G) in
   let S=[int]: ##for i:#sr do if is_real(theta)(sr[i]) then [i] else [] fi od
   in let list=classes_for_theta_parabolics(G) then n=#list in
   ## for i:n do let RS=S in for v in delete(list,i) do RS:=RS##v od;
   theta_stable_parabolics (G,(root_datum(G),RS)) od


{theta_stable parabolics, maximal among all such
unlike the real_parabolic case, these have different x-values
this is a brute force search, it can be improved along the lines of
maximal_real_parabolics}
{set maximal_theta_parabolics(RealForm G)=
let theta_parabolics=theta_stable_parabolics(G) then
proper_theta_parabolics=##for P in theta_parabolics do if #P.S<G.ss_rank then [P] else [] fi od in
##for P in proper_theta_parabolics do
 if any(for Q in proper_theta_parabolics do  P.x=Q.x and is_proper_subset(P.S,Q.S) od) then [] else [P] fi od

set all_parabolics_with_theta_stable_Levi (RealForm G) = [KGPElt]:
  for S in power_set(semisimple_rank(G))
    for P in parabolics(G,(G,S))
       if has_theta_stable_Levi(P) do P fi
    od
  od
}
=======
set all_parabolics_with_theta_stable_Levi = (RealForm->[KGPElt]):
  theta_stable_parabolics

>>>>>>> 77cb4fb4
{. For each theta-stable parabolic of G, print S, Levi factor, and maximal x. .}
set print_theta_stable_parabolics (RealForm G) = void:
( let thsp=theta_stable_parabolics(G) in
  for (S,x):P in thsp do prints("S=", S, " L= ", Levi(P), "  x=",x)od
; prints("Total: ",#thsp)
)

{. The smallest list of simple roots such that descents lead to the
  distinguished fiber. .}
set support (KGBElt x) = [int]:
  { we obtain the Weyl group part of |involution(x)| and apply |W_elt| }
  W_elt(root_datum(x),involution(x)*distinguished_involution(real_form(x))).
  word.to_bitset.set_bit_positions { and extract the set of reflection indices }

set support_dual (KGBElt x) = [int]:
  let rd=root_datum(x), delta=distinguished_involution(real_form(x))
  , w_long=x.root_datum.w0
  in list(semisimple_rank(rd)
         ,(w_long*W_elt(rd,involution(x)*delta)).word.is_member
	 )

{ Alternative definition: compute support using inverse Weyl group part }
set support_alt(KGBElt x)=[int]:
  let rd=root_datum(x), delta=distinguished_involution(real_form(x)) in
  list(semisimple_rank(rd),W_elt(rd,delta*involution(x)).word.is_member)

<<<<<<< HEAD
{ for use in find_lambda; 64 (uniformly?) random integers between 10^4 and 10^5 }
set random = [int]:
  [31220,11647,37379,76487,42281,99983,92672,35013,50289,79830,47810,82416
  ,92150,84570,70610,35366,44981,21161,42049,94355,96801,10070,71505,21696
  ,42096,07832,75988,26509,62156,67549,67781,54376,72296,43134,04383,66728
  ,64236,65212,24116,12466,13033,85636,71449,80515,11480,88335,39381,66618
  ,35975,10896,05825,95823,18001,63961,14564,44737,03903,51896,99125,74288
  ,88299,14793,26802,44113]

{.find lambda so L=L(lambda)={alpha| <lambda,alpha^vee>=0}.}
set findlambda (RootDatum rd, RootDatum L) = vec:
   let k=kernel(^simple_coroots(L)) { generators intersection hyperplanes of L }
   in k* random[:n_columns(k)] { weight hopefully not on any other hyperplanes }


{ coset representatives for W(rd)/W(rd_L); with L non standard Levi subsystem.
  If L=L(lambda) the W-orbit of lambda is in bijection with this quotient}
set coset_reps (RootDatum rd, RootDatum rd_L) = [WeylElt]:
   stabiliser_quotient(rd,findlambda(rd,rd_L))


{test the coset_reps function}
{
set test_coset_reps(RootDatum rd,RootDatum rd_L)=
   let co=coset_reps(rd,rd_L)
   then WL=W(rd_L)
   then prods =
      for w@i in co for x@j in WL do (i,j,w*promote(x,rd)) od od
   then failures =
      for i:#prods for j:#prods
        do let (,,w)=prods[i] then (,,x)=prods[j]
        in if i!=j and x=w do (i,j) fi
      od od
   in (prods,##failures)
}

{. If L is a theta-stable Levi factor in G,  KGB for L embeds in KGB for G. .}
set embed_KGB (KGBElt x_L,RealForm G) = KGBElt:
  KGB_elt(G,involution(x_L), torus_factor(x_L))

{. Given a KGB element of G, find one for the theta-stable Levi L which maps to it. .}
set inverse_embed_KGB (KGBElt x_G,RealForm L) = KGBElt:
  KGB_elt(L,involution(x_G), torus_factor(x_G))

{. Given an involution theta and a root datum, return the set S of complex roots
   containing the first positive representative of each quadruple
   ($\pm$ alpha,$\pm$ theta(alpha)). .}

set makeS (mat theta,RootDatum rd) = mat:
  columns_with((int j,vec alpha):posroot_index(rd,theta*alpha)>j,posroots(rd))

{. As the previous function, with argument a KGB element x determining the
   involution and root datum .}
set makeS (KGBElt x) = mat: makeS(involution(x),root_datum(x))

{. Half sum of roots in chosen set S of complex roots, described above. .}
set rho_S ((mat,RootDatum)pair) = ratvec: sum(makeS(pair))/2

{. As previous function, with argument KGB element x. .}
set rho_S (KGBElt x)            = ratvec: sum(makeS(x))/2

{. Given a Levi subgroup L of G, construct the parabolic with Levi L
  (this reverses Levi(P) defined in parabolics.at). .}
set make_parabolic (RealForm L,RealForm G)=Parabolic:
   assert(is_standard_Levi(L,G),"L is not standard in G");
   let rdl=root_datum(L) in
   let S=[int]:[] in for alpha@i in simple_roots(G) do
   if is_posroot((rdl,alpha)) then S #:= i fi od; (S,embed_KGB(KGB(L,0),G))
=======
{ coset representatives for W(rd)/W(rd_L); with L non standard Levi subsystem.
  If L=L(lambda) the W-orbit of lambda is in bijection with this quotient}
set coset_reps (RootDatum rd, RootDatum rd_L) = [WeylElt]:
   stabiliser_quotient(rd,
     Levi_weight(rd,for a in simple_roots(rd_L) do root_index(rd,a) od))
>>>>>>> 77cb4fb4
<|MERGE_RESOLUTION|>--- conflicted
+++ resolved
@@ -1,14 +1,11 @@
 <basic.at
 <W_orbit.at
 <Levi_subgroups.at
-<<<<<<< HEAD
 <misc.at { for is_simple_root }
 <sort.at { for inv_standardisation }
 <Weylgroup.at { for |cross@(WeylElt,KGBElt)| }
 <group_operations.at { for |is_relatively_split| }
 
-=======
->>>>>>> 77cb4fb4
 
 { See "Parabolic Subgroups and Induction" on the Atlas web site.
 
@@ -173,59 +170,10 @@
 
 {			Complex Levi subgroups				}
 
-<<<<<<< HEAD
-{ like |Levi_datum| in Levi_subgroups.at, provide some aliases for |sub_datum| }
-set complex_Levi = sub_datum@(RootDatum,[int]) { defined in basic.at }
-
-{ contrary to |sub_datum@(RootDatum,(int->bool)|, select from simples only: }
-set complex_Levi (RootDatum rd,(int->bool) select) = RootDatum:
-   complex_Levi(rd,list(rd.semisimple_rank,select))
-
-{ a synonm for |complex_Levi|, and yet another one for |sub_datum| }
-set Levi = complex_Levi@ComplexParabolic { that's the first one above! }
-
-set simple_root_indices (RootDatum rd,RootDatum rd_L) = [int]:
-  for alpha in rd_L.simple_roots
-  do let i=root_index(rd,alpha) in i { return |i|, but check if a simple root: }
-     next assert(i<rd.semisimple_rank,"Not a standard Levi")
-  od
-
-{ a complex (standard) Levi determines a complex (standard) parabolic }
-set complex_parabolic((RootDatum,RootDatum) (rd,):pair)=ComplexParabolic:
-  (rd,simple_root_indices(pair))
-
-{all (complex) parabolics of a RootDatum}
-set parabolics(RootDatum rd)=[ComplexParabolic]:
-for S in generate_all_subsets(#ss_rank(rd)) do (rd,S) od
-
-{. coweight vanishing on all roots of the (standard) Levi, positive on other posroots .}
-set Levi_coweight (RootDatum rd,RootDatum rd_L) = vec:
-  ( rd.rank
-  , for t in complement(rd.semisimple_rank,simple_root_indices(rd,rd_L))
-    do fundamental_coweight(rd,t) od
-  ).sum.numer
-set Levi_coweight (ComplexParabolic P) = vec:Levi_coweight(P.root_datum,P.Levi)
-
-{. weight vanishing on all roots of the (standard) Levi, positive on other posroots .}
-set Levi_weight (RootDatum rd,RootDatum rd_L) = vec:
-  ( rd.rank
-  , for t in complement(rd.semisimple_rank,simple_root_indices(rd,rd_L))
-    do fundamental_weight(rd,t) od
-  ).sum.numer
-set Levi_weight (ComplexParabolic P) = vec:Levi_weight(P.root_datum,P.Levi)
-
-{coset representatives for W/W(L)
- see coset_reps@(RootDatum,RootDatum) below for more general case
-}
-set coset_reps_Levi (RootDatum rd,RootDatum rd_L) = [WeylElt]:
-   stabiliser_quotient(rd, Levi_weight(rd,rd_L))
-
-set bounded_coset_reps_Levi (RootDatum rd,RootDatum rd_L,int bound) =
-      [WeylElt]:
-   for (,w) in bounded_generate(rd, Levi_weight(rd,rd_L),bound) do w od
-=======
-
-set complex_Levi = sub_datum@(RootDatum,[int]) { defined in basic.at }
+
+set complex_Levi = (RootDatum,[int]->RootDatum): sub_datum { from basic.at }
+set complex_parabolic ((RootDatum,RootDatum) (rd,):pair) = ComplexParabolic:
+  (rd,un_datum(pair))
 
 {all (complex) parabolics of a RootDatum}
 set parabolics (RootDatum rd) = [ComplexParabolic]:
@@ -258,7 +206,6 @@
 { whether an automorphism |theta| of X^* stabilises the complex parabolic }
 set is_stable (mat theta, ComplexParabolic cp) = bool:
    (cp.Levi_coweight * theta * cp.Levi_simple_roots).=
->>>>>>> 77cb4fb4
 
 {. Test if a complex Levi defined by a set of simple roots $S$ is
    $\theta_x$-stable; .}
@@ -315,9 +262,6 @@
 set nilrad (Parabolic P) = mat:       nilrad(complex_parabolic(P))
 set nilrad_roots (Parabolic P) = mat: nilrad_roots(complex_parabolic(P))
 
-{nilrad roots only depend on the Levi}
-set nilrad_roots(RootDatum rd,RootDatum rd_L)=mat:nilrad_roots(complex_parabolic(rd,rd_L))
-
 {. Half sum of positive roots not in the Levi (L must be theta-stable). .}
 set rho_u (ComplexParabolic P) = ratvec: { P.root_datum.rho-complex_Levi.rho }
   P.nilrad_roots.sum/2
@@ -500,82 +444,81 @@
 set parabolics_with_theta_stable_Levi = (RealForm,[int]->[Parabolic]):
   theta_stable_parabolics_of_type
 
-<<<<<<< HEAD
-set minimal_real_parabolic(RealForm G)=Parabolic:real_parabolic(G.x_open)
-set minimal_real_Levi(RealForm G)=RealForm:G.minimal_real_parabolic.Levi
-
-set maximal_parabolics(RootDatum rd)=[ComplexParabolic]:
-for i:rd.ss_rank do (rd,delete(#rd.ss_rank,i)) od
+set minimal_real_parabolic (RealForm G) = Parabolic: real_parabolic(G.x_open)
+set minimal_real_Levi (RealForm G) = RealForm: G.minimal_real_parabolic.Levi
+
+set maximal_parabolics (RootDatum rd) = [ComplexParabolic]:
+   let ssr = rd.semisimple_rank in
+   for L in choices_from(#ssr,ssr-1) do (rd,L) od
 
 {Find equivalence classes of non-imaginary simple roots w.r.t. max. x, for
 alpha \cong alpha' if (1-theta)(alpha)=(1-theta(alpha')}
-set classes_for_real_parabolics (RealForm G)=[[int]]:
-   let theta=trivial(G).x.involution, sr=simple_roots(G) then list=[int]:
-   ##for alpha@i in sr do if not is_imaginary(theta)(alpha) then [i] else []  fi od
-   then result=[[int]]:[] in
-   for i in list do if is_real(theta)(sr[i]) then result#:=[i] else
-    let temp=[int]:
-    ##for j in list do if j >= i and (1-theta)*sr[i]=(1-theta)*sr[j]
-     and all(for v in result do all(for n in v do j!=n od) od) then [j] else [] fi od in
-    result#:=temp fi od;
-    ##for v in result do if #v>0 then [v] else [] fi od
+set classes_for_real_parabolics (RealForm G) = [[int]]:
+(  let theta=trivial(G).x.involution, sr=simple_roots(G)
+   then list = for alpha@i in sr if not is_imaginary(theta)(alpha) do i fi od
+   then result=[[int]]:[]
+in for i in list
+   do if is_real(theta)(sr[i])
+      then result #:= [i]
+      else result #:=
+	 for j in list
+	    if j >= i and ((1-theta)*(sr[i]-sr[j])).= and
+	       for v in result for n in v do j!=n od od.all
+	    do j
+	    fi
+	 od
+      fi
+   od { |for i in list| }
+;  for v in result if #v>0 do v fi od { remove empty "classes" }
+)
 
 {Find equivalence classes of non-imaginary simple roots w.r.t. max. x, for
-alpha \cong alpha' if (1-theta)(alpha)=(1-theta(alpha')}
-set classes_for_theta_parabolics (RealForm G)=[[int]]:
-   let theta=distinguished_involution(G), sr=simple_roots(G) then list=[int]:
-   ##for alpha@i in sr do if not is_real(theta)(alpha) then [i] else []  fi od
-   then result=[[int]]:[] in
-   for i in list do if is_imaginary(theta)(sr[i]) then result#:=[i] else
-    let temp=[int]:
-    ##for j in list do if j >= i and (1+theta)*sr[i]=(1+theta)*sr[j]
-     and all(for v in result do all(for n in v do j!=n od) od) then [j] else [] fi od in
-    result#:=temp fi od;
-    ##for v in result do if #v>0 then [v] else [] fi od
-
+alpha \cong alpha' if (1+theta)(alpha)=(1+theta(alpha')}
+set classes_for_theta_parabolics (RealForm G) = [[int]]:
+(  let theta=distinguished_involution(G), sr=simple_roots(G)
+   then list=  for alpha@i in sr if not is_real(theta)(alpha) do i fi od
+   then result=[[int]]:[]
+in for i in list
+   do if is_imaginary(theta)(sr[i])
+      then result #:= [i]
+      else result #:=
+         for j in list
+	    if j >= i and ((1+theta)*(sr[i]-sr[j])).= and
+	       for v in result for n in v do j!=n od od.all
+	    do j
+	    fi
+	 od
+      fi
+   od { |for i in list| }
+;  for v in result if #v>0 do v fi od { remove empty "classes" }
+)
 
 {maximal parabolics among all real parabolics of G=G(R)
 not the same as real forms of maximal parabolics of G(C)
 }
 set maximal_real_parabolics(RealForm G)=[KGPElt]:
-   let x=trivial(G).x in let theta=x.involution then sr=simple_roots(G) in
-   let S=[int]: ##for i:#sr do if is_imaginary(theta)(sr[i]) then [i] else [] fi od
-   in let list=classes_for_real_parabolics(G) then n=#list in
-   for i:n do let RS=S in for v in delete(list,i) do RS:=RS##v od; (RS,x) od
+   let x=trivial(G).x
+   then theta=x.involution, sr=simple_roots(G)
+   then S=[int]: for i:#sr do if is_imaginary(theta)(sr[i]) do i fi od.##
+   then list = [[int]]: classes_for_real_parabolics(G) then n=#list
+in for all_classes_but_1 in choices_from(list,#list-1)
+   do (S ## ##all_classes_but_1,x)
+   od
 
 {theta_stable parabolics, maximal among all such
 unlike the real_parabolic case, these have different x-values}
-set maximal_theta_parabolics(RealForm G)=[KGPElt]:
-   let theta= distinguished_involution(inner_class(G))
-   then sr=simple_roots(G) in
-   let S=[int]: ##for i:#sr do if is_real(theta)(sr[i]) then [i] else [] fi od
-   in let list=classes_for_theta_parabolics(G) then n=#list in
-   ## for i:n do let RS=S in for v in delete(list,i) do RS:=RS##v od;
-   theta_stable_parabolics (G,(root_datum(G),RS)) od
-
-
-{theta_stable parabolics, maximal among all such
-unlike the real_parabolic case, these have different x-values
-this is a brute force search, it can be improved along the lines of
-maximal_real_parabolics}
-{set maximal_theta_parabolics(RealForm G)=
-let theta_parabolics=theta_stable_parabolics(G) then
-proper_theta_parabolics=##for P in theta_parabolics do if #P.S<G.ss_rank then [P] else [] fi od in
-##for P in proper_theta_parabolics do
- if any(for Q in proper_theta_parabolics do  P.x=Q.x and is_proper_subset(P.S,Q.S) od) then [] else [P] fi od
-
-set all_parabolics_with_theta_stable_Levi (RealForm G) = [KGPElt]:
-  for S in power_set(semisimple_rank(G))
-    for P in parabolics(G,(G,S))
-       if has_theta_stable_Levi(P) do P fi
-    od
-  od
-}
-=======
+set maximal_theta_parabolics (RealForm G) = [KGPElt]:
+   let is_real_root = is_real(distinguished_involution(inner_class(G)))
+   , sr=simple_roots(G)
+   then S = [int]: for i:#sr if is_real_root(sr[i]) do i fi od
+   then list = [[int]]: classes_for_theta_parabolics(G)
+in for all_classes_but_1 in choices_from(list,#list-1)
+   do theta_stable_parabolics (G,(root_datum(G),S ## ##all_classes_but_1))
+   od.##
+
 set all_parabolics_with_theta_stable_Levi = (RealForm->[KGPElt]):
   theta_stable_parabolics
 
->>>>>>> 77cb4fb4
 {. For each theta-stable parabolic of G, print S, Levi factor, and maximal x. .}
 set print_theta_stable_parabolics (RealForm G) = void:
 ( let thsp=theta_stable_parabolics(G) in
@@ -592,52 +535,22 @@
 
 set support_dual (KGBElt x) = [int]:
   let rd=root_datum(x), delta=distinguished_involution(real_form(x))
-  , w_long=x.root_datum.w0
-  in list(semisimple_rank(rd)
-         ,(w_long*W_elt(rd,involution(x)*delta)).word.is_member
-	 )
+in word(rd.w0*W_elt(rd,involution(x)*delta)).to_bitset.set_bit_positions
 
 { Alternative definition: compute support using inverse Weyl group part }
 set support_alt(KGBElt x)=[int]:
   let rd=root_datum(x), delta=distinguished_involution(real_form(x)) in
   list(semisimple_rank(rd),W_elt(rd,delta*involution(x)).word.is_member)
 
-<<<<<<< HEAD
-{ for use in find_lambda; 64 (uniformly?) random integers between 10^4 and 10^5 }
-set random = [int]:
-  [31220,11647,37379,76487,42281,99983,92672,35013,50289,79830,47810,82416
-  ,92150,84570,70610,35366,44981,21161,42049,94355,96801,10070,71505,21696
-  ,42096,07832,75988,26509,62156,67549,67781,54376,72296,43134,04383,66728
-  ,64236,65212,24116,12466,13033,85636,71449,80515,11480,88335,39381,66618
-  ,35975,10896,05825,95823,18001,63961,14564,44737,03903,51896,99125,74288
-  ,88299,14793,26802,44113]
-
-{.find lambda so L=L(lambda)={alpha| <lambda,alpha^vee>=0}.}
-set findlambda (RootDatum rd, RootDatum L) = vec:
-   let k=kernel(^simple_coroots(L)) { generators intersection hyperplanes of L }
-   in k* random[:n_columns(k)] { weight hopefully not on any other hyperplanes }
-
-
 { coset representatives for W(rd)/W(rd_L); with L non standard Levi subsystem.
   If L=L(lambda) the W-orbit of lambda is in bijection with this quotient}
 set coset_reps (RootDatum rd, RootDatum rd_L) = [WeylElt]:
-   stabiliser_quotient(rd,findlambda(rd,rd_L))
-
-
-{test the coset_reps function}
-{
-set test_coset_reps(RootDatum rd,RootDatum rd_L)=
-   let co=coset_reps(rd,rd_L)
-   then WL=W(rd_L)
-   then prods =
-      for w@i in co for x@j in WL do (i,j,w*promote(x,rd)) od od
-   then failures =
-      for i:#prods for j:#prods
-        do let (,,w)=prods[i] then (,,x)=prods[j]
-        in if i!=j and x=w do (i,j) fi
-      od od
-   in (prods,##failures)
-}
+   stabiliser_quotient(rd,Levi_weight(complex_parabolic(rd,rd_L)))
+
+set bounded_coset_reps (RootDatum rd,RootDatum rd_L,int bound) = [WeylElt]:
+   let Levi = un_datum(rd,rd_L) in
+   for (,w) in bounded_generate(rd, Levi_weight(rd,Levi),bound) do w od
+
 
 {. If L is a theta-stable Levi factor in G,  KGB for L embeds in KGB for G. .}
 set embed_KGB (KGBElt x_L,RealForm G) = KGBElt:
@@ -664,17 +577,7 @@
 {. As previous function, with argument KGB element x. .}
 set rho_S (KGBElt x)            = ratvec: sum(makeS(x))/2
 
-{. Given a Levi subgroup L of G, construct the parabolic with Levi L
-  (this reverses Levi(P) defined in parabolics.at). .}
-set make_parabolic (RealForm L,RealForm G)=Parabolic:
+{. Given a Levi subgroup L of G, construct the parabolic with Levi L .}
+set make_parabolic (RealForm L, RealForm G) = Parabolic:
    assert(is_standard_Levi(L,G),"L is not standard in G");
-   let rdl=root_datum(L) in
-   let S=[int]:[] in for alpha@i in simple_roots(G) do
-   if is_posroot((rdl,alpha)) then S #:= i fi od; (S,embed_KGB(KGB(L,0),G))
-=======
-{ coset representatives for W(rd)/W(rd_L); with L non standard Levi subsystem.
-  If L=L(lambda) the W-orbit of lambda is in bijection with this quotient}
-set coset_reps (RootDatum rd, RootDatum rd_L) = [WeylElt]:
-   stabiliser_quotient(rd,
-     Levi_weight(rd,for a in simple_roots(rd_L) do root_index(rd,a) od))
->>>>>>> 77cb4fb4
+   (un_datum(root_datum(G),root_datum(L)),embed_KGB(KGB(L,0),G))