--- conflicted
+++ resolved
@@ -1,12 +1,8 @@
 <K_types.at  {K_signature_irr}
-<<<<<<< HEAD
-{<WeylCharacterFormula.at}
-=======
->>>>>>> 42020362
 <weyl_character_formula.at
 
-{some functions related to Frobenius-Schur indicator, 
-real/quaternionic indicator, and sign of Hermitian form 
+{some functions related to Frobenius-Schur indicator,
+real/quaternionic indicator, and sign of Hermitian form
 on finite dimensional representation}
 
 set verbose_fdsig=true
@@ -41,12 +37,12 @@
 
 {signature and index are, by default, (rat,rat) to allow up to 2^63-1
  signature_int and index_int give (int,int), but may lose information
- for output use signature_string and index_string which can output up to 
+ for output use signature_string and index_string which can output up to
  2^63-1 = 9223372036854775807
 }
 
 {.signature (p,q) of Hermitian form on a finite dimensional representation.}
-set signature(Param p)=(rat,rat):  
+set signature(Param p)=(rat,rat):
 let G=real_form(fd_only(p)) then
 height=rat_as_int(2*infinitesimal_character(p)*rho_check(G))  then
 (pos,neg)=K_signature_irr(p,height) in
@@ -55,14 +51,14 @@
 
 {.signature as a string.}
 set signature_string(Param p)=string:
-if not is_hermitian(fd_only(p)) then "*" else 
+if not is_hermitian(fd_only(p)) then "*" else
 let (pos,neg)=signature(p)  {type (rat,rat)}
 in "(" + long_rat_as_integer_string(pos) + "," + long_rat_as_integer_string(neg) + ")" fi
 
 {. index min(p,q) of Hermitian form on a finite dimensional representation.}
 set index(Param p)=rat:let (pos,neg)=signature(p) in if pos<=neg then pos else neg fi
 
-set index_string(Param p)=string: 
+set index_string(Param p)=string:
 if not is_hermitian(fd_only(p)) then "*" else long_rat_as_integer_string(index(p)) fi
 
 set anisotropic_part(Param p)=rat: let (pos,neg)=signature(p) in abs(pos-neg)
@@ -82,30 +78,26 @@
 new_line,"index: index min(p,q) of Hermitian form (if Hermitian)",
 new_line,"aniso: dimension |p-q| of anisotropic part of Hermitian form (if Hermitian)",
 new_line,"computing directly from the Hermitian form") fi;
-let weights=box(k+1, ss_rank(G)) then  {all [a_1,...,a_rank] with 0\le a_i\le k} 
+let weights=box(k+1, ss_rank(G)) then  {all [a_1,...,a_rank] with 0\le a_i\le k}
 M=ratvecs_as_ratmat(fundamental_weights(G)) in
-for mu in weights do 
- let lambda=M*mu in 
-  if is_integer(lambda) then 
+for mu in weights do
+ let lambda=M*mu in
+  if is_integer(lambda) then
   let p=finite_dimensional(G,ratvec_as_vec(lambda))
-in 
+in
 prints("fund wt: ", mu, "  lambda:", lambda, " dim:", dimension(p), "   FS/RQ: ", fs(p), "/", rq(p), "  signature: ", signature_string(p), "  index: ", index_string(p), "  aniso: ", anisotropic_part_string(p)) fi od
 
 {-------------------------------------------------------------------------}
 
 {alternative (faster) computation of signature and index, in equal
-rank case, using Weyl character formula, 
+rank case, using Weyl character formula,
 evaluated at strong real form (equal rank case only)
 }
 
 set signature_wcf(Param p)=(rat,rat):
-let G=real_form(p) then    
+let G=real_form(p) then
 v=(torus_factor(KGB(G,0))+rho_check(G))/2 then
-<<<<<<< HEAD
 (,diff)=wcf_strong_real(fd_only(p),v) then  {special version of wcf}
-=======
-(,diff)=wcf_strong_real(fd_only(p),v) then
->>>>>>> 42020362
 dim=dimension_rat(fd_only(p)) in
 ((dim+diff)/2, (dim-diff)/2)
 
@@ -114,11 +106,11 @@
 
 {.signature as a string.}
 set signature_wcf_string(Param p)=string:
-if not is_hermitian(fd_only(p)) then "*" else 
-let (pos,neg)=signature_wcf(p)  in 
+if not is_hermitian(fd_only(p)) then "*" else
+let (pos,neg)=signature_wcf(p)  in
 "(" + long_rat_as_integer_string(pos) + "," + long_rat_as_integer_string(neg) + ")"  fi
 
-set index_wcf_string(Param p)=string: 
+set index_wcf_string(Param p)=string:
 if not is_hermitian(fd_only(p)) then "*" else long_rat_as_integer_string(index_wcf(p)) fi
 
 set anisotropic_part_wcf(Param p)=rat: let (pos,neg)=signature_wcf(p) in abs(pos-neg)
@@ -141,26 +133,22 @@
 new_line,"index: index min(p,q) of Hermitian form (if Hermitian)",
 new_line,"aniso: dimension |p-q| of anisotropic part of Hermitian form (if Hermitian)",
 new_line,"computing using the Weyl character formula") fi;
-let weights=box(k+1, ss_rank(G)) then  {all [a_1,...,a_rank] with 0\le a_i\le k} 
+let weights=box(k+1, ss_rank(G)) then  {all [a_1,...,a_rank] with 0\le a_i\le k}
 M=ratvecs_as_ratmat(fundamental_weights(G)) in
-for mu in weights do 
- let lambda=M*mu in 
-  if is_integer(lambda) then 
+for mu in weights do
+ let lambda=M*mu in
+  if is_integer(lambda) then
   let p=finite_dimensional(G,ratvec_as_vec(lambda)) in
 prints("fund wt: ", mu, "  lambda:", lambda, " dim:", long_rat_as_integer_string(dimension_rat(p)), "   FS/RQ: ", fs(p), "/", rq(p), "  signature: ", signature_wcf_string(p), "  index: ", index_wcf_string(p), "  aniso: ", anisotropic_part_wcf_string(p)) fi od
 
 set wcf_report(RootDatum rd, ratvec v, int k)=void:
-let weights=box(k+1, ss_rank(rd)) then  {all [a_1,...,a_rank] with 0\le a_i\le k} 
+let weights=box(k+1, ss_rank(rd)) then  {all [a_1,...,a_rank] with 0\le a_i\le k}
 M=ratvecs_as_ratmat(fundamental_weights(rd)) in
-for mu in weights do 
- let lambda=M*mu in 
-  if is_integer(lambda) then 
-  let p=finite_dimensional(split_form(rd),ratvec_as_vec(lambda)) in 
-<<<<<<< HEAD
-  prints("fund wt: ", mu, "  lambda:", lambda, " dim:", dimension(p), "   self-dual: ",is_self_dual(p), " FS: ", fs(p),"   trace(x): ",wcf(p,v)) fi od
-=======
+for mu in weights do
+ let lambda=M*mu in
+  if is_integer(lambda) then
+  let p=finite_dimensional(split_form(rd),ratvec_as_vec(lambda)) in
   prints("fund wt: ", mu, "  lambda:", lambda, " dim:", dimension(p), "   self-dual: ",is_self_dual(p), " FS: ", fs(p),"   trace(x): ",wcf_strong_real(rd,lambda,v)) fi od
->>>>>>> 42020362
 
 {detailed information about K-signature of finite dimensional
  also see print_K_types:print_K_signature_irr (defined for any p)}
