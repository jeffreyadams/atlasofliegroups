--- conflicted
+++ resolved
@@ -151,18 +151,11 @@
     ,"signature:  signature (p,q) of Hermitian form (if Hermitian)",new_line
     ,"index: index min(p,q) of Hermitian form (if Hermitian)",new_line
     ,"aniso: dimension |p-q| of anisotropic part of Hermitian form "
-<<<<<<< HEAD
     ,"(if Hermitian)",new_line
     ,"computing using the trace")
   fi; let rd=G.root_datum  in
   tabulate(["mu","lambda", "dim", "FS/RQ", "sig", "index", "aniso"]#(##for mu in box(k+1,rd.semisimple_rank) do
      let l_rat=sum(rd.rank, for c@i in mu do fundamental_weight(rd,i)*c od) in
-=======
-    ,"(if Hermitian)")
-  fi; let rd=G.root_datum in
-  for mu in box(k+1,rd.semisimple_rank) {all [a_1,...,a_s] with 0\le a_i\le k}
-  do let l_rat=sum(rd.rank, for c@i in mu do fundamental_weight(rd,i)*c od) in
->>>>>>> 59695c70
      if is_integer(l_rat)
       then let lambda=l_rat\1 then p=finite_dimensional(G,lambda) in
       [[mu.to_string,lambda.to_string,p.dimension.to_string, fs(p).to_string +"/" + rq(p).to_string,
