<basic.at
<groups.at
<generate_groups.at
<sort.at
<parameters.at
<lattice.at

{ G is a RealForm
  pi0(G)=order of component group of G(R)
  H1(G)=order of Galois cohomology H^1(Gamma,G)
}

{ square_classes(ic) =
  list of all square classes of inner class, each a list of real form numbers
  square_classes(G) = list of all square classes of inner class of G
}
set square_classes (InnerClass ic) = [[int]]:
  square_classes(Cartan_class(ic,0)) { the most compact Cartan }
{ for a RealForm just convert it to its InnerClass, Cartan(0) is the same }

{ list of integer labels of real forms, each repeated for strong real forms}
set strong_real_forms_indices(InnerClass ic) = [int]:
  sort(##square_classes(fundamental_Cartan(ic)))

{ list of real forms, each repeated for strong real forms }
set strong_real_forms(InnerClass ic) = [RealForm]:
let rf=ic.real_forms in for i in ic.strong_real_forms_indices do rf[i] od

{ assume you want all strong real forms, i.e. Cartan 0 }
set print_strong_real (RealForm G) = void:
  print_strong_real(fundamental_Cartan(G)) { implicitly convert to InnerClass }

{ find(vecs,k) returns the (smallest) int j such that k in occurs in vecs[j]
  returns -1 otherwise
}
set find_class ([[int]] vecs, int k) = int:
  first(#vecs,(int i): is_member(vecs[i])(k))
set part_containing (int k) = ([[int]] parts) [int]:
  let pred=contains(k),i=#parts-1 in { do program out the loop, just for fun }
  while >=i and not pred(parts[i]) do i-:=1 od; parts[i] { raises error if i<0 }

{ associated to a real form \theta is an element of Z^\theta/(1+\theta)Z
  (theta can be taken to be the distinguished involution delta)
  if theta=\theta_x then x^2\in Z^\Gamma represents this class
  form_number(G) is the number of the real form
  the central invariant index is the entry in square_classes(G) containing this number
  for example inner class of Sp(4,R)
  square_classes=([2],[1,0,0])
  form_number(Sp(4,R))=2
  central_invariant_index(Sp(4,R))=0
  form_number(Sp(2,0))=0 form_number(Sp(1,1))=1
  central_invariant_index(Sp(2,0))=central_invariant_index(Sp(1,1))=1
}
<<<<<<< HEAD
set central_invariant_index (InnerClass ic, int k) = int:
  find(square_classes(ic),k)
set central_invariant_index (RealForm G) = int:
  find(square_classes(G),form_number(G))
=======
set central_invariant (InnerClass ic, int k) = int:
  find_class(square_classes(ic),k)
set central_invariant (RealForm G) = int:
  find_class(square_classes(G),form_number(G))
>>>>>>> 79447c8b

{central_invariant@RealForm is the same as square@RealForm,
 except that we will view its values in Z^delta/(1+delta)Z}
set central_invariant(RealForm G)=ratvec:square(G)  {see parameters.at}
set central_invariant(InnerClass ic,int i)=ratvec:central_invariant(ic.real_forms[i])

{two ratvecs in P^v, each gives an element of Z, assumed to be
in Z^delta. They define the same central invariant if they
are equivalent modulo (1+delta)Z+X^*
}
{


set in_one_plus_delta_Z(InnerClass ic,ratvec v)=bool:
find(ic.one_plus_delta_Z,map_to_center(ic,v))!=-1

set one_plus_delta_Z_der(InnerClass ic)=[ratvec]:
let (ic_d,M)=ic.derived_info in  {^M maps X_*(T_der) to X_*(T)} 
sort_u(for v in ic.derived.elements_of_center do ^M*map_to_center(ic_d,(1+^ic_d.distinguished_involution)*v) od)

set in_one_plus_delta_Z_der(InnerClass ic,ratvec v)=bool:
find(ic.one_plus_delta_Z_der,map_to_center(ic,v))!=-1
}

set in_one_plus_delta_Z(InnerClass ic,ratvec v)=
assert(ic.is_equal_rank,"Only equal rank case at the moment");
let M=1+ic.distinguished_involution {2*Id} then
N=ic.simple_roots then
J=intersection(M,N) in
{let ()=prints("M=",M,new_line,"N=",N, new_line,"J=",J, "v*J/2", v*J/2) in}
is_integer(v*J/2)

{only equal rank}
set equal_central_invariant(InnerClass ic,ratvec v,ratvec w)=bool:in_one_plus_delta_Z(ic,v-w)

{only equal rank}
set equal_central_invariant(RealForm G,ratvec v)=bool:
equal_central_invariant(G.inner_class,G.central_invariant,v)

{only equal rank}
set real_forms_given_central_invariant(InnerClass ic,ratvec v)=[RealForm]:
##for G in ic.real_forms do if equal_central_invariant(G,v) then [G] else [] fi od

{only equal rank}
set strong_real_forms_given_central_invariant(InnerClass ic,ratvec v)=[RealForm]:
##for G in ic.strong_real_forms do if equal_central_invariant(G,v) then [G] else [] fi od

{any group, strong real forms x with x^2=1 are in bijection with
strong real forms G where central_invariant(G)=central_invariant(G.quasicompact_form)
note that the central invariant might not be trivial, for example
in U(2,2) Z/Z^2={iI,-I} in atlas
}
set strong_real_forms_central_invariant_e(InnerClass ic)=[RealForm]:
let v=central_invariant(ic.quasicompact_form) in
##for G in ic.strong_real_forms do if G.central_invariant=v then [G] else [] fi od








{
  strong_real_forms_same_type(ic,k)
  strong_real_forms_same_type(G)
  returns a list [int] (with multiplicity)
  of the real form numbers in given inner class with same x^2 as given real form
  real form is given by (inner class, number) or (RealForm G)
  if j occurs with multiplicity this means several strong real forms
  mapping to the given real form
  for example if ic=inner_class(Spin(4,4)) then
  strong_real_forms_type(ic,0)=[4,0,0,0,0]
  meaning one split strong real form and 4 compact ones
}
set strong_real_forms_same_type (InnerClass ic, int k) = [int]:
  part_containing(k)(square_classes(ic))
set strong_real_forms_same_type (RealForm G) =
  part_containing(form_number(G))(square_classes(G))

{strong real forms with central invariant: central element k}
set strong_real_forms_type(InnerClass ic,int k)=[int]:square_classes(ic)[k]

{ H^1(\Gamma,G)=H^1(\theta,G) is the number of strong real forms with
  given x^2\in Z
}
set H1 (RealForm G) = int: #strong_real_forms_same_type(G)

{ calculate H1 for all simple groups of given rank bounds, both simply
  connected and adjoint uses all_simple from generate_groups.at
}
set iterate_H1 (int min_rank, int max_rank) = void:
  let announce(string s,int rank) = void:
    prints("Calculating H^1(Gamma,G) for ",s," simple groups of rank ",rank)
  in
  for rank:max_rank-min_rank+1 from min_rank
  do
    for isogeny in ["sc","ad"]
    do prints("-"*73) { separator }
    ; if (isogeny ="sc") then announce("simply connected",rank)
      elif(isogeny ="ad") then announce("adjoint", rank)
      fi
    ; prints("")
    ; for g in all_simple(isogeny,rank) do prints(g,"   ",H1(g)) od
    od
  od

set pi0 (RealForm G) = int: 2^(components_rank(G))
set iterate_H1 (int rank) = void: iterate_H1(rank,rank)
set iterate_H1 = @void: iterate_H1(1,8)

{number of conjugacy classes of involutions of connected
complex group =# strong real forms with central invariant e}
set conjugacy_classes_involutions(RootDatum rd)=int:
#strong_real_forms_same_type(compact_form(rd))<|MERGE_RESOLUTION|>--- conflicted
+++ resolved
@@ -51,17 +51,10 @@
   form_number(Sp(2,0))=0 form_number(Sp(1,1))=1
   central_invariant_index(Sp(2,0))=central_invariant_index(Sp(1,1))=1
 }
-<<<<<<< HEAD
 set central_invariant_index (InnerClass ic, int k) = int:
-  find(square_classes(ic),k)
+  find_class(square_classes(ic),k)
 set central_invariant_index (RealForm G) = int:
-  find(square_classes(G),form_number(G))
-=======
-set central_invariant (InnerClass ic, int k) = int:
-  find_class(square_classes(ic),k)
-set central_invariant (RealForm G) = int:
   find_class(square_classes(G),form_number(G))
->>>>>>> 79447c8b
 
 {central_invariant@RealForm is the same as square@RealForm,
  except that we will view its values in Z^delta/(1+delta)Z}
