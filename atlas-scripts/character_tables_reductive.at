--- conflicted
+++ resolved
@@ -25,44 +25,6 @@
    in character_table(Wct,classes,irreps)
 
 {including torus}
-<<<<<<< HEAD
-set character_table_simple(RootDatum rd)=CharacterTable:
-if ct_verbose then prints("Computing character table for simple root datum: ", rd.nice_format) fi;
-let ct=
-let (letter,n)=simple_type(rd) in
-if letter="A" then
- let ct=character_table_A(SL(n+1)) in ct
-elif letter="B" then
- let ct_0=character_table_B(n) then
- ct=ct_0.update_degrees in ct
-elif letter="C" then
- let ct_0=character_table_C(n) then
- ct=ct_0.update_degrees in ct
-elif letter="D" then
- let ct_0=character_table_D(n) then
- ct=ct_0.update_degrees in ct
-elif letter="F" then
- let ct=character_table_F(4) in ct
-elif letter="G" then character_table_G(2)
-elif letter="E" and n=6 then
- let ct_0=character_table_E6() then
- ct=update_degrees(ct_0) in ct
-elif letter="E" and n=7 then
- let ct_0=character_table_E7()
- {then  ct=update_degrees(ct_0) in ct}{now precomputed}
- in ct_0
-elif letter="E" and n=8 then
- let ct=character_table_E8() in ct
- elif is_abelian(rd) then
- character_table_torus(rd)
-else error("case not covered")
-fi
-in
-if ct_verbose then prints("Done computing character table") fi;ct
-
-
-
-=======
 set character_table_simple(RootDatum rd,string letter,int n) = CharacterTable:
 ( if ct_verbose
   then prints("Computing character table for simple root datum: "
@@ -82,7 +44,6 @@
      esac
 in if ct_verbose then prints("Done computing character table") fi;ct
 )
->>>>>>> d35aab84
 
 { Combine conjugacy class tables of Weyl groups for root subdata whose simple
   roots form a mutually orthogonal partition of the simple roots of |rd|.
