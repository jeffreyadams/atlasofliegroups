<basic.at
<lietypes.at { for |is_locally_isomorphic| }
<groups.at { for |complexification }
<K.at { for |K_0| }
<W_orbit.at { for |W| }
<W_reps.at { for type |WCell| }
<cells.at { for |parameters@([Param],WCell)| }

{ a few vector manipulations }
set left (vec v) = vec: v[:#v\2]
set right (vec v)= vec: v[#v\2:]
set left (ratvec v)  = ratvec: v[:#v\2]
set right (ratvec v) = ratvec: v[#v\2:]

set concatenate = ##@(ratvec,ratvec) { concatenate as lists of rationals }

{ upper right-hand corner of square matrix
  application: in a complex group, theta is of the form
  (0    w)
  (w^-1 0)
  upper_right_corner(theta) gives the matrix of w
}
set up_right_corner (mat M) = mat:
  let (,n):p=shape(M) then (h,r)=n\%2 in
  assert(=p,"matrix is not square"); assert(=r,"odd size matrix"); M[:h,h:]

set up_left_corner (mat M) = mat:
  let (r,c)=shape(M) in
  assert(r=c,"matrix is not square");
  assert(r.is_even,"odd size matrix");
  M[:r\2,:r\2]

{ Testing if a group is (weak,strictly) complex }

{ Suppose G is a RootDatum, and \theta is a algebraic involution of G
  defining a real form G(R). We say G is a "complex group" if the root
  system R of G is "complex": meaning $R\simeq R_1\times R_1$, with \delta
  exchanging the two factors.  Equivalently:
  <\alpha^vee,\delta(\alpha)> = 0 for all (simple) roots alpha

  Caution: This is slightly weaker than: G\simeq G_1\times G_1 with
  \delta switching factors. For example SL(2)xSL(2)/<-I,-I>, delta acts
  by switching factors <- SO(3,1); this is disconnected.

  is_complex@RealForm tests the condition: <alpha^vee,delta(alpha)> = 0

  Question: how do we check the stronger condition: G(R) is a connected,
  complex group. (This allows Spin(3,1)=SL(2,C) and PSO(3,1)=PSL(2,C),
  but not SO(3,1)\simeq PSL(2,C)\times Z_2 (direct product)

  Answer: G^\theta\otimes C\simeq G
  In the usual notation:
  G=G_1\times G_1, \theta(g,h)=(h,g)
  G^\theta=G_1-diagonal,
  (G^\theta)\otimes C=G_1\times G_1=G

  We call this condition: is_strictly_complex

  How to test this:

  (G^\theta)_0 =K_0(G)  (identity component)

  Claim: (G,\theta) is complex <=>
  a) G(R), equivalently K=G^\theta, is connected
  b) complexification(K_0(G))\simeq G

  I believe we can replace b) with

  b') complexification(K_0(G)) is locally isomorphic to G

  Furthermore this is probably equivalent to:

  i)  G.is_complex
  ii) G.components_rank=0

  Probably we won't use is_strictly_complex much, so
  leaving this here
}
set is_complex(InnerClass ic)=bool:
  let alpha_v=ic.simple_coroots, delta=ic.distinguished_involution in
  for alpha@i in ic.simple_roots do =alpha_v[i]*(delta*alpha) od.all

set is_strictly_complex(RealForm G) = bool:
  let test_1 = bool: G.is_complex and =G.components_rank
  , test_2 = bool:
    is_locally_isomorphic(G,complexification(K_0(G))) and =G.components_rank
  in assert(test_1=test_2,"two strictly complex tests don't agree"); test_1

set left_w (KGBElt x) = mat: { assumes inner_class(x) is complex }
  up_right_corner(involution(x))

{ extremal weight of LKT of parameter p of G complex
  formula: lambda_L+w*lambda_R
  write mu_C to distinguish from mu in hermitian.at
}
set mu_C (Param p) = vec:
  let lambda=lambda(p), w=left_w(x(p)) in
  ratvec_as_vec(left(lambda)+w*right(lambda))

{ A-parameter of parameter of G complex
  formula: nu_L-w*nu_R
}
set nu_C (Param p) = ratvec:
  let nu=nu(p), w=left_w(x(p)) in { inverse(w)*left(nu)-right(nu) }
  left(nu)-w*right(nu)

set gamma_L (Param p) = ratvec: (mu_C(p)+nu_C(p))/2
set gamma_R (Param p) = ratvec: (mu_C(p)-nu_C(p))/2

{ define a parameter of G complex by (gamma_L,gamma_R)
  assumption: gamma_L+gamma_R in X^*
}
<<<<<<< HEAD
set parameter_g (RealForm G,ratvec gamma_L, ratvec gamma_R) = Param:
  let n=#gamma_L
  then lambda = ratvec_as_vec(gamma_L+gamma_R)##null(n) +
  (G.rho)[:n] ## -G.rho[n:]
  then nu = concatenate((gamma_L-gamma_R)/2, (gamma_R-gamma_L)/2) in
  {parameter(KGB(G,0),lambda,nu)}
  dominant(parameter(KGB(G,0),lambda,nu))

set g_parameter(Param p)=(p.real_form,p.gamma_L,p.gamma_R)

{ define a parameter of G complex by (mu,nu) }
set parameter_m(RealForm G, vec mu, ratvec nu) = Param:
  {parameter(KGB(G,0), mu##null(#mu), concatenate(nu/2,-nu/2))}
  dominant(parameter(KGB(G,0), mu##null(#mu), concatenate(nu/2,-nu/2)))

set m_parameter(Param p) = (RealForm,vec,ratvec): (p.real_form,p.mu_C,p.nu_C)

{-------------------------------------------------------------------}
{get a copy of G_int from (GxG)(gamma)=G(gamma)xG(gamma)}
set K_int(RealForm G,ratvec gamma) = RealForm:
  assert(G.is_strictly_complex, "G is not a (strictly) complex group");
  inner_class(integrality_datum(G,gamma),G.distinguished_involution
             ).quasisplit_form.K_0

{G is a complex group, viewed as a real group it has rank n=2m
 W(G): acting on 2m-vectors = W_left(G) x W_right(G)
 W_left(G): acting on m-vectors
 similarly:
 gamma is an m-vector, gamma##gamma is an infinitesimal character for G

DV: THIS NEEDS TO BE gamma##(-gamma); note condition earlier gammaL+gammaR
 in X^*.

W_int(G,gamma##gamma)=Weyl group of integrality datum =W_int(G,gamma##gamma)_left x W_int(G,gamma##gamma)_right
 W_left(G,gamma)=W_int(G,gamma##gamma): acting on m-vectors
}

set left_G(RealForm G,ratvec gamma)=K_int(G,gamma)
set left_G(RealForm G)=left_G(G,G.rho)

set left_rho(RealForm G)=ratvec:
assert(G.is_complex,"G is not (weakly) complex");G.rho[:G.rank\2]

set left_W(RealForm G,ratvec gamma)=K_int(G,gamma##gamma).W
set left_W(RealForm G)=left_W(G,G.left_rho)

{G complex, WxW, left_W(G)=W,
 embed left_W(G) diagonally}
set diag_W(RealForm G,WeylElt w)=
W_elt(G,block_matrix(w.matrix,w.matrix))

set embed_left(RealForm G,WeylElt w)=
W_elt(G,block_matrix(w.matrix,id_mat(G.rank\2)))
{G has rank 2m
 gamma is an m-ratvec
 w is an element of W_left(G,gamma)
}

{triple: (G,gamma, w)
parameter_w(G,gamma,w)=Param:
w_parameter(Param p)=(RealForm,rarvec,WeylElt)
parameter_w(w_parameter(p))=p
w_parameter(parameter_w(G,gamma,w)=(G,gamma,w)
}
set parameter_w(RealForm G,ratvec gamma, WeylElt w) = Param:
  parameter_g(G,gamma,inverse(w)*gamma)

{this one should work for _any_ gamma, and send 1_W to spherical parameter}
set parameter1_w(RealForm G, ratvec gamma, WeylElt w) = Param:
  parameter_g(G,w*gamma,-gamma)

{ this is meant to recover w from parameter_w(G,gamma,w) }
set w_parameter(Param p) = (RealForm,ratvec,WeylElt):
  let (valid,w)=conjugate_to(left_G(p.real_form),p.gamma_L,p.gamma_R) in
  assert(valid,"w_parameter failed"); (p.real_form,p.gamma_L,w)

{ this is meant to recover w from parameter1_w(G,gamma,w) }
set w_parameter1(Param p) = (RealForm,ratvec,WeylElt):
  let (valid,w)=conjugate_to(left_G(p.real_form),p.gamma_L,-p.gamma_R) in
  assert(valid,"w_parameter1 failed"); (p.real_form,p.gamma_L,w)

set w(Param p) = WeylElt: let (,,w)=w_parameter(p) in w

set cell_as_w([Param] block,WCell cell) = [WeylElt]:
  assert(block[0].real_form.is_complex
        , "G is not (restriction of scalars of) a complex group");
  for p in parameters(block,cell) do w(p) od

set view_complex([Param] params) = void:
  tabulate(["p", "gamma_L", "gamma_R", "mu_C", "nu_C"]#
    for p in params
    do [ p.to_string
       , p.gamma_L.to_string
       , p.gamma_R.to_string
       , p.nu_C.to_string
       , p.nu_C.to_string
       ]
    od
  )

{  viewing block for a complex group as group-algebra of W
   for applications to computing cells for a real group}

set gp_alg_elt(ParamPol P) = [(Split,WeylElt)]:
  for (c,p) in %P do let (,,w)=w_parameter(p) in (c,w) od

{more or less differs from gp_alg_elt by mult by long element (on some side?)}
set gp_alg_elt1(ParamPol P) = [(Split,WeylElt)]:
  for (c,p) in %P do let (,,w)=w_parameter1(p) in (c,w) od

set *([(Split,WeylElt)] x,Param p) = ParamPol:
  sum(p.real_form, for (c,w) in x do c*coherent_irr(p,w) od)

set inverses([WeylElt] cell) = [WeylElt]: for w in cell do /w od

set intersect([WeylElt] a,[WeylElt] b)= [WeylElt]:
  let l=#b then present(WeylElt w) = bool: any(l,(int i)bool: b[i]=w)
  in for w in a do if w.present then [w] else [] fi od.##

set self_intersect([WeylElt] a)= [WeylElt]: intersect(a,inverses(a))

set diag([[WeylElt]] cells) = [[WeylElt]]: { diagonal, one must presume }
   for cell in cells do self_intersect(cell) od
=======
set gparameter (RealForm G,ratvec gamma_L, ratvec gamma_R) = Param:
  let lambda = ratvec_as_vec(gamma_L+gamma_R) ## null(#gamma_L)
  , nu = ((gamma_L-gamma_R)/2) ## ((gamma_R-gamma_L)/2)
  in parameter(KGB(G,0),lambda,nu)

{ define a parameter of aG complex by (mu,nu) }
set mparameter (RealForm G, vec mu, ratvec nu) = Param:
  let nu2 = nu/2 in parameter(KGB(G,0), mu ## null(#mu), nu2 ## (-nu2))
>>>>>>> f32949a4
<|MERGE_RESOLUTION|>--- conflicted
+++ resolved
@@ -110,21 +110,20 @@
 { define a parameter of G complex by (gamma_L,gamma_R)
   assumption: gamma_L+gamma_R in X^*
 }
-<<<<<<< HEAD
 set parameter_g (RealForm G,ratvec gamma_L, ratvec gamma_R) = Param:
   let n=#gamma_L
-  then lambda = ratvec_as_vec(gamma_L+gamma_R)##null(n) +
-  (G.rho)[:n] ## -G.rho[n:]
-  then nu = concatenate((gamma_L-gamma_R)/2, (gamma_R-gamma_L)/2) in
-  {parameter(KGB(G,0),lambda,nu)}
-  dominant(parameter(KGB(G,0),lambda,nu))
+  then lambda =
+    ratvec_as_vec(gamma_L+gamma_R) ## null(n) + (G.rho)[:n] ## -G.rho[n:]
+  , nu = ((gamma_L-gamma_R)/2) ## ((gamma_R-gamma_L)/2)
+in { used to be parameter(KGB(G,0),lambda,nu) }
+  parameter(KGB(G,0),lambda,nu).dominant
 
 set g_parameter(Param p)=(p.real_form,p.gamma_L,p.gamma_R)
 
 { define a parameter of G complex by (mu,nu) }
 set parameter_m(RealForm G, vec mu, ratvec nu) = Param:
-  {parameter(KGB(G,0), mu##null(#mu), concatenate(nu/2,-nu/2))}
-  dominant(parameter(KGB(G,0), mu##null(#mu), concatenate(nu/2,-nu/2)))
+  let nu2 = nu/2 in
+  parameter(KGB(G,0), mu ## null(#mu), nu2 ## (-nu2)).dominant
 
 set m_parameter(Param p) = (RealForm,vec,ratvec): (p.real_form,p.mu_C,p.nu_C)
 
@@ -233,14 +232,4 @@
 set self_intersect([WeylElt] a)= [WeylElt]: intersect(a,inverses(a))
 
 set diag([[WeylElt]] cells) = [[WeylElt]]: { diagonal, one must presume }
-   for cell in cells do self_intersect(cell) od
-=======
-set gparameter (RealForm G,ratvec gamma_L, ratvec gamma_R) = Param:
-  let lambda = ratvec_as_vec(gamma_L+gamma_R) ## null(#gamma_L)
-  , nu = ((gamma_L-gamma_R)/2) ## ((gamma_R-gamma_L)/2)
-  in parameter(KGB(G,0),lambda,nu)
-
-{ define a parameter of aG complex by (mu,nu) }
-set mparameter (RealForm G, vec mu, ratvec nu) = Param:
-  let nu2 = nu/2 in parameter(KGB(G,0), mu ## null(#mu), nu2 ## (-nu2))
->>>>>>> f32949a4
+   for cell in cells do self_intersect(cell) od