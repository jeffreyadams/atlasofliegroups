{! Embedding of the complex group K defined by compact imaginary root system

 $T_{K_0}=(H^{\delta})_0 =$ Cartan subgroup of $K_0$
 $T_{K_0}\subset T_K=H^{\delta} \subset H$
 $T_{K_0} is a torus in $T_K$ abelian (possibly disconnected)
 $X^*(T_{K_0})= X^*/(X^*)^{-\delta}$
 $X^*(T_K)    = X^*/(1-\delta)X^* \twoheadrightarrow X^*(T_{K_0})$
 (restriction map is surjective)
  see W_K.at

  K_0=identity component of K, with Cartan subgroup T_K0
  B=basis of X_*(T_K0) (as columns) = cocharacter lattice for (K_0,T_K0)
  returns a matrix B with rank(K_0) columns, rank(ic) rows
  columns are a basis of the +1 left-eigenspace delta

  This matrix $B$ satisfies $^\delta*B=B$
  left multiplication by $^B$ is
      projection $X^*(H)  -> X^*(T_{K_0}) = X^*(H)/X^*(H)^{-\delta}$
  left multiplication by  $B$ is
      injection  $X_*(T_{K_0})-> X_*(H)$   [$^\delta*v=v$ for $v$ in image]
!}

<sort.at
<matrix.at { for left_inverse }
<Weylgroup.at { for from_no_Cminus }

set_type
[ KHighestWeight = (void .,KGBElt x, vec mu)
]

set k_highest_weight (KGBElt x, vec mu) = KHighestWeight: ((),x,mu)

{ Three ways of parametrizing K-types:

1. KType: built-in with components |KGBElt x| and |vec lambda_rho| (difference)
   These may or may not be any of standard, dominant, zero and semi-final,
   but thye are always equivalent to a $\Z$-linear combination of final K types
   which means dominant (therefore standard) nonzero and semi-final; when
   contributed to a KTypePol this expansion is automatically performed.
   The set of final K-types is in bijection with K-hat
   With |lambda=lambda_rho+rho(G)| the mentioned attributes are:
   standard: <alpha_v,lambda> >= 0 for every positive imaginary coroot alpha_v
   dominnat: <alpha_v,lambda> >= 0 for every positive coroot alpha_v
   nonzero:  <alpha_v,lambda> != 0
                         for every compact simply-imaginary coroot alpha_v
   semi-final: <alpha_v,lambda> is odd for every simply-real coroot alpha_v
       equivalently <alpha_v,lambda-rho_real> is even for every real coroot

2. KHighestWeight: ((),KGBElt x_K,vec mu)
   Here |x_K| lies in distinguished fiber, and defines K
   Recall that T_K=H^\delta, which is abelian subgroup of K_#=T_K.K_0
   (T_K can be disconnected).
   Also mu\in X^* is represents an element of X^*/(1-delta)X^*=X^*(T_K)
   and is a highest weight for K_#
   So equivalence includes modding out mu by (1-delta)X^*, see function = below

3. K0_Param: ordinary parameter (x_K,lambda,nu=0) for
   irreducible finite dimensional representation of K_0
   its highest weight is a dominant weight of T_K0
}


{ ------------------    matrices related to T_K0\subset H  ------------------ }


set cocharacter_lattice_K (InnerClass ic) = mat: { columns are coweights }
  eigen_lattice(^distinguished_involution(ic),1) { id_mat in equal rank case }

{ condition testing that x is on the fundamental Cartan, not necessarily in the
  distinguished fiber}
set is_fundamental_Cartan (KGBElt x) =
  none(for a in posroots(root_datum(x)) do is_real(a,x) od)

{ in the following function x is required to be on the fundamental Cartan}
set cocharacter_lattice_K (KGBElt x) = mat:
  assert(is_fundamental_Cartan(x), "x is not on the fundamental Cartan");
  eigen_lattice(^involution(x),1)

{ matrix of projection X^*(H)-> X^*(T_K0)=X^*(H)/X^*(H)^{-theta_x}
  project modulo the -1 eigenspace of the distinguished involution (or theta_x)
}
set projection_to_K_matrix (InnerClass ic) = mat:^cocharacter_lattice_K(ic)
set projection_to_K_matrix (KGBElt x)      = mat: ^cocharacter_lattice_K(x)

{ projection function X^*(H) -> X^*(T_K0)
  this accepts a rational vector in X^*_\Q, provided its image is integral
  avoid transpose in projection_to_K_matrixI(ic)*v, but morally it is that
}
set project_K (InnerClass ic,vec v)= vec: v*cocharacter_lattice_K(ic)
set project_K (KGBElt x,vec v)     = vec: v*cocharacter_lattice_K(x)
set project_K (InnerClass ic,ratvec v)= vec:
  ratvec_as_vec(v*cocharacter_lattice_K(ic))
set project_K (KGBElt x,ratvec v)     = vec:
  ratvec_as_vec(v*cocharacter_lattice_K(x))


{ matrix of injection X_*(T_K0)->X_*(H); image is the saturated sublattice
  X_*(H)^theta }
set injection_from_K_matrix = (InnerClass->mat):cocharacter_lattice_K@InnerClass
set injection_from_K_matrix = (KGBElt->mat):    cocharacter_lattice_K@KGBElt

{ injection function X_*(T_K0) -> X_*(H)) }
set inject_K (InnerClass ic,ratvec v)= vec:
  ratvec_as_vec(injection_from_K_matrix(ic)*v)
set inject_K (KGBElt x,ratvec v)     = vec:
  ratvec_as_vec(injection_from_K_matrix(x)*v)

{ injection X^*(T_K0) -> X^*(H)^delta_Q   (denominator can be 2)
  B=cocharacter_lattice_K(x)
  left mult by ^B is surjection X^*(H) --> X^*(T_K0)
  restriction to X^*(H)^delta is _not_ necessarily surjective,
  for example when T(R)=complex torus
  rightinverse(^B): X^*(T_K0)-> X^*(H), not necessarily X^*(H)^delta
  v -> w=(1+delta)/2*rightinverse(B)*v is in X^*(H)^delta\otimes 1/2,
  satisfies ^B*w=v
  application: map (\frak t_K)^* \hookrightarrow \frak t^*, used in the
  Vogan algorithm, see project.at
}
set coinject_from_K (InnerClass ic,ratvec v) = ratvec:
  (1+distinguished_involution(ic))*right_inverse(^cocharacter_lattice_K(ic))*v/2
set coinject_from_K (KGBElt x,ratvec v) = ratvec:
  (1+involution(x))*right_inverse(^cocharacter_lattice_K(x))*v/2

set rank_K (InnerClass ic) = int:
  let (c,C,)=classify_involution(distinguished_involution(ic)) in c+C

{ G_K_roots_and_coroots_raw
  Input: x in distinguished fiber,
    so theta=delta permutes positive complex roots
  Output: ((G_K_roots,G_K_coroots),(injection matrix,pull_back matrix)

  G_K_roots: posroots of K as elements of X^*(H) (coordinates of G, not K)
    from all compact imaginary posroots, and one of each complex theta-orbit
  G_K_coroots: poscoroots of K as elements of X_*(H) (and delta-fixed)
     from compact imaginary poscoroots
     and for each complex theta-orbit, the coweight c.(alpha^v)(1+theta)
       c=1 if  <delta(alpha),alpha^\vee>=0
       c=2 if  otherwise (<,>=\pm 1)
  injection matrix: X_*(T_K0) ->  X_*(H)^{^delta} (isomorphism)
  pull_back matrix: X_*(H)^{^delta} -> X_*(T_K0)  (isomorphism)
}
set G_K_roots_and_coroots_raw (KGBElt x) = ((mat,mat),(mat,mat)):
  let ic = inner_class(real_form(x))
  then
    inj = cocharacter_lattice_K(ic) { isomorphism (X_*(T_K0)->X_*(H)^\delta) }
  , delta = distinguished_involution(ic), rd = root_datum(ic)
  then pull_back = left_inverse(inj) { columns are coweights in X_*(T_K0) }
  , proj = ^inj { projection X^*->X^*(T_K0) }
  , proots = posroots(rd), pcroots = poscoroots(rd), r = rank(rd)
  , is_cpt  = is_compact(x) { predicate on imaginary roots }
  , ic_inx = [int]:[], C_inx = [int]:[] { list indices into proots/pcroots }
  in begin
    assert(involution(x)=delta,"x is not in distinguished fiber")
  ; for alpha@j in proots
    do let k = root_index(rd,delta*alpha) in
       if k=j { since delta=involution(x), this means alpha is imaginary }
       then if is_cpt(alpha) then ic_inx #:= j fi
       elif k>j { first of a pair of complex posroots } then C_inx #:= j
       fi
    od
  ; (( {proj * }r#for i in ic_inx##C_inx do proots[i] od
     , {pull_back * }
       (r#for i in ic_inx do pcroots[i] od)
       ## { concatenate matrices }
       (r#for i in C_inx
          do pcroots[i]*(1+delta)*(int: 1-pcroots[i]*delta*proots[i]) od
          { the factor after int: is yet another way of expressing c above }
       )
     )
    ,(inj,pull_back)
      { used in G_K_roots_and_coroots@KGBElt,
        and provided in case the user needs them }
    )
  end

{ apply projection: X^*(H) -> X^*(T_K0) to roots (projection=^inj)
       pull_back:  X_*(T_K0) -> X_*(H) (isomorphism to X_*(H)^delta
}
set G_K_roots_and_coroots (KGBElt x) = (mat,mat):
  let ((roots,coroots),(inj,pullback)) = G_K_roots_and_coroots_raw(x)
  in (^inj*roots,pullback*coroots)

set rank_K (RealForm G) = int: compact_rank(Cartan_class(G,0))

{ here x is required to be in the distinguished fiber: }
set K_root_datum (KGBElt x) = RootDatum:
  root_datum_from_positive(G_K_roots_and_coroots(x)
			  ,x.root_datum.prefers_coroots)
set K_0 (KGBElt x) = RealForm:
  let rd = K_root_datum(x)
  in quasicompact_form(inner_class(rd,id_mat(rank(rd))))
set K_0 (RealForm G) = RealForm: K_0(KGB(G,0))

{ here x is required to bein the distinguished fiber: }
set rho_K (KGBElt x) = ratvec:   rho(K_0(x))   { in X^*(T_K0) }
set rho_K (RealForm G) = ratvec: rho(K_0(G))

set rho_c (KGBElt x) = ratvec:
  coinject_from_K(x,rho_K(x)) { as an element of (X^*(H)^delta_Q }
set rho_c (RealForm G) = ratvec: rho_c(KGB(G,0))

set tworho_c(KGBElt x)= ratvec:   2*rho_c(x) { not necessarily a vec }
set tworho_c(RealForm G)= ratvec: 2*rho_c(G)


{	  conversion from restriction to K format to Param		}

{ Fokko outputs a K-type as two_lambda@torus_bits#cartan_class
  this defines a final standard limit parameter p=(x,lambda) where
  torus_factor(x)=base_grading(G)+torus_bits, and involution(x) is the
  canonical involution of the Cartan_class
  currently Fokko commands Ktype_mat, branch and Ktypeform print K-types in
  format [ 2, 2,-2, 2 ]@(0,0,1,1)#4; this can be made into a Param value by
  calling the function below as convert_K_type(G,[2,2,-2,2],[0,0,1,1],4)
}
set convert_K_type (RealForm G,vec two_lambda, vec torus_bits, int cartan) =
  Param:
  let torus_factor = base_grading_vector(G)+torus_bits
  , theta=involution(Cartan_class(G,cartan))
  in parameter(KGB_elt(G,theta,torus_factor),two_lambda/2,null(rank(G)))

{ another version where the K-type specific part is grouped into a 3-tuple }
set convert_K_type (RealForm G,(vec two_lambda, vec torus_bits, int cartan)) =
  Param:
  convert_K_type(G,two_lambda,torus_bits,cartan)

set real_form (KHighestWeight hw) = RealForm: hw.x.real_form
set root_datum (KHighestWeight hw) = RootDatum: hw.x.root_datum
set K_0 (KHighestWeight hw) = RealForm: hw.x.K_0

set parameter = param@KType { make this just an alias for K types }

set to_no_Cminus = theta_stable@KType { alias for this built-in function }

{ --------------length of highest weights ---------------- }

{ length of K-type with highest weight mu is <mu+2*rho_K,mu+2*rho_K>
  this is used in the definition of lowest K-types
}

set length (KHighestWeight hw) = rat:
  let rd=root_datum(hw) then mu_shifted=hw.mu+rd.two_rho
  in rd.nondegenerate_invariant_form(mu_shifted,mu_shifted)

set K_norm = height@KType { this is now built-in }
{ K_norm(KType t) = int:
  let mu = theta_plus_1_lambda(t) in
  for alpha_v in poscoroots(root_datum(t.x)) do abs(alpha_v*mu) od.sum\2
}

{ although equal to built-in height@Param, we allow computing via K-type }
set K_norm (Param p)  =int: K_norm(K_type(p))

{ K_norm of P is the max of K_norm(terms) }
set K_norms (KTypePol P) = [int]: for @p in P do K_norm(p) od
set K_norm = (KTypePol->int):
   let max0=max(0) in (KTypePol P)int: max0(K_norms(P))

set leading_terms (KTypePol P) = KTypePol:
   let max=K_norm(P) in null_K_module(P)+
<<<<<<< HEAD
   for c@t in P do if K_norm(t)=max then [(c,t)] else [] fi od.##
=======
   for c@p in P if K_norm(p)=max do (c,p) fi od
>>>>>>> 5d2f1b6f

set all_K_norms = K_norms@KTypePol { no need to sort; already sorted }

{ sort [KType] by K_norm }
set sort_by_K_norm = ([KType] -> [KType]): sort_by(K_norm@KType)<|MERGE_RESOLUTION|>--- conflicted
+++ resolved
@@ -258,11 +258,7 @@
 
 set leading_terms (KTypePol P) = KTypePol:
    let max=K_norm(P) in null_K_module(P)+
-<<<<<<< HEAD
-   for c@t in P do if K_norm(t)=max then [(c,t)] else [] fi od.##
-=======
    for c@p in P if K_norm(p)=max do (c,p) fi od
->>>>>>> 5d2f1b6f
 
 set all_K_norms = K_norms@KTypePol { no need to sort; already sorted }
 
