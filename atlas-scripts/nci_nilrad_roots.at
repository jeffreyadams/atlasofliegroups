--- conflicted
+++ resolved
@@ -39,29 +39,15 @@
 tensor products) but the roots are for G, so embed_KGB(x_L,G)
 }
 {bug fix on 3/31/25}
-set nci_nilrad_roots_restricted_to_H_theta_old (KGBElt x_L,Parabolic P) = mat:
+set nci_nilrad_roots_restricted_to_H_theta (KGBElt x_L,Parabolic P) = mat:
 (  assert(is_parabolic_theta_stable(P),"P is not theta-stable");
    let x_G=embed_KGB(x_L,P.real_form)
 in columns_with
-<<<<<<< HEAD
-    ((vec alpha)bool: is_noncompact_imaginary(alpha,x_G) , nilrad_roots(P)) ##
-   for root in makeS(x_G,P) do root od  {don't know why this was done, it fails if makeS(x_G,P) is empty; replace with ##makeS(x_G,P)}
-)
-
-set nci_nilrad_roots_restricted_to_H_theta (KGBElt x_L,Parabolic P) = mat:
-(  assert(is_parabolic_theta_stable(P),"P is not theta-stable");
-   let x_G=embed_KGB(x_L,P.real_form)
-then cols=columns_with ((vec alpha)bool: is_noncompact_imaginary(alpha,x_G) , nilrad_roots(P))
-then extra=makeS(x_G,P) in 
-if #extra=0 then cols else cols##for root in extra do root od fi
-)
-=======
     ((vec alpha)bool: is_noncompact_imaginary(alpha,x_G) , nilrad_roots(P)) ##makeS(x_G,P))   {bug fix on 3/31/25}
 {  old code: for root in makeS(x_G,P) do root od; however if makes(x_G,P) is empty this gives an error
     it appears that we can simply use makeS(x_G,P) directly, but these scripts still
     have a bug: hodge_branch_std(SL(2,R).trivial,10) gives "index 6 out of range" error
 }
->>>>>>> b798029e
 
 {returns a function taking a KGBElt to [ratvec]
 }
