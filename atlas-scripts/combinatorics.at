{ The purpose of this module is to collect basic combinatorial functions,
  like factorials, binomial coefficients, generators of partitions and so on
}

<basic.at
<sort.at
<groups.at { for root data computed by |GL|, |Sp|, |SO| }

{ |fac@int| is now defined in basic.at }

set binom (int n, int k) = int:
   if n.>= and k+k>n then k:=n-k fi; { use symmetry to limit |k| }
   case k then 0 in 1, n
   else let p=n*(n-1) in for i:k-2 from 2 do p:=p\i*(n-i) od; p\k
   esac

set binom (rat n, int k) = rat:
   if n.denom=1 and n.>= and k+k>n then k:=n.numer-k fi; { try for efficiency }
   case k then 0 in 1, n
   else let p=n*(n-1) in for i:k-2 from 2 do p:=p/i*(n-i) od; p/k
   esac

set multinom ([int] a) = int: { multinomial coefficient, upper index implicit }
   let upper = cumulate_backward(a) in
   for m@i in a do binom(upper[i],m) od.product

set multi_choose (int n,int k) = int: binom(n+k-1,k)

set falling_power (int n, int k) = int: assert(@:k>=0,"Negative exponent");
   let p=1 in for i:k from n-k+1 do p*:=i od; p

set rising_power (int n, int k) = int: assert(@:k>=0,"Negative exponent");
   let p=1 in for i:k from n do p*:=i od; p

{ Combinatorial number system ${\N\choose k}\to\N$ encoding and decoding }
{ represent a permutation as a single number: its lexicographic position }
set permutation_encode([int] sigma) = int:
   let n=#sigma then unseen=#n, acc=0
in for x in sigma
   do let l=#unseen
      then pos = binary_search_first((int i): unseen[i]>=x,0,l)
   in assert(@:unseen[pos]=x)
   ; unseen:=unseen[:pos]##unseen[pos+1:]
   ; acc:=l*acc+pos
   od; acc

set permutation_decode(int code, int n) = [int]:
(   let result=null(n), unseen=#n
in  (code,1).
    (rec_fun f (int rem, int i) void:
       let (q,r)=rem\%i in
       if i<n then f(q,i+1) fi
    ;  result~[i-1] := unseen[r]
    ;  unseen := unseen[:r]##unseen[r+1:]
    )
;   result
)

{ The following generates partitions starting froim #n, without large storage
  Example (this is subtle: body does |next| to yield old before preparing new):

    let pi=vec:#4, go=true in
    while go
    do pi
    next case next_permutation(pi) | none: go:=false | some(sig): pi:=sig esac
    od

  This can be applied even if some entries of |sigma| are the same (a multiset
  permutation), in which case the lexicographically next permutation is found.
}
set permutation_iterator (int n) = Iterator<vec>:
   let pi = vec: #n, go=true
in ( @Maybe<vec>: if go then some(pi) else none() fi
   , @void:
      let i = last(n-1,(int i)bool: pi[i]<pi[i+1]) in
      if i<0 then go:=false
      else let x=pi[i], j=0
      in while pi~[j]<=x do j+:=1 od { search least element >x after it}
      ;  pi[i] := pi~[j]; pi~[j] := x { swap to increase |perm[i]| }
      ;  pi := pi[:i+1] ## pi~[:i+1~] { reverse tail after |pi[i]| }
      fi
   )

any_type T begin
set permutations([T] xs) = [[T]]: { permutations of entries, ignore equalities }
   let n  = #xs
in for i:fac(n) do for e in permutation_decode(i,n) do xs[e] od od
end

{ Represent any $k$-combination on $\N$ as a single natural number
  For fixed $k$ this is bijective, and a decoding follows.
}
set combination_encode([int] list) = int: { |list| strictly increasing }
   for c@i in list do binom(c,i+1) od.sum

set combination_decode(int k) = (int->[int]):
{ no need of case distinction for |k=0|: code below builds constant function }
   (int N) [int]:
   let bound=N+k { conservative start; we must have |binom(bound,k)>N| }
in for i:k from 1 ~ { entries are determined in decreasing order }
   do let c_i = binary_search_first((int n)bool: binom(n,i)>N, 1,bound) - 1
   in N -:= binom(c_i,i); bound:=c_i
  ~od { next assert(@:N=0) }

{ extract components at even or odd positions }
set even_places ([int] v) = for i:-(-#v)\2 do v[2*i] od
set odd_places  ([int] v) = for i:#v\2 do v[2*i+1] od


{				Permutations				}

{ Matrix whose left-multiplication to a column vector permutes it by |pi|.
  It has nonzero entries at each (pi(j),j), it could have been defined (using
  |matrix| from basic.at) as |matrix((#pi,#pi),(int i,int j): #(i=pi[j]) )|.
}
set permutation_matrix ([int] pi) = mat:
   let n=#pi then I=n.id_mat in n# for v in pi do I[v] od

set permutation (mat P) { assumed a permutation matrix} = [int]:
  (vec: #P.n_rows)*P { right-act on row [0,1,...,n-1] for one-line form }

set compose_permutations ([int] sigma, [int] pi) = [int]:
  for i in pi do sigma[i] od

set inverse ([int] pi) = [int]: { hope that name causes no conflict }
  let n=#pi then result=for :n do n od { sentinel values} in
  for i@j in pi
  do assert(@:(0<=i and i<n and result[i]=n { in range, and no seen before }
              ,to_string("not a permutation (",i,")")
	      ));
     result[i]:=j
  od; result

{ longer name for non-checking (so faster) version of the above }
set permutation_inverse ([int] pi) = [int]:
  let result=null(#pi) in for i@j in pi do result[i]:=j od; result

{ a product of many permutations, arranged as columns of a matrix }
set permutation_product (mat M) = [int]:
   for i: n_rows(M) do let x=i in for j:n_columns(M) ~do x:=M[x,j] od; x od

set cyclic_permutation (int n) = ([int]->[int]): { cycle to one-line form }
   ([int] cycle) [int]:
   let pi=#n, l=#cycle in for e@i in cycle do pi[e]:=cycle[(i+1)%l] od; pi

set cycle_product (int n) = ([[int]]->[int]): { cycles to one-line form }
   let as_column = cyclic_permutation(n) in
   ([[int]] cycles)[int]:
   permutation_product(mat: n # for c in cycles do c.as_column od)

set permute ([int] pi,vec v) = vec: { replaces |v[i]| by |v[pi.inverse[i]]| }
  assert(@:#pi=#v { and |pi| is a permutation },"length mismatch");
  let result=null(#v) in for i@j in pi do result[i]:=v[j] od; result

any_type T begin
set permute ([int] pi,[T]a) = [T]: { replaces |a[i]| by |a[pi.inverse[i]]| }
  assert(@:#pi=#a { and |pi| is a permutation },"length mismatch");
{ here we cannot pre-allocate a row of undefined T values, but have no need to }
  for i in permutation_inverse(pi) do a[i] od
end

set permutation_act([int] sigma, mat M) = mat: { permutation_matrix(sigma)*M }
   M.n_columns ^ for i in permutation_inverse(sigma) do row(M,i) od

{ M*inverse(permutation_matrix(sigma)), for a right-action of S_n }
set permutation_right_act (mat M,[int] sigma) = mat:
   M.n_rows # for j in sigma do column(M,j) od

set permutation_conjuagation([int] sigma, mat M) = mat:
   permutation_act(sigma,permutation_right_act(M,sigma))


set permutation_cycles ([int] pi) = [[int]]:
  let n=#pi then todo = full_bitset(n) in
  for start:n { try every index once as |start|, those visited give 0-cycles }
  do let ii = exp_2(start)
     then cycle =
        while bitwise_subset(ii,todo)
	do todo:=AND_NOT(todo,ii)
	;  let i=first_set_bit(ii) in ii:=exp_2(pi[i])
	;  i
	od
     in if #cycle>0 do cycle fi { suppress the 0-cycles }
  od.##

{ group root indices by orbits under action of cyclic group generated by |w| }
set root_orbits (WeylElt w) = [[int]]:
   let perm=root_permutation(w) then npr=#perm\2 { number of positive roots }
in for cycle in permutation_cycles(perm)
   do for index in cycle do index-npr od { shift back to interval [-npr,npr[ }
   od


set multiset_permutations ([int] multiplicities) = [[int]]:
   ([],multiplicities).
   (rec_fun mp ([int] prefix, vec mult) [[int]]:
    if =mult then [prefix]
    else
       for m@i in mult
	  if m>0
	  do let new_mult=mult in new_mult[i]-:=1; mp(prefix#i,new_mult)
	  fi
       od.##
    fi
   )

{				Partitions				}

set_type Partition = [int]   { list of decreasing parts, no trailing zeros }

set strip_to_partition (Partition lambda) = [int]:
  lambda[:1+last(#lambda,(int i)bool: !=lambda[i])]
{ alternatively: |for x in list do if =x then break fi od| }

set is_partition ([int] seq) = bool: backward_differences(seq).>=

set frequencies (Partition lambda) = vec: { frequency vector, position 0 unused }
  let v=null(1) in { ensure the unused position 0 is always present }
  for l in lambda
<<<<<<< HEAD
  do if l>=#v then v ##:= null(l-#v)#1 { append final 1 } else v[l]+:=1 fi
  od; v
{  do if l>=#v then v ##:= null(l-#v)#1 { append final 1 }
     elif l>0 then v[l]+:=1
     elif l<0 then error("Negative entry present") fi
  od; v} {commented text was added by MvL about 8/20/25, but it appears to be broken}
=======
  do if l>=#v then v ##:= null(l-#v)#1 { append final 1 }
     elif l>=0 then v[l]+:=1
     else error("Negative entry present") fi
  od; v
>>>>>>> 8c2295e9

{ the following is a right-inverse to |frequencies|; assuming |frequencies[0]=0|
  to avoid getting trailing 0's, the image is precisely the set of partitions }
set repeat_parts (vec frequencies) = Partition:
<<<<<<< HEAD
  for f@i in frequencies[1:] { skip 0, reverse:} ~ for :f do i+1 od od
  {for f@i in frequencies { reverse: } ~ for :f do i od od}
 {commented text was added by MvL about 8/20/25, but it appears to be broken}
=======
  for f@i in frequencies { reverse: } ~ if i>0 for :f do i od fi od
>>>>>>> 8c2295e9

set sort_to_partition ([int] parts) = Partition:
  parts.frequencies.repeat_parts

set cycle_type ([int] pi) = Partition: { cycle sizes in decreasing order }
  for cycle in permutation_cycles(pi) do #cycle od.sort_to_partition

{ transpose of a composition, after implicitly sorting it to a partition }
set transpose ([int] parts) = Partition:
   parts.frequencies[1:].cumulate_backward
{ or more "manually", when |parts| assumed already in decreasing order
  if #lambda=0 then []
  else let l=#lambda in
    for i:lambda[0] { since |i<lambda[0]|, we can never set |l:=0| below }
    do while lambda[l-1]<=i do l-:=1 od; l
    od
  fi
}

{ basic data for Levi factor of $A_{n-1}$ given by composition |parts| of $n$ }
set Levi_A ([int] parts) = (int,LieType,[int]): {  |(n,Levi_type,simples)| }
   let sum=minus_1, lt=Lie_type("")
   then bars = [int]:
      for p in parts do if p>1 then lt:=extend(lt,"A",p-1) fi; sum+:=p od
in (sum+1,lt,complement(sum,bars))

set compressed_string(Partition P) = string:
   let mult=1
   then result =
      for l@i in P
      do if i=0 then "[ "
	 elif l=P[i-1] then mult+:=1; ""
	 elif mult=1 then P[i-1]+", "
	 else P[i-1]+"^"+mult+", " next mult:=1
	 fi
      od.##
in result ## if mult=1 then P~[0].to_string else P~[0]+"^"+mult fi ## " ]"

{ lexicographic comparison restricted to partitions of same |n| (0-extended) }
set rlex_leq_partitions (Partition lambda, Partition mu) = bool:
   let m=#mu in
   for l@i in lambda
   do if i>=m then assert(@:l=0,"unequal sum"); return true
      elif l!=mu[i] then return l<mu[i]
      fi
   od; assert(@:mu[#lambda:].=,"unequal sum"); true

{ same, but three-way result in $\{-1,0,1\}$ for less/equal/greater; no 0-ext }
set rlex_cmp_partitions (Partition lambda, Partition mu) = int:
   let m=#mu in
   for l@i in lambda
   do if l!=mu[i] { equal sum, nonzero entries, so |mu| cannot run out }
      then return if l<mu[i] then -1 else 1 fi
      fi
   od; 0 { if |lambda| exhausted then so is |mu|, and we have equality }

{ comparing partitions by sum then lexicographically; implicitly 0-extend }
set slex_leq_partitions ((Partition,Partition) (lambda,mu):pair) = bool:
  let sl=lambda.sum, sm=mu.sum in
  if sl!=sm then sl<sm else rlex_leq_partitions(pair) fi

set slex_cmp_partitions ((Partition,Partition) (lambda,mu):pair) = int:
  let sl=lambda.sum, sm=mu.sum in
  case sl-sm then minus_1 in rlex_cmp_partitions(pair) else 1 esac

{ look up partition in sorted list of partitions, all assumed of same sum }
set index_partition([Partition] sorted_list) = (Partition->int):
(  let l=#sorted_list in { precompute constant }
   (Partition lambda) int:
      binary_search_first
      ((int i)bool:rlex_leq_partitions(lambda,sorted_list[i])
      ,0,l
      )
)

{ dominance order on compositions, assumed to be so of the same number }
set dominance_leq_compositions (Partition v,Partition w) = bool:
(  v:=sort_to_partition(v); w:=sort_to_partition(w)
;  if   #v=0 then #w=0 or error("compositions not of same number")
   else assert(@: #w>0,"compositions not of same number")
   { |sort_to_partition| balks on negative entries, so |v~[0]>0 and w~[0]>0| }
   ;  let sums_v = cumulate_forward(v), sums_w = cumulate_forward(w)
   in assert(@:sums_v~[0]=sums_w~[0],"compositions not of same number")
   ;  for sw@i in sums_w do @: sums_v[i]<=sw od.all { is safe and sufficient }
   fi
)

{ same as previous, but assuming |v|,|w| are equal sum partitions (so sorted) }
set dominance_leq_partitions (Partition v,Partition w) = bool:
   let limit=#w
in limit=0 {in which case |#v=0| as well by assumption} or
  (let sum_v=v[0],sum_w=w[0] { both exist, since absence of 0-entries assumed }
   in for i:limit-1 from 1
      do @: { so that evaluation stops once a |false| is encountered }
         if sum_v<=sum_w
         then true next sum_v+:=v[i]; sum_w+:=w[i]
	 else false
	 fi
      od.all
  )

{		functions related to representations of S_n		}

set hook_lengths (Partition lambda) = [int]:
   let lambda_tr=lambda.transpose in
   for part@i in lambda
      for j:part do (part-j) + (lambda_tr[j]-i) - 1 od { arm + leg - 1 }
   od.sort_to_partition { not viewed as partition, but sorting is the same }

set Sn_representation_dimension (Partition lambda) = int:
   let hl=lambda.hook_lengths in hl.#.fac\hl.product

set hook_lengths ([bool] edges) = [int]:
   let last=#edges-1
in for edge@i in edges
   do if edge then []
      else for j:last-i from i+1 if edges[j] do j-i fi od
      fi
   od.##

{ edge sequence from first horizontal (false) to last horizontal, and shift }
set edge_sequence (Partition lambda) = ([bool],int):
   if =#lambda or =lambda[0] then ([],0)
   else
      let d = lambda.transpose[0] { offset, index of edge above main diagonal }
      , edge_val=is_member_sorted(for part@i in lambda do part-i-1 ~od)
      in (for i:lambda[0]+d from -d do edge_val(i) od, d)
   fi

set cycle_type_order = lcm@[int]
set cycle_centralizer_order ([int] cycles) = int:
  product(cycles)*product(for m in cycles.frequencies do m.fac od)
set cycle_class_size ([int] cycles) = int:
  cycles.sum.fac \ cycle_centralizer_order(cycles)

{ compute cycle type of power of a permutation, given its cycle type }
set cycle_power ([int] cycles, int k) = [int]:
   for l in cycles
   do let d=gcd(l,k) then q=l\d in for :d do q od { splitting of one cycle }
   od.##.sort_to_partition

{ character of irreducible Sn representation lambda at give cycle type }
set Murnaghan_Nakayama (Partition lambda, [int] cycle_type) = int:
   assert(@:sum(lambda)=sum(cycle_type),"Size mismatch");
   let (edge,) = edge_sequence(lambda), alpha=cycle_type.sort { increasing } in
   (#alpha-1).
   (rec_fun MN (int j) int:
    if j.< then 1 { the unique character value for the trivial group S0 }
    else
       let k=alpha[j] { size of cycle in cycle type, and hence of rim hooks } in
       if k=1 { this case will be handled separately for efficiency }
       else { traverse candidate positions for removal of a |k| rim hook: }
	  for i in list(#edge-k,(int i)bool: not edge[i] and edge[i+k])
	  do edge[i+k]:=false; edge[i]:=true { remove our chosen |k| rim hook }
	  ; (-1)^count(edge[i+1:i+k])*MN(j-1) { recursive value, hook sign }
	  next edge[i]:=false; edge[i+k]:=true { restore: add rim hook back }
	  od
	 .sum { add up value from all candidate positions }
       then { |k=1| case, used the hook length formula for remaining partition }
          let hl=edge.hook_lengths in hl.#.fac\hl.product
       fi
    fi
   )



{ generating all partitions; for counting, see |n_partitions| in lazy_lists.at }

set partitions = (int n) [Partition]:
  if n.< then []
  else
    let table = [[ [Partition] ]]: { partitions by sum, then by largest part }
      for m:n+1
      do if =m do [[]] { empty partition of 0, else nothing yet } fi
      od
    in
    for m:n from 1
    do table[m] := ([Partition]: []) { no partitions with largest part 0 } #
      for k: if m=n then n else min(m,n-m) { truncate to need } fi from 1
	 { form list of partitions of |m| with largest part |k| }
      do let rem = m-k { amount remaining after using one part |k| of |m| } in
        { traverse all partitions of |rem| with parts at most |min(k,rem)|: }
	for lambda in ##table[rem][:min(k,rem)+1] do k#lambda od
      od
    od
  ; ##table~[0] { concatenate entries of final table row }
  fi

{ generating partitions, all of whose parts must lie in a given set }

set part_restricted_partitions ((int->bool)pred) =
  (int n) [Partition]:
  if n.< then []
  else
    let table = [[ [Partition] ]]: { partitions by sum, then by largest part }
      for m:n+1
      do if =m do [[]] { empty partition of 0, else nothing yet } fi
      od
    in
    for m:n from 1
    do table[m] := ([Partition]: []) { no partitions with largest part 0 } #
      for k: if m=n then n else min(m,n-m) { truncate to need } fi from 1
	 { form list of partitions of |m| with largest part |k| }
      do
        if pred(k) then
          let rem = m-k { amount remaining after using one part |k| of |m| } in
    	  { traverse all partitions of |rem| with parts at most |min(k,rem)|: }
	  for lambda in ##table[rem][:min(k,rem)+1] do k#lambda od
	else [] { leave empty list at position |k| which fails |pred| }
	fi
      od
    od
  ; ##table~[0] { concatenate entries of final table row }
  fi

set odd_part_partitions = part_restricted_partitions(is_odd@int)

{ partitions with distinct parts: all multiplicities are 0 or 1 }
set strict_partitions = (int n) [Partition]:
  if n.< then []
  else
    let table = [[ [Partition] ]]: { partitions by sum, then by largest part }
      for m:n+1
      do if =m do [[]] { empty partition of 0, else nothing yet } fi
      od
    in
    for m:n from 1
    do table[m] := ([Partition]: []) { no partitions with largest part 0 } #
      for k: if m=n then n else min(m,n-m-1) { truncate to need } fi from 1
	 { form list of partitions of |m| with largest part |k| }
      do { traverse all partitions |m-k| with parts at most |min(k,m-k)|: }
        let rem = m-k in
        for lambda in ##table[rem][:min(k-1,rem)+1] do k#lambda od
      od
    od
  ; ##table~[0] { concatenate entries of final table row }
  fi


{		Jordan types of nilpotent elements (or orbits)		}

{ test if partition is valid (nilpotent orbit) Jordan type in type ABCD }
set is_valid (string type,Partition P) = bool:
{ avoid constructing |Lie_type(type[0]+n|, to avoid choking on "B1" and such }
  P:=P.strip_to_partition; { avoid frequencies of 0 }
  case ascii(type)-ascii("A")
  in { type A } true
  , { type B } sum(P).is_odd and
    all(for mult in P.frequencies.even_places do mult.is_even od)
  , { type C } sum(P).is_even and
    all(for mult in P.frequencies.odd_places do mult.is_even od)
  , { type D } sum(P).is_even and
    all(for mult in P.frequencies.even_places do mult.is_even od)
  else false { exceptional types are not valid }
  esac

set is_valid (LieType t) = (Partition->bool):
   let codes = simple_factors(t)
   then (letter,r)= assert(#codes=1,"Non-simple Lie type"); codes[0]
   then n =
      case ascii(letter)-ascii("A") in r+1, r+r+1, r+r, r+r
      else error("Exceptional ",t)
      esac
in (Partition P) bool: #P = n and is_valid(letter,P)


{	Combinatorics specifically for (Weyl groups of) types B,C,D	}

{ partitions with even multiplicity of parts of one parity (odd or even) }
set parity_restricted_partitions (bool restrict_odd_parts) = (int->[Partition]):
  let is_multiplicity_restricted = (int->bool):
    if restrict_odd_parts then is_odd@int else is_even@int fi   in
  (int n) [Partition]:
  if n.< or restrict_odd_parts and n.is_odd then [] { impossible, so nothing }
  else
    let table = [[ [Partition] ]]: { partitions by sum, then by largest part }
      for m:n+1
      do if m=0 do [[]] { empty partition of 0, else nothing yet } fi
      od
    in
    for m:n from 1
    do table[m] := ([Partition]: []) { no partitions with largest part 0 } #
      for k: if m=n then n else min(m,n-m) { truncate to need } fi from 1
	 { form list of partitions of |m| with largest part |k| }
      do { traverse all partitions |m-k| with parts at most |min(k,m-k)|: }
        if k.is_multiplicity_restricted
        then { restrict use of k to using it twice, |lambda| may also have |k| }
	  let rem=m-k-k in
          if rem.< then []  { if a negative remainder, then no solutions here }
          else for lambda in ##table[rem][:min(k,rem)+1] do [k,k]##lambda od
          fi
	else { we use |k| once, |lambda| could have part(s) equal to |k| too }
	  let rem = m-k in
          for lambda in ##table[rem][:min(k,rem)+1] do k#lambda od
        fi
      od
    od
  ; ##table~[0] { concatenate entries of final table row }
  fi

{ for conjugagy classes: cycles with product of signs, for simple types B,C,D }
set_type Signed_cycles = [int,bool] { bool |b| encodes product |minus_1^#b| }

{ for $W(C_n)$ irreducible representations: partition pairs of total size $n$ }
set_type BiPartition = (Partition,Partition)
{ no specific interpretation imposed here, but ordering should always have:
  positive/even/0/false/trivial repn BEFORE negative/odd/1/true/sign repn one
  parametrises irreps of the hyperoctahedral group $W(C_n)=W(B_n)$
  also in bijection with |Signed_cycles| as (unflipped lengths,flipped lengths)
}

{ Sometimes (Springer correspondence) a transformation of |BiPartition| is used
  The type to represent them is delibetately distinct from |BiPartition| }
set_type Symbol = [[int]]  { must have 2 lists, first longer than second by 1 }
{ both lists strictly INcreasing with non-negative entries
  equivalence [a_1,...a_k]->[0,a_1+1,s_2+1,...a_k+1] can be used to adapt length
  every symbol can be written with length difference 1 and at most one term 0
}


set rank (Signed_cycles cycles) = int: for (c,) in cycles do c od.sum
set rank (BiPartition(lambda,mu)) = int: lambda.sum+mu.sum

{ equality is strict (don't want to force interpretation onto |[int,bool|]) }
set = (Signed_cycles cyc0,Signed_cycles cyc1) = bool:
   #cyc0=#cyc1 and
   ( for (n,b)@i in cyc0
     do let(m,c)=cyc1[i] in if n!=m or b!=c then return false fi
     od
   ; true
   )
set != (Signed_cycles cyc0,Signed_cycles cyc1) = bool: not(cyc0=cyc1)

{ for equivalence up to permutation of cycles, use |c0.same_as(c1)| }
set same_as (Signed_cycles cyc) = (Signed_cycles->bool):
   let freq_pos = for (n,b) in cyc do if b then [] else [n] fi od.##.frequencies
   ,   freq_neg = for (n,b) in cyc do if b then [n] else [] fi od.##.frequencies
in (Signed_cycles c) bool:
   freq_pos = for (n,b) in c do if b then [] else [n] fi od.##.frequencies and
   freq_neg = for (n,b) in c do if b then [n] else [] fi od.##.frequencies

{ The hyperoctahedral group $H_n$ can be represented by sigend permutation
  matrices (where every row and column has a unique nonzero entry, which lies in
  $\{-1,1\}$. There is a surjective group morphism to $S_n$ forgetting the signs.

  This is the symmetry group of en $n$-dimensional hyperoctahedron (also of the
  hypercube), centered at the origin, with 2 vertices on each coordinate axis.

  Conjugacy classes of $H_n$ are given by signed cycle types: projection to
  $S_n$ gives a cycle type (for the permutation of the axes), and to each cycle
  is attached the product of the signs for the coordinate axes in the cycle.
}

{ converting partition pairs to signed cycle types, second has flipped cycles }
set to_cycles (BiPartition(lambda,mu)) = Signed_cycles:
  for part in lambda do (part,false) od ## for part in mu do (part,true) od

{ the inverse of |to_cycles@BiPartition| }
set to_partition_pair(Signed_cycles cy) = BiPartition:
( for (part,b) in cy do if b then 0 else part fi od.sort_to_partition
, for (part,b) in cy do if b then part else 0 fi od.sort_to_partition
)

{ generate pairs of partitions of total size |n| with size |k| components
  produced in the order in which |lister| lists them, starting all on left }
set pairs_of_total_sum (int n,(int->[Partition]) lister) = [BiPartition]:
  let list = for i:n+1 do lister(i) od in
  for parts_i@i in list ~ { reversal means taking larger partitions first }
     for lambda in parts_i for mu in list[n-i] do (lambda,mu) od od
  od

{ generate all bi-partitions of |n| by size distribution, starting all left }
set partition_pairs (int n) = [BiPartition]:
  pairs_of_total_sum(n,partitions@int)

set = (BiPartition (P,Q), BiPartition (R,S)) = bool: P=R and Q=S

{ compare |BiPartition| values of same sum, in ordering of |partition_pairs| }
set <=(BiPartition (P,Q), BiPartition (R,S)) = bool:
   case P.sum-R.sum
   then false else true { size balance is decisive, inverted ordering! }
   in { equal size case: compare left partitions, or right if ex aequo }
      if P=R else (P,R) then (Q,S) fi.rlex_leq_partitions
   esac

{ look up pair in sorted list of partition pairs, all assumed of same sum }
set index_bipartition ([BiPartition] sorted_list) = (BiPartition->int):
   (BiPartition PQ) int:
      binary_search_first( (int i)bool: PQ<=sorted_list[i], 0, #sorted_list )


{ counterpart of the Murnaghan-Nakayama rule for hyperocthedral groups }

{ Characters of the hyperoctahedral group $H_n$ are parametrised as follows by
  bi-partitions |(lambda,mu)| of $n$. Call "axis-sign" the 1-dimensional
  representation of any hyperoctahedral group that takes value $+1$ on all
  simple reflection except the last (for the off-length simple root) where it
  takes the value $-1$: on a general signed permutation it is the product of the
  nonzero entries in its matrix (it is also the product of the cycle-signs in
  its signed cycle type).

  Given a bi-partition |(lambda,mu)|, let |l=sum(lambda),m=sum(mu)|, let $K$ be
  the $H_l\times H_m$ subgroup of $H_n$, restrict (back up the surjective group
  morphisms $H_i\to S_i$) the irreducible representations for |lambda| and |mu|
  of $S_l$ respectively $S_m$ to ones of $H_l$ respectively $H_m$, tensor the
  latter with the axis-sign representation of $H_m$, then induce the resulting
  (outer tensor product) representation of $K=H_l\times H_l$ from $K$ to $H_n$.
}

set hyperoctahedral_character (
       BiPartition (lambda,mu):pair { irreducible repn, sign applies to |mu| }
      ,Signed_cycles signed_cycle_type { describes a conjugacy class }
      ) = int:
   assert(@:rank(pair)=rank(signed_cycle_type),"Size mismatch");
{ The formula implemented is recursive in the number of cycles, similarly to the
  Murnaghan-Nakayama rule. Pick a signed cycle |(k,sign)| (we start with picking
  longest ones, so as to have all length 1 cycles remaining at the bottom of the
  recursion) and find all the hooks in |mu| or |lambda| of length |k|; for each
  match remove the (rim) hook, recursively compute the character value of the
  remaining |BiPartition| at the class obtained by removing the signed cycle,
  multiply it by the sign $(-1)^h$ of the hook (where $h$ is the number of
  vertical adjacencies in the hook), and in case the hook was removed from |mu|
  by |sign| as well; the character value is the sum all the values so obtained.
}
   let alpha = signed_cycle_type
               .(sort_by((int l,bool.)int: l, <=@(int,int))) { do long first }
   then (c,d) = (int,int): { numbers of 1-cycles with - resp. + in |alpha| }
     for (l,sign) in alpha do if l>1 then break else s^#sign{use |Split|} fi
     od.sum.% { sum powers of |s|, then extract its two components }
   , (edge0,)=edge_sequence(lambda), (edge1,)=edge_sequence(mu)
   in (#alpha-1).
   (rec_fun f (int j) int:
    if j.< then 1 { termination case: value for the trivial group S0 }
    else let (k,sign)=alpha[j] { size of cycle type, and hence of rim hook } in
       if k=1 { only 1-cycles left; will be handled separately for efficiency }
       else { traverse candidate positions for removal of a |k| rim hook: }
       (  for i in list(#edge0-k,(int i)bool: not edge0[i] and edge0[i+k])
	  do edge0[i+k]:=false; edge0[i]:=true { remove chosen |k| rim hook }
	  ; f(j-1)*(-1)^count(edge0[i+1:i+k]) { recursive value, hook sign }
	  next edge0[i]:=false; edge0[i+k]:=true { restore: add rim hook back }
	  od
	 .sum { add up value from all candidate positions }
       ,  for i in list(#edge1-k,(int i)bool: not edge1[i] and edge1[i+k])
	  do edge1[i+k]:=false; edge1[i]:=true { remove chosen |k| rim hook }
	  ; f(j-1)*(-1)^count(edge1[i+1:i+k]) { recursive value, hook sign }
	  next edge1[i]:=false; edge1[i+k]:=true { restore: add rim hook back }
	  od
	 .sum { add up value from all candidate positions }
       )
       . if sign else +@(int,int) then -@(int,int) fi { add or subtract sums }
       then { |k=1| case: use the hook length formula for remaining partition.
              Sum over maps from of the 1-cycles to $\{1,-1\}$ such that |a| of
	      them map to $1$ and |b| to $-1$, where $(a,b)$ are the sizes of
	      the remaining partitions $(lambda',\mu')$; for each map multiply
	      the product of the hook length formulas for $\lambda'$ and $\mu'$
	      by $(-1)^l$ where $l$ counts the negative cycles mapping to $-1$.
	      Grouping similar cases, the summation reduces to one over 2x2
	      matrices with entries in $\N$ and row sums a$,$b and column sums
	      c$,$d, with $l$ being its bottom-right entry. }
          let hl0=edge0.hook_lengths, hl1=edge1.hook_lengths
          then { get fixed row sums and column sums for $\N$-matrix [.,.|.,l] }
            (a,b) = (#hl0,#hl1) { partition sizes to be filled }
          then lwb = max(0,d-a{=b-c}), upb=min(b,d) { bounds for l }
          in assert(@:a+b=c+d);
          for l:upb-lwb+1 from lwb do (-1)^l*binom(c,b-l)*binom(d,l)od.sum
          * (a.fac\hl0.product)*(b.fac\hl1.product) { factor independent of l }
       fi
    fi
   )


{
  Core and quotient operations can be defined in terms of associating to any
  partition $\lambda$ the subset $\{ lambda[i]-i-1 | i\in\N \}$ of $\Z$. This
  set represents the set of vertical edges terminating the rows of the Young
  diagram, recorded by their diagonal positions (the main diagonal separating
  positions in $\N$ from its complement, i.e., its splits between -1 and 0).

  This set is bounded above while its complement is bounded below; more
  specifically the set meets $\N$, and its complement the complement of $\N$, in
  equal size finite sets. An ordered pair of partitions can be "spliced
  together" as follows: take there associated sets, transform the former by
  $i\mapsto 2i$ and the latter by $i\mapsto 2i+1$, merge the results and find
  the partition corresponding to the set. If the Young diagrams original
  partitions together have $n$, the spliced partition can be covered by $n$
  dominos. More generally we could add a fixed integer $d$ in the first
  transformation and subtract it in the second; then $d$ will be the unbalance
  of black and white squares in the diagram of the resulting partition, and
  after removing $n$ dominos from it we are left with a "2-core" still having
  the same unbalance. It is a staircase diagram with |core_length(d)| parts.
  The pair of original partitions is the "2-quotient" of the spliced partition.
}

set core_length (int n) = int: if n.<= then 2*-n else 2*n-1 fi
set core_number (int k) = int: assert(@:k>=0); case k in -k\2, -k\-2 esac

{ Core number and quotient partition pair. In the latter, as per |BiPartition|
  convention, the partition coming from the EVEN edge positions comes first }
set core_quotient_2 (Partition lambda) = (int,BiPartition):
   let d = int: { black/white unbalance of diagram }
      for l@i in lambda do case l in 0, (-1)^i esac od.sum
   ,  positions = [int]: for l@i in lambda do l-i-1 od
   then e = for p in positions do case p in [p\2-d],[] esac od.##
   ,    o = for p in positions do case p in [],[p\2+d] esac od.##
   then  ep = for x@i in e do x+i+1 od, op = for x@i in o do x+i+1 od
   in (d,(ep.strip_to_partition,op.strip_to_partition))

{ Splicing BiPartitions |(lambda,mu)|, with 2-core with (unbalance) number |d| }
set from_core_quotient_2 (int d,BiPartition(lambda,mu)) = Partition:
{ Implementation is delicate, as we must represent infinite sets finitely.

  Initially take just one number for each (nonzero) part of each partition, and
  record the first numbers |k|, |l| that are omitted in this representation.
  Also reverse the order to increasing, since this is what |merge@([int,[int])|
  defined in sort.at assumes. Before merging, we need to "even out" the
  (negative) heads of the lists by adding omitted terms to one of them, those
  whose absence would produce gaps in the merged result. The first such term to
  be added (if any) is 3 more than the first omitted term in the other list.
}
(  let evens = for l@i in lambda do 2*(l-i-1+d) ~od { space out and reverse }
   ,   odds = for m@i in mu do 2*(m-i-1-d)+1 ~od { likewise }
   ,   k = 2*(-#lambda-1+d), l = 2*(-#mu-1-d)+1 { last omitted values before }
in if k>l
   then evens := for i:(k-l)\2 from l\2+2 do i+i od ## evens
   else odds := for i:(l-k)\2 from k\2+1 do i+i+1 od ## odds
   fi
;  for v@i in merge(evens,odds)~[:] do v+i+1 od.strip_to_partition
)

{ Find classical (permutation or signed permutation) description of Weyl group
  elements in classical types. The associated root datum must have one simple
  factor of type A-D, but need not have standard (Bourbaki) diagram numbering.

  The output is a (signed) permutation in one-line format. For type $A_n$ this
  is just a permutation of $n+1$ (hence 0-based), for types $B_n$, $C_n$, $D_n$
  this is a permutation of the $2n$ elements $-n, ,..., -2 -1, 1, 2, ..., n$,
  commuting with $x \mapsto -x$, and the one-line format consists of a list of
  the images of $1, 2, ..., n$ (1-based); it determines the signed permutation.
}
set classic_permutation (WeylElt w) = [int]:
(  let rd=w.root_datum then (lt,map)=Cartan_matrix_type(rd.Cartan_matrix)
   then factors=simple_factors(lt) then nf=#factors
in assert(@:(nf=1,"Root datum diagram is not connected ("+ nf +" components)"))
;  let word = { |w.word| translated to word for Bourbaki numbered diagram }
      let inv = permutation_inverse(map) in for s in w.word do inv[s] od
   , (type,rank)=factors[0]
in case char_index(type,"ABCD")
   in let n=rank+1 in (vec:#n)*W_elt(GL(n),word) { right act on [0,1,...,n-1] }
   , (vec:for i:rank from 1 do i od)*W_elt(Sp(rank+rank),word) { B is same as C }
   , (vec:for i:rank from 1 do i od)*W_elt(Sp(rank+rank),word)
   , (vec:for i:rank from 1 do i od)*W_elt(SO(rank+rank),word)
   else error("Root datum of exceptional type "+type)
   esac
)

{ a simpler version when |w| is known to be for some Sp(2n) or SO(m) }
set signed_permutation(WeylElt w) = [int]:
   (vec:for i:w.root_datum.rank from 1 do i od)*w

{ for a signed permutation |sigma| of $\{1,...,n\}$, represented by the images
  of $1,...,n$, compute the cycle type as list of pairs (cycle length, sign);
  return weakly decreasing vector of sign*cycle_length, e.g., |[4,2,-1,-1,-3]|
}
set signed_cycle_type_code ([int] sigma) = vec:
  let cycles = for a in sigma do abs(a)-1 od.permutation_cycles
  then lengths = { lengths of cycles, negated when there is a flip }
    for cyc in cycles do sign(for i in cyc do <sigma[i] od.XOR) * #cyc od
  in reverse_sort(lengths)
set cycle_code(WeylElt w) = vec: { assuming |w| is for |Sp(2n)| or |SO(m)| }
  signed_cycle_type_code(signed_permutation(w))

{ convert code as above to |Signed_cycles|, ordering as |to_cycles| does }
set as_signed_cycles (vec v) = Signed_cycles:
  let pos_part = for cyc in v if cyc.> do (cyc,false) fi od
  , neg_part = for cyc in v ~ if cyc.< do (-cyc,true) fi od
  in pos_part ## neg_part
set as_bipartition (vec v) = BiPartition:
  ( for l in v   if l.> do  l fi od
  , for l in v ~ if l.< do -l fi od
  )
set signed_cycle_type ([int] sigma) = Signed_cycles:
  signed_cycle_type_code(sigma).as_signed_cycles

set cycle_type_order (Signed_cycles cycles) = int:
  for (cycle,sign) in cycles do if sign else cycle then cycle+cycle fi od.lcm
set cycle_centralizer_order (Signed_cycles cycles) = int:
  let plus_cycles = for (c,s) in cycles if not s do c fi od
  ,  minus_cycles = for (c,s) in cycles if   s   do c fi od
  in product(for (cycle,) in cycles do cycle+cycle od)*
     product(for m in plus_cycles.frequencies do m.fac od)*
     product(for m in minus_cycles.frequencies do m.fac od)
set cycle_class_size (Signed_cycles cycles) = int:
  let n=rank(cycles) in n.fac * 2^n \ cycle_centralizer_order(cycles)

{ compute cycle type of power of a signed permutation, given its cycle type }
set cycle_power (Signed_cycles cycles, int k) = Signed_cycles:
(  let m = for (c,) in cycles do c od.(max(0))
   then n_cycles = { multiplicities by cycle length and sign }
     mat: null(m,2) { row index offset by 1, (-1)^(column index) is sign }
in for (l,sign) in cycles
   do let d=gcd(l,k) in n_cycles[l\d-1,#sign*(k\d)%2] +:= d
   od
;  for b:2 ~ { true (negative) before false (positive) }
   do let kind = b.is_odd in
      for l:m from 1 ~ for :n_cycles[l-1,b] do (l,kind) od od
   od.##
)

{ a |Symbol| is a transformed |BiPartition|: reversed, strict, length diff. 1 }

{ normalize symbol: |f|=|g|+1 and at most 1 zero }
set normalize (Symbol S) = Symbol:
   let normalize ([int] v) = [int]: { shrink |v| until it starts nonzero }
      let nv=#v, i=0
      in while i<nv and v[i]<=i do i+:=1 od ;  for e in v[i:] do e-i od
  , expand([int] v, int r) = [int]: #r ## for c in v do c+r od
  then f=S[0].normalize, g=S[1].normalize then d=#f-(#g+1) in
  case d in [f,g] then [expand(f,-d),g] else [f,expand(g,d)] esac
{ all other functions taking |Symbol| assume that argument is normalized }

set symbol (BiPartition(lambda,mu)) = Symbol: { normalized }
(  let d =
     #(lambda:=strip_to_partition(lambda)) - (#(mu:=strip_to_partition(mu))+1)
in case d { make |d=0| by zero-extending one of the partitions if necessary }
   then { #lambda<#mu+1 } lambda ##:= for : -d do 0 od
   in { #lambda=#mu+1 }     ()
   else { #lambda>#mu+1 } mu     ##:= for : d do 0 od
   esac
;  [ for i:#lambda do lambda~[i]+i od, for j:#mu do mu~[j]+j od ]
)

set symbol_to_bipartition (Symbol S) = BiPartition:
( for f_i@i in S[0] do f_i-i ~od.strip_to_partition
, for g_i@i in S[1] do g_i-i ~od.strip_to_partition
)

set is_special (Symbol S) = bool:
   let S0=S[0],S1=S[1] in all(#S1,(int i)bool: S0[i]<=S1[i] and S1[i]<=S0[i+1])

set make_special (Symbol S) = Symbol:
   let S0=S[0],S1=S[1] then l=#S1 in { sort, using known increase in each list }
(  for i:l
   do let e=S0[i], j=i in while e>S1[j] do if (j+:=1)=l then break fi od
   ;  if j>i
      then S0[i]:=S1[i]; for k:j-1-i from i do S1[k]:=S1[k+1] od; S1[j-1]:=e
      fi
   ;  if (e:=S1[i],j:=i+1); while e>S0[j] do if (j+:=1)=l+1 then break fi od
      ; j>i+1
      then S1[i]:=S0[i+1]; for k:j-i-2 from i+1 do S0[k]:=S0[k+1] od; S0[j-1]:=e
      fi
   od
;  [S0,S1]
)

set make_special (BiPartition bip) = BiPartition:
   bip.symbol.make_special.symbol_to_bipartition


{ adaptation to the above to deal with Weyl groups of type Dn }

{ a condition relevant to which cycle types give split classes in $W(D_n)$ }
set is_very_even (Partition P) = bool: =P%2 { whether all parts are even }

{ a condition relevant to which $D_n$ nilpotent orbits are split from $O(2n)$ }
set is_doubly_even (Partition P) = bool: { even parts even multiplicities only }
  let freq = frequencies(P) in =freq.odd_places and =freq.even_places%2

set_type D_class = { cycle types restricted to Dn subgroup }
   ( Signed_cycles unsplit_class { the XOR of all |bool| values is |false| }
   | (Partition,bool) split_class { "all false" even cycles, and a single sign }
   )
set_type D_irrep = { from folding pairs of partitions under swapping }
   ( (Partition,Partition) unsplit_irr { unequal partitions, larger first }
   | (Partition,bool) split_irr { for pair of equal partitions, with sign }
   )

{ recover the value of |n| }
set rank (D_class c) = int:
   case c
   | (cycles).unsplit_class: cycles.rank { rank@Signed_cycles; combinatorics.at }
   | (lambda,).split_class: lambda.sum { |lambda| has all cycles (even,false) }
   esac

set rank (D_irrep chi) = int:
   case chi
   | (pair).unsplit_irr: pair.rank { rank@(Partition,Partition) }
   | (lambda,).split_irr: 2*lambda.sum { |as lambda| stands for (lambda,lambda) }
   esac

set cycle_type_order (D_class c) = int:
   case c
   | (cycles).unsplit_class: cycles.cycle_type_order { as in types B, C }
   | (lambda,).split_class: lambda.cycle_type_order { as in type A }
   esac
set centralizer_order (D_class c) = int:
   case c
   | (cycles).unsplit_class: { unsplit means half of BC centralizer isn't in Dn }
       cycles.cycle_centralizer_order\2
   | (alpha,).split_class: { split means full BC centralizer is in Dn subgroup }
       { simulate |cycle_centralizer_order@Signed_cycles|, using ..@Partition }
       alpha.cycle_centralizer_order*2^#alpha { add a factor 2 for each cycle }
   esac
set class_size (D_class c) = int:
  let n=rank(c) in n.fac * 2^(n-1) \ centralizer_order(c)

{ compute cycle type of power of a signed permutation, given its cycle type }
set cycle_power (D_class c, int k) = D_class:
   case c
   | (cycles).unsplit_class: cycle_power(cycles,k).unsplit_class
   | (alpha,sign).split_class: let beta=cycle_power(alpha,k) in
     if beta.is_very_even { whether class remains split (may fail for even |k|) }
     then (beta,sign).split_class { keep sign when class remains split }
     { an easy way to see that this is right: certainly when |sign=false|, the
       power gets no sign, but since an outer automorphisme interchanges the
       halves of every split class, |sign=true| should give the opposite half }
     else for part in beta do (part,false) od.unsplit_class
     fi
   esac

{ rather than |signed_cycle_type_code|, $D_n$ classes need a finer analysis }
set to_D_class ([int] sigma) { as from |classic_permutation } = D_class:
   let cycles = for a in sigma do abs(a)-1 od.permutation_cycles
   then cycle_signs = for cyc in cycles do for i in cyc do <sigma[i] od.XOR od
   then type_code =
       for cyc@i in cycles do #cyc*sign(cycle_signs[i]) od.reverse_sort
   , neg_count = count(cycle_signs) { number of cycles with odd flip count }
in if neg_count.is_odd then error("Permutation is not in type D subgroup")
   elif not(neg_count.= and type_code.is_very_even)
   then type_code.as_signed_cycles.unsplit_class
   else { we have a split cycle, count parities of flip positions for sign }
      let parity =
	 for cyc in cycles
	 do for i@pos in cyc do <sigma[i] and pos.is_odd od.XOR
	 od.XOR
   in (type_code,parity).split_class
   fi

set same_as (D_class c0) = (D_class->bool):
   case c0
   | (cyc0).unsplit_class:
     let test=same_as(cyc0) in
     (D_class c1) bool:
        case c1 | (cyc1).unsplit_class: test(cyc1) | else false esac
   | (lambda,eps0).split_class:
     let freq=lambda.frequencies in
     (D_class c1) bool:
        case c1 | (mu,eps1).split_class: freq=mu.frequencies and eps0=eps1
        | else false
        esac
   esac

set = (D_class c0, D_class c1) = bool: c0.same_as(c1)
set != (D_class c0,D_class c1) = bool: not c0.same_as(c1)

set D_classes (int n) = [D_class]:
   for (lambda,mu):pair in partition_pairs(n)
   do if (#mu).is_odd then [] { must have even number of cycles in |mu| }
      elif not(=mu and lambda.is_very_even) { whether unsplit }
      then [pair.to_cycles.unsplit_class]
      else [ (lambda,false).split_class, (lambda,true).split_class ]
      fi
   od.##

set D_irreducibles (int n) = [D_irrep]:
(  for (lambda,):pair in partition_pairs(n)
      if not slex_leq_partitions(pair) do pair.unsplit_irr fi
   od
##(let (s,r)=n\%2 in
   if =r else []
   then
      for lambda in partitions(s)
      do [(lambda,false).split_irr,(lambda,true).split_irr]
      od.##
   fi
  )
)

{ predicate of coming before a given element in the ordering of |D_classes| }
set less_eq (D_class elt) = (D_class->bool):
   case elt
   | (cycles).unsplit_class:
     let pair = cycles.to_partition_pair in
     (D_class C) bool:
	case C
	| (cycles_C).unsplit_class: cycles_C.to_partition_pair<=pair
	| (lambda,).split_class: (lambda,lambda)<=pair
	esac
   | (nu,b1).split_class:
     (D_class C) bool:
	case C
	| (cycles_C).unsplit_class:
	  cycles_C.to_partition_pair<=(nu,nu)
	| (lambda,b0).split_class:
	  case rlex_cmp_partitions(lambda,nu)
	  then true
	  in not b0 or b1 { same as |#b0<=#b1|; or |b0| implies |b1| }
	  else false
	  esac
	esac
   esac


set <= (D_class a,D_class b) = bool: a.(less_eq(b)) { i.e., |less_eq(b)(a)| }

{ look up pair in sorted list of |D_class|es, all assumed for the same size }
set index_D_classes ([D_class] sorted_list) = (D_class->int):
   let predicate = [(D_class->bool)]: for elt in sorted_list do less_eq(elt) od
in (D_class C) int:
      binary_search_first( (int i)bool: predicate[i](C), 0, #sorted_list )

set same_as (D_irrep chi) = (D_irrep->bool):
   case chi
   | ((p0a,p0b):pair0).unsplit_irr: let swapped=(p0b,p0a) in
     (D_irrep xi) bool:
     case xi | (pair1).unsplit_irr: pair0=pair1 or swapped=pair1
             | else false
     esac
   | (lambda,b0).split_irr:
     (D_irrep psi) bool:
     case psi | (mu,b1).split_irr: lambda=mu and b0=b1 | else false esac
   esac

set = (D_irrep c0, D_irrep c1) = bool: c0.same_as(c1)
set != (D_irrep c0,D_irrep c1) = bool: not c0.same_as(c1)

set make_special (D_irrep chi) = D_irrep:
   case chi
   | (,).split_irr: chi
   | (lambda,mu).unsplit_irr:
           (let d=#lambda-#mu-1 in { make |lambda| one longer than |mu| }
	    case d then lambda ##:= null(-d) in () else mu ##:= null(d) esac
	   )
	 ;  let spec = make_special
	       (Symbol:[ for e@i in lambda do e-i ~od
	               , for e@i in mu     do e-i ~od
		       ] )
	 { now in particular |spec[1][i]<=spec[0][i+1]| for all |i<#mu|, so
	   the first partition below has strictly larger sum than the second:
	   the only alternative would be both partitions being equal, but that
	   cannot happen because |lambda| and |mu| differ, as one easily shows }
	 in ( for i:#lambda do spec[0]~[i]+i od.strip_to_partition
	    , for i:#mu do spec[1]~[i]+i od.strip_to_partition
	    ).unsplit_irr
   esac

set character (D_irrep chi, D_class c) = int:
   assert(@:chi.rank = c.rank,"Size mismatch");
   let pos_cycles(Partition mu)=Signed_cycles: for l in mu do (l,false) od in
   case chi
   | (pair).unsplit_irr:
     case c
     | (cycles).unsplit_class: hyperoctahedral_character(pair,cycles)
     | (alpha,).split_class: { both halves behave as their BC class }
        hyperoctahedral_character(pair,pos_cycles(alpha))
     esac
   | (lambda,epsilon).split_irr:
     case c
     | (cycles).unsplit_class:
       let (q,r) = hyperoctahedral_character((lambda,lambda),cycles)\%2 in
       assert(@:r=0,"Odd character value at unsplit class"); q
     | (alpha,delta).split_class:
       let Hn_char = int:
           hyperoctahedral_character((lambda,lambda),pos_cycles(alpha))
       ,   Sn_char = int:
           assert(@:alpha.is_very_even,"Split class with odd cycle(s)");
           Murnaghan_Nakayama(lambda, alpha\2)
       then (q,r) = (Hn_char+sign(epsilon!=delta)*2^#alpha*Sn_char)\%2
       in assert(@:r=0,"Parity problem for split-split character value"); q
     esac
   esac


{ for printing |BiPartition| values compactly }
set compressed_string(BiPartition(P,Q)) = string:
(  let mult=1
   then result =
      for l@i in P
      do if i=0 then "[ "
	 elif l=P[i-1] then mult+:=1; ""
	 elif mult=1 then P[i-1]+", "
	 else P[i-1]+"^"+mult+", " next mult:=1
	 fi
      od.##
in result ##:=
      if mult=1 then P~[0].to_string else P~[0]+"^"+mult next mult:=1 fi
;  result ##:=
      for l@i in Q
      do if i=0 then " L|S "
	 elif l=Q[i-1] then mult+:=1; ""
	 elif mult=1 then Q[i-1]+", "
	 else Q[i-1]+"^"+mult+", " next mult:=1
	 fi
      od.##
;  result ## if mult=1 then Q~[0].to_string else Q~[0]+"^"+mult fi ## " ]"
)<|MERGE_RESOLUTION|>--- conflicted
+++ resolved
@@ -217,30 +217,15 @@
 set frequencies (Partition lambda) = vec: { frequency vector, position 0 unused }
   let v=null(1) in { ensure the unused position 0 is always present }
   for l in lambda
-<<<<<<< HEAD
-  do if l>=#v then v ##:= null(l-#v)#1 { append final 1 } else v[l]+:=1 fi
-  od; v
-{  do if l>=#v then v ##:= null(l-#v)#1 { append final 1 }
-     elif l>0 then v[l]+:=1
-     elif l<0 then error("Negative entry present") fi
-  od; v} {commented text was added by MvL about 8/20/25, but it appears to be broken}
-=======
   do if l>=#v then v ##:= null(l-#v)#1 { append final 1 }
      elif l>=0 then v[l]+:=1
      else error("Negative entry present") fi
   od; v
->>>>>>> 8c2295e9
 
 { the following is a right-inverse to |frequencies|; assuming |frequencies[0]=0|
   to avoid getting trailing 0's, the image is precisely the set of partitions }
 set repeat_parts (vec frequencies) = Partition:
-<<<<<<< HEAD
-  for f@i in frequencies[1:] { skip 0, reverse:} ~ for :f do i+1 od od
-  {for f@i in frequencies { reverse: } ~ for :f do i od od}
- {commented text was added by MvL about 8/20/25, but it appears to be broken}
-=======
   for f@i in frequencies { reverse: } ~ if i>0 for :f do i od fi od
->>>>>>> 8c2295e9
 
 set sort_to_partition ([int] parts) = Partition:
   parts.frequencies.repeat_parts
