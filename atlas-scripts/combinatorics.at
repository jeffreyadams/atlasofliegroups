--- conflicted
+++ resolved
@@ -42,14 +42,8 @@
 
 set_type Partition = [int]   { list of decreasing parts, no trailing zeros }
 
-<<<<<<< HEAD
-set strip_to_partition ([int] list) = Partition:
-   let i=0, nl=#list in while i<nl and =list~[i] do i+:=1 od; list[:i~]
-{ alternatively: |for x in list do if =x then break fi od| }
-=======
 {renamed delete_trailing_zeros and moved to misc.at}
 set strip_to_partition=delete_trailing_zeros@[int]
->>>>>>> e97b74da
 
 set is_decreasing ([int] v) = bool: all(for i:#v-1 do v[i]>=v[i+1] od)
 
@@ -160,8 +154,6 @@
   ; ##table~[0] { concatenate entries of final table row }
   fi
 
-<<<<<<< HEAD
-=======
 set partition_pairs (int n) = [Partition,Partition]:
   let list = for i:n+1 do partitions(i) od in
 ##for parts_i@i in list
@@ -323,7 +315,6 @@
    )
 
 
->>>>>>> e97b74da
 {
   Core and quotient operations can be defined in terms of associating to any
   partition $\lambda$ the subset $\{ lambda[i]-i-1 | i\in\N \}$ of $\Z$. This
