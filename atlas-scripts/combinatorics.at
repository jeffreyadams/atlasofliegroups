{ The purpose of this module is to collect basic combinatorial functions,
  like factorials, binomial coefficients, generators of partitions and so on
}

<basic.at
<sort.at
<groups.at { for root data computed by |GL|, |Sp|, |SO| }

{ |fac@int| is now defined in basic.at }

set binom (int n, int k) = int:
   if n.>= and k+k>n then k:=n-k fi; { use symmetry to limit |k| }
   case k then 0 in 1, n
   else let p=n*(n-1) in for i:k-2 from 2 do p:=p\i*(n-i) od; p\k
   esac

set binom (rat n, int k) = rat:
   if n.denom=1 and n.>= and k+k>n then k:=n.numer-k fi; { try for efficiency }
   case k then 0 in 1, n
   else let p=n*(n-1) in for i:k-2 from 2 do p:=p/i*(n-i) od; p/k
   esac

set multinom ([int] a) = int: { multinomial coefficient, upper index implicit }
   let upper = cumulate_backward(a) in
   for m@i in a do binom(upper[i],m) od.product

set multi_choose (int n,int k) = int: binom(n+k-1,k)

set falling_power (int n, int k) = int: assert(@:k>=0,"Negative exponent");
   let p=1 in for i:k from n-k+1 do p*:=i od; p

set rising_power (int n, int k) = int: assert(@:k>=0,"Negative exponent");
   let p=1 in for i:k from n do p*:=i od; p

{ Combinatorial number system ${\N\choose k}\to\N$ encoding and decoding }

{ represent a permutation as a single number: its lexicographic position }
set permutation_encode([int] sigma) = int:
   let n=#sigma then unseen=#n, acc=0
in for x in sigma
   do let l=#unseen
      then pos = binary_search_first((int i): unseen[i]>=x,0,l)
   in assert(@:unseen[pos]=x)
   ; unseen:=unseen[:pos]##unseen[pos+1:]
   ; acc:=l*acc+pos
   od; acc

set permutation_decode(int code, int n) = [int]:
(   let result=null(n), unseen=#n
in  (code,1).
    (rec_fun f (int rem, int i) void:
       let (q,r)=rem\%i in
       if i<n then f(q,i+1) fi
    ;  result~[i-1] := unseen[r]
    ;  unseen := unseen[:r]##unseen[r+1:]
    )
;   result
)

{ The following generates partitions starting froim #n, without large storage
  Example (this is subtle: body does |next| to yield old before preparing new):

    let pi=vec:#4, go=true in
    while go
    do pi
    next case next_permutation(pi) | none: go:=false | some(sig): pi:=sig esac
    od

  This can be applied even if some entries of |sigma| are the same (a multiset
  permutation), in which case the lexicographically next permutation is found.
}
set permutation_iterator (int n) = Iterator<vec>:
   let pi = vec: #n, go=true
in ( @Maybe<vec>: if go then some(pi) else none() fi
   , @void:
      let i = last(n-1,(int i)bool: pi[i]<pi[i+1]) in
      if i<0 then go:=false
      else let x=pi[i], j=0
      in while pi~[j]<=x do j+:=1 od { search least element >x after it}
      ;  pi[i] := pi~[j]; pi~[j] := x { swap to increase |perm[i]| }
      ;  pi := pi[:i+1] ## pi~[:i+1~] { reverse tail after |pi[i]| }
      fi
   )

any_type T begin
set permutations([T] xs) = [[T]]: { permutations of entries, ignore equalities }
   let n  = #xs
in for i:fac(n) do for e in permutation_decode(i,n) do xs[e] od od
end

{ Represent any $k$-combination on $\N$ as a single natural number
  For fixed $k$ this is bijective, and a decoding follows.
}
set combination_encode([int] list) = int: { |list| strictly increasing }
   for c@i in list do binom(c,i+1) od.sum

set combination_decode(int k) = (int->[int]):
{ no need of case distinction for |k=0|: code below builds constant function }
   (int N) [int]:
   let bound=N+k { conservative start; we must have |binom(bound,k)>N| }
in for i:k from 1 ~ { entries are determined in decreasing order }
   do let c_i = binary_search_first((int n)bool: binom(n,i)>N, 1,bound) - 1
   in N -:= binom(c_i,i); bound:=c_i
  ~od { next assert(@:N=0) }

{ extract components at even or odd positions }
set even_places ([int] v) = for i:-(-#v)\2 do v[2*i] od
set odd_places  ([int] v) = for i:#v\2 do v[2*i+1] od


{				Permutations				}

{ Matrix whose left-multiplication to a column vector permutes it by |pi|.
  It has nonzero entries at each (pi(j),j), it could have been defined (using
  |matrix| from basic.at) as |matrix((#pi,#pi),(int i,int j): #(i=pi[j]) )|.
}
set permutation_matrix ([int] pi) = mat:
   let n=#pi then I=n.id_mat in n# for v in pi do I[v] od

set permutation (mat P) { assumed a permutation matrix} = [int]:
  (vec: #P.n_rows)*P { right-act on row [0,1,...,n-1] for one-line form }

set compose_permutations ([int] sigma, [int] pi) = [int]:
  for i in pi do sigma[i] od

set inverse ([int] pi) = [int]: { hope that name causes no conflict }
  let n=#pi then result=for :n do n od { sentinel values} in
  for i@j in pi
  do assert(@:(0<=i and i<n and result[i]=n { in range, and no seen before }
              ,to_string("not a permutation (",i,")")
	      ));
     result[i]:=j
  od; result

{ longer name for non-checking (so faster) version of the above }
set permutation_inverse ([int] pi) = [int]:
  let result=null(#pi) in for i@j in pi do result[i]:=j od; result

{ a product of many permutations, arranged as columns of a matrix }
set permutation_product (mat M) = [int]:
   for i: n_rows(M) do let x=i in for j:n_columns(M) ~do x:=M[x,j] od; x od

set cyclic_permutation (int n) = ([int]->[int]): { cycle to one-line form }
   ([int] cycle) [int]:
   let pi=#n, l=#cycle in for e@i in cycle do pi[e]:=cycle[(i+1)%l] od; pi

set cycle_product (int n) = ([[int]]->[int]): { cycles to one-line form }
   let as_column = cyclic_permutation(n) in
   ([[int]] cycles)[int]:
   permutation_product(mat: n # for c in cycles do c.as_column od)

set permute ([int] pi,vec v) = vec: { replaces |v[i]| by |v[pi.inverse[i]]| }
  assert(@:#pi=#v { and |pi| is a permutation },"length mismatch");
  let result=null(#v) in for i@j in pi do result[i]:=v[j] od; result

any_type T begin
set permute ([int] pi,[T]a) = [T]: { replaces |a[i]| by |a[pi.inverse[i]]| }
  assert(@:#pi=#a { and |pi| is a permutation },"length mismatch");
{ here we cannot pre-allocate a row of undefined T values, but have no need to }
  for i in permutation_inverse(pi) do a[i] od
end

set permutation_act([int] sigma, mat M) = mat: { permutation_matrix(sigma)*M }
   M.n_columns ^ for i in permutation_inverse(sigma) do row(M,i) od

{ M*inverse(permutation_matrix(sigma)), for a right-action of S_n }
set permutation_right_act (mat M,[int] sigma) = mat:
   M.n_rows # for j in sigma do column(M,j) od

set permutation_conjuagation([int] sigma, mat M) = mat:
   permutation_act(sigma,permutation_right_act(M,sigma))


set permutation_cycles ([int] pi) = [[int]]:
  let n=#pi then todo = full_bitset(n) in
  for start:n { try every index once as |start|, those visited give 0-cycles }
  do let ii = exp_2(start)
     then cycle =
        while bitwise_subset(ii,todo)
	do todo:=AND_NOT(todo,ii)
	;  let i=first_set_bit(ii) in ii:=exp_2(pi[i])
	;  i
	od
     in if #cycle>0 do cycle fi { suppress the 0-cycles }
  od.##

{ group root indices by orbits under action of cyclic group generated by |w| }
set root_orbits (WeylElt w) = [[int]]:
   let perm=root_permutation(w) then npr=#perm\2 { number of positive roots }
in for cycle in permutation_cycles(perm)
   do for index in cycle do index-npr od { shift back to interval [-npr,npr[ }
   od


set multiset_permutations ([int] multiplicities) = [[int]]:
   ([],multiplicities).
   (rec_fun mp ([int] prefix, vec mult) [[int]]:
    if =mult then [prefix]
    else
       for m@i in mult
	  if m>0
	  do let new_mult=mult in new_mult[i]-:=1; mp(prefix#i,new_mult)
	  fi
       od.##
    fi
   )

{				Partitions				}

set_type Partition = [int]   { list of decreasing parts, no trailing zeros }

set strip_to_partition (Partition lambda) = [int]:
  lambda[:1+last(#lambda,(int i)bool: !=lambda[i])]
{ alternatively: |for x in list do if =x then break fi od| }

set is_partition ([int] seq) = bool: backward_differences(seq).>=

set frequencies (Partition lambda) = vec: { frequency vector, position 0 unused }
  let v=null(1) in { ensure the unused position 0 is always present }
  for l in lambda
  do if l>=#v then v ##:= null(l-#v)#1 { append final 1 } else v[l]+:=1 fi
  od; v

{ the following is a right-inverse to |frequencies|, image is all partitions }
set repeat_parts (vec frequencies) = Partition:
  for f@i in frequencies[1:] { skip 0, reverse:} ~ for :f do i+1 od od

set sort_to_partition ([int] parts) = Partition:
  parts.frequencies.repeat_parts

set cycle_type ([int] pi) = Partition: { cycle sizes in decreasing order }
  for cycle in permutation_cycles(pi) do #cycle od.sort_to_partition

{ transpose of a composition, after implicitly sorting it to a partition }
set transpose ([int] parts) = Partition:
   parts.frequencies[1:].cumulate_backward
{ or more "manually", when |parts| assumed already in decreasing order
  if #lambda=0 then []
  else let l=#lambda in
    for i:lambda[0] { value |lambda[0]| is sentinel ensuring |l>0| below }
    do while lambda[l-1]<=i do l-:=1 od; l
    od
  fi
}

{ basic data for Levi factor of $A_{n-1}$ given by composition |parts| of $n$ }
set Levi_A ([int] parts) = (int,LieType,[int]): {  |(n,Levi_type,simples)| }
   let sum=minus_1, lt=Lie_type("")
   then bars = [int]:
      for p in parts do if p>1 then lt:=extend(lt,"A",p-1) fi; sum+:=p od
in (sum+1,lt,complement(sum,bars))

set compressed_string(Partition P) = string:
   let mult=1
   then result =
      for l@i in P
      do if i=0 then "[ "
	 elif l=P[i-1] then mult+:=1; ""
	 elif mult=1 then P[i-1]+", "
	 else P[i-1]+"^"+mult+", " next mult:=1
	 fi
      od.##
in result ## if mult=1 then P~[0].to_string else P~[0]+"^"+mult fi ## " ]"


{ comparing partitions of same |n| lexicographically; implicitly 0-extend }
set leq_equal_sum_partitions(Partition lambda, Partition mu) = bool:
   let m=#mu in
   for l@i in lambda
   do if i>=m then assert(@:l=0,"unequal sum"); return true
      elif l!=mu[i] then return l<mu[i]
      fi
   od; assert(@:mu[#lambda:].=,"unequal sum"); true

{ same, but three-way result in $\{-1,0,1\}$ for less/equal/greater; no 0-ext }
set cmp_equal_sum_partitions(Partition lambda, Partition mu) = int:
   let m=#mu in
   for l@i in lambda
   do if l!=mu[i] { equal sum, nonzero entries, so |mu| cannot run out }
      then return if l<mu[i] then -1 else 1 fi
      fi
   od; 0 { if |lambda| exhausted then so is |mu|, and we have equality }

{ comparing partitions by sum then lexicographically; implicitly 0-extend }
set leq_partitions ((Partition,Partition) (lambda,mu):pair) = bool:
  let sl=lambda.sum, sm=mu.sum in
  if sl!=sm then sl<sm else leq_equal_sum_partitions(pair) fi

set cmp_partitions ((Partition,Partition) (lambda,mu):pair) = int:
  let sl=lambda.sum, sm=mu.sum in
  case sl-sm then minus_1 in cmp_equal_sum_partitions(pair) else 1 esac

{ look up partition in sorted list of partitions, all assumed of same sum }
set index_partition([Partition] sorted_list) = (Partition->int):
(  let l=#sorted_list in { precompute constant }
   (Partition lambda) int:
      binary_search_first
      ((int i)bool:leq_equal_sum_partitions(lambda,sorted_list[i])
      ,0,l
      )
)

{ dominance order of partitions }
set leq_dominance_order_partitions (Partition v,Partition w) = bool:
   if =#v then assert(@:w.= ,"not comparable"); true
   elif =#w then assert(@:v.= ,"not comparable"); true
   else v:=sort_to_partition(v); w:=sort_to_partition(w)
   ; assert(@:v~[0]>=0 and w~[0]>=0,"negative terms")
   ; let sums_v = cumulate_forward(v), sums_w = cumulate_forward(w)
     in assert(@:sums_v~[0]=sums_w~[0],"not comparable")
     ; for i:min(#v,#w) do sums_v[i]<=sums_w[i] od.all { need exactly these }
   fi

{ same as previous but assume each term is already reverse sorted,
  and all terms are comparable }
set leq_dominance_order_partitions_presorted (Partition v,Partition w) = bool:
   let sums_v = cumulate_forward(v), sums_w = cumulate_forward(w)
   in for i:min(#v,#w) do sums_v[i]<=sums_w[i] od.all

{		functions related to representations of S_n		}

set hook_lengths (Partition lambda) = [int]:
   let lambda_tr=lambda.transpose in
   for part@i in lambda
      for j:part do (part-j) + (lambda_tr[j]-i) - 1 od { arm + leg - 1 }
   od.sort_to_partition { not viewed as partition, but sorting is the same }

set Sn_representation_dimension (Partition lambda) = int:
   let hl=lambda.hook_lengths in hl.#.fac\hl.product

set hook_lengths ([bool] edges) = [int]:
   let last=#edges-1
in for edge@i in edges
   do if edge then []
      else for j:last-i from i+1 if edges[j] do j-i fi od
      fi
   od.##

{ edge sequence from first horizontal (false) to last horizontal, and shift }
set edge_sequence (Partition lambda) = ([bool],int):
   if =#lambda or =lambda[0] then ([],0)
   else
      let d = lambda.transpose[0] { offset, index of edge above main diagonal }
      , edge_val=is_member_sorted(for part@i in lambda do part-i-1 ~od)
      in (for i:lambda[0]+d from -d do edge_val(i) od, d)
   fi

set cycle_type_order = lcm@[int]
set cycle_centralizer_order ([int] cycles) = int:
  product(cycles)*product(for m in cycles.frequencies do m.fac od)
set cycle_class_size ([int] cycles) = int:
  cycles.sum.fac \ cycle_centralizer_order(cycles)

{ compute cycle type of power of a permutation, given its cycle type }
set cycle_power ([int] cycles, int k) = [int]:
   for l in cycles
   do let d=gcd(l,k) then q=l\d in for :d do q od { splitting of one cycle }
   od.##.sort_to_partition

{ character of irreducible Sn representation lambda at give cycle type }
set Murnaghan_Nakayama (Partition lambda, [int] cycle_type) = int:
   assert(@:sum(lambda)=sum(cycle_type),"Size mismatch");
   let (edge,) = edge_sequence(lambda), alpha=cycle_type.sort { increasing } in
   (#alpha-1).
   (rec_fun MN (int j) int:
    if j.< then 1 { the unique character value for the trivial group S0 }
    else
       let k=alpha[j] { size of cycle in cycle type, and hence of rim hooks } in
       if k=1 { this case will be handled separately for efficiency }
       else { traverse candidate positions for removal of a |k| rim hook: }
	  for i in list(#edge-k,(int i)bool: not edge[i] and edge[i+k])
	  do edge[i+k]:=false; edge[i]:=true { remove our chosen |k| rim hook }
	  ; (-1)^count(edge[i+1:i+k])*MN(j-1) { recursive value, hook sign }
	  next edge[i]:=false; edge[i+k]:=true { restore: add rim hook back }
	  od
	 .sum { add up value from all candidate positions }
       then { |k=1| case, used the hook length formula for remaining partition }
          let hl=edge.hook_lengths in hl.#.fac\hl.product
       fi
    fi
   )



{ generating all partitions; for counting, see |n_partitions| in lazy_lists.at }

set partitions = (int n) [Partition]:
  if n.< then []
  else
    let table = [[ [Partition] ]]: { partitions by sum, then by largest part }
      for m:n+1
      do if =m do [[]] { empty partition of 0, else nothing yet } fi
      od
    in
    for m:n from 1
    do table[m] := ([Partition]: []) { no partitions with largest part 0 } #
      for k: if m=n then n else min(m,n-m) { truncate to need } fi from 1
	 { form list of partitions of |m| with largest part |k| }
      do let rem = m-k { amount remaining after using one part |k| of |m| } in
        { traverse all partitions of |rem| with parts at most |min(k,rem)|: }
	for lambda in ##table[rem][:min(k,rem)+1] do k#lambda od
      od
    od
  ; ##table~[0] { concatenate entries of final table row }
  fi

{ generating partitions, all of whose parts must lie in a given set }

set part_restricted_partitions ((int->bool)pred) =
  (int n) [Partition]:
  if n.< then []
  else
    let table = [[ [Partition] ]]: { partitions by sum, then by largest part }
      for m:n+1
      do if =m do [[]] { empty partition of 0, else nothing yet } fi
      od
    in
    for m:n from 1
    do table[m] := ([Partition]: []) { no partitions with largest part 0 } #
      for k: if m=n then n else min(m,n-m) { truncate to need } fi from 1
	 { form list of partitions of |m| with largest part |k| }
      do
        if pred(k) then
          let rem = m-k { amount remaining after using one part |k| of |m| } in
    	  { traverse all partitions of |rem| with parts at most |min(k,rem)|: }
	  for lambda in ##table[rem][:min(k,rem)+1] do k#lambda od
	else [] { leave empty list at position |k| which fails |pred| }
	fi
      od
    od
  ; ##table~[0] { concatenate entries of final table row }
  fi

set odd_part_partitions = part_restricted_partitions(is_odd@int)

{ partitions with distinct parts: all multiplicities are 0 or 1 }
set strict_partitions = (int n) [Partition]:
  if n.< then []
  else
    let table = [[ [Partition] ]]: { partitions by sum, then by largest part }
      for m:n+1
      do if =m do [[]] { empty partition of 0, else nothing yet } fi
      od
    in
    for m:n from 1
    do table[m] := ([Partition]: []) { no partitions with largest part 0 } #
      for k: if m=n then n else min(m,n-m-1) { truncate to need } fi from 1
	 { form list of partitions of |m| with largest part |k| }
      do { traverse all partitions |m-k| with parts at most |min(k,m-k)|: }
        let rem = m-k in
        for lambda in ##table[rem][:min(k-1,rem)+1] do k#lambda od
      od
    od
  ; ##table~[0] { concatenate entries of final table row }
  fi


{		Jordan types of nilpotent elements (or orbits)		}

{ test if partition is valid (nilpotent orbit) JOrdan type in type ABCD }
set is_valid (string type,Partition P) = bool:
{ avoid constructing |Lie_type(type[0]+n|, to avoid choking on "B1" and such }
  P:=P.strip_to_partition; { avoid frequencies of 0 }
  case ascii(type)-ascii("A")
  in { type A } true
  , { type B } sum(P).is_odd and
    all(for mult in P.frequencies.even_places do mult.is_even od)
  , { type C } sum(P).is_even and
    all(for mult in P.frequencies.odd_places do mult.is_even od)
  , { type D } sum(P).is_even and
    all(for mult in P.frequencies.even_places do mult.is_even od)
  else false { exceptional types are not valid }
  esac

set is_valid (LieType t) = (Partition->bool):
   let codes = simple_factors(t)
   then (letter,r)= assert(#codes=1,"Non-simple Lie type"); codes[0]
   then n =
      case ascii(letter)-ascii("A") in r+1, r+r+1, r+r, r+r
      else error("Exceptional ",t)
      esac
in (Partition P) bool: #P = n and is_valid(letter,P)

{ partitions with even multiplicity of parts of one parity (odd or even) }
set parity_restricted_partitions (bool restrict_odd_parts) = (int->[Partition]):
  let is_multiplicity_restricted = (int->bool):
    if restrict_odd_parts then is_odd@int else is_even@int fi   in
  (int n) [Partition]:
  if n.< or restrict_odd_parts and n.is_odd then [] { impossible, so nothing }
  else
    let table = [[ [Partition] ]]: { partitions by sum, then by largest part }
      for m:n+1
      do if =m then [ [[]] ] { empty partition of 0 } else [] { nothing yet } fi
      od
    in
    for m:n from 1
    do table[m] := ([Partition]: []) { no partitions with largest part 0 } #
      for k: if m=n then n else min(m,n-m) { truncate to need } fi from 1
	 { form list of partitions of |m| with largest part |k| }
      do { traverse all partitions |m-k| with parts at most |min(k,m-k)|: }
        if k.is_multiplicity_restricted
        then { restrict use of k to using it twice, |lambda| may also have |k| }
	  let rem=m-k-k in
          if rem.< then []  { if a negative remainder, then no solutions here }
          else for lambda in ##table[rem][:min(k,rem)+1] do [k,k]##lambda od
          fi
	else { we use |k| once, |lambda| could have part(s) equal to |k| too }
	  let rem = m-k in
          for lambda in ##table[rem][:min(k,rem)+1] do k#lambda od
        fi
      od
    od
  ; ##table~[0] { concatenate entries of final table row }
  fi

{	Combinatorics specifically for (Weyl groups of) types B,C,D	}

{ for conjugagy classes: cycles with product of signs, for simple types B,C,D }
set_type Signed_cycles = [int,bool] { bool |b| encodes product |minus_1^#b| }

{ for $W(C_n)$ irreducible representations: partition pairs of total size $n$ }
set_type BiPartition = (Partition,Partition)
{ no specific interpretation imposed here, but ordering should always have:
  positive/even/0/false/trivial repn BEFORE negative/odd/1/true/sign repn one
  parametrises irreps of the hyperoctahedral group $W(C_n)=W(B_n)$
  also in bijection with |Signed_cycles| as (unflipped lengths,flipped lengths)
}

{ Sometimes (Springer correspondence) a transformation of |BiPartition| is used
  The type to represent them is delibetately distinct from |BiPartition| }
set_type Symbol = [[int]]  { must have 2 lists, first longer than second by 1 }
{ both lists strictly INcreasing with non-negative entries
  equivalence [a_1,...a_k]->[0,a_1+1,s_2+1,...a_k+1] can be used to adapt length
  every symbol can be written with length difference 1 and at most one term 0
}


set rank (Signed_cycles cycles) = int: for (c,) in cycles do c od.sum
set rank (BiPartition(lambda,mu)) = int: lambda.sum+mu.sum

{ equality is strict (don't want to force interpretation onto |[int,bool|]) }
set = (Signed_cycles cyc0,Signed_cycles cyc1) = bool:
   #cyc0=#cyc1 and
   ( for (n,b)@i in cyc0
     do let(m,c)=cyc1[i] in if n!=m or b!=c then return false fi
     od
   ; true
   )
set != (Signed_cycles cyc0,Signed_cycles cyc1) = bool: not(cyc0=cyc1)

{ for equivalence up to permutation of cycles, use |c0.same_as(c1)| }
set same_as (Signed_cycles cyc) = (Signed_cycles->bool):
   let freq_pos = for (n,b) in cyc do if b then [] else [n] fi od.##.frequencies
   ,   freq_neg = for (n,b) in cyc do if b then [n] else [] fi od.##.frequencies
in (Signed_cycles c) bool:
   freq_pos = for (n,b) in c do if b then [] else [n] fi od.##.frequencies and
   freq_neg = for (n,b) in c do if b then [n] else [] fi od.##.frequencies

{ The hyperoctahedral group $H_n$ can be represented by sigend permutation
  matrices (where every row and column has a unique nonzero entry, which lies in
  $\{-1,1\}$. There is a surjective group morphism to $S_n$ forgetting the signs.

  This is the symmetry group of en $n$-dimensional hyperoctahedron (also of the
  hypercube), centered at the origin, with 2 vertices on each coordinate axis.

  Conjugacy classes of $H_n$ are given by signed cycle types: projection to
  $S_n$ gives a cycle type (for the permutation of the axes), and to each cycle
  is attached the product of the signs for the coordinate axes in the cycle.
}

{ converting partition pairs to signed cycle types, second has flipped cycles }
set to_cycles (BiPartition(lambda,mu)) = Signed_cycles:
  for part in lambda do (part,false) od ## for part in mu do (part,true) od

{ the inverse of |to_cycles@BiPartition| }
set to_partition_pair(Signed_cycles cy) = BiPartition:
( for (part,b) in cy do if b then 0 else part fi od.sort_to_partition
, for (part,b) in cy do if b then part else 0 fi od.sort_to_partition
)

{ partitions with even multiplicity of parts of one parity (odd or even) }
set parity_restricted_partitions (bool restrict_odd_parts) = (int->[Partition]):
  let is_multiplicity_restricted = (int->bool):
    if restrict_odd_parts then is_odd@int else is_even@int fi   in
  (int n) [Partition]:
  if n.< or restrict_odd_parts and n.is_odd then [] { impossible, so nothing }
  else
    let table = [[ [Partition] ]]: { partitions by sum, then by largest part }
      for m:n+1
      do if =m do [[]] { empty partition of 0, else nothing yet } fi
      od
    in
    for m:n from 1
    do table[m] := ([Partition]: []) { no partitions with largest part 0 } #
      for k: if m=n then n else min(m,n-m) { truncate to need } fi from 1
	 { form list of partitions of |m| with largest part |k| }
      do { traverse all partitions |m-k| with parts at most |min(k,m-k)|: }
        if k.is_multiplicity_restricted
        then { restrict use of k to using it twice, |lambda| may also have |k| }
	  let rem=m-k-k in
          if rem.< then []  { if a negative remainder, then no solutions here }
          else for lambda in ##table[rem][:min(k,rem)+1] do [k,k]##lambda od
          fi
	else { we use |k| once, |lambda| could have part(s) equal to |k| too }
	  let rem = m-k in
          for lambda in ##table[rem][:min(k,rem)+1] do k#lambda od
        fi
      od
    od
  ; ##table~[0] { concatenate entries of final table row }
  fi

{ generate pairs of partitions of total size |n| with size |k| components
  produced in the order in which |lister| lists them, starting all on left }
set pairs_of_total_sum (int n,(int->[Partition]) lister) = [BiPartition]:
  let list = for i:n+1 do lister(i) od in
  for parts_i@i in list ~ { reversal means taking larger partitions first }
     for lambda in parts_i for mu in list[n-i] do (lambda,mu) od od
  od

{ generate all bi-partitions of |n| by size distribution, starting all left }
set partition_pairs (int n) = [BiPartition]:
  pairs_of_total_sum(n,partitions@int)

set = (BiPartition (P,Q), BiPartition (R,S)) = bool: P=R and Q=S

{ compare |BiPartition| values of same sum, in ordering of |partition_pairs| }
set <=(BiPartition (P,Q), BiPartition (R,S)) = bool:
   case P.sum-R.sum
   then false else true { size balance is decisive, inverted ordering! }
   in { equal size case: compare left partitions, or right if ex aequo }
      if P=R else (P,R) then (Q,S) fi.leq_equal_sum_partitions
   esac

{ look up pair in sorted list of partition pairs, all assumed of same sum }
set index_bipartition ([BiPartition] sorted_list) = (BiPartition->int):
   (BiPartition PQ) int:
      binary_search_first( (int i)bool: PQ<=sorted_list[i], 0, #sorted_list )

{ counterpart of the Murnaghan-Nakayama rule for hyperocthedral groups }

{ Characters of the hyperoctahedral group $H_n$ are parametrised as follows by
  bi-partitions |(lambda,mu)| of $n$. Call "axis-sign" the 1-dimensional
  representation of any hyperoctahedral group that takes value $+1$ on all
  simple reflection except the last (for the off-length simple root) where it
  takes the value $-1$: on a general signed permutation it is the product of the
  nonzero entries in its matrix (it is also the product of the cycle-signs in
  its signed cycle type).

  Given a bi-partition |(lambda,mu)|, let |l=sum(lambda),m=sum(mu)|, let $K$ be
  the $H_l\times H_m$ subgroup of $H_n$, restrict (back up the surjective group
  morphisms $H_i\to S_i$) the irreducible representations for |lambda| and |mu|
  of $S_l$ respectively $S_m$ to ones of $H_l$ respectively $H_m$, tensor the
  latter with the axis-sign representation of $H_m$, then induce the resulting
  (outer tensor product) representation of $K=H_l\times H_l$ from $K$ to $H_n$.
}

set hyperoctahedral_character (
       BiPartition (lambda,mu):pair { irreducible repn, sign applies to |mu| }
      ,Signed_cycles signed_cycle_type { describes a conjugacy class }
      ) = int:
   assert(@:rank(pair)=rank(signed_cycle_type),"Size mismatch");
{ The formula implemented is recursive in the number of cycles, similarly to the
  Murnaghan-Nakayama rule. Pick a signed cycle |(k,sign)| (we start with picking
  longest ones, so as to have all length 1 cycles remaining at the bottom of the
  recursion) and find all the hooks in |mu| or |lambda| of length |k|; for each
  match remove the (rim) hook, recursively compute the character value of the
  remaining |BiPartition| at the class obtained by removing the signed cycle,
  multiply it by the sign $(-1)^h$ of the hook (where $h$ is the number of
  vertical adjacencies in the hook), and in case the hook was removed from |mu|
  by |sign| as well; the character value is the sum all the values so obtained.
}
   let alpha = signed_cycle_type
               .(sort_by((int l,bool.)int: l, <=@(int,int))) { do long first }
   then (c,d) = (int,int): { numbers of 1-cycles with - resp. + in |alpha| }
     for (l,sign) in alpha do if l>1 then break else s^#sign{use |Split|} fi
     od.sum.% { sum powers of |s|, then extract its two components }
   , (edge0,)=edge_sequence(lambda), (edge1,)=edge_sequence(mu)
   in (#alpha-1).
   (rec_fun f (int j) int:
    if j.< then 1 { termination case: value for the trivial group S0 }
    else let (k,sign)=alpha[j] { size of cycle type, and hence of rim hook } in
       if k=1 { only 1-cycles left; will be handled separately for efficiency }
       else { traverse candidate positions for removal of a |k| rim hook: }
       (  for i in list(#edge0-k,(int i)bool: not edge0[i] and edge0[i+k])
	  do edge0[i+k]:=false; edge0[i]:=true { remove chosen |k| rim hook }
	  ; f(j-1)*(-1)^count(edge0[i+1:i+k]) { recursive value, hook sign }
	  next edge0[i]:=false; edge0[i+k]:=true { restore: add rim hook back }
	  od
	 .sum { add up value from all candidate positions }
       ,  for i in list(#edge1-k,(int i)bool: not edge1[i] and edge1[i+k])
	  do edge1[i+k]:=false; edge1[i]:=true { remove chosen |k| rim hook }
	  ; f(j-1)*(-1)^count(edge1[i+1:i+k]) { recursive value, hook sign }
	  next edge1[i]:=false; edge1[i+k]:=true { restore: add rim hook back }
	  od
	 .sum { add up value from all candidate positions }
       )
       . if sign else +@(int,int) then -@(int,int) fi { add or subtract sums }
       then { |k=1| case: use the hook length formula for remaining partition.
              Sum over maps from of the 1-cycles to $\{1,-1\}$ such that |a| of
	      them map to $1$ and |b| to $-1$, where $(a,b)$ are the sizes of
	      the remaining partitions $(lambda',\mu')$; for each map multiply
	      the product of the hook length formulas for $\lambda'$ and $\mu'$
	      by $(-1)^l$ where $l$ counts the negative cycles mapping to $-1$.
	      Grouping similar cases, the summation reduces to one over 2x2
	      matrices with entries in $\N$ and row sums a$,$b and column sums
	      c$,$d, with $l$ being its bottom-right entry. }
          let hl0=edge0.hook_lengths, hl1=edge1.hook_lengths
          then { get fixed row sums and column sums for $\N$-matrix [.,.|.,l] }
            (a,b) = (#hl0,#hl1) { partition sizes to be filled }
          then lwb = max(0,d-a{=b-c}), upb=min(b,d) { bounds for l }
          in assert(@:a+b=c+d);
          for l:upb-lwb+1 from lwb do (-1)^l*binom(c,b-l)*binom(d,l)od.sum
          * (a.fac\hl0.product)*(b.fac\hl1.product) { factor independent of l }
       fi
    fi
   )


{
  Core and quotient operations can be defined in terms of associating to any
  partition $\lambda$ the subset $\{ lambda[i]-i-1 | i\in\N \}$ of $\Z$. This
  set represents the set of vertical edges terminating the rows of the Young
  diagram, recorded by their diagonal positions (the main diagonal separating
  positions in $\N$ from its complement, i.e., its splits between -1 and 0).

  This set is bounded above while its complement is bounded below; more
  specifically the set meets $\N$, and its complement the complement of $\N$, in
  equal size finite sets. An ordered pair of partitions can be "spliced
  together" as follows: take there associated sets, transform the former by
  $i\mapsto 2i$ and the latter by $i\mapsto 2i+1$, merge the results and find
  the partition corresponding to the set. If the Young diagrams original
  partitions together have $n$, the spliced partition can be covered by $n$
  dominos. More generally we could add a fixed integer $d$ in the first
  transformation and subtract it in the second; then $d$ will be the unbalance
  of black and white squares in the diagram of the resulting partition, and
  after removing $n$ dominos from it we are left with a "2-core" still having
  the same unbalance. It is a staircase diagram with |core_length(d)| parts.
  The pair of original partitions is the "2-quotient" of the spliced partition.
}

set core_length (int n) = int: if n.<= then 2*-n else 2*n-1 fi
set core_number (int k) = int: assert(@:k>=0); case k in -k\2, -k\-2 esac

{ Core number and quotient partition pair. In the latter, as per |BiPartition|
  convention, the partition coming from the EVEN edge positions comes first }
set core_quotient_2 (Partition lambda) = (int,BiPartition):
   let d = int: { black/white unbalance of diagram }
      for l@i in lambda do case l in 0, (-1)^i esac od.sum
   ,  positions = [int]: for l@i in lambda do l-i-1 od
   then e = for p in positions do case p in [p\2-d],[] esac od.##
   ,    o = for p in positions do case p in [],[p\2+d] esac od.##
   then  ep = for x@i in e do x+i+1 od, op = for x@i in o do x+i+1 od
   in (d,(ep.strip_to_partition,op.strip_to_partition))

{ Splicing BiPartitions |(lambda,mu)|, with 2-core with (unbalance) number |d| }
set from_core_quotient_2 (int d,BiPartition(lambda,mu)) = Partition:
{ Implementation is delicate, as we must represent infinite sets finitely.

  Initially take just one number for each (nonzero) part of each partition, and
  record the first numbers |k|, |l| that are omitted in this representation.
  Also reverse the order to increasing, since this is what |merge@([int,[int])|
  defined in sort.at assumes. Before merging, we need to "even out" the
  (negative) heads of the lists by adding omitted terms to one of them, those
  whose absence would produce gaps in the merged result. The first such term to
  be added (if any) is 3 more than the first omitted term in the other list.
}
(  let evens = for l@i in lambda do 2*(l-i-1+d) ~od { space out and reverse }
   ,   odds = for m@i in mu do 2*(m-i-1-d)+1 ~od { likewise }
   ,   k = 2*(-#lambda-1+d), l = 2*(-#mu-1-d)+1 { last omitted values before }
in if k>l
   then evens := for i:(k-l)\2 from l\2+2 do i+i od ## evens
   else odds := for i:(l-k)\2 from k\2+1 do i+i+1 od ## odds
   fi
;  for v@i in merge(evens,odds)~[:] do v+i+1 od.strip_to_partition
)

{ Find classical (permutation or signed permutation) description of Weyl group
  elements in classical types. The associated root datum must have one simple
  factor of type A-D, but need not have standard (Bourbaki) diagram numbering.

  The output is a (signed) permutation in one-line format. For type $A_n$ this
  is just a permutation of $n+1$ (hence 0-based), for types $B_n$, $C_n$, $D_n$
  this is a permutation of the $2n$ elements $-n, ,..., -2 -1, 1, 2, ..., n$,
  commuting with $x \mapsto -x$, and the one-line format consists of a list of
  the images of $1, 2, ..., n$ (1-based); it determines the signed permutation.
}
set classic_permutation (WeylElt w) = [int]:
(  let rd=w.root_datum then (lt,map)=Cartan_matrix_type(rd.Cartan_matrix)
   then factors=simple_factors(lt) then nf=#factors
in assert(@:(nf=1,"Root datum diagram is not connected ("+ nf +" components)"))
;  let word = { |w.word| translated to word for Bourbaki numbered diagram }
      let inv = permutation_inverse(map) in for s in w.word do inv[s] od
   , (type,rank)=factors[0]
in case char_index(type,"ABCD")
   in let n=rank+1 in (vec:#n)*W_elt(GL(n),word) { right act on [0,1,...,n-1] }
   , (vec:for i:rank from 1 do i od)*W_elt(Sp(rank+rank),word) { B is same as C }
   , (vec:for i:rank from 1 do i od)*W_elt(Sp(rank+rank),word)
   , (vec:for i:rank from 1 do i od)*W_elt(SO(rank+rank),word)
   else error("Root datum of exceptional type "+type)
   esac
)

{ a simpler version when |w| is known to be for some Sp(2n) or SO(m) }
set signed_permutation(WeylElt w) = [int]:
   (vec:for i:w.root_datum.rank from 1 do i od)*w

{ for a signed permutation |sigma| of $\{1,...,n\}$, represented by the images
  of $1,...,n$, compute the cycle type as list of pairs (cycle length, sign);
  return weakly decreasing vector of sign*cycle_length, e.g., |[4,2,-1,-1,-3]|
}
set signed_cycle_type_code ([int] sigma) = vec:
  let cycles = for a in sigma do abs(a)-1 od.permutation_cycles
  then lengths = { lengths of cycles, negated when there is a flip }
    for cyc in cycles do sign(for i in cyc do <sigma[i] od.XOR) * #cyc od
  in reverse_sort(lengths)
set cycle_code(WeylElt w) = vec: { assuming |w| is for |Sp(2n)| or |SO(m)| }
  signed_cycle_type_code(signed_permutation(w))

{ convert code as above to |Signed_cycles|, ordering as |to_cycles| does }
set as_signed_cycles (vec v) = Signed_cycles:
  let pos_part = for cyc in v if cyc.> do (cyc,false) fi od
  , neg_part = for cyc in v ~ if cyc.< do (-cyc,true) fi od
  in pos_part ## neg_part
set as_bipartition (vec v) = BiPartition:
  ( for l in v   if l.> do  l fi od
  , for l in v ~ if l.< do -l fi od
  )
set signed_cycle_type ([int] sigma) = Signed_cycles:
  signed_cycle_type_code(sigma).as_signed_cycles

set cycle_type_order (Signed_cycles cycles) = int:
  for (cycle,sign) in cycles do if sign else cycle then cycle+cycle fi od.lcm
set cycle_centralizer_order (Signed_cycles cycles) = int:
  let plus_cycles = for (c,s) in cycles if not s do c fi od
  ,  minus_cycles = for (c,s) in cycles if   s   do c fi od
  in product(for (cycle,) in cycles do cycle+cycle od)*
     product(for m in plus_cycles.frequencies do m.fac od)*
     product(for m in minus_cycles.frequencies do m.fac od)
set cycle_class_size (Signed_cycles cycles) = int:
  let n=rank(cycles) in n.fac * 2^n \ cycle_centralizer_order(cycles)

{ compute cycle type of power of a signed permutation, given its cycle type }
set cycle_power (Signed_cycles cycles, int k) = Signed_cycles:
(  let m = for (c,) in cycles do c od.(max(0))
   then n_cycles = { multiplicities by cycle length and sign }
     mat: null(m,2) { row index offset by 1, (-1)^(column index) is sign }
in for (l,sign) in cycles
   do let d=gcd(l,k) in n_cycles[l\d-1,#sign*(k\d)%2] +:= d
   od
;  for b:2 ~ { true (negative) before false (positive) }
   do let kind = b.is_odd in
      for l:m from 1 ~ for :n_cycles[l-1,b] do (l,kind) od od
   od.##
)

{ a |Symbol| is a transformed |BiPartition|: reversed, strict, length diff. 1 }

{ normalize symbol: |f|=|g|+1 and at most 1 zero }
set normalize (Symbol S) = Symbol:
   let normalize ([int] v) = [int]: { shrink |v| until it starts nonzero }
      let nv=#v, i=0
      in while i<nv and v[i]<=i do i+:=1 od ;  for e in v[i:] do e-i od
  , expand([int] v, int r) = [int]: #r ## for c in v do c+r od
  then f=S[0].normalize, g=S[1].normalize then d=#f-(#g+1) in
  case d in [f,g] then [expand(f,-d),g] else [f,expand(g,d)] esac
{ all other functions taking |Symbol| assume that argument is normalized }

set symbol (BiPartition(lambda,mu)) = Symbol: { normalized }
(  let d =
     #(lambda:=strip_to_partition(lambda)) - (#(mu:=strip_to_partition(mu))+1)
in case d { make |d=0| by zero-extending one of the partitions if necessary }
   then { #lambda<#mu+1 } lambda ##:= for : -d do 0 od
   in { #lambda=#mu+1 }     ()
   else { #lambda>#mu+1 } mu     ##:= for : d do 0 od
   esac
;  [ for i:#lambda do lambda~[i]+i od, for j:#mu do mu~[j]+j od ]
)

set symbol_to_bipartition (Symbol S) = BiPartition:
( for f_i@i in S[0] do f_i-i ~od.strip_to_partition
, for g_i@i in S[1] do g_i-i ~od.strip_to_partition
)

set is_special (Symbol S) = bool:
   let S0=S[0],S1=S[1] in all(#S1,(int i)bool: S0[i]<=S1[i] and S1[i]<=S0[i+1])

set make_special (Symbol S) = Symbol:
   let S0=S[0],S1=S[1] then l=#S1 in { sort, using known increase in each list }
(  for i:l
   do let e=S0[i], j=i in while e>S1[j] do if (j+:=1)=l then break fi od
   ;  if j>i
      then S0[i]:=S1[i]; for k:j-1-i from i do S1[k]:=S1[k+1] od; S1[j-1]:=e
      fi
   ;  if (e:=S1[i],j:=i+1); while e>S0[j] do if (j+:=1)=l+1 then break fi od
      ; j>i+1
      then S1[i]:=S0[i+1]; for k:j-i-2 from i+1 do S0[k]:=S0[k+1] od; S0[j-1]:=e
      fi
   od
;  [S0,S1]
)

set make_special (BiPartition bip) = BiPartition:
   bip.symbol.make_special.symbol_to_bipartition


{ adaptation to the above to deal with Weyl groups of type Dn }

{ a condition relevant to which cycle types give split classes in $W(D_n)$ }
set is_very_even (Partition P) = bool: =P%2 { whether all parts are even }

{ a condition relevant to which $D_n$ nilpotent orbits are split from $O(2n)$ }
set is_doubly_even (Partition P) = bool: { even parts even multiplicities only }
  let freq = frequencies(P) in =freq.odd_places and =freq.even_places%2

set_type D_class = { cycle types restricted to Dn subgroup }
   ( Signed_cycles unsplit_class { the XOR of all |bool| values is |false| }
   | (Partition,bool) split_class { "all false" even cycles, and a single sign }
   )
set_type D_irrep = { from folding pairs of partitions under swapping }
   ( (Partition,Partition) unsplit_irr { unequal partitions, larger first }
   | (Partition,bool) split_irr { for pair of equal partitions, with sign }
   )

{ recover the value of |n| }
set rank (D_class c) = int:
   case c
   | (cycles).unsplit_class: cycles.rank { rank@Signed_cycles; combinatorics.at }
   | (lambda,).split_class: lambda.sum { |lambda| has all cycles (even,false) }
   esac

set rank (D_irrep chi) = int:
   case chi
   | (pair).unsplit_irr: pair.rank { rank@(Partition,Partition) }
   | (lambda,).split_irr: 2*lambda.sum { |as lambda| stands for (lambda,lambda) }
   esac

set cycle_type_order (D_class c) = int:
   case c
   | (cycles).unsplit_class: cycles.cycle_type_order { as in types B, C }
   | (lambda,).split_class: lambda.cycle_type_order { as in type A }
   esac
set centralizer_order (D_class c) = int:
   case c
   | (cycles).unsplit_class: { unsplit means half of BC centralizer isn't in Dn }
       cycles.cycle_centralizer_order\2
   | (alpha,).split_class: { split means full BC centralizer is in Dn subgroup }
       { simulate |cycle_centralizer_order@Signed_cycles|, using ..@Partition }
       alpha.cycle_centralizer_order*2^#alpha { add a factor 2 for each cycle }
   esac
set class_size (D_class c) = int:
  let n=rank(c) in n.fac * 2^(n-1) \ centralizer_order(c)

{ compute cycle type of power of a signed permutation, given its cycle type }
set cycle_power (D_class c, int k) = D_class:
   case c
   | (cycles).unsplit_class: cycle_power(cycles,k).unsplit_class
   | (alpha,sign).split_class: let beta=cycle_power(alpha,k) in
     if beta.is_very_even { whether class remains split (may fail for even |k|) }
     then (beta,sign).split_class { keep sign when class remains split }
     { an easy way to see that this is right: certainly when |sign=false|, the
       power gets no sign, but since an outer automorphisme interchanges the
       halves of every split class, |sign=true| should give the opposite half }
     else for part in beta do (part,false) od.unsplit_class
     fi
   esac

{ rather than |signed_cycle_type_code|, $D_n$ classes need a finer analysis }
set to_D_class ([int] sigma) { as from |classic_permutation } = D_class:
   let cycles = for a in sigma do abs(a)-1 od.permutation_cycles
   then cycle_signs = for cyc in cycles do for i in cyc do <sigma[i] od.XOR od
   then type_code =
       for cyc@i in cycles do #cyc*sign(cycle_signs[i]) od.reverse_sort
   , neg_count = count(cycle_signs) { number of cycles with odd flip count }
in if neg_count.is_odd then error("Permutation is not in type D subgroup")
   elif not(neg_count.= and type_code.is_very_even)
   then type_code.as_signed_cycles.unsplit_class
   else { we have a split cycle, count parities of flip positions for sign }
      let parity =
	 for cyc in cycles
	 do for i@pos in cyc do <sigma[i] and pos.is_odd od.XOR
	 od.XOR
   in (type_code,parity).split_class
   fi

set same_as (D_class c0) = (D_class->bool):
   case c0
   | (cyc0).unsplit_class:
     let test=same_as(cyc0) in
     (D_class c1) bool:
        case c1 | (cyc1).unsplit_class: test(cyc1) | else false esac
   | (lambda,eps0).split_class:
     let freq=lambda.frequencies in
     (D_class c1) bool:
        case c1 | (mu,eps1).split_class: freq=mu.frequencies and eps0=eps1
        | else false
        esac
   esac

set = (D_class c0, D_class c1) = bool: c0.same_as(c1)
set != (D_class c0,D_class c1) = bool: not c0.same_as(c1)

set D_classes (int n) = [D_class]:
   for (lambda,mu):pair in partition_pairs(n)
   do if (#mu).is_odd then [] { must have even number of cycles in |mu| }
      elif not(=mu and lambda.is_very_even) { whether unsplit }
      then [pair.to_cycles.unsplit_class]
      else [ (lambda,false).split_class, (lambda,true).split_class ]
      fi
   od.##

set D_irreducibles (int n) = [D_irrep]:
(  for (lambda,):pair in partition_pairs(n)
      if not leq_partitions(pair) do pair.unsplit_irr fi
   od
##(let (s,r)=n\%2 in
   if =r else []
   then
      for lambda in partitions(s)
      do [(lambda,false).split_irr,(lambda,true).split_irr]
      od.##
   fi
  )
)

<<<<<<< HEAD
{ predicate of coming before a given element in the ordering of |D_classes| }
set less_eq (D_class elt) = (D_class->bool):
   case elt
   | (cycles).unsplit_class:
     let pair = cycles.to_partition_pair in
     (D_class C) bool:
	case C
	| (cycles_C).unsplit_class: cycles_C.to_partition_pair<=pair
	| (lambda,).split_class: (lambda,lambda)<=pair
	esac
   | (nu,b1).split_class:
     (D_class C) bool:
	case C
	| (cycles_C).unsplit_class:
	  cycles_C.to_partition_pair<=(nu,nu)
	| (lambda,b0).split_class:
	  case cmp_equal_sum_partitions(lambda,nu)
	  then true
	  in not b0 or b1 { same as |#b0<=#b1|; or |b0| implies |b1| }
	  else false
	  esac
	esac
   esac


set <= (D_class a,D_class b) = bool: a.(less_eq(b)) { i.e., |less_eq(b)(a)| }

{ look up pair in sorted list of |D_class|es, all assumed for the same size }
set index_D_classes ([D_class] sorted_list) = (D_class->int):
   let predicate = [(D_class->bool)]: for elt in sorted_list do less_eq(elt) od
in (D_class C) int:
      binary_search_first( (int i)bool: predicate[i](C), 0, #sorted_list )

set same_as (D_irrep chi) = (D_irrep->bool):
   case chi
   | ((p0a,p0b):pair0).unsplit_irr: let swapped=(p0b,p0a) in
     (D_irrep xi) bool:
     case xi | (pair1).unsplit_irr: pair0=pair1 or swapped=pair1
             | else false
     esac
   | (lambda,b0).split_irr:
     (D_irrep psi) bool:
     case psi | (mu,b1).split_irr: lambda=mu and b0=b1 | else false esac
   esac

set = (D_irrep c0, D_irrep c1) = bool: c0.same_as(c1)
set != (D_irrep c0,D_irrep c1) = bool: not c0.same_as(c1)

set make_special (D_irrep chi) = D_irrep:
   case chi
   | (,).split_irr: chi
   | (lambda,mu).unsplit_irr:
           (let d=#lambda-#mu-1 in { make |lambda| one longer than |mu| }
	    case d then lambda ##:= null(-d) in () else mu ##:= null(d) esac
	   )
	 ;  let spec = make_special
	       (Symbol:[ for e@i in lambda do e-i ~od
	               , for e@i in mu     do e-i ~od
		       ] )
	 { now in particular |spec[1][i]<=spec[0][i+1]| for all |i<#mu|, so
	   the first partition below has strictly larger sum than the second:
	   the only alternative would be both partitions being equal, but that
	   cannot happen because |lambda| and |mu| differ, as one easily shows }
	 in ( for i:#lambda do spec[0]~[i]+i od.strip_to_partition
	    , for i:#mu do spec[1]~[i]+i od.strip_to_partition
	    ).unsplit_irr
   esac

set character (D_irrep chi, D_class c) = int:
   assert(chi.rank = c.rank,"Size mismatch");
=======
set character (Dn_irrep chi, Dn_class C) = int:
   assert(@:chi.rank = C.rank,"Size mismatch");
>>>>>>> 4a5e6179
   let pos_cycles(Partition mu)=Signed_cycles: for l in mu do (l,false) od in
   case chi
   | (pair).unsplit_irr:
     case c
     | (cycles).unsplit_class: hyperoctahedral_character(pair,cycles)
     | (alpha,).split_class: { both halves behave as their BC class }
        hyperoctahedral_character(pair,pos_cycles(alpha))
     esac
   | (lambda,epsilon).split_irr:
     case c
     | (cycles).unsplit_class:
       let (q,r) = hyperoctahedral_character((lambda,lambda),cycles)\%2 in
       assert(@:r=0,"Odd character value at unsplit class"); q
     | (alpha,delta).split_class:
       let Hn_char = int:
           hyperoctahedral_character((lambda,lambda),pos_cycles(alpha))
       ,   Sn_char = int:
           assert(@:alpha.is_very_even,"Split class with odd cycle(s)");
           Murnaghan_Nakayama(lambda, alpha\2)
       then (q,r) = (Hn_char+sign(epsilon!=delta)*2^#alpha*Sn_char)\%2
       in assert(@:r=0,"Parity problem for split-split character value"); q
     esac
   esac


{ for printing |BiPartition| values compactly }
set compressed_string(BiPartition(P,Q)) = string:
(  let mult=1
   then result =
      for l@i in P
      do if i=0 then "[ "
	 elif l=P[i-1] then mult+:=1; ""
	 elif mult=1 then P[i-1]+", "
	 else P[i-1]+"^"+mult+", " next mult:=1
	 fi
      od.##
in result ##:=
      if mult=1 then P~[0].to_string else P~[0]+"^"+mult next mult:=1 fi
;  result ##:=
      for l@i in Q
      do if i=0 then " L|S "
	 elif l=Q[i-1] then mult+:=1; ""
	 elif mult=1 then Q[i-1]+", "
	 else Q[i-1]+"^"+mult+", " next mult:=1
	 fi
      od.##
;  result ## if mult=1 then Q~[0].to_string else Q~[0]+"^"+mult fi ## " ]"
)<|MERGE_RESOLUTION|>--- conflicted
+++ resolved
@@ -1023,7 +1023,6 @@
   )
 )
 
-<<<<<<< HEAD
 { predicate of coming before a given element in the ordering of |D_classes| }
 set less_eq (D_class elt) = (D_class->bool):
    case elt
@@ -1093,11 +1092,7 @@
    esac
 
 set character (D_irrep chi, D_class c) = int:
-   assert(chi.rank = c.rank,"Size mismatch");
-=======
-set character (Dn_irrep chi, Dn_class C) = int:
    assert(@:chi.rank = C.rank,"Size mismatch");
->>>>>>> 4a5e6179
    let pos_cycles(Partition mu)=Signed_cycles: for l in mu do (l,false) od in
    case chi
    | (pair).unsplit_irr:
