--- conflicted
+++ resolved
@@ -176,18 +176,6 @@
 
 { somewhat slow: compute Springer table for L }
 set induce_orbit(SpringerTable st_G,ComplexNilpotent O_L) = ComplexNilpotent:
-<<<<<<< HEAD
-   induce_orbit(springer_table(O_L.root_datum), st_G, O_L)
-
-{ slower: computes Springer table for L and G }
-set induce_orbit (RootDatum G,ComplexNilpotent O_L) = ComplexNilpotent:
-   induce_orbit(springer_table(G), O_L)
-
-set test_induce_orbits(RootDatum G,[int] simple_roots_of_L) = void:
-   let L=Levi_datum(G,simple_roots_of_L)
-   then st_G=G.springer_table
-   then st_L=L.springer_table
-=======
    induce_orbit(Springer_table(O_L.root_datum), st_G, O_L)
 
 { slower: computes Springer table for L and G }
@@ -198,7 +186,6 @@
    let L=Levi_datum(G,simple_roots_of_L)
    then st_G=G.Springer_table
    then st_L=L.Springer_table
->>>>>>> 16f05fc7
    then codim=G.dimension-L.dimension
    then ()=if ti_verbose then prints("codimension: ", codim)  fi
 in tabulate (
