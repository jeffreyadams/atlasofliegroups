--- conflicted
+++ resolved
@@ -130,14 +130,6 @@
     fi fi od od ;rv fi
 }
 
-<<<<<<< HEAD
-set big_KL_P_polynomials ([Param] B,mat delta) = i_poly_mat:
-  let (I_delta,g,complete_indices,delta_action)=tabulate_indices(B,delta)
-  then B_delta = for i in I_delta do B[i] od
-  , P=KL_P_polynomials(B)
-  then P_delta=KL_P_polynomials(B_delta,delta)
-  in
-=======
 {set big_KL_P_polynomials ([Param] B_in,mat delta) = i_poly_mat:
   let B=make_delta_invariant(B_in,delta) then
 {  let B=B_in then}
@@ -145,7 +137,6 @@
   then B_delta = for i in I_delta do prints(i);B[i] od then
   P=KL_P_polynomials(B)
   then P_delta=KL_P_polynomials(B_delta,delta) in
->>>>>>> 3c6d6749
   if =#P_delta
   then prints("Note: block not delta-fixed")
   ; KL_P_polynomials(B) {block is not fixed by delta}
